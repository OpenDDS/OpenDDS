--- conflicted
+++ resolved
@@ -1077,11 +1077,7 @@
     runs-on: ubuntu-18.04
 
     needs: build_u18_clang5_i0w1_sec
-<<<<<<< HEAD
     timeout-minutes: 30
-=======
-    timeout-minutes: 150
->>>>>>> dcff001d
 
     steps:
     - name: install xerces
@@ -1333,11 +1329,7 @@
     runs-on: ubuntu-18.04
 
     needs: build_u18_clang10_sec_js0
-<<<<<<< HEAD
     timeout-minutes: 30
-=======
-    timeout-minutes: 150
->>>>>>> dcff001d
 
     steps:
     - name: install xerces
@@ -1589,11 +1581,7 @@
     runs-on: ubuntu-18.04
 
     needs: build_u18_gcc6_d0w1_cpp03
-<<<<<<< HEAD
     timeout-minutes: 30
-=======
-    timeout-minutes: 150
->>>>>>> dcff001d
 
     steps:
     - name: checkout MPC
@@ -1843,11 +1831,7 @@
     runs-on: ubuntu-18.04
 
     needs: build_u18_gcc8_i0_js0_j
-<<<<<<< HEAD
     timeout-minutes: 30
-=======
-    timeout-minutes: 150
->>>>>>> dcff001d
 
     steps:
     - name: checkout MPC
@@ -2092,11 +2076,7 @@
     runs-on: ubuntu-18.04
 
     needs: build_u18_gcc10_i0w1_xer0
-<<<<<<< HEAD
     timeout-minutes: 30
-=======
-    timeout-minutes: 150
->>>>>>> dcff001d
 
     steps:
     - name: checkout MPC
@@ -3827,11 +3807,7 @@
     runs-on: ubuntu-18.04
 
     needs: build_u18_stat_qt_ws_sec
-<<<<<<< HEAD
     timeout-minutes: 30
-=======
-    timeout-minutes: 150
->>>>>>> dcff001d
 
     steps:
     - name: install xerces
@@ -3846,14 +3822,6 @@
       with:
         repository: DOCGroup/autobuild
         path: autobuild
-<<<<<<< HEAD
-=======
-    - name: checkout OpenDDS
-      uses: actions/checkout@v2
-      with:
-        path: OpenDDS
-        submodules: true
->>>>>>> dcff001d
     - name: checkout ACE_TAO
       uses: actions/checkout@v2
       with:
@@ -4778,11 +4746,7 @@
     runs-on: windows-2019
 
     needs: build_w19_p1_stat_js0
-<<<<<<< HEAD
     timeout-minutes: 30
-=======
-    timeout-minutes: 150
->>>>>>> dcff001d
 
     steps:
     - name: install openssl & xerces-c
