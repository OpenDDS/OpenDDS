--- conflicted
+++ resolved
@@ -4542,180 +4542,7 @@
 
   ACE_TAO_w19_p1_stat_js0_2:
 
-<<<<<<< HEAD
     runs-on: windows-2019
-=======
-  #   runs-on: windows-2019
-
-  #   steps:
-  #   - name: checkout OpenDDS
-  #     uses: actions/checkout@v2.3.4
-  #     with:
-  #       path: OpenDDS
-  #       submodules: true
-  #   - name: checkout ACE_TAO
-  #     uses: actions/checkout@v2.3.4
-  #     with:
-  #       repository: DOCGroup/ACE_TAO
-  #       ref: ace6tao2
-  #       path: OpenDDS/ACE_TAO
-  #   - name: get ACE_TAO commit
-  #     shell: bash
-  #     run: |
-  #       cd OpenDDS/ACE_TAO
-  #       export ACE_COMMIT=$(git rev-parse HEAD)
-  #       echo "ACE_COMMIT=$ACE_COMMIT" >> $GITHUB_ENV
-  #   - name: Cache Artifact
-  #     id: cache-artifact
-  #     uses: actions/cache@v2.1.4
-  #     with:
-  #       path: ${{ github.job }}.tar.xz
-  #       key: ${{ github.job }}_ace6tao2_${{ env.ACE_COMMIT }}
-  #   - name: install openssl-windows & xerces-c
-  #     if: steps.cache-artifact.outputs.cache-hit != 'true'
-  #     uses: lukka/run-vcpkg@v6
-  #     with:
-  #       vcpkgGitCommitId: ec6fe06
-  #       vcpkgArguments: --recurse openssl-windows xerces-c
-  #       vcpkgTriplet: x64-windows
-  #   - name: checkout MPC
-  #     if: steps.cache-artifact.outputs.cache-hit != 'true'
-  #     uses: actions/checkout@v2.3.4
-  #     with:
-  #       repository: DOCGroup/MPC
-  #       path: MPC
-  #   - name: set up msvc env
-  #     if: steps.cache-artifact.outputs.cache-hit != 'true'
-  #     uses: ilammy/msvc-dev-cmd@v1.6.0
-  #   - name: configure OpenDDS
-  #     if: steps.cache-artifact.outputs.cache-hit != 'true'
-  #     shell: cmd
-  #     run: |
-  #       cd OpenDDS
-  #       configure --ipv6 --static --tests --security --ace=%GITHUB_WORKSPACE%/OpenDDS/ACE_TAO/ACE --tao=%GITHUB_WORKSPACE%/OpenDDS/ACE_TAO/TAO --mpc=%GITHUB_WORKSPACE%/MPC --xerces3=%VCPKG_ROOT%/installed/x64-windows --openssl=%VCPKG_ROOT%/installed/x64-windows --mpcopts=-hierarchy
-  #   - name: build ACE & TAO
-  #     if: steps.cache-artifact.outputs.cache-hit != 'true'
-  #     shell: cmd
-  #     run: |
-  #       cd OpenDDS
-  #       call setenv.cmd
-  #       cd ACE_TAO\ACE
-  #       msbuild -p:Configuration=Debug,Platform=x64 -m ace.sln
-  #       cd ..\TAO
-  #       msbuild -p:Configuration=Debug,Platform=x64 -m tao.sln
-  #   - name: create ACE_TAO tar.xz artifact
-  #     if: steps.cache-artifact.outputs.cache-hit != 'true'
-  #     shell: bash
-  #     run: |
-  #       cd OpenDDS/ACE_TAO
-  #       perl -ni.bak -e "print unless /opendds/" ACE/bin/MakeProjectCreator/config/default.features # remove opendds features from here, let individual build configure scripts handle those
-  #       find . -iname "*\.obj" | xargs rm
-  #       tar cvf ../../${{ github.job }}.tar ACE/ace/config.h
-  #       git clean -xdfn | cut -d ' ' -f 3- | xargs tar uvf ../../${{ github.job }}.tar
-  #       xz -3 ../../${{ github.job }}.tar
-  #   - name: upload ACE_TAO artifact
-  #     uses: actions/upload-artifact@v2
-  #     with:
-  #       name: ${{ github.job }}_artifact
-  #       path: ${{ github.job }}.tar.xz
-
-  # build_w19_p1_stat_js0:
-
-  #   runs-on: windows-2019
-
-  #   needs: ACE_TAO_w19_p1_stat_js0
-
-  #   steps:
-  #   - name: install openssl-windows & xerces-c
-  #     uses: lukka/run-vcpkg@v6
-  #     with:
-  #       vcpkgGitCommitId: ec6fe06
-  #       vcpkgArguments: --recurse openssl-windows xerces-c
-  #       vcpkgTriplet: x64-windows
-  #   - name: checkout MPC
-  #     uses: actions/checkout@v2.3.4
-  #     with:
-  #       repository: DOCGroup/MPC
-  #       path: MPC
-  #   - name: checkout OpenDDS
-  #     uses: actions/checkout@v2.3.4
-  #     with:
-  #       path: OpenDDS
-  #       submodules: true
-  #   - name: checkout ACE_TAO
-  #     uses: actions/checkout@v2.3.4
-  #     with:
-  #       repository: DOCGroup/ACE_TAO
-  #       ref: ace6tao2
-  #       path: OpenDDS/ACE_TAO
-  #   - name: download ACE_TAO artifact
-  #     uses: actions/download-artifact@v2
-  #     with:
-  #       name: ACE_TAO_w19_p1_stat_js0_artifact
-  #       path: OpenDDS/ACE_TAO
-  #   - name: extract ACE_TAO artifact
-  #     shell: bash
-  #     run: |
-  #       cd OpenDDS/ACE_TAO
-  #       tar xvfJ ACE_TAO_w19_p1_stat_js0.tar.xz
-  #       rm -f ACE_TAO_w19_p1_stat_js0.tar.xz
-  #   - uses: ammaraskar/msvc-problem-matcher@0.1
-  #   - name: set up msvc env
-  #     uses: ilammy/msvc-dev-cmd@v1.6.0
-  #   - name: configure OpenDDS
-  #     shell: cmd
-  #     run: |
-  #       cd OpenDDS
-  #       configure --ipv6 --static --tests --no-rapidjson --ace=%GITHUB_WORKSPACE%/OpenDDS/ACE_TAO/ACE --tao=%GITHUB_WORKSPACE%/OpenDDS/ACE_TAO/TAO --mpc=%GITHUB_WORKSPACE%/MPC --xerces3=%VCPKG_ROOT%/installed/x64-windows --openssl=%VCPKG_ROOT%/installed/x64-windows
-  #   - name: check build configuration
-  #     shell: cmd
-  #     run: |
-  #       cd OpenDDS
-  #       call setenv.cmd
-  #       perl tools\scripts\show_build_config.pl
-  #   - name: build OpenDDS
-  #     shell: cmd
-  #     run: |
-  #       cd OpenDDS
-  #       call setenv.cmd
-  #       msbuild -p:Configuration=Debug,Platform=x64 -m DDS.sln
-  #   - name: build CMake
-  #     shell: bash
-  #     run: |
-  #       cd OpenDDS
-  #       . setenv.sh
-  #       cd tests/cmake_integration/Messenger/Messenger_1
-  #       rm -fr build
-  #       mkdir build
-  #       cd build
-  #       cmake -DCMAKE_PREFIX_PATH=$OPENDDS_INSTALL_PREFIX ..
-  #       cmake --build .
-  #   - name: run CMake test
-  #     shell: bash
-  #     run: |
-  #       cd OpenDDS
-  #       . setenv.sh
-  #       cd tests/cmake_integration/Messenger/Messenger_1/build
-  #       perl run_test.pl rtps
-  #   - name: create OpenDDS tar.xz artifact
-  #     shell: bash
-  #     run: |
-  #       cd OpenDDS
-  #       rm -rf ACE_TAO
-  #       find . -iname "*\.obj" -o -iname "*\.pdb" -o -iname "*\.idb" -o -type f -iname "*\.tlog" | xargs rm
-  #       tar cvf ../${{ github.job }}.tar setenv.cmd
-  #       git clean -xdfn | cut -d ' ' -f 3- | xargs tar uvf ../${{ github.job }}.tar
-  #       xz -3 ../${{ github.job }}.tar
-  #   - name: upload OpenDDS artifact
-  #     uses: actions/upload-artifact@v2
-  #     with:
-  #       name: ${{ github.job }}_artifact
-  #       path: ${{ github.job }}.tar.xz
-
-  # test_w19_p1_stat_js0:
-
-  #   runs-on: windows-2019
->>>>>>> 6c45822c
 
     steps:
     - name: checkout OpenDDS
@@ -4795,7 +4622,6 @@
 
     needs: ACE_TAO_w19_p1_stat_js0_2
 
-<<<<<<< HEAD
     steps:
     - name: install openssl-windows & xerces-c
       uses: lukka/run-vcpkg@v6
@@ -4888,79 +4714,6 @@
       with:
         name: ${{ github.job }}_artifact
         path: ${{ github.job }}.tar.xz
-=======
-  #   steps:
-  #   - name: checkout OpenDDS
-  #     uses: actions/checkout@v2.3.4
-  #     with:
-  #       path: OpenDDS
-  #       submodules: true
-  #   - name: checkout ACE_TAO
-  #     uses: actions/checkout@v2.3.4
-  #     with:
-  #       repository: DOCGroup/ACE_TAO
-  #       ref: ace6tao2
-  #       path: OpenDDS/ACE_TAO
-  #   - name: get ACE_TAO commit
-  #     shell: bash
-  #     run: |
-  #       cd OpenDDS/ACE_TAO
-  #       export ACE_COMMIT=$(git rev-parse HEAD)
-  #       echo "ACE_COMMIT=$ACE_COMMIT" >> $GITHUB_ENV
-  #   - name: Cache Artifact
-  #     id: cache-artifact
-  #     uses: actions/cache@v2.1.4
-  #     with:
-  #       path: ${{ github.job }}.tar.xz
-  #       key: ${{ github.job }}_ace6tao2_${{ env.ACE_COMMIT }}
-  #   - name: install openssl-windows & xerces-c
-  #     if: steps.cache-artifact.outputs.cache-hit != 'true'
-  #     uses: lukka/run-vcpkg@v6
-  #     with:
-  #       vcpkgGitCommitId: ec6fe06
-  #       vcpkgArguments: --recurse openssl-windows xerces-c
-  #       vcpkgTriplet: x64-windows
-  #   - name: checkout MPC
-  #     if: steps.cache-artifact.outputs.cache-hit != 'true'
-  #     uses: actions/checkout@v2.3.4
-  #     with:
-  #       repository: DOCGroup/MPC
-  #       path: MPC
-  #   - name: set up msvc env
-  #     if: steps.cache-artifact.outputs.cache-hit != 'true'
-  #     uses: ilammy/msvc-dev-cmd@v1.6.0
-  #   - name: configure OpenDDS
-  #     if: steps.cache-artifact.outputs.cache-hit != 'true'
-  #     shell: cmd
-  #     run: |
-  #       cd OpenDDS
-  #       configure --ipv6 --std=c++03 --static --tests --security --ace=%GITHUB_WORKSPACE%/OpenDDS/ACE_TAO/ACE --tao=%GITHUB_WORKSPACE%/OpenDDS/ACE_TAO/TAO --mpc=%GITHUB_WORKSPACE%/MPC --xerces3=%VCPKG_ROOT%/installed/x64-windows --openssl=%VCPKG_ROOT%/installed/x64-windows --mpcopts=-hierarchy
-  #   - name: build ACE & TAO
-  #     if: steps.cache-artifact.outputs.cache-hit != 'true'
-  #     shell: cmd
-  #     run: |
-  #       cd OpenDDS
-  #       call setenv.cmd
-  #       cd ACE_TAO\ACE
-  #       msbuild -p:Configuration=Release,Platform=x64 -m ace.sln
-  #       cd ..\TAO
-  #       msbuild -p:Configuration=Release,Platform=x64 -m tao.sln
-  #   - name: create ACE_TAO tar.xz artifact
-  #     if: steps.cache-artifact.outputs.cache-hit != 'true'
-  #     shell: bash
-  #     run: |
-  #       cd OpenDDS/ACE_TAO
-  #       perl -ni.bak -e "print unless /opendds/" ACE/bin/MakeProjectCreator/config/default.features # remove opendds features from here, let individual build configure scripts handle those
-  #       find . -iname "*\.obj" | xargs rm
-  #       tar cvf ../../${{ github.job }}.tar ACE/ace/config.h
-  #       git clean -xdfn | cut -d ' ' -f 3- | xargs tar uvf ../../${{ github.job }}.tar
-  #       xz -3 ../../${{ github.job }}.tar
-  #   - name: upload ACE_TAO artifact
-  #     uses: actions/upload-artifact@v2
-  #     with:
-  #       name: ${{ github.job }}_artifact
-  #       path: ${{ github.job }}.tar.xz
->>>>>>> 6c45822c
 
   # test_w19_p1_stat_js0_2:
 
@@ -5005,7 +4758,6 @@
   #     shell: bash
   #     run: |
   #       cd OpenDDS/ACE_TAO
-<<<<<<< HEAD
   #       tar xvfJ ACE_TAO_w19_p1_stat_js0_2.tar.xz
   #       rm -f ACE_TAO_w19_p1_stat_js0_2.tar.xz
   #   - name: download OpenDDS artifact
@@ -5015,15 +4767,6 @@
   #       path: OpenDDS
   #   - name: extract OpenDDS artifact
   #     shell: bash
-=======
-  #       tar xvfJ ACE_TAO_w19_p1_cpp03_stat_FM-08.tar.xz
-  #       rm -f ACE_TAO_w19_p1_cpp03_stat_FM-08.tar.xz
-  #   - uses: ammaraskar/msvc-problem-matcher@0.1
-  #   - name: set up msvc env
-  #     uses: ilammy/msvc-dev-cmd@v1.6.0
-  #   - name: configure OpenDDS
-  #     shell: cmd
->>>>>>> 6c45822c
   #     run: |
   #       cd OpenDDS
   #       tar xvfJ build_w19_p1_stat_js0_2.tar.xz
