--- conflicted
+++ resolved
@@ -48,19 +48,11 @@
   // Initialize the transports (uses SimpleTcp transport)
   // The code in this section would need to be changed if the system needs to
   //  use another transport type.
-<<<<<<< HEAD
   pub_tcp_impl_ = TheTransportFactory->create_transport_impl (TCP_IMPL_PUB_ID, 
                                                               ACE_TEXT("SimpleTcp"), 
                                                               ::OpenDDS::DCPS::AUTO_CONFIG);
   sub_tcp_impl_ = TheTransportFactory->create_transport_impl (TCP_IMPL_SUB_ID, 
                                                               ACE_TEXT("SimpleTcp"), 
-=======
-  pub_tcp_impl_ = TheTransportFactory->create_transport_impl (TCP_IMPL_PUB_ID,
-                                                              "SimpleTcp",
-                                                              ::OpenDDS::DCPS::AUTO_CONFIG);
-  sub_tcp_impl_ = TheTransportFactory->create_transport_impl (TCP_IMPL_SUB_ID,
-                                                              "SimpleTcp",
->>>>>>> a410e799
                                                               ::OpenDDS::DCPS::AUTO_CONFIG);
 
   // Create publisher
