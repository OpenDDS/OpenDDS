--- conflicted
+++ resolved
@@ -293,12 +293,8 @@
   s4v[0].s1_ = "testing";
   s4v[1] = s4v[0];
   const S4_var& s4vc = s4v;
-<<<<<<< HEAD
   TEST_CHECK_RETURN(s4vc[1].s1_ == "testing", -1);
 #endif
-=======
-  TEST_CHECK(s4vc[1].s1_ == "testing");
->>>>>>> b1c13ffb
 
   printf("%d assertions passed\n", assertions);
   return 0;
