--- conflicted
+++ resolved
@@ -201,12 +201,8 @@
   }
 }
 
-<<<<<<< HEAD
+#if OPENDDS_HAS_EXPLICIT_INTS
 TEST(dds_DCPS_JsonValueWriter, write_int8)
-=======
-#if OPENDDS_HAS_EXPLICIT_INTS
-TEST(JsonValueWriter, write_int8)
->>>>>>> ef88d4e8
 {
   {
     JsonValueWriter<> jvw;
