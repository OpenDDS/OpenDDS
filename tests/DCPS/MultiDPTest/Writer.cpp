--- conflicted
+++ resolved
@@ -68,14 +68,8 @@
 
 void Writer::start()
 {
-<<<<<<< HEAD
-  ACE_DEBUG((LM_DEBUG,
-    ACE_TEXT("(%P|%t) Writer::start\n")));
-  // Lanuch num_instances_per_writer threads.
-=======
-  ACE_DEBUG((LM_DEBUG, ACE_TEXT("(%P|%t) Writer::start \n")));
+  ACE_DEBUG((LM_DEBUG, ACE_TEXT("(%P|%t) Writer::start\n")));
   // Launch num_instances_per_writer threads.
->>>>>>> e39c448d
   // Each thread writes one instance which uses the thread id as the
   // key value.
   if (activate(THR_NEW_LWP | THR_JOINABLE, num_instances_per_writer) == -1) {
@@ -87,14 +81,8 @@
 
 void Writer::end()
 {
-<<<<<<< HEAD
-  ACE_DEBUG((LM_DEBUG,
-             ACE_TEXT("(%P|%t) Writer::end\n")));
-  wait ();
-=======
-  ACE_DEBUG((LM_DEBUG, ACE_TEXT("(%P|%t) Writer::end \n")));
+  ACE_DEBUG((LM_DEBUG, ACE_TEXT("(%P|%t) Writer::end\n")));
   wait();
->>>>>>> e39c448d
 }
 
 int Writer::svc()
