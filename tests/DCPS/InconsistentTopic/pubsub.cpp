#include "MessengerTypeSupportImpl.h"
#include <dds/DCPS/Service_Participant.h>
#include <dds/DCPS/Marked_Default_Qos.h>
#include <dds/DCPS/PublisherImpl.h>
#include "dds/DCPS/StaticIncludes.h"
#include "dds/DCPS/BuiltInTopicUtils.h"
#include "dds/DCPS/transport/framework/TransportRegistry.h"
#ifdef ACE_AS_STATIC_LIBS
#include <dds/DCPS/transport/rtps_udp/RtpsUdp.h>
#include <dds/DCPS/RTPS/RtpsDiscovery.h>
#endif

#include <ace/streams.h>
#include "tests/Utils/ExceptionStreams.h"
#include "ace/Get_Opt.h"
#include "ace/OS_NS_unistd.h"

using namespace Messenger;
using namespace std;

int ACE_TMAIN(int argc, ACE_TCHAR *argv[]) {
  try
    {
      const char* topic = "Movie Discussion List";
      bool test_error = false;

      DDS::DomainParticipantFactory_var dpf = TheParticipantFactoryWithArgs(argc, argv);
      DDS::DomainParticipant_var p1 = dpf->create_participant(111,
                                                              PARTICIPANT_QOS_DEFAULT,
                                                              DDS::DomainParticipantListener::_nil(),
                                                              ::OpenDDS::DCPS::DEFAULT_STATUS_MASK);
      if (CORBA::is_nil(p1.in())) {
        cerr << "ERROR: create_participant failed." << endl;
        return 1;
      }
      OpenDDS::DCPS::TransportRegistry::instance()->bind_config("config_1", p1);

      DDS::Subscriber_var bit_subscriber1 = p1->get_builtin_subscriber() ;
      DDS::DataReader_var bit_drg1 = bit_subscriber1->lookup_datareader(OpenDDS::DCPS::BUILT_IN_SUBSCRIPTION_TOPIC);
      DDS::SubscriptionBuiltinTopicDataDataReader_var bit_dr1 = DDS::SubscriptionBuiltinTopicDataDataReader::_narrow(bit_drg1);

      Message1TypeSupport_var mts1 = new Message1TypeSupportImpl();

      if (DDS::RETCODE_OK != mts1->register_type(p1.in(), "")) {
        cerr << "ERROR: register_type failed." << endl;
        exit(1);
      }

      CORBA::String_var type_name1 = mts1->get_type_name();

      DDS::Topic_var topic1 = p1->create_topic(topic,
                          type_name1.in(),
                          TOPIC_QOS_DEFAULT,
                          DDS::TopicListener::_nil(),
                          ::OpenDDS::DCPS::DEFAULT_STATUS_MASK);
      if (CORBA::is_nil(topic1.in())) {
        cerr << "ERROR: create_topic 1 failed." << endl;
        exit(1);
      }

      DDS::DomainParticipant_var p2 = dpf->create_participant(111,
                                                              PARTICIPANT_QOS_DEFAULT,
                                                              DDS::DomainParticipantListener::_nil(),
                                                              ::OpenDDS::DCPS::DEFAULT_STATUS_MASK);
      if (CORBA::is_nil(p2.in())) {
        cerr << "ERROR: create_participant failed." << endl;
        return 1;
      }

      OpenDDS::DCPS::TransportRegistry::instance()->bind_config("config_2", p2);

      DDS::Subscriber_var bit_subscriber2 = p2->get_builtin_subscriber() ;
      DDS::DataReader_var bit_drg2 = bit_subscriber2->lookup_datareader(OpenDDS::DCPS::BUILT_IN_PUBLICATION_TOPIC);
      DDS::PublicationBuiltinTopicDataDataReader_var bit_dr2 = DDS::PublicationBuiltinTopicDataDataReader::_narrow(bit_drg2);

      Message2TypeSupport_var mts2 = new Message2TypeSupportImpl();

      if (DDS::RETCODE_OK != mts2->register_type(p2.in(), "")) {
        cerr << "ERROR: register_type failed." << endl;
        exit(1);
      }

      CORBA::String_var type_name2 = mts2->get_type_name();

      DDS::Topic_var topic2 =
        p2->create_topic(topic,
                         type_name2.in(),
                         TOPIC_QOS_DEFAULT,
                         DDS::TopicListener::_nil(),
                         ::OpenDDS::DCPS::DEFAULT_STATUS_MASK);
      if (CORBA::is_nil(topic2.in())) {
        cerr << "ERROR: create_topic 2 failed." << endl;
        exit(1);
      }

      // At this point the participants and topics exist but have not
      // been discovered since there are no readers or writers.
<<<<<<< HEAD
      DDS::Subscriber_var sub1 =
        p1->create_subscriber(SUBSCRIBER_QOS_DEFAULT,
                              DDS::SubscriberListener::_nil(),
=======

      DDS::Publisher_var pub1 =
        p1->create_publisher(PUBLISHER_QOS_DEFAULT,
                              DDS::PublisherListener::_nil(),
>>>>>>> 8274ad39
                              ::OpenDDS::DCPS::DEFAULT_STATUS_MASK);
      if (CORBA::is_nil(pub1.in())) {
        cerr << "ERROR: Failed to create_subscriber." << endl;
        exit(1);
      }

      DDS::DataWriter_var dw1 = pub1->create_datawriter(topic1.in(),
                                                        DATAWRITER_QOS_DEFAULT,
                                                        DDS::DataWriterListener::_nil(),
                                                        ::OpenDDS::DCPS::DEFAULT_STATUS_MASK);
<<<<<<< HEAD
      if (CORBA::is_nil(dr1.in())) {
        cerr << "ERROR: create_datareader failed." << endl;
        exit(1);
      }

      // Wait for p2 to see p1's datareader.
      for (;;) {
        DDS::SubscriptionBuiltinTopicDataSeq sub_data;
        DDS::SampleInfoSeq infos;
        DDS::ReturnCode_t ret = bit_dr2->read(sub_data, infos, 1, DDS::ANY_SAMPLE_STATE, DDS::ANY_VIEW_STATE, DDS::ANY_INSTANCE_STATE);
        if (ret == DDS::RETCODE_OK) {
           break;
        } else {
          cout << "Waiting for participant 2 to discover topic from participant 1 " << std::endl;
          ACE_OS::sleep (1);
         }
       }

      DDS::Publisher_var pub2 =
        p2->create_publisher(PUBLISHER_QOS_DEFAULT,
                             DDS::PublisherListener::_nil(),
                             ::OpenDDS::DCPS::DEFAULT_STATUS_MASK);
      if (CORBA::is_nil(pub2.in())) {
        cerr << "ERROR: Failed to publisher." << endl;
        exit(1);
      }

      DDS::DataWriter_var dw2 = pub2->create_datawriter(topic2.in(),
                                                        DATAWRITER_QOS_DEFAULT,
                                                        DDS::DataWriterListener::_nil(),
                                                        ::OpenDDS::DCPS::DEFAULT_STATUS_MASK);
      if (CORBA::is_nil(dw2.in())) {
        cerr << "ERROR: create_datawriter failed." << endl;
        exit(1);
      }

      // At this point, p2 should have an inconsistent topic and p1
      // will not.
      DDS::InconsistentTopicStatus status;

      DDS::ReturnCode_t retcode = topic1->get_inconsistent_topic_status(status);
      if (retcode != DDS::RETCODE_OK) {
        cerr << "ERROR: not able to retrieve topic status." << endl;
        exit(1);
      }
      if (status.total_count != 0) {
        cerr << "ERROR: (alpha) participant 1 total_count should be 0 but is " << status.total_count << endl;
        test_error = true;
      }
      if (status.total_count_change != 0) {
        cerr << "ERROR: (alpha) participant 1 total_count_change should be 0 but is " << status.total_count_change << endl;
        test_error = true;
      }

      retcode = topic2->get_inconsistent_topic_status(status);
      if (retcode != DDS::RETCODE_OK) {
        cerr << "ERROR: not able to retrieve topic status." << endl;
=======
      if (CORBA::is_nil(dw1.in())) {
        cerr << "ERROR: create_datawriter failed." << endl;
>>>>>>> 8274ad39
        exit(1);
      }

      // At this point dr1 should not have a subscription matched
      DDS::SubscriptionMatchedStatus sub_status;
      retcode = dr1->get_subscription_matched_status(sub_status);
      if (retcode != DDS::RETCODE_OK) {
        cerr << "ERROR: not able to retrieve subscription matched status from dr1." << endl;
        exit(1);
      }
      if (sub_status.total_count != 0) {
        cerr << "ERROR: (alpha) datareader 1 total_count should be 0 but is " << sub_status.total_count << endl;
        test_error = true;
      }
      if (sub_status.total_count_change != 0) {
        cerr << "ERROR: (alpha) datareader 1 total_count_change should be 0 but is " << sub_status.total_count_change << endl;
        test_error = true;
      }

      DDS::Subscriber_var sub2 =
        p2->create_subscriber(SUBSCRIBER_QOS_DEFAULT,
                              DDS::SubscriberListener::_nil(),
                              ::OpenDDS::DCPS::DEFAULT_STATUS_MASK);
      if (CORBA::is_nil(sub2.in())) {
        cerr << "ERROR: Failed to create_subscriber." << endl;
        exit(1);
      }

      DDS::DataReader_var dr2 = sub2->create_datareader(topic2.in(),
                                                        DATAREADER_QOS_DEFAULT,
                                                        DDS::DataReaderListener::_nil(),
                                                        ::OpenDDS::DCPS::DEFAULT_STATUS_MASK);
      if (CORBA::is_nil(dr2.in())) {
        cerr << "ERROR: create_datareader failed." << endl;
        exit(1);
      }

      //Wait for p2 to see p1's datawriter.

      for (;;) {
        DDS::PublicationBuiltinTopicDataSeq pub_data;
        DDS::SampleInfoSeq infos;
        DDS::ReturnCode_t ret = bit_dr2->read(pub_data, infos, 1, DDS::ANY_SAMPLE_STATE, DDS::ANY_VIEW_STATE, DDS::ANY_INSTANCE_STATE);
        if (ret == DDS::RETCODE_OK) {
           break;
        } else {
          cout << "Waiting for participant 2 to discover topic from participant 1 " << std::endl;
          ACE_OS::sleep (1);
        }
      }

      // Wait for p1 to see p2's datareader.
      for (;;) {
        DDS::SubscriptionBuiltinTopicDataSeq sub_data;
        DDS::SampleInfoSeq infos;
        const DDS::ReturnCode_t ret = bit_dr1->read(sub_data, infos, 1, DDS::NOT_READ_SAMPLE_STATE, DDS::NEW_VIEW_STATE, DDS::ALIVE_INSTANCE_STATE);
        if (ret == DDS::RETCODE_OK) {
          break;
        } else {
          cout << "Waiting for participant 1 to discover topic from participant 2" << std::endl;
          ACE_OS::sleep (1);
        }
      }

      // At this point, p2 should have an inconsistent topic and so will p1

      DDS::InconsistentTopicStatus status;
      DDS::ReturnCode_t retcode;

      retcode = topic1->get_inconsistent_topic_status(status);
      if (retcode != DDS::RETCODE_OK) {
        cerr << "ERROR: not able to retrieve topic status." << endl;
        exit(1);
      }
      if (status.total_count != 1) {
        cerr << "ERROR: participant 1 total_count should be 1 but is " << status.total_count << endl;
        test_error = true;
      }
      if (status.total_count_change != 1) {
        cerr << "ERROR: participant 1 total_count_change should be 1 but is " << status.total_count_change << endl;
        test_error = true;
      }

      retcode = topic2->get_inconsistent_topic_status(status);
      if (retcode != DDS::RETCODE_OK) {
        cerr << "ERROR: not able to retrieve topic status." << endl;
        exit(1);
      }
      if (status.total_count != 1) {
        cerr << "ERROR: participant 2 total_count should be 1 but is " << status.total_count << endl;
        test_error = true;
      }
      if (status.total_count_change != 1) {
        cerr << "ERROR: participant 2 total_count_change should be 1 but is " << status.total_count_change << endl;
        test_error = true;
      }

      // At this point dr1 should not have a subscription matched because there is no
      // datawriter for topic1, but dr2 should have a subscription matched because dw2
      // has the same topic as dr2.
      retcode = dr1->get_subscription_matched_status(sub_status);
      if (retcode != DDS::RETCODE_OK) {
        cerr << "ERROR: not able to retrieve subscription matched status from dr1." << endl;
        exit(1);
      }
      if (sub_status.total_count != 0) {
        cerr << "ERROR: (beta) datareader 1 total_count should be 0 but is " << sub_status.total_count << endl;
        test_error = true;
      }
      if (sub_status.total_count_change != 0) {
        cerr << "ERROR: (beta) datareader 1 total_count_change should be 0 but is " << sub_status.total_count_change << endl;
        test_error = true;
      }
      retcode = dr2->get_subscription_matched_status(sub_status);
      if (retcode != DDS::RETCODE_OK) {
        cerr << "ERROR: not able to retrieve subscription matched status from dr2." << endl;
        exit(1);
      }
      if (sub_status.total_count != 1) {
        cerr << "ERROR: (beta) datareader 2 total_count should be 1 but is " << sub_status.total_count << endl;
        test_error = true;
      }
      if (sub_status.total_count_change != 1) {
        cerr << "ERROR: (beta) datareader 2 total_count_change should be 1 but is " << sub_status.total_count << endl;
        test_error = true;
      }

      // dw2 should be matched only with dr2, so they should be 1
      DDS::PublicationMatchedStatus pub_status;
      retcode = dw2->get_publication_matched_status(pub_status);
      if (retcode != DDS::RETCODE_OK) {
        cerr << "ERROR: not able to retrieve publication matched status from dw2." << endl;
        exit(1);
      }
      if (pub_status.total_count != 1) {
        cerr << "ERROR: (beta) datawriter 2 total_count should be 1 but is " << pub_status.total_count << endl;
        test_error = true;
      }
      if (pub_status.total_count_change != 1) {
        cerr << "ERROR: (beta) datawriter 2 total_count_change should be 1 but is " << pub_status.total_count_change << endl;
        test_error = true;
      }

      p1->delete_contained_entities();
      dpf->delete_participant(p1);

      p2->delete_contained_entities();
      dpf->delete_participant(p2);

      TheServiceParticipant->shutdown();

      if (test_error) {
        exit(1);
      }
  }
  catch (CORBA::Exception& e)
    {
       cerr << "ERROR: Exception caught in main.cpp:" << endl
         << e << endl;
      exit(1);
    }

  return 0;
}<|MERGE_RESOLUTION|>--- conflicted
+++ resolved
@@ -47,7 +47,6 @@
       }
 
       CORBA::String_var type_name1 = mts1->get_type_name();
-
       DDS::Topic_var topic1 = p1->create_topic(topic,
                           type_name1.in(),
                           TOPIC_QOS_DEFAULT,
@@ -81,7 +80,6 @@
       }
 
       CORBA::String_var type_name2 = mts2->get_type_name();
-
       DDS::Topic_var topic2 =
         p2->create_topic(topic,
                          type_name2.in(),
@@ -95,16 +93,9 @@
 
       // At this point the participants and topics exist but have not
       // been discovered since there are no readers or writers.
-<<<<<<< HEAD
-      DDS::Subscriber_var sub1 =
-        p1->create_subscriber(SUBSCRIBER_QOS_DEFAULT,
-                              DDS::SubscriberListener::_nil(),
-=======
-
       DDS::Publisher_var pub1 =
         p1->create_publisher(PUBLISHER_QOS_DEFAULT,
                               DDS::PublisherListener::_nil(),
->>>>>>> 8274ad39
                               ::OpenDDS::DCPS::DEFAULT_STATUS_MASK);
       if (CORBA::is_nil(pub1.in())) {
         cerr << "ERROR: Failed to create_subscriber." << endl;
@@ -115,84 +106,24 @@
                                                         DATAWRITER_QOS_DEFAULT,
                                                         DDS::DataWriterListener::_nil(),
                                                         ::OpenDDS::DCPS::DEFAULT_STATUS_MASK);
-<<<<<<< HEAD
-      if (CORBA::is_nil(dr1.in())) {
-        cerr << "ERROR: create_datareader failed." << endl;
-        exit(1);
-      }
-
-      // Wait for p2 to see p1's datareader.
-      for (;;) {
-        DDS::SubscriptionBuiltinTopicDataSeq sub_data;
-        DDS::SampleInfoSeq infos;
-        DDS::ReturnCode_t ret = bit_dr2->read(sub_data, infos, 1, DDS::ANY_SAMPLE_STATE, DDS::ANY_VIEW_STATE, DDS::ANY_INSTANCE_STATE);
-        if (ret == DDS::RETCODE_OK) {
-           break;
-        } else {
-          cout << "Waiting for participant 2 to discover topic from participant 1 " << std::endl;
-          ACE_OS::sleep (1);
-         }
-       }
-
-      DDS::Publisher_var pub2 =
-        p2->create_publisher(PUBLISHER_QOS_DEFAULT,
-                             DDS::PublisherListener::_nil(),
-                             ::OpenDDS::DCPS::DEFAULT_STATUS_MASK);
-      if (CORBA::is_nil(pub2.in())) {
-        cerr << "ERROR: Failed to publisher." << endl;
-        exit(1);
-      }
-
-      DDS::DataWriter_var dw2 = pub2->create_datawriter(topic2.in(),
-                                                        DATAWRITER_QOS_DEFAULT,
-                                                        DDS::DataWriterListener::_nil(),
-                                                        ::OpenDDS::DCPS::DEFAULT_STATUS_MASK);
-      if (CORBA::is_nil(dw2.in())) {
-        cerr << "ERROR: create_datawriter failed." << endl;
-        exit(1);
-      }
-
-      // At this point, p2 should have an inconsistent topic and p1
-      // will not.
-      DDS::InconsistentTopicStatus status;
-
-      DDS::ReturnCode_t retcode = topic1->get_inconsistent_topic_status(status);
-      if (retcode != DDS::RETCODE_OK) {
-        cerr << "ERROR: not able to retrieve topic status." << endl;
-        exit(1);
-      }
-      if (status.total_count != 0) {
-        cerr << "ERROR: (alpha) participant 1 total_count should be 0 but is " << status.total_count << endl;
-        test_error = true;
-      }
-      if (status.total_count_change != 0) {
-        cerr << "ERROR: (alpha) participant 1 total_count_change should be 0 but is " << status.total_count_change << endl;
-        test_error = true;
-      }
-
-      retcode = topic2->get_inconsistent_topic_status(status);
-      if (retcode != DDS::RETCODE_OK) {
-        cerr << "ERROR: not able to retrieve topic status." << endl;
-=======
       if (CORBA::is_nil(dw1.in())) {
         cerr << "ERROR: create_datawriter failed." << endl;
->>>>>>> 8274ad39
-        exit(1);
-      }
-
-      // At this point dr1 should not have a subscription matched
-      DDS::SubscriptionMatchedStatus sub_status;
-      retcode = dr1->get_subscription_matched_status(sub_status);
-      if (retcode != DDS::RETCODE_OK) {
-        cerr << "ERROR: not able to retrieve subscription matched status from dr1." << endl;
-        exit(1);
-      }
-      if (sub_status.total_count != 0) {
-        cerr << "ERROR: (alpha) datareader 1 total_count should be 0 but is " << sub_status.total_count << endl;
-        test_error = true;
-      }
-      if (sub_status.total_count_change != 0) {
-        cerr << "ERROR: (alpha) datareader 1 total_count_change should be 0 but is " << sub_status.total_count_change << endl;
+        exit(1);
+      }
+
+      // At this point dw1 should not have a publication matched
+      DDS::PublicationMatchedStatus pub_status;
+      DDS::ReturnCode_t retcode = dw1->get_publication_matched_status(pub_status);
+      if (retcode != DDS::RETCODE_OK) {
+        cerr << "ERROR: not able to retrieve publication matched status from dw1." << endl;
+        exit(1);
+      }
+      if (pub_status.total_count != 0) {
+        cerr << "ERROR: (alpha) datawriter 1 total_count should be 0 but is " << pub_status.total_count << endl;
+        test_error = true;
+      }
+      if (pub_status.total_count_change != 0) {
+        cerr << "ERROR: (alpha) datawriter 1 total_count_change should be 0 but is " << pub_status.total_count_change << endl;
         test_error = true;
       }
 
@@ -214,8 +145,7 @@
         exit(1);
       }
 
-      //Wait for p2 to see p1's datawriter.
-
+      // Wait for p2 to see p1's datawriter.
       for (;;) {
         DDS::PublicationBuiltinTopicDataSeq pub_data;
         DDS::SampleInfoSeq infos;
@@ -242,9 +172,7 @@
       }
 
       // At this point, p2 should have an inconsistent topic and so will p1
-
       DDS::InconsistentTopicStatus status;
-      DDS::ReturnCode_t retcode;
 
       retcode = topic1->get_inconsistent_topic_status(status);
       if (retcode != DDS::RETCODE_OK) {
@@ -274,49 +202,34 @@
         test_error = true;
       }
 
-      // At this point dr1 should not have a subscription matched because there is no
-      // datawriter for topic1, but dr2 should have a subscription matched because dw2
-      // has the same topic as dr2.
-      retcode = dr1->get_subscription_matched_status(sub_status);
-      if (retcode != DDS::RETCODE_OK) {
-        cerr << "ERROR: not able to retrieve subscription matched status from dr1." << endl;
+      // At this moment there should be no subscription matched
+      DDS::SubscriptionMatchedStatus sub_status;
+      retcode = dr2->get_subscription_matched_status(sub_status);
+      if (retcode != DDS::RETCODE_OK) {
+        cerr << "ERROR: not able to retrieve subscription matched status from dr2." << endl;
         exit(1);
       }
       if (sub_status.total_count != 0) {
-        cerr << "ERROR: (beta) datareader 1 total_count should be 0 but is " << sub_status.total_count << endl;
+        cerr << "ERROR: dr2 total_count should be 0 but is " << sub_status.total_count << endl;
         test_error = true;
       }
       if (sub_status.total_count_change != 0) {
-        cerr << "ERROR: (beta) datareader 1 total_count_change should be 0 but is " << sub_status.total_count_change << endl;
-        test_error = true;
-      }
-      retcode = dr2->get_subscription_matched_status(sub_status);
-      if (retcode != DDS::RETCODE_OK) {
-        cerr << "ERROR: not able to retrieve subscription matched status from dr2." << endl;
-        exit(1);
-      }
-      if (sub_status.total_count != 1) {
-        cerr << "ERROR: (beta) datareader 2 total_count should be 1 but is " << sub_status.total_count << endl;
-        test_error = true;
-      }
-      if (sub_status.total_count_change != 1) {
-        cerr << "ERROR: (beta) datareader 2 total_count_change should be 1 but is " << sub_status.total_count << endl;
-        test_error = true;
-      }
-
-      // dw2 should be matched only with dr2, so they should be 1
-      DDS::PublicationMatchedStatus pub_status;
-      retcode = dw2->get_publication_matched_status(pub_status);
-      if (retcode != DDS::RETCODE_OK) {
-        cerr << "ERROR: not able to retrieve publication matched status from dw2." << endl;
-        exit(1);
-      }
-      if (pub_status.total_count != 1) {
-        cerr << "ERROR: (beta) datawriter 2 total_count should be 1 but is " << pub_status.total_count << endl;
-        test_error = true;
-      }
-      if (pub_status.total_count_change != 1) {
-        cerr << "ERROR: (beta) datawriter 2 total_count_change should be 1 but is " << pub_status.total_count_change << endl;
+        cerr << "ERROR: dr2 total_count_change should be 0 but is " << sub_status.total_count << endl;
+        test_error = true;
+      }
+
+      // At this moment there should be no publication matched
+      retcode = dw1->get_publication_matched_status(pub_status);
+      if (retcode != DDS::RETCODE_OK) {
+        cerr << "ERROR: not able to retrieve publication matched status from dw1." << endl;
+        exit(1);
+      }
+      if (pub_status.total_count != 0) {
+        cerr << "ERROR: dw1 total_count should be 0 but is " << pub_status.total_count << endl;
+        test_error = true;
+      }
+      if (pub_status.total_count_change != 0) {
+        cerr << "ERROR: dw1 total_count_change should be 0 but is " << pub_status.total_count_change << endl;
         test_error = true;
       }
 
