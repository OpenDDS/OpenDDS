project(*DisjointSequence): dcpsexe, dcps_test {
  exename   = *

  Source_Files {
    DisjointSequence.cpp
  }
}

project(*LivelinessCompatibility): dcpsexe, dcps_test {
  exename   = *

  Source_Files {
    LivelinessCompatibility.cpp
  }
}

project(*SequenceNumber): dcpsexe, dcps_test {
  exename   = *

  Source_Files {
    SequenceNumber.cpp
  }
}

project(*DurationToTimeValue): dcpsexe, dcps_test {
  exename   = *

  Source_Files {
    DurationToTimeValue.cpp
  }
}

project(*TimeTSubtraction): dcpsexe, dcps_test {
  exename   = *

  Source_Files {
    TimeTSubtraction.cpp
  }
}

project(*Fragmentation): dcpsexe, dcps_test {
  exename   = *

  Source_Files {
    Fragmentation.cpp
  }
}

project(*Reassembly): dcpsexe, dcps_test {
  exename   = *

  Source_Files {
    ut_Reassembly.cpp
  }
}

project(*RtpsFragmentation): dcpsexe, dcps_test, dcps_rtps_udp {
  exename   = *

  Source_Files {
    RtpsFragmentation.cpp
  }
}

project(*RtpsDuration): dcps_rtpsexe, dcps_test {
  exename = *

  Source_Files {
    RtpsDuration.cpp
  }
}

project(*RtpsSequenceNumberSet): dcps_rtpsexe, dcps_test {
  exename = *

  Source_Files {
    RtpsSequenceNumberSet.cpp
  }
}

project(*GuidGenerator): dcps_rtpsexe, dcps_test {
  exename   = *

  Source_Files {
    GuidGenerator.cpp
  }
}

project(*ParameterListConverter): dcps_rtpsexe, dcps_test {
  exename   = *

  Source_Files {
    ut_ParameterListConverter.cpp
  }
}

project(*RepoIdSequence) : dcps_rtpsexe, dcps_test {
  exename   = *

  Source_Files {
    ut_RepoIdSequence.cpp
  }
}

project(*BIT_DataReader): dcps_rtps_udp, dcps_default_discovery, dcps_test {
  exename   = *
  requires += built_in_topics

  Source_Files {
    ut_BIT_DataReader.cpp
  }
}

project(*MultiTask): dcpsexe, dcps_test {
  exename = *

  Source_Files {
    ut_MultiTask.cpp
  }
}

project(*DataSampleHeader): dcps_test, googletest {
  exename = *
  Source_Files {
    DataSampleHeader.cpp
  }
}

project(*NetworkConfig): dcps_test, googletest {
  exename = *
  Source_Files {
    NetworkConfig.cpp
  }
<<<<<<< HEAD
=======
}

project(*XTypesAssignability): dcps_test, googletest {
  exename = *
  Source_Files {
    XTypesAssignability.cpp
  }
}

project(*Serializer): dcps_test, googletest {
  exename = *
  Source_Files {
    Serializer.cpp
  }
>>>>>>> db312a60
}<|MERGE_RESOLUTION|>--- conflicted
+++ resolved
@@ -131,8 +131,6 @@
   Source_Files {
     NetworkConfig.cpp
   }
-<<<<<<< HEAD
-=======
 }
 
 project(*XTypesAssignability): dcps_test, googletest {
@@ -147,5 +145,4 @@
   Source_Files {
     Serializer.cpp
   }
->>>>>>> db312a60
 }