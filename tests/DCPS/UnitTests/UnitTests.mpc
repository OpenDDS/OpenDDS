--- conflicted
+++ resolved
@@ -103,19 +103,17 @@
   }
 }
 
-<<<<<<< HEAD
+project(*MultiTask): dcpsexe, dcps_test {
+  exename = *
+
+  Source_Files {
+    ut_MultiTask.cpp
+  }
+}
+
 project(*DataSampleHeader): dcps_test, googletest {
   exename = *
   Source_Files {
     DataSampleHeader.cpp
   }
-}
-=======
-project(*MultiTask): dcpsexe, dcps_test {
-  exename   = *
-
-  Source_Files {
-    ut_MultiTask.cpp
-  }
-}
->>>>>>> 690de181
+}