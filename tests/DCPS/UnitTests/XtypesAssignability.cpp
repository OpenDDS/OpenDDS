#include "dds/DCPS/XTypes/TypeAssignability.h"

#include "gtest/gtest.h"

using namespace OpenDDS::XTypes;
using namespace OpenDDS::DCPS;

<<<<<<< HEAD
namespace {
  TypeIdentifier makeString(bool wide, const StringSTypeDefn& string_sdefn)
  {
    TypeIdentifier ti(wide ? TI_STRING16_SMALL : TI_STRING8_SMALL);
    ti.string_sdefn() = string_sdefn;
    return ti;
  }
=======
TEST(PrimitiveTypesTest, Assignable)
{
  TypeAssignability test(make_rch<TypeLookupService>());
  TypeIdentifier tia, tib;
  tia.kind(TK_BOOLEAN);
  tib.kind(tia.kind());
  EXPECT_TRUE(test.assignable(tia, tib));

  tia.kind(TK_BYTE);
  tib.kind(tia.kind());
  EXPECT_TRUE(test.assignable(tia, tib));

  tia.kind(TK_INT16);
  tib.kind(tia.kind());
  EXPECT_TRUE(test.assignable(tia, tib));
>>>>>>> 622f006d

  TypeIdentifier makeString(bool wide, const StringLTypeDefn& string_ldefn)
  {
    TypeIdentifier ti(wide ? TI_STRING16_LARGE : TI_STRING8_LARGE);
    ti.string_ldefn() = string_ldefn;
    return ti;
  }

  TypeIdentifier makePlainSequence(const TypeIdentifier& base_type,
                                          const SBound& bound)
  {
    TypeIdentifier ti(TI_PLAIN_SEQUENCE_SMALL);
    ti.seq_sdefn() = PlainSequenceSElemDefn
      (
       PlainCollectionHeader
       (EquivalenceKind(EK_MINIMAL), // TODO [anonymous]: Pick the correct kind.
        CollectionElementFlag()), // TODO [anonymous]: Set this
       bound,
       base_type);
    return ti;
  }

  TypeIdentifier makePlainSequence(const TypeIdentifier& base_type,
                                          const LBound& bound)
  {
    TypeIdentifier ti(TI_PLAIN_SEQUENCE_LARGE);
    ti.seq_ldefn() = PlainSequenceLElemDefn
      (
       PlainCollectionHeader
       (EquivalenceKind(EK_MINIMAL), // TODO [anonymous]:  Pick the correct kind.
        CollectionElementFlag()), // TODO [anonymous]: Set this.
       bound,
       base_type);
    return ti;
  }

  TypeIdentifier makePlainArray(const TypeIdentifier& base_type,
                                       const SBoundSeq& bound_seq)
  {
    TypeIdentifier ti(TI_PLAIN_ARRAY_SMALL);
    ti.array_sdefn() = PlainArraySElemDefn
      (
       PlainCollectionHeader
       (EquivalenceKind(EK_MINIMAL), // TODO [anonymous]: Pick the correct kind.
        CollectionElementFlag()), // TODO [anonymous]: Set this
       bound_seq,
       base_type);
    return ti;
  }

  TypeIdentifier makePlainArray(const TypeIdentifier& base_type,
                                       const LBoundSeq& bound_seq)
  {
    TypeIdentifier ti(TI_PLAIN_ARRAY_LARGE);
    ti.array_ldefn() = PlainArrayLElemDefn
      (
       PlainCollectionHeader
       (EquivalenceKind(EK_MINIMAL), // TODO [anonymous]:  Pick the correct kind.
        CollectionElementFlag()), // TODO [anonymous]: Set this.
       bound_seq,
       base_type);
    return ti;
  }

  TypeIdentifier make(ACE_CDR::Octet k,
                             const PlainMapSTypeDefn& map_sdefn)
  {
    TypeIdentifier ti(k);
    ti.map_sdefn() = map_sdefn;
    return ti;
  }

  TypeIdentifier make(ACE_CDR::Octet k,
                             const PlainMapLTypeDefn& map_ldefn)
  {
    TypeIdentifier ti(k);
    ti.map_ldefn() = map_ldefn;
    return ti;
  }

  TypeIdentifier make(ACE_CDR::Octet k,
                             const StronglyConnectedComponentId& sc_component_id)
  {
    TypeIdentifier ti(k);
    ti.sc_component_id() = sc_component_id;
    return ti;
  }

  TypeIdentifier make(ACE_CDR::Octet k,
                             const EquivalenceHash& equivalence_hash)
  {
    TypeIdentifier ti(k);
    std::memcpy(ti.equivalence_hash(), equivalence_hash, sizeof equivalence_hash);
    return ti;
  }

  TypeIdentifier make(ACE_CDR::Octet k,
                             const ExtendedTypeDefn& extended_defn)
  {
    TypeIdentifier ti(k);
    ti.extended_defn() = extended_defn;
    return ti;
  }

}

TEST(PrimitiveTypesTest, Assignable)
{
  TypeAssignability test;
  {
    const TypeIdentifier tia(TK_BOOLEAN);
    const TypeIdentifier tib(TK_BOOLEAN);
    EXPECT_TRUE(test.assignable(tia, tib));
  }
  {
    const TypeIdentifier tia(TK_BYTE);
    const TypeIdentifier tib(TK_BYTE);
    EXPECT_TRUE(test.assignable(tia, tib));
  }
  {
    const TypeIdentifier tia(TK_INT16);
    const TypeIdentifier tib(TK_INT16);
    EXPECT_TRUE(test.assignable(tia, tib));
  }
  {
    const TypeIdentifier tia(TK_INT32);
    const TypeIdentifier tib(TK_INT32);
    EXPECT_TRUE(test.assignable(tia, tib));
  }
  {
    const TypeIdentifier tia(TK_INT64);
    const TypeIdentifier tib(TK_INT64);
    EXPECT_TRUE(test.assignable(tia, tib));
  }
  {
    const TypeIdentifier tia(TK_UINT16);
    const TypeIdentifier tib(TK_UINT16);
    EXPECT_TRUE(test.assignable(tia, tib));
  }
  {
    const TypeIdentifier tia(TK_UINT32);
    const TypeIdentifier tib(TK_UINT32);
    EXPECT_TRUE(test.assignable(tia, tib));
  }
  {
    const TypeIdentifier tia(TK_UINT64);
    const TypeIdentifier tib(TK_UINT64);
    EXPECT_TRUE(test.assignable(tia, tib));
  }
  {
    const TypeIdentifier tia(TK_FLOAT32);
    const TypeIdentifier tib(TK_FLOAT32);
    EXPECT_TRUE(test.assignable(tia, tib));
  }
  {
    const TypeIdentifier tia(TK_FLOAT64);
    const TypeIdentifier tib(TK_FLOAT64);
    EXPECT_TRUE(test.assignable(tia, tib));
  }
  {
    const TypeIdentifier tia(TK_FLOAT128);
    const TypeIdentifier tib(TK_FLOAT128);
    EXPECT_TRUE(test.assignable(tia, tib));
  }
  {
    const TypeIdentifier tia(TK_INT8);
    const TypeIdentifier tib(TK_INT8);
    EXPECT_TRUE(test.assignable(tia, tib));
  }
  {
    const TypeIdentifier tia(TK_UINT8);
    const TypeIdentifier tib(TK_UINT8);
    EXPECT_TRUE(test.assignable(tia, tib));
  }
  {
    const TypeIdentifier tia(TK_CHAR8);
    const TypeIdentifier tib(TK_CHAR8);
    EXPECT_TRUE(test.assignable(tia, tib));
  }
  {
    const TypeIdentifier tia(TK_CHAR16);
    const TypeIdentifier tib(TK_CHAR16);
    EXPECT_TRUE(test.assignable(tia, tib));
  }

  BitBound bound = 8;
  CommonEnumeratedHeader common_header(bound);
  MinimalBitmaskHeader header(common_header);
  MinimalBitmaskType bitmask;
  bitmask.header = header;
  MinimalTypeObject tob(bitmask);

  {
    // Assignability from bitmask
    const TypeIdentifier tia(TK_UINT8);
    EXPECT_TRUE(test.assignable(tia, TypeObject(tob)));
  }
  {
    const TypeIdentifier tia(TK_UINT16);
    tob.bitmask_type.header.common.bit_bound = 16;
    EXPECT_TRUE(test.assignable(tia, TypeObject(tob)));
  }
  {
    const TypeIdentifier tia(TK_UINT32);
    tob.bitmask_type.header.common.bit_bound = 32;
    EXPECT_TRUE(test.assignable(tia, TypeObject(tob)));
  }
  {
    const TypeIdentifier tia(TK_UINT64);
    tob.bitmask_type.header.common.bit_bound = 64;
    EXPECT_TRUE(test.assignable(tia, TypeObject(tob)));
  }
}

TEST(PrimitiveTypesTest, NotAssignable)
{
<<<<<<< HEAD
  TypeAssignability test;
  {
    const TypeIdentifier tia(TK_BOOLEAN);
    const TypeIdentifier tib(TK_BYTE);
    EXPECT_FALSE(test.assignable(tia, tib));
  }
  {
    const TypeIdentifier tia(TK_BYTE);
    const TypeIdentifier tib(TK_FLOAT32);
    EXPECT_FALSE(test.assignable(tia, tib));
  }
  {
    const TypeIdentifier tia(TK_INT16);
    const TypeIdentifier tib(TK_INT64);
    EXPECT_FALSE(test.assignable(tia, tib));
  }
  {
    const TypeIdentifier tia(TK_INT32);
    const TypeIdentifier tib(TK_INT16);
    EXPECT_FALSE(test.assignable(tia, tib));
  }
  {
    const TypeIdentifier tia(TK_INT64);
    const TypeIdentifier tib(TK_CHAR8);
    EXPECT_FALSE(test.assignable(tia, tib));
  }
  {
    const TypeIdentifier tia(TK_UINT16);
    const TypeIdentifier tib(TK_FLOAT32);
    EXPECT_FALSE(test.assignable(tia, tib));
  }
  {
    const TypeIdentifier tia(TK_UINT32);
    const TypeIdentifier tib(TK_BYTE);
    EXPECT_FALSE(test.assignable(tia, tib));
  }
  {
    const TypeIdentifier tia(TK_UINT64);
    const TypeIdentifier tib(TK_FLOAT64);
    EXPECT_FALSE(test.assignable(tia, tib));
  }
  {
    const TypeIdentifier tia(TK_FLOAT32);
    const TypeIdentifier tib(TK_INT64);
    EXPECT_FALSE(test.assignable(tia, tib));
  }
  {
    const TypeIdentifier tia(TK_FLOAT64);
    const TypeIdentifier tib(TK_INT64);
    EXPECT_FALSE(test.assignable(tia, tib));
  }
  {
    const TypeIdentifier tia(TK_FLOAT128);
    const TypeIdentifier tib(TK_UINT64);
    EXPECT_FALSE(test.assignable(tia, tib));
  }
  {
    const TypeIdentifier tia(TK_INT8);
    const TypeIdentifier tib(TK_UINT16);
    EXPECT_FALSE(test.assignable(tia, tib));
  }
  {
    const TypeIdentifier tia(TK_UINT8);
    const TypeIdentifier tib(TK_CHAR8);
    EXPECT_FALSE(test.assignable(tia, tib));
  }
  {
    const TypeIdentifier tia(TK_CHAR8);
    const TypeIdentifier tib(TK_INT16);
    EXPECT_FALSE(test.assignable(tia, tib));
  }
  {
    const TypeIdentifier tia(TK_CHAR16);
    const TypeIdentifier tib(TK_INT32);
    EXPECT_FALSE(test.assignable(tia, tib));
  }
=======
  TypeAssignability test(make_rch<TypeLookupService>());
  TypeIdentifier tia, tib;
  tia.kind(TK_BOOLEAN);
  tib.kind(TK_BYTE);
  EXPECT_FALSE(test.assignable(tia, tib));

  tia.kind(TK_BYTE);
  tib.kind(TK_FLOAT32);
  EXPECT_FALSE(test.assignable(tia, tib));

  tia.kind(TK_INT16);
  tib.kind(TK_INT64);
  EXPECT_FALSE(test.assignable(tia, tib));

  tia.kind(TK_INT32);
  tib.kind(TK_INT16);
  EXPECT_FALSE(test.assignable(tia, tib));

  tia.kind(TK_INT64);
  tib.kind(TK_CHAR8);
  EXPECT_FALSE(test.assignable(tia, tib));

  tia.kind(TK_UINT16);
  tib.kind(TK_FLOAT32);
  EXPECT_FALSE(test.assignable(tia, tib));

  tia.kind(TK_UINT32);
  tib.kind(TK_BYTE);
  EXPECT_FALSE(test.assignable(tia, tib));

  tia.kind(TK_UINT64);
  tib.kind(TK_FLOAT64);
  EXPECT_FALSE(test.assignable(tia, tib));

  tia.kind(TK_FLOAT32);
  tib.kind(TK_INT64);
  EXPECT_FALSE(test.assignable(tia, tib));

  tia.kind(TK_FLOAT64);
  tib.kind(TK_INT64);
  EXPECT_FALSE(test.assignable(tia, tib));

  tia.kind(TK_FLOAT128);
  tib.kind(TK_UINT64);
  EXPECT_FALSE(test.assignable(tia, tib));

  tia.kind(TK_INT8);
  tib.kind(TK_UINT16);
  EXPECT_FALSE(test.assignable(tia, tib));

  tia.kind(TK_UINT8);
  tib.kind(TK_CHAR8);
  EXPECT_FALSE(test.assignable(tia, tib));

  tia.kind(TK_CHAR8);
  tib.kind(TK_INT16);
  EXPECT_FALSE(test.assignable(tia, tib));

  tia.kind(TK_CHAR16);
  tib.kind(TK_INT32);
  EXPECT_FALSE(test.assignable(tia, tib));
>>>>>>> 622f006d

  // Assignability from bitmask
  const TypeIdentifier tia(TK_UINT8);
  BitBound bound = 9;
  CommonEnumeratedHeader common_header(bound);
  MinimalBitmaskHeader header(common_header);
  MinimalBitmaskType bitmask;
  bitmask.header = header;
  MinimalTypeObject tob(bitmask);
  EXPECT_FALSE(test.assignable(tia, TypeObject(tob)));

  {
    const TypeIdentifier tia(TK_UINT16);
    tob.bitmask_type.header.common.bit_bound = 17;
    EXPECT_FALSE(test.assignable(tia, TypeObject(tob)));
  }
  {
    const TypeIdentifier tia(TK_UINT32);
    tob.bitmask_type.header.common.bit_bound = 33;
    EXPECT_FALSE(test.assignable(tia, TypeObject(tob)));
  }
  {
    const TypeIdentifier tia(TK_UINT64);
    tob.bitmask_type.header.common.bit_bound = 31;
    EXPECT_FALSE(test.assignable(tia, TypeObject(tob)));
  }
}

TEST(StringTypesTest, Assignable)
{
<<<<<<< HEAD
  TypeAssignability test;
  {
    const TypeIdentifier tia(TI_STRING8_SMALL);
    const TypeIdentifier tib(TI_STRING8_SMALL);
    EXPECT_TRUE(test.assignable(tia, tib));
  }
  {
    const TypeIdentifier tia(TI_STRING8_SMALL);
    const TypeIdentifier tib(TI_STRING8_LARGE);
    EXPECT_TRUE(test.assignable(tia, tib));
  }
  {
    const TypeIdentifier tia(TI_STRING8_LARGE);
    const TypeIdentifier tib(TI_STRING8_LARGE);
    EXPECT_TRUE(test.assignable(tia, tib));
  }
  {
    const TypeIdentifier tia(TI_STRING8_LARGE);
    const TypeIdentifier tib(TI_STRING8_SMALL);
    EXPECT_TRUE(test.assignable(tia, tib));
  }
  {
    const TypeIdentifier tia(TI_STRING16_SMALL);
    const TypeIdentifier tib(TI_STRING16_SMALL);
    EXPECT_TRUE(test.assignable(tia, tib));
  }
  {
    const TypeIdentifier tia(TI_STRING16_SMALL);
    const TypeIdentifier tib(TI_STRING16_LARGE);
    EXPECT_TRUE(test.assignable(tia, tib));
  }
  {
    const TypeIdentifier tia(TI_STRING16_LARGE);
    const TypeIdentifier tib(TI_STRING16_LARGE);
    EXPECT_TRUE(test.assignable(tia, tib));
  }
  {
    const TypeIdentifier tia(TI_STRING16_LARGE);
    const TypeIdentifier tib(TI_STRING16_SMALL);
    EXPECT_TRUE(test.assignable(tia, tib));
  }
=======
  TypeAssignability test(make_rch<TypeLookupService>());
  TypeIdentifier tia, tib;
  tia.kind(TI_STRING8_SMALL);
  tib.kind(TI_STRING8_SMALL);
  EXPECT_TRUE(test.assignable(tia, tib));
  tib.kind(TI_STRING8_LARGE);
  EXPECT_TRUE(test.assignable(tia, tib));

  tia.kind(TI_STRING8_LARGE);
  EXPECT_TRUE(test.assignable(tia, tib));
  tib.kind(TI_STRING8_SMALL);
  EXPECT_TRUE(test.assignable(tia, tib));

  tia.kind(TI_STRING16_SMALL);
  tib.kind(TI_STRING16_SMALL);
  EXPECT_TRUE(test.assignable(tia, tib));
  tib.kind(TI_STRING16_LARGE);
  EXPECT_TRUE(test.assignable(tia, tib));

  tia.kind(TI_STRING16_LARGE);
  EXPECT_TRUE(test.assignable(tia, tib));
  tib.kind(TI_STRING16_SMALL);
  EXPECT_TRUE(test.assignable(tia, tib));
>>>>>>> 622f006d
}

void string_expect_false(const TypeAssignability& test, const TypeIdentifier& tia)
{
  {
    const TypeIdentifier tib(TK_BOOLEAN);
    EXPECT_FALSE(test.assignable(tia, tib));
  }
  {
    const TypeIdentifier tib(TK_BYTE);
    EXPECT_FALSE(test.assignable(tia, tib));
  }
  {
    const TypeIdentifier tib(TK_INT16);
    EXPECT_FALSE(test.assignable(tia, tib));
  }
  {
    const TypeIdentifier tib(TK_INT32);
    EXPECT_FALSE(test.assignable(tia, tib));
  }
  {
    const TypeIdentifier tib(TK_INT64);
    EXPECT_FALSE(test.assignable(tia, tib));
  }
  {
    const TypeIdentifier tib(TK_UINT16);
    EXPECT_FALSE(test.assignable(tia, tib));
  }
  {
    const TypeIdentifier tib(TK_UINT32);
    EXPECT_FALSE(test.assignable(tia, tib));
  }
  {
    const TypeIdentifier tib(TK_UINT64);
    EXPECT_FALSE(test.assignable(tia, tib));
  }
  {
    const TypeIdentifier tib(TK_FLOAT32);
    EXPECT_FALSE(test.assignable(tia, tib));
  }
  {
    const TypeIdentifier tib(TK_FLOAT64);
    EXPECT_FALSE(test.assignable(tia, tib));
  }
  {
    const TypeIdentifier tib(TK_FLOAT128);
    EXPECT_FALSE(test.assignable(tia, tib));
  }
  {
    const TypeIdentifier tib(TK_INT8);
    EXPECT_FALSE(test.assignable(tia, tib));
  }
  {
    const TypeIdentifier tib(TK_UINT8);
    EXPECT_FALSE(test.assignable(tia, tib));
  }
  {
    const TypeIdentifier tib(TK_CHAR8);
    EXPECT_FALSE(test.assignable(tia, tib));
  }
  {
    const TypeIdentifier tib(TK_CHAR16);
    EXPECT_FALSE(test.assignable(tia, tib));
  }

  if (TI_STRING8_SMALL == tia.kind() || TI_STRING8_LARGE == tia.kind()) {
    {
      const TypeIdentifier tib(TI_STRING16_SMALL);
      EXPECT_FALSE(test.assignable(tia, tib));
    }
    {
      const TypeIdentifier tib(TI_STRING16_LARGE);
      EXPECT_FALSE(test.assignable(tia, tib));
    }
  } else {
    {
      const TypeIdentifier tib(TI_STRING8_SMALL);
      EXPECT_FALSE(test.assignable(tia, tib));
    }
    {
      const TypeIdentifier tib(TI_STRING8_LARGE);
      EXPECT_FALSE(test.assignable(tia, tib));
    }
  }

  {
    const TypeIdentifier tib(TI_PLAIN_SEQUENCE_SMALL);
    EXPECT_FALSE(test.assignable(tia, tib));
  }
  {
    const TypeIdentifier tib(TI_PLAIN_SEQUENCE_LARGE);
    EXPECT_FALSE(test.assignable(tia, tib));
  }
  {
    const TypeIdentifier tib(TI_PLAIN_ARRAY_SMALL);
    EXPECT_FALSE(test.assignable(tia, tib));
  }
  {
    const TypeIdentifier tib(TI_PLAIN_ARRAY_LARGE);
    EXPECT_FALSE(test.assignable(tia, tib));
  }
  {
    const TypeIdentifier tib(TI_PLAIN_MAP_SMALL);
    EXPECT_FALSE(test.assignable(tia, tib));
  }
  {
    const TypeIdentifier tib(TI_PLAIN_MAP_LARGE);
    EXPECT_FALSE(test.assignable(tia, tib));
  }
  {
    const TypeIdentifier tib(TI_STRONGLY_CONNECTED_COMPONENT);
    EXPECT_FALSE(test.assignable(tia, tib));
  }
  {
    const TypeIdentifier tib(EK_COMPLETE);
    EXPECT_FALSE(test.assignable(tia, tib));
  }
  {
    const TypeIdentifier tib(EK_MINIMAL);
    EXPECT_FALSE(test.assignable(tia, tib));
  }
}

TEST(StringTypesTest, NotAssignable)
{
<<<<<<< HEAD
  TypeAssignability test;
  {
    const TypeIdentifier tia(TI_STRING8_SMALL);
    string_expect_false(test, tia);
  }
  {
    const TypeIdentifier tia(TI_STRING8_LARGE);
    string_expect_false(test, tia);
  }
  {
    const TypeIdentifier tia(TI_STRING16_SMALL);
    string_expect_false(test, tia);
  }
  {
    const TypeIdentifier tia(TI_STRING16_LARGE);
    string_expect_false(test, tia);
  }
=======
  TypeAssignability test(make_rch<TypeLookupService>());
  TypeIdentifier tia, tib;
  tia.kind(TI_STRING8_SMALL);
  string_expect_false(test, tia, tib);
  tia.kind(TI_STRING8_LARGE);
  string_expect_false(test, tia, tib);
  tia.kind(TI_STRING16_SMALL);
  string_expect_false(test, tia, tib);
  tia.kind(TI_STRING16_LARGE);
  string_expect_false(test, tia, tib);
>>>>>>> 622f006d
}

class EnumTypeTest : public ::testing::Test {
protected:
  void SetUp()
  {
    enum_a_.enum_flags = IS_APPENDABLE;
    enum_b_.enum_flags = enum_a_.enum_flags;
    enum_a_.header.common.bit_bound = 10;
    enum_b_.header.common.bit_bound = 13;

    MinimalEnumeratedLiteral l1_a, l2_a;
    l1_a.common.value = 3;
    l1_a.common.flags = IS_DEFAULT;
    ACE_CDR::Octet tmp1[4] = {0x11, 0x22, 0x33, 0x44};
    std::memcpy(l1_a.detail.name_hash, tmp1, sizeof l1_a.detail.name_hash);
    enum_a_.literal_seq.append(l1_a);
    l2_a.common.value = 5;
    ACE_CDR::Octet tmp2[4] = {0x55, 0x66, 0x77, 0x88};
    std::memcpy(l2_a.detail.name_hash, tmp2, sizeof l2_a.detail.name_hash);
    enum_a_.literal_seq.append(l2_a);

    MinimalEnumeratedLiteral l1_b, l2_b, l3_b;
    l1_b.common.value = 3;
    ACE_CDR::Octet tmp3[4] = {0x11, 0x22, 0x33, 0x44};
    std::memcpy(l1_b.detail.name_hash, tmp3, sizeof l1_b.detail.name_hash);
    enum_b_.literal_seq.append(l1_b);
    l2_b.common.value = 5;
    l2_b.common.flags = IS_DEFAULT;
    ACE_CDR::Octet tmp4[4] = {0x55, 0x66, 0x77, 0x88};
    std::memcpy(l2_b.detail.name_hash, tmp4, sizeof l2_b.detail.name_hash);
    enum_b_.literal_seq.append(l2_b);
    l3_b.common.value = 7;
    ACE_CDR::Octet tmp5[4] = {0x99, 0xAA, 0xBB, 0xCC};
    std::memcpy(l3_b.detail.name_hash, tmp5, sizeof l3_b.detail.name_hash);
    enum_b_.literal_seq.append(l3_b);
  }

  MinimalEnumeratedType enum_a_;
  MinimalEnumeratedType enum_b_;
};

TEST_F(EnumTypeTest, Assignable)
{
  TypeAssignability test(make_rch<TypeLookupService>());
  EXPECT_TRUE(test.assignable(TypeObject(MinimalTypeObject(enum_a_)),
                              TypeObject(MinimalTypeObject(enum_b_))));

  // Literal sets are expected to be identical
  enum_a_.enum_flags = IS_FINAL;
  enum_b_.enum_flags = enum_a_.enum_flags;
  enum_b_.literal_seq.members.pop_back();
  EXPECT_TRUE(test.assignable(TypeObject(MinimalTypeObject(enum_a_)),
                              TypeObject(MinimalTypeObject(enum_b_))));
}

TEST_F(EnumTypeTest, NotAssignable)
{
  TypeAssignability test(make_rch<TypeLookupService>());

  // Different bit_bounds
  enum_a_.header.common.bit_bound = 3;
  enum_b_.header.common.bit_bound = 23;
  EXPECT_FALSE(test.assignable(TypeObject(MinimalTypeObject(enum_a_)),
                               TypeObject(MinimalTypeObject(enum_b_))));
  enum_a_.header.common.bit_bound = 11;
  enum_b_.header.common.bit_bound = 7;
  EXPECT_FALSE(test.assignable(TypeObject(MinimalTypeObject(enum_a_)),
                               TypeObject(MinimalTypeObject(enum_b_))));
  enum_a_.header.common.bit_bound = 20;
  enum_a_.header.common.bit_bound = 15;
  EXPECT_FALSE(test.assignable(TypeObject(MinimalTypeObject(enum_a_)),
                               TypeObject(MinimalTypeObject(enum_b_))));

  // Do not have identical literal sets
  enum_a_.enum_flags = IS_FINAL;
  enum_b_.enum_flags = enum_a_.enum_flags;
  EXPECT_FALSE(test.assignable(TypeObject(MinimalTypeObject(enum_a_)),
                               TypeObject(MinimalTypeObject(enum_b_))));

  // Different extensibility flags
  enum_a_.enum_flags = IS_APPENDABLE;
  EXPECT_FALSE(test.assignable(TypeObject(MinimalTypeObject(enum_a_)),
                               TypeObject(MinimalTypeObject(enum_b_))));

  // Some literals with the same name have different values
  enum_b_.enum_flags = IS_APPENDABLE;
  enum_b_.literal_seq.members[1].common.value = 13;
  EXPECT_FALSE(test.assignable(TypeObject(MinimalTypeObject(enum_a_)),
                               TypeObject(MinimalTypeObject(enum_b_))));

  // Some literals with the same value have different names
  enum_b_.literal_seq.members[1].common.value = 5;
  ACE_CDR::Octet tmp[4] = {0x12, 0x34, 0x56, 0x78};
  std::memcpy(enum_b_.literal_seq.members[1].detail.name_hash, tmp, sizeof(NameHash));
  EXPECT_FALSE(test.assignable(TypeObject(MinimalTypeObject(enum_a_)),
                               TypeObject(MinimalTypeObject(enum_b_))));

  // Different types
  MinimalAnnotationType annotation_b;
  EXPECT_FALSE(test.assignable(TypeObject(MinimalTypeObject(enum_a_)),
                               TypeObject(MinimalTypeObject(annotation_b))));
  MinimalStructType struct_b;
  EXPECT_FALSE(test.assignable(TypeObject(MinimalTypeObject(enum_a_)),
                               TypeObject(MinimalTypeObject(struct_b))));
  MinimalUnionType union_b;
  EXPECT_FALSE(test.assignable(TypeObject(MinimalTypeObject(enum_a_)),
                               TypeObject(MinimalTypeObject(union_b))));
  MinimalBitsetType bitset_b;
  EXPECT_FALSE(test.assignable(TypeObject(MinimalTypeObject(enum_a_)),
                               TypeObject(MinimalTypeObject(bitset_b))));
  MinimalSequenceType sequence_b;
  EXPECT_FALSE(test.assignable(TypeObject(MinimalTypeObject(enum_a_)),
                               TypeObject(MinimalTypeObject(sequence_b))));
  MinimalArrayType array_b;
  EXPECT_FALSE(test.assignable(TypeObject(MinimalTypeObject(enum_a_)),
                               TypeObject(MinimalTypeObject(array_b))));
  MinimalMapType map_b;
  EXPECT_FALSE(test.assignable(TypeObject(MinimalTypeObject(enum_a_)),
                               TypeObject(MinimalTypeObject(map_b))));
  MinimalBitmaskType bitmask_b;
  EXPECT_FALSE(test.assignable(TypeObject(MinimalTypeObject(enum_a_)),
                               TypeObject(MinimalTypeObject(bitmask_b))));

  {
    const TypeIdentifier tib(TK_BOOLEAN);
    EXPECT_FALSE(test.assignable(TypeObject(MinimalTypeObject(enum_a_)), tib));
  }
  {
    const TypeIdentifier tib(TK_BYTE);
    EXPECT_FALSE(test.assignable(TypeObject(MinimalTypeObject(enum_a_)), tib));
  }
  {
    const TypeIdentifier tib(TK_INT16);
    EXPECT_FALSE(test.assignable(TypeObject(MinimalTypeObject(enum_a_)), tib));
  }
  {
    const TypeIdentifier tib(TK_INT32);
    EXPECT_FALSE(test.assignable(TypeObject(MinimalTypeObject(enum_a_)), tib));
  }
  {
    const TypeIdentifier tib(TK_INT64);
    EXPECT_FALSE(test.assignable(TypeObject(MinimalTypeObject(enum_a_)), tib));
  }
  {
    const TypeIdentifier tib(TK_UINT16);
    EXPECT_FALSE(test.assignable(TypeObject(MinimalTypeObject(enum_a_)), tib));
  }
  {
    const TypeIdentifier tib(TK_UINT32);
    EXPECT_FALSE(test.assignable(TypeObject(MinimalTypeObject(enum_a_)), tib));
  }
  {
    const TypeIdentifier tib(TK_UINT64);
    EXPECT_FALSE(test.assignable(TypeObject(MinimalTypeObject(enum_a_)), tib));
  }
  {
    const TypeIdentifier tib(TK_FLOAT32);
    EXPECT_FALSE(test.assignable(TypeObject(MinimalTypeObject(enum_a_)), tib));
  }
  {
    const TypeIdentifier tib(TK_FLOAT64);
    EXPECT_FALSE(test.assignable(TypeObject(MinimalTypeObject(enum_a_)), tib));
  }
  {
    const TypeIdentifier tib(TK_FLOAT128);
    EXPECT_FALSE(test.assignable(TypeObject(MinimalTypeObject(enum_a_)), tib));
  }
  {
    const TypeIdentifier tib(TK_INT8);
    EXPECT_FALSE(test.assignable(TypeObject(MinimalTypeObject(enum_a_)), tib));
  }
  {
    const TypeIdentifier tib(TK_UINT8);
    EXPECT_FALSE(test.assignable(TypeObject(MinimalTypeObject(enum_a_)), tib));
  }
  {
    const TypeIdentifier tib(TK_CHAR8);
    EXPECT_FALSE(test.assignable(TypeObject(MinimalTypeObject(enum_a_)), tib));
  }
  {
    const TypeIdentifier tib(TK_CHAR16);
    EXPECT_FALSE(test.assignable(TypeObject(MinimalTypeObject(enum_a_)), tib));
  }
  {
    const TypeIdentifier tib(TI_STRING8_SMALL);
    EXPECT_FALSE(test.assignable(TypeObject(MinimalTypeObject(enum_a_)), tib));
  }
  {
    const TypeIdentifier tib(TI_STRING16_SMALL);
    EXPECT_FALSE(test.assignable(TypeObject(MinimalTypeObject(enum_a_)), tib));
  }
  {
    const TypeIdentifier tib(TI_STRING8_LARGE);
    EXPECT_FALSE(test.assignable(TypeObject(MinimalTypeObject(enum_a_)), tib));
  }
  {
    const TypeIdentifier tib(TI_STRING16_LARGE);
    EXPECT_FALSE(test.assignable(TypeObject(MinimalTypeObject(enum_a_)), tib));
  }
  {
    const TypeIdentifier tib(TI_PLAIN_SEQUENCE_SMALL);
    EXPECT_FALSE(test.assignable(TypeObject(MinimalTypeObject(enum_a_)), tib));
  }
  {
    const TypeIdentifier tib(TI_PLAIN_SEQUENCE_LARGE);
    EXPECT_FALSE(test.assignable(TypeObject(MinimalTypeObject(enum_a_)), tib));
  }
  {
    const TypeIdentifier tib(TI_PLAIN_ARRAY_SMALL);
    EXPECT_FALSE(test.assignable(TypeObject(MinimalTypeObject(enum_a_)), tib));
  }
  {
    const TypeIdentifier tib(TI_PLAIN_ARRAY_LARGE);
    EXPECT_FALSE(test.assignable(TypeObject(MinimalTypeObject(enum_a_)), tib));
  }
  {
    const TypeIdentifier tib(TI_PLAIN_MAP_SMALL);
    EXPECT_FALSE(test.assignable(TypeObject(MinimalTypeObject(enum_a_)), tib));
  }
  {
    const TypeIdentifier tib(TI_PLAIN_MAP_LARGE);
    EXPECT_FALSE(test.assignable(TypeObject(MinimalTypeObject(enum_a_)), tib));
  }
  {
    const TypeIdentifier tib(TI_STRONGLY_CONNECTED_COMPONENT);
    EXPECT_FALSE(test.assignable(TypeObject(MinimalTypeObject(enum_a_)), tib));
  }
  {
    const TypeIdentifier tib(EK_COMPLETE);
    EXPECT_FALSE(test.assignable(TypeObject(MinimalTypeObject(enum_a_)), tib));
  }
}

TEST(BitmaskTypeTest, Assignable)
{
  TypeAssignability test(make_rch<TypeLookupService>());
  MinimalBitmaskType bitmask_a, bitmask_b;
  bitmask_a.header.common.bit_bound = 16;
  bitmask_b.header.common.bit_bound = bitmask_a.header.common.bit_bound;
  // Throw in some random flag
  MinimalBitflag flag_b;
  flag_b.common.position = 0;
  flag_b.common.flags = IS_DEFAULT | IS_MUST_UNDERSTAND;
  bitmask_b.flag_seq.append(flag_b);
  MinimalTypeObject tobj_a(bitmask_a), tobj_b(bitmask_b);
  EXPECT_TRUE(test.assignable(TypeObject(tobj_a), TypeObject(tobj_b)));

  {
    const TypeIdentifier tib(TK_UINT8);
    tobj_a.bitmask_type.header.common.bit_bound = 6;
    EXPECT_TRUE(test.assignable(TypeObject(tobj_a), tib));
  }
  {
    const TypeIdentifier tib(TK_UINT16);
    tobj_a.bitmask_type.header.common.bit_bound = 13;
    EXPECT_TRUE(test.assignable(TypeObject(tobj_a), tib));
  }
  {
    const TypeIdentifier tib(TK_UINT32);
    tobj_a.bitmask_type.header.common.bit_bound = 30;
    EXPECT_TRUE(test.assignable(TypeObject(tobj_a), tib));
  }
  {
    const TypeIdentifier tib(TK_UINT64);
    tobj_a.bitmask_type.header.common.bit_bound = 61;
    EXPECT_TRUE(test.assignable(TypeObject(tobj_a), tib));
  }
}

TEST(BitmaskTypeTest, NotAssignable)
{
  TypeAssignability test(make_rch<TypeLookupService>());
  MinimalBitmaskType bitmask_a;
  bitmask_a.header.common.bit_bound = 32;
  MinimalTypeObject tobj_a(bitmask_a);

  MinimalAnnotationType annotation_b;
  EXPECT_FALSE(test.assignable(TypeObject(tobj_a),
                               TypeObject(MinimalTypeObject(annotation_b))));
  MinimalStructType struct_b;
  EXPECT_FALSE(test.assignable(TypeObject(tobj_a),
                               TypeObject(MinimalTypeObject(struct_b))));
  MinimalUnionType union_b;
  EXPECT_FALSE(test.assignable(TypeObject(tobj_a),
                               TypeObject(MinimalTypeObject(union_b))));
  MinimalBitsetType bitset_b;
  EXPECT_FALSE(test.assignable(TypeObject(tobj_a),
                               TypeObject(MinimalTypeObject(bitset_b))));
  MinimalSequenceType sequence_b;
  EXPECT_FALSE(test.assignable(TypeObject(tobj_a),
                               TypeObject(MinimalTypeObject(sequence_b))));
  MinimalArrayType array_b;
  EXPECT_FALSE(test.assignable(TypeObject(tobj_a),
                               TypeObject(MinimalTypeObject(array_b))));
  MinimalMapType map_b;
  EXPECT_FALSE(test.assignable(TypeObject(tobj_a),
                               TypeObject(MinimalTypeObject(map_b))));
  MinimalEnumeratedType enum_b;
  EXPECT_FALSE(test.assignable(TypeObject(tobj_a),
                               TypeObject(MinimalTypeObject(enum_b))));
  MinimalBitmaskType bitmask_b;
  // A different bit bound than bitmask_a
  bitmask_b.header.common.bit_bound = 16;
  EXPECT_FALSE(test.assignable(TypeObject(tobj_a),
                               TypeObject(MinimalTypeObject(bitmask_b))));

  {
    const TypeIdentifier tib(TK_BOOLEAN);
    EXPECT_FALSE(test.assignable(TypeObject(tobj_a), tib));
  }
  {
    const TypeIdentifier tib(TK_BYTE);
    EXPECT_FALSE(test.assignable(TypeObject(tobj_a), tib));
  }
  {
    const TypeIdentifier tib(TK_INT16);
    EXPECT_FALSE(test.assignable(TypeObject(tobj_a), tib));
  }
  {
    const TypeIdentifier tib(TK_INT32);
    EXPECT_FALSE(test.assignable(TypeObject(tobj_a), tib));
  }
  {
    const TypeIdentifier tib(TK_INT64);
    EXPECT_FALSE(test.assignable(TypeObject(tobj_a), tib));
  }

  {
    const TypeIdentifier tib(TK_UINT16);
    bitmask_a.header.common.bit_bound = 17;
    EXPECT_FALSE(test.assignable(TypeObject(MinimalTypeObject(bitmask_a)), tib));
  }
  {
    const TypeIdentifier tib(TK_UINT32);
    bitmask_a.header.common.bit_bound = 33;
    EXPECT_FALSE(test.assignable(TypeObject(MinimalTypeObject(bitmask_a)), tib));
  }
  {
    const TypeIdentifier tib(TK_UINT64);
    bitmask_a.header.common.bit_bound = 25;
    EXPECT_FALSE(test.assignable(TypeObject(MinimalTypeObject(bitmask_a)), tib));
  }

  {
    const TypeIdentifier tib(TK_FLOAT32);
    EXPECT_FALSE(test.assignable(TypeObject(tobj_a), tib));
  }
  {
    const TypeIdentifier tib(TK_FLOAT64);
    EXPECT_FALSE(test.assignable(TypeObject(tobj_a), tib));
  }
  {
    const TypeIdentifier tib(TK_FLOAT128);
    EXPECT_FALSE(test.assignable(TypeObject(tobj_a), tib));
  }
  {
    const TypeIdentifier tib(TK_INT8);
    EXPECT_FALSE(test.assignable(TypeObject(tobj_a), tib));
  }

  {
    const TypeIdentifier tib(TK_UINT8);
    bitmask_a.header.common.bit_bound = 9;
    EXPECT_FALSE(test.assignable(TypeObject(MinimalTypeObject(bitmask_a)), tib));
  }

  {
    const TypeIdentifier tib(TK_CHAR8);
    EXPECT_FALSE(test.assignable(TypeObject(tobj_a), tib));
  }
  {
    const TypeIdentifier tib(TK_CHAR16);
    EXPECT_FALSE(test.assignable(TypeObject(tobj_a), tib));
  }
  {
    const TypeIdentifier tib(TI_STRING8_SMALL);
    EXPECT_FALSE(test.assignable(TypeObject(tobj_a), tib));
  }
  {
    const TypeIdentifier tib(TI_STRING8_LARGE);
    EXPECT_FALSE(test.assignable(TypeObject(tobj_a), tib));
  }
  {
    const TypeIdentifier tib(TI_STRING16_SMALL);
    EXPECT_FALSE(test.assignable(TypeObject(tobj_a), tib));
  }
  {
    const TypeIdentifier tib(TI_STRING16_LARGE);
    EXPECT_FALSE(test.assignable(TypeObject(tobj_a), tib));
  }
  {
    const TypeIdentifier tib(TI_PLAIN_SEQUENCE_SMALL);
    EXPECT_FALSE(test.assignable(TypeObject(tobj_a), tib));
  }
  {
    const TypeIdentifier tib(TI_PLAIN_SEQUENCE_LARGE);
    EXPECT_FALSE(test.assignable(TypeObject(tobj_a), tib));
  }
  {
    const TypeIdentifier tib(TI_PLAIN_ARRAY_SMALL);
    EXPECT_FALSE(test.assignable(TypeObject(tobj_a), tib));
  }
  {
    const TypeIdentifier tib(TI_PLAIN_ARRAY_LARGE);
    EXPECT_FALSE(test.assignable(TypeObject(tobj_a), tib));
  }
  {
    const TypeIdentifier tib(TI_PLAIN_MAP_SMALL);
    EXPECT_FALSE(test.assignable(TypeObject(tobj_a), tib));
  }
  {
    const TypeIdentifier tib(TI_PLAIN_MAP_LARGE);
    EXPECT_FALSE(test.assignable(TypeObject(tobj_a), tib));
  }
  {
    const TypeIdentifier tib(TI_STRONGLY_CONNECTED_COMPONENT);
    EXPECT_FALSE(test.assignable(TypeObject(tobj_a), tib));
  }
  {
    const TypeIdentifier tib(EK_COMPLETE);
    EXPECT_FALSE(test.assignable(TypeObject(tobj_a), tib));
  }
}

static void get_equivalence_hash(EquivalenceHash& out)
{
  static unsigned int hash = 0;
  unsigned int tmp = ++hash;
  for (int i = 13; i >= 0; --i) {
    out[i] = tmp % 256;
    tmp /= 256;
  }
}

TEST(SequenceTypeTest, Assignable)
{
  TypeAssignability test(make_rch<TypeLookupService>());
  MinimalSequenceType seq_a, seq_b;
  seq_a.header.common.bound = 10;
  seq_b.header.common.bound = 20;

  seq_a.element.common.type = TypeIdentifier(TK_BOOLEAN);
  seq_b.element.common.type = TypeIdentifier(TK_BOOLEAN);
  EXPECT_TRUE(test.assignable(TypeObject(MinimalTypeObject(seq_a)),
                              TypeObject(MinimalTypeObject(seq_b))));
  seq_a.element.common.type = TypeIdentifier(TK_BYTE);
  seq_b.element.common.type = TypeIdentifier(TK_BYTE);
  EXPECT_TRUE(test.assignable(TypeObject(MinimalTypeObject(seq_a)),
                              TypeObject(MinimalTypeObject(seq_b))));
  seq_a.element.common.type = TypeIdentifier(TK_INT16);
  seq_b.element.common.type = TypeIdentifier(TK_INT16);
  EXPECT_TRUE(test.assignable(TypeObject(MinimalTypeObject(seq_a)),
                              TypeObject(MinimalTypeObject(seq_b))));
  seq_a.element.common.type = TypeIdentifier(TK_INT32);
  seq_b.element.common.type = TypeIdentifier(TK_INT32);
  EXPECT_TRUE(test.assignable(TypeObject(MinimalTypeObject(seq_a)),
                              TypeObject(MinimalTypeObject(seq_b))));
  seq_a.element.common.type = TypeIdentifier(TK_INT64);
  seq_b.element.common.type = TypeIdentifier(TK_INT64);
  EXPECT_TRUE(test.assignable(TypeObject(MinimalTypeObject(seq_a)),
                              TypeObject(MinimalTypeObject(seq_b))));
  seq_a.element.common.type = TypeIdentifier(TK_UINT16);
  seq_b.element.common.type = TypeIdentifier(TK_UINT16);
  EXPECT_TRUE(test.assignable(TypeObject(MinimalTypeObject(seq_a)),
                              TypeObject(MinimalTypeObject(seq_b))));
  seq_a.element.common.type = TypeIdentifier(TK_UINT32);
  seq_b.element.common.type = TypeIdentifier(TK_UINT32);
  EXPECT_TRUE(test.assignable(TypeObject(MinimalTypeObject(seq_a)),
                              TypeObject(MinimalTypeObject(seq_b))));
  seq_a.element.common.type = TypeIdentifier(TK_UINT64);
  seq_b.element.common.type = TypeIdentifier(TK_UINT64);
  EXPECT_TRUE(test.assignable(TypeObject(MinimalTypeObject(seq_a)),
                              TypeObject(MinimalTypeObject(seq_b))));
  seq_a.element.common.type = TypeIdentifier(TK_FLOAT32);
  seq_b.element.common.type = TypeIdentifier(TK_FLOAT32);
  EXPECT_TRUE(test.assignable(TypeObject(MinimalTypeObject(seq_a)),
                              TypeObject(MinimalTypeObject(seq_b))));
  seq_a.element.common.type = TypeIdentifier(TK_FLOAT64);
  seq_b.element.common.type = TypeIdentifier(TK_FLOAT64);
  EXPECT_TRUE(test.assignable(TypeObject(MinimalTypeObject(seq_a)),
                              TypeObject(MinimalTypeObject(seq_b))));
  seq_a.element.common.type = TypeIdentifier(TK_FLOAT128);
  seq_b.element.common.type = TypeIdentifier(TK_FLOAT128);
  EXPECT_TRUE(test.assignable(TypeObject(MinimalTypeObject(seq_a)),
                              TypeObject(MinimalTypeObject(seq_b))));
  seq_a.element.common.type = TypeIdentifier(TK_INT8);
  seq_b.element.common.type = TypeIdentifier(TK_INT8);
  EXPECT_TRUE(test.assignable(TypeObject(MinimalTypeObject(seq_a)),
                              TypeObject(MinimalTypeObject(seq_b))));
  seq_a.element.common.type = TypeIdentifier(TK_UINT8);
  seq_b.element.common.type = TypeIdentifier(TK_UINT8);
  EXPECT_TRUE(test.assignable(TypeObject(MinimalTypeObject(seq_a)),
                              TypeObject(MinimalTypeObject(seq_b))));
  seq_a.element.common.type = TypeIdentifier(TK_CHAR8);
  seq_b.element.common.type = TypeIdentifier(TK_CHAR8);
  EXPECT_TRUE(test.assignable(TypeObject(MinimalTypeObject(seq_a)),
                              TypeObject(MinimalTypeObject(seq_b))));
  seq_a.element.common.type = TypeIdentifier(TK_CHAR16);
  seq_b.element.common.type = TypeIdentifier(TK_CHAR16);
  EXPECT_TRUE(test.assignable(TypeObject(MinimalTypeObject(seq_a)),
                              TypeObject(MinimalTypeObject(seq_b))));

  seq_a.element.common.type = makeString(false, StringSTypeDefn(100));
  seq_b.element.common.type = makeString(false, StringSTypeDefn(200));
  EXPECT_TRUE(test.assignable(TypeObject(MinimalTypeObject(seq_a)),
                              TypeObject(MinimalTypeObject(seq_b))));
  seq_a.element.common.type = makeString(false, StringSTypeDefn(100));
  seq_b.element.common.type = makeString(false, StringLTypeDefn(200));
  EXPECT_TRUE(test.assignable(TypeObject(MinimalTypeObject(seq_a)),
                              TypeObject(MinimalTypeObject(seq_b))));
  seq_a.element.common.type = makeString(true, StringSTypeDefn(100));
  seq_b.element.common.type = makeString(true, StringSTypeDefn(200));
  EXPECT_TRUE(test.assignable(TypeObject(MinimalTypeObject(seq_a)),
                              TypeObject(MinimalTypeObject(seq_b))));
  seq_a.element.common.type = makeString(true, StringSTypeDefn(100));
  seq_b.element.common.type = makeString(true, StringLTypeDefn(200));
  EXPECT_TRUE(test.assignable(TypeObject(MinimalTypeObject(seq_a)),
                              TypeObject(MinimalTypeObject(seq_b))));

  // Sequence of plain sequence of integer
  seq_a.element.common.type = makePlainSequence(TypeIdentifier(TK_INT32),
                                                static_cast<SBound>(50));
  seq_b.element.common.type = makePlainSequence(TypeIdentifier(TK_INT32),
                                                static_cast<LBound>(150));
  EXPECT_TRUE(test.assignable(TypeObject(MinimalTypeObject(seq_a)),
                              TypeObject(MinimalTypeObject(seq_b))));
  // Sequence of plain array of integer
  SBoundSeq bounds_a;
  bounds_a.append(10).append(20).append(30);
  seq_a.element.common.type = makePlainArray(TypeIdentifier(TK_UINT16), bounds_a);
  LBoundSeq bounds_b;
  bounds_b.append(10).append(20).append(30);
  seq_b.element.common.type = makePlainArray(TypeIdentifier(TK_UINT16), bounds_b);
  EXPECT_TRUE(test.assignable(TypeObject(MinimalTypeObject(seq_a)),
                              TypeObject(MinimalTypeObject(seq_b))));

  // Different element types but T1 is-assignable-from T2 and T2 is delimited
  seq_a.element.common.type = TypeIdentifier(TK_UINT8);
  // Get a fake hash for the type object of a bitmask type
  EquivalenceHash hash;
<<<<<<< HEAD
  TypeLookup::get_equivalence_hash(hash);
  seq_b.element.common.type = make(EK_MINIMAL, hash);
=======
  get_equivalence_hash(hash);
  seq_b.element.common.type = TypeIdentifier::make(EK_MINIMAL, hash);
>>>>>>> 622f006d
  MinimalBitmaskType bitmask_b;
  bitmask_b.header.common.bit_bound = 8;
  test.insert_entry(seq_b.element.common.type, MinimalTypeObject(bitmask_b));
  EXPECT_TRUE(test.assignable(TypeObject(MinimalTypeObject(seq_a)),
                              TypeObject(MinimalTypeObject(seq_b))));

  seq_a.element.common.type = TypeIdentifier(TK_UINT16);
<<<<<<< HEAD
  TypeLookup::get_equivalence_hash(hash);
  seq_b.element.common.type = make(EK_MINIMAL, hash);
=======
  get_equivalence_hash(hash);
  seq_b.element.common.type = TypeIdentifier::make(EK_MINIMAL, hash);
>>>>>>> 622f006d
  bitmask_b.header.common.bit_bound = 16;
  test.insert_entry(seq_b.element.common.type, MinimalTypeObject(bitmask_b));
  EXPECT_TRUE(test.assignable(TypeObject(MinimalTypeObject(seq_a)),
                              TypeObject(MinimalTypeObject(seq_b))));

  seq_a.element.common.type = TypeIdentifier(TK_UINT32);
<<<<<<< HEAD
  TypeLookup::get_equivalence_hash(hash);
  seq_b.element.common.type = make(EK_MINIMAL, hash);
=======
  get_equivalence_hash(hash);
  seq_b.element.common.type = TypeIdentifier::make(EK_MINIMAL, hash);
>>>>>>> 622f006d
  bitmask_b.header.common.bit_bound = 32;
  test.insert_entry(seq_b.element.common.type, MinimalTypeObject(bitmask_b));
  EXPECT_TRUE(test.assignable(TypeObject(MinimalTypeObject(seq_a)),
                              TypeObject(MinimalTypeObject(seq_b))));

  seq_a.element.common.type = TypeIdentifier(TK_UINT64);
<<<<<<< HEAD
  TypeLookup::get_equivalence_hash(hash);
  seq_b.element.common.type = make(EK_MINIMAL, hash);
=======
  get_equivalence_hash(hash);
  seq_b.element.common.type = TypeIdentifier::make(EK_MINIMAL, hash);
>>>>>>> 622f006d
  bitmask_b.header.common.bit_bound = 64;
  test.insert_entry(seq_b.element.common.type, MinimalTypeObject(bitmask_b));
  EXPECT_TRUE(test.assignable(TypeObject(MinimalTypeObject(seq_a)),
                              TypeObject(MinimalTypeObject(seq_b))));
}

TEST(SequenceTypeTest, NotAssignable)
{
  TypeAssignability test(make_rch<TypeLookupService>());
  MinimalSequenceType seq_a, seq_b;
  seq_a.header.common.bound = 10;
  seq_b.header.common.bound = 20;

  seq_a.element.common.type = TypeIdentifier(TK_BOOLEAN);
  seq_b.element.common.type = TypeIdentifier(TK_INT32);
  EXPECT_FALSE(test.assignable(TypeObject(MinimalTypeObject(seq_a)),
                               TypeObject(MinimalTypeObject(seq_b))));
  seq_a.element.common.type = TypeIdentifier(TK_BYTE);
  seq_b.element.common.type = TypeIdentifier(TK_BOOLEAN);
  EXPECT_FALSE(test.assignable(TypeObject(MinimalTypeObject(seq_a)),
                               TypeObject(MinimalTypeObject(seq_b))));
  seq_a.element.common.type = TypeIdentifier(TK_INT16);
  seq_b.element.common.type = TypeIdentifier(TK_INT8);
  EXPECT_FALSE(test.assignable(TypeObject(MinimalTypeObject(seq_a)),
                               TypeObject(MinimalTypeObject(seq_b))));
  seq_a.element.common.type = TypeIdentifier(TK_INT32);
  seq_b.element.common.type = TypeIdentifier(TK_INT64);
  EXPECT_FALSE(test.assignable(TypeObject(MinimalTypeObject(seq_a)),
                               TypeObject(MinimalTypeObject(seq_b))));
  seq_a.element.common.type = TypeIdentifier(TK_INT64);
  seq_b.element.common.type = TypeIdentifier(TK_FLOAT32);
  EXPECT_FALSE(test.assignable(TypeObject(MinimalTypeObject(seq_a)),
                               TypeObject(MinimalTypeObject(seq_b))));
  seq_a.element.common.type = TypeIdentifier(TK_UINT16);
  seq_b.element.common.type = TypeIdentifier(TK_BYTE);
  EXPECT_FALSE(test.assignable(TypeObject(MinimalTypeObject(seq_a)),
                               TypeObject(MinimalTypeObject(seq_b))));
  seq_a.element.common.type = TypeIdentifier(TK_UINT32);
  seq_b.element.common.type = TypeIdentifier(TK_INT32);
  EXPECT_FALSE(test.assignable(TypeObject(MinimalTypeObject(seq_a)),
                               TypeObject(MinimalTypeObject(seq_b))));
  seq_a.element.common.type = TypeIdentifier(TK_UINT64);
  seq_b.element.common.type = TypeIdentifier(TK_FLOAT128);
  EXPECT_FALSE(test.assignable(TypeObject(MinimalTypeObject(seq_a)),
                               TypeObject(MinimalTypeObject(seq_b))));
  seq_a.element.common.type = TypeIdentifier(TK_FLOAT32);
  seq_b.element.common.type = TypeIdentifier(TK_INT32);
  EXPECT_FALSE(test.assignable(TypeObject(MinimalTypeObject(seq_a)),
                               TypeObject(MinimalTypeObject(seq_b))));
  seq_a.element.common.type = TypeIdentifier(TK_FLOAT64);
  seq_b.element.common.type = TypeIdentifier(TK_UINT32);
  EXPECT_FALSE(test.assignable(TypeObject(MinimalTypeObject(seq_a)),
                               TypeObject(MinimalTypeObject(seq_b))));
  seq_a.element.common.type = TypeIdentifier(TK_FLOAT128);
  seq_b.element.common.type = TypeIdentifier(TK_BOOLEAN);
  EXPECT_FALSE(test.assignable(TypeObject(MinimalTypeObject(seq_a)),
                               TypeObject(MinimalTypeObject(seq_b))));
  seq_a.element.common.type = TypeIdentifier(TK_INT8);
  seq_b.element.common.type = TypeIdentifier(TK_INT64);
  EXPECT_FALSE(test.assignable(TypeObject(MinimalTypeObject(seq_a)),
                               TypeObject(MinimalTypeObject(seq_b))));
  seq_a.element.common.type = TypeIdentifier(TK_UINT8);
  seq_b.element.common.type = TypeIdentifier(TK_FLOAT64);
  EXPECT_FALSE(test.assignable(TypeObject(MinimalTypeObject(seq_a)),
                               TypeObject(MinimalTypeObject(seq_b))));
  seq_a.element.common.type = TypeIdentifier(TK_CHAR8);
  seq_b.element.common.type = TypeIdentifier(TK_INT8);
  EXPECT_FALSE(test.assignable(TypeObject(MinimalTypeObject(seq_a)),
                               TypeObject(MinimalTypeObject(seq_b))));
  seq_a.element.common.type = TypeIdentifier(TK_CHAR16);
  seq_b.element.common.type = TypeIdentifier(TK_INT64);
  EXPECT_FALSE(test.assignable(TypeObject(MinimalTypeObject(seq_a)),
                               TypeObject(MinimalTypeObject(seq_b))));

  seq_a.element.common.type = makeString(false, StringSTypeDefn(50));
  seq_b.element.common.type = makeString(true, StringLTypeDefn(100));
  EXPECT_FALSE(test.assignable(TypeObject(MinimalTypeObject(seq_a)),
                               TypeObject(MinimalTypeObject(seq_b))));
  seq_a.element.common.type = makeString(true, StringLTypeDefn(100));
  seq_b.element.common.type = makeString(false, StringSTypeDefn(50));
  EXPECT_FALSE(test.assignable(TypeObject(MinimalTypeObject(seq_a)),
                               TypeObject(MinimalTypeObject(seq_b))));

  // Sequence of plain sequence of integer
  seq_a.element.common.type = makePlainSequence(TypeIdentifier(TK_UINT32),
                                                static_cast<SBound>(50));
  seq_b.element.common.type = makePlainSequence(TypeIdentifier(TK_INT64),
                                                static_cast<LBound>(150));
  EXPECT_FALSE(test.assignable(TypeObject(MinimalTypeObject(seq_a)),
                               TypeObject(MinimalTypeObject(seq_b))));
  // Sequence of plain array of integer
  SBoundSeq bounds_a;
  bounds_a.append(10).append(20).append(30);
  seq_a.element.common.type = makePlainArray(TypeIdentifier(TK_UINT16), bounds_a);
  LBoundSeq bounds_b;
  bounds_b.append(10).append(20).append(40);
  seq_b.element.common.type = makePlainArray(TypeIdentifier(TK_UINT16), bounds_b);
  EXPECT_FALSE(test.assignable(TypeObject(MinimalTypeObject(seq_a)),
                               TypeObject(MinimalTypeObject(seq_b))));

  seq_a.element.common.type = TypeIdentifier(TK_UINT8);
  // Get a fake hash for the type object of a bitmask type
  EquivalenceHash hash;
<<<<<<< HEAD
  TypeLookup::get_equivalence_hash(hash);
  seq_b.element.common.type = make(EK_MINIMAL, hash);
=======
  get_equivalence_hash(hash);
  seq_b.element.common.type = TypeIdentifier::make(EK_MINIMAL, hash);
>>>>>>> 622f006d
  MinimalBitmaskType bitmask_b;
  bitmask_b.header.common.bit_bound = 9;
  test.insert_entry(seq_b.element.common.type, MinimalTypeObject(bitmask_b));
  EXPECT_FALSE(test.assignable(TypeObject(MinimalTypeObject(seq_a)),
                               TypeObject(MinimalTypeObject(seq_b))));

  seq_a.element.common.type = TypeIdentifier(TK_UINT16);
<<<<<<< HEAD
  TypeLookup::get_equivalence_hash(hash);
  seq_b.element.common.type = make(EK_MINIMAL, hash);
=======
  get_equivalence_hash(hash);
  seq_b.element.common.type = TypeIdentifier::make(EK_MINIMAL, hash);
>>>>>>> 622f006d
  bitmask_b.header.common.bit_bound = 17;
  test.insert_entry(seq_b.element.common.type, MinimalTypeObject(bitmask_b));
  EXPECT_FALSE(test.assignable(TypeObject(MinimalTypeObject(seq_a)),
                               TypeObject(MinimalTypeObject(seq_b))));

  seq_a.element.common.type = TypeIdentifier(TK_UINT32);
<<<<<<< HEAD
  TypeLookup::get_equivalence_hash(hash);
  seq_b.element.common.type = make(EK_MINIMAL, hash);
=======
  get_equivalence_hash(hash);
  seq_b.element.common.type = TypeIdentifier::make(EK_MINIMAL, hash);
>>>>>>> 622f006d
  bitmask_b.header.common.bit_bound = 34;
  test.insert_entry(seq_b.element.common.type, MinimalTypeObject(bitmask_b));
  EXPECT_FALSE(test.assignable(TypeObject(MinimalTypeObject(seq_a)),
                               TypeObject(MinimalTypeObject(seq_b))));

  seq_a.element.common.type = TypeIdentifier(TK_UINT64);
<<<<<<< HEAD
  TypeLookup::get_equivalence_hash(hash);
  seq_b.element.common.type = make(EK_MINIMAL, hash);
=======
  get_equivalence_hash(hash);
  seq_b.element.common.type = TypeIdentifier::make(EK_MINIMAL, hash);
>>>>>>> 622f006d
  bitmask_b.header.common.bit_bound = 13;
  test.insert_entry(seq_b.element.common.type, MinimalTypeObject(bitmask_b));
  EXPECT_FALSE(test.assignable(TypeObject(MinimalTypeObject(seq_a)),
                               TypeObject(MinimalTypeObject(seq_b))));
}

TEST(ArrayTypeTest, Assignable)
{
  TypeAssignability test(make_rch<TypeLookupService>());
  MinimalArrayType arr_a, arr_b;
  arr_a.header.common.bound_seq.append(10).append(20).append(30);
  arr_b.header.common.bound_seq.append(10).append(20).append(30);

  arr_a.element.common.type = TypeIdentifier(TK_BOOLEAN);
  arr_b.element.common.type = TypeIdentifier(TK_BOOLEAN);
  EXPECT_TRUE(test.assignable(TypeObject(MinimalTypeObject(arr_a)),
                              TypeObject(MinimalTypeObject(arr_b))));
  arr_a.element.common.type = TypeIdentifier(TK_BYTE);
  arr_b.element.common.type = TypeIdentifier(TK_BYTE);
  EXPECT_TRUE(test.assignable(TypeObject(MinimalTypeObject(arr_a)),
                              TypeObject(MinimalTypeObject(arr_b))));
  arr_a.element.common.type = TypeIdentifier(TK_INT16);
  arr_b.element.common.type = TypeIdentifier(TK_INT16);
  EXPECT_TRUE(test.assignable(TypeObject(MinimalTypeObject(arr_a)),
                              TypeObject(MinimalTypeObject(arr_b))));
  arr_a.element.common.type = TypeIdentifier(TK_INT32);
  arr_b.element.common.type = TypeIdentifier(TK_INT32);
  EXPECT_TRUE(test.assignable(TypeObject(MinimalTypeObject(arr_a)),
                              TypeObject(MinimalTypeObject(arr_b))));
  arr_a.element.common.type = TypeIdentifier(TK_INT64);
  arr_b.element.common.type = TypeIdentifier(TK_INT64);
  EXPECT_TRUE(test.assignable(TypeObject(MinimalTypeObject(arr_a)),
                              TypeObject(MinimalTypeObject(arr_b))));
  arr_a.element.common.type = TypeIdentifier(TK_UINT16);
  arr_b.element.common.type = TypeIdentifier(TK_UINT16);
  EXPECT_TRUE(test.assignable(TypeObject(MinimalTypeObject(arr_a)),
                              TypeObject(MinimalTypeObject(arr_b))));
  arr_a.element.common.type = TypeIdentifier(TK_UINT32);
  arr_b.element.common.type = TypeIdentifier(TK_UINT32);
  EXPECT_TRUE(test.assignable(TypeObject(MinimalTypeObject(arr_a)),
                              TypeObject(MinimalTypeObject(arr_b))));
  arr_a.element.common.type = TypeIdentifier(TK_UINT64);
  arr_b.element.common.type = TypeIdentifier(TK_UINT64);
  EXPECT_TRUE(test.assignable(TypeObject(MinimalTypeObject(arr_a)),
                              TypeObject(MinimalTypeObject(arr_b))));
  arr_a.element.common.type = TypeIdentifier(TK_FLOAT32);
  arr_b.element.common.type = TypeIdentifier(TK_FLOAT32);
  EXPECT_TRUE(test.assignable(TypeObject(MinimalTypeObject(arr_a)),
                              TypeObject(MinimalTypeObject(arr_b))));
  arr_a.element.common.type = TypeIdentifier(TK_FLOAT64);
  arr_b.element.common.type = TypeIdentifier(TK_FLOAT64);
  EXPECT_TRUE(test.assignable(TypeObject(MinimalTypeObject(arr_a)),
                              TypeObject(MinimalTypeObject(arr_b))));
  arr_a.element.common.type = TypeIdentifier(TK_FLOAT128);
  arr_b.element.common.type = TypeIdentifier(TK_FLOAT128);
  EXPECT_TRUE(test.assignable(TypeObject(MinimalTypeObject(arr_a)),
                              TypeObject(MinimalTypeObject(arr_b))));
  arr_a.element.common.type = TypeIdentifier(TK_INT8);
  arr_b.element.common.type = TypeIdentifier(TK_INT8);
  EXPECT_TRUE(test.assignable(TypeObject(MinimalTypeObject(arr_a)),
                              TypeObject(MinimalTypeObject(arr_b))));
  arr_a.element.common.type = TypeIdentifier(TK_UINT8);
  arr_b.element.common.type = TypeIdentifier(TK_UINT8);
  EXPECT_TRUE(test.assignable(TypeObject(MinimalTypeObject(arr_a)),
                              TypeObject(MinimalTypeObject(arr_b))));
  arr_a.element.common.type = TypeIdentifier(TK_CHAR8);
  arr_b.element.common.type = TypeIdentifier(TK_CHAR8);
  EXPECT_TRUE(test.assignable(TypeObject(MinimalTypeObject(arr_a)),
                              TypeObject(MinimalTypeObject(arr_b))));
  arr_a.element.common.type = TypeIdentifier(TK_CHAR16);
  arr_b.element.common.type = TypeIdentifier(TK_CHAR16);
  EXPECT_TRUE(test.assignable(TypeObject(MinimalTypeObject(arr_a)),
                              TypeObject(MinimalTypeObject(arr_b))));

  arr_a.element.common.type = makeString(false, StringSTypeDefn(100));
  arr_b.element.common.type = makeString(false, StringSTypeDefn(200));
  EXPECT_TRUE(test.assignable(TypeObject(MinimalTypeObject(arr_a)),
                              TypeObject(MinimalTypeObject(arr_b))));
  arr_a.element.common.type = makeString(false, StringSTypeDefn(100));
  arr_b.element.common.type = makeString(false, StringLTypeDefn(200));
  EXPECT_TRUE(test.assignable(TypeObject(MinimalTypeObject(arr_a)),
                              TypeObject(MinimalTypeObject(arr_b))));
  arr_a.element.common.type = makeString(true, StringSTypeDefn(100));
  arr_b.element.common.type = makeString(true, StringSTypeDefn(200));
  EXPECT_TRUE(test.assignable(TypeObject(MinimalTypeObject(arr_a)),
                              TypeObject(MinimalTypeObject(arr_b))));
  arr_a.element.common.type = makeString(true, StringSTypeDefn(100));
  arr_b.element.common.type = makeString(true, StringLTypeDefn(200));
  EXPECT_TRUE(test.assignable(TypeObject(MinimalTypeObject(arr_a)),
                              TypeObject(MinimalTypeObject(arr_b))));

  // Array of plain sequence of integer
  arr_a.element.common.type = makePlainSequence(TypeIdentifier(TK_INT32),
                                                static_cast<SBound>(50));
  arr_b.element.common.type = makePlainSequence(TypeIdentifier(TK_INT32),
                                                static_cast<LBound>(150));
  EXPECT_TRUE(test.assignable(TypeObject(MinimalTypeObject(arr_a)),
                              TypeObject(MinimalTypeObject(arr_b))));
  // Array of plain array of integer
  SBoundSeq bounds_a;
  bounds_a.append(10).append(20).append(30);
  arr_a.element.common.type = makePlainArray(TypeIdentifier(TK_UINT16), bounds_a);
  LBoundSeq bounds_b;
  bounds_b.append(10).append(20).append(30);
  arr_b.element.common.type = makePlainArray(TypeIdentifier(TK_UINT16), bounds_b);
  EXPECT_TRUE(test.assignable(TypeObject(MinimalTypeObject(arr_a)),
                              TypeObject(MinimalTypeObject(arr_b))));

  // Different element types but T1 is-assignable-from T2 and T2 is delimited
  arr_a.element.common.type = TypeIdentifier(TK_UINT8);
  // Get a fake hash for the type object of a bitmask type
  EquivalenceHash hash;
<<<<<<< HEAD
  TypeLookup::get_equivalence_hash(hash);
  arr_b.element.common.type = make(EK_MINIMAL, hash);
=======
  get_equivalence_hash(hash);
  arr_b.element.common.type = TypeIdentifier::make(EK_MINIMAL, hash);
>>>>>>> 622f006d
  MinimalBitmaskType bitmask_b;
  bitmask_b.header.common.bit_bound = 8;
  test.insert_entry(arr_b.element.common.type, MinimalTypeObject(bitmask_b));
  EXPECT_TRUE(test.assignable(TypeObject(MinimalTypeObject(arr_a)),
                              TypeObject(MinimalTypeObject(arr_b))));

  arr_a.element.common.type = TypeIdentifier(TK_UINT16);
<<<<<<< HEAD
  TypeLookup::get_equivalence_hash(hash);
  arr_b.element.common.type = make(EK_MINIMAL, hash);
=======
  get_equivalence_hash(hash);
  arr_b.element.common.type = TypeIdentifier::make(EK_MINIMAL, hash);
>>>>>>> 622f006d
  bitmask_b.header.common.bit_bound = 16;
  test.insert_entry(arr_b.element.common.type, MinimalTypeObject(bitmask_b));
  EXPECT_TRUE(test.assignable(TypeObject(MinimalTypeObject(arr_a)),
                              TypeObject(MinimalTypeObject(arr_b))));

  arr_a.element.common.type = TypeIdentifier(TK_UINT32);
<<<<<<< HEAD
  TypeLookup::get_equivalence_hash(hash);
  arr_b.element.common.type = make(EK_MINIMAL, hash);
=======
  get_equivalence_hash(hash);
  arr_b.element.common.type = TypeIdentifier::make(EK_MINIMAL, hash);
>>>>>>> 622f006d
  bitmask_b.header.common.bit_bound = 32;
  test.insert_entry(arr_b.element.common.type, MinimalTypeObject(bitmask_b));
  EXPECT_TRUE(test.assignable(TypeObject(MinimalTypeObject(arr_a)),
                              TypeObject(MinimalTypeObject(arr_b))));

  arr_a.element.common.type = TypeIdentifier(TK_UINT64);
<<<<<<< HEAD
  TypeLookup::get_equivalence_hash(hash);
  arr_b.element.common.type = make(EK_MINIMAL, hash);
=======
  get_equivalence_hash(hash);
  arr_b.element.common.type = TypeIdentifier::make(EK_MINIMAL, hash);
>>>>>>> 622f006d
  bitmask_b.header.common.bit_bound = 64;
  test.insert_entry(arr_b.element.common.type, MinimalTypeObject(bitmask_b));
  EXPECT_TRUE(test.assignable(TypeObject(MinimalTypeObject(arr_a)),
                              TypeObject(MinimalTypeObject(arr_b))));
}

TEST(ArrayTypeTest, NotAssignable)
{
  TypeAssignability test(make_rch<TypeLookupService>());
  MinimalArrayType arr_a, arr_b;
  arr_a.header.common.bound_seq.append(10).append(20).append(30);
  arr_b.header.common.bound_seq.append(10).append(20).append(30);

  arr_a.element.common.type = TypeIdentifier(TK_BOOLEAN);
  arr_b.element.common.type = TypeIdentifier(TK_INT32);
  EXPECT_FALSE(test.assignable(TypeObject(MinimalTypeObject(arr_a)),
                               TypeObject(MinimalTypeObject(arr_b))));
  arr_a.element.common.type = TypeIdentifier(TK_BYTE);
  arr_b.element.common.type = TypeIdentifier(TK_BOOLEAN);
  EXPECT_FALSE(test.assignable(TypeObject(MinimalTypeObject(arr_a)),
                               TypeObject(MinimalTypeObject(arr_b))));
  arr_a.element.common.type = TypeIdentifier(TK_INT16);
  arr_b.element.common.type = TypeIdentifier(TK_INT8);
  EXPECT_FALSE(test.assignable(TypeObject(MinimalTypeObject(arr_a)),
                               TypeObject(MinimalTypeObject(arr_b))));
  arr_a.element.common.type = TypeIdentifier(TK_INT32);
  arr_b.element.common.type = TypeIdentifier(TK_INT64);
  EXPECT_FALSE(test.assignable(TypeObject(MinimalTypeObject(arr_a)),
                               TypeObject(MinimalTypeObject(arr_b))));
  arr_a.element.common.type = TypeIdentifier(TK_INT64);
  arr_b.element.common.type = TypeIdentifier(TK_FLOAT32);
  EXPECT_FALSE(test.assignable(TypeObject(MinimalTypeObject(arr_a)),
                               TypeObject(MinimalTypeObject(arr_b))));
  arr_a.element.common.type = TypeIdentifier(TK_UINT16);
  arr_b.element.common.type = TypeIdentifier(TK_BYTE);
  EXPECT_FALSE(test.assignable(TypeObject(MinimalTypeObject(arr_a)),
                               TypeObject(MinimalTypeObject(arr_b))));
  arr_a.element.common.type = TypeIdentifier(TK_UINT32);
  arr_b.element.common.type = TypeIdentifier(TK_INT32);
  EXPECT_FALSE(test.assignable(TypeObject(MinimalTypeObject(arr_a)),
                               TypeObject(MinimalTypeObject(arr_b))));
  arr_a.element.common.type = TypeIdentifier(TK_UINT64);
  arr_b.element.common.type = TypeIdentifier(TK_FLOAT128);
  EXPECT_FALSE(test.assignable(TypeObject(MinimalTypeObject(arr_a)),
                               TypeObject(MinimalTypeObject(arr_b))));
  arr_a.element.common.type = TypeIdentifier(TK_FLOAT32);
  arr_b.element.common.type = TypeIdentifier(TK_INT32);
  EXPECT_FALSE(test.assignable(TypeObject(MinimalTypeObject(arr_a)),
                               TypeObject(MinimalTypeObject(arr_b))));
  arr_a.element.common.type = TypeIdentifier(TK_FLOAT64);
  arr_b.element.common.type = TypeIdentifier(TK_UINT32);
  EXPECT_FALSE(test.assignable(TypeObject(MinimalTypeObject(arr_a)),
                               TypeObject(MinimalTypeObject(arr_b))));
  arr_a.element.common.type = TypeIdentifier(TK_FLOAT128);
  arr_b.element.common.type = TypeIdentifier(TK_BOOLEAN);
  EXPECT_FALSE(test.assignable(TypeObject(MinimalTypeObject(arr_a)),
                               TypeObject(MinimalTypeObject(arr_b))));
  arr_a.element.common.type = TypeIdentifier(TK_INT8);
  arr_b.element.common.type = TypeIdentifier(TK_INT64);
  EXPECT_FALSE(test.assignable(TypeObject(MinimalTypeObject(arr_a)),
                               TypeObject(MinimalTypeObject(arr_b))));
  arr_a.element.common.type = TypeIdentifier(TK_UINT8);
  arr_b.element.common.type = TypeIdentifier(TK_FLOAT64);
  EXPECT_FALSE(test.assignable(TypeObject(MinimalTypeObject(arr_a)),
                               TypeObject(MinimalTypeObject(arr_b))));
  arr_a.element.common.type = TypeIdentifier(TK_CHAR8);
  arr_b.element.common.type = TypeIdentifier(TK_INT8);
  EXPECT_FALSE(test.assignable(TypeObject(MinimalTypeObject(arr_a)),
                               TypeObject(MinimalTypeObject(arr_b))));
  arr_a.element.common.type = TypeIdentifier(TK_CHAR16);
  arr_b.element.common.type = TypeIdentifier(TK_INT64);
  EXPECT_FALSE(test.assignable(TypeObject(MinimalTypeObject(arr_a)),
                               TypeObject(MinimalTypeObject(arr_b))));

  arr_a.element.common.type = makeString(false, StringSTypeDefn(50));
  arr_b.element.common.type = makeString(true, StringLTypeDefn(100));
  EXPECT_FALSE(test.assignable(TypeObject(MinimalTypeObject(arr_a)),
                               TypeObject(MinimalTypeObject(arr_b))));
  arr_a.element.common.type = makeString(true, StringLTypeDefn(100));
  arr_b.element.common.type = makeString(false, StringSTypeDefn(50));
  EXPECT_FALSE(test.assignable(TypeObject(MinimalTypeObject(arr_a)),
                               TypeObject(MinimalTypeObject(arr_b))));

  // Array of plain sequence of integer
  arr_a.element.common.type = makePlainSequence(TypeIdentifier(TK_UINT32),
                                                static_cast<SBound>(50));
  arr_b.element.common.type = makePlainSequence(TypeIdentifier(TK_INT64),
                                                static_cast<LBound>(150));
  EXPECT_FALSE(test.assignable(TypeObject(MinimalTypeObject(arr_a)),
                               TypeObject(MinimalTypeObject(arr_b))));
  // Array of plain array of integer
  SBoundSeq bounds_a;
  bounds_a.append(10).append(20).append(30);
  arr_a.element.common.type = makePlainArray(TypeIdentifier(TK_UINT16), bounds_a);
  LBoundSeq bounds_b;
  bounds_b.append(10).append(20).append(40);
  arr_b.element.common.type = makePlainArray(TypeIdentifier(TK_UINT16), bounds_b);
  EXPECT_FALSE(test.assignable(TypeObject(MinimalTypeObject(arr_a)),
                               TypeObject(MinimalTypeObject(arr_b))));

  arr_a.element.common.type = TypeIdentifier(TK_UINT8);
  // Get a fake hash for the type object of a bitmask type
  EquivalenceHash hash;
<<<<<<< HEAD
  TypeLookup::get_equivalence_hash(hash);
  arr_b.element.common.type = make(EK_MINIMAL, hash);
=======
  get_equivalence_hash(hash);
  arr_b.element.common.type = TypeIdentifier::make(EK_MINIMAL, hash);
>>>>>>> 622f006d
  MinimalBitmaskType bitmask_b;
  bitmask_b.header.common.bit_bound = 9;
  test.insert_entry(arr_b.element.common.type, MinimalTypeObject(bitmask_b));
  EXPECT_FALSE(test.assignable(TypeObject(MinimalTypeObject(arr_a)),
                               TypeObject(MinimalTypeObject(arr_b))));

  arr_a.element.common.type = TypeIdentifier(TK_UINT16);
<<<<<<< HEAD
  TypeLookup::get_equivalence_hash(hash);
  arr_b.element.common.type = make(EK_MINIMAL, hash);
=======
  get_equivalence_hash(hash);
  arr_b.element.common.type = TypeIdentifier::make(EK_MINIMAL, hash);
>>>>>>> 622f006d
  bitmask_b.header.common.bit_bound = 17;
  test.insert_entry(arr_b.element.common.type, MinimalTypeObject(bitmask_b));
  EXPECT_FALSE(test.assignable(TypeObject(MinimalTypeObject(arr_a)),
                               TypeObject(MinimalTypeObject(arr_b))));

  arr_a.element.common.type = TypeIdentifier(TK_UINT32);
<<<<<<< HEAD
  TypeLookup::get_equivalence_hash(hash);
  arr_b.element.common.type = make(EK_MINIMAL, hash);
=======
  get_equivalence_hash(hash);
  arr_b.element.common.type = TypeIdentifier::make(EK_MINIMAL, hash);
>>>>>>> 622f006d
  bitmask_b.header.common.bit_bound = 34;
  test.insert_entry(arr_b.element.common.type, MinimalTypeObject(bitmask_b));
  EXPECT_FALSE(test.assignable(TypeObject(MinimalTypeObject(arr_a)),
                               TypeObject(MinimalTypeObject(arr_b))));

  arr_a.element.common.type = TypeIdentifier(TK_UINT64);
<<<<<<< HEAD
  TypeLookup::get_equivalence_hash(hash);
  arr_b.element.common.type = make(EK_MINIMAL, hash);
=======
  get_equivalence_hash(hash);
  arr_b.element.common.type = TypeIdentifier::make(EK_MINIMAL, hash);
>>>>>>> 622f006d
  bitmask_b.header.common.bit_bound = 13;
  test.insert_entry(arr_b.element.common.type, MinimalTypeObject(bitmask_b));
  EXPECT_FALSE(test.assignable(TypeObject(MinimalTypeObject(arr_a)),
                               TypeObject(MinimalTypeObject(arr_b))));
}

TEST(MapTypeTest, Assignable)
{
  TypeAssignability test(make_rch<TypeLookupService>());
  MinimalMapType map_a, map_b;
  map_a.header.common.bound = 50;
  map_b.header.common.bound = 100;

  // Key element can be of signed and unsigned integer types, and
  // of narrow and wide string types
  map_a.key.common.type = TypeIdentifier(TK_UINT32);
  map_b.key.common.type = TypeIdentifier(TK_UINT32);
  map_a.element.common.type = TypeIdentifier(TK_BOOLEAN);
  map_b.element.common.type = TypeIdentifier(TK_BOOLEAN);
  EXPECT_TRUE(test.assignable(TypeObject(MinimalTypeObject(map_a)),
                              TypeObject(MinimalTypeObject(map_b))));
  map_a.key.common.type = TypeIdentifier(TK_UINT16);
  map_b.key.common.type = TypeIdentifier(TK_UINT16);
  map_a.element.common.type = TypeIdentifier(TK_BYTE);
  map_b.element.common.type = TypeIdentifier(TK_BYTE);
  EXPECT_TRUE(test.assignable(TypeObject(MinimalTypeObject(map_a)),
                              TypeObject(MinimalTypeObject(map_b))));
  map_a.key.common.type = TypeIdentifier(TK_UINT32);
  map_b.key.common.type = TypeIdentifier(TK_UINT32);
  map_a.element.common.type = TypeIdentifier(TK_INT16);
  map_b.element.common.type = TypeIdentifier(TK_INT16);
  EXPECT_TRUE(test.assignable(TypeObject(MinimalTypeObject(map_a)),
                              TypeObject(MinimalTypeObject(map_b))));
  map_a.key.common.type = TypeIdentifier(TK_UINT64);
  map_b.key.common.type = TypeIdentifier(TK_UINT64);
  map_a.element.common.type = TypeIdentifier(TK_INT32);
  map_b.element.common.type = TypeIdentifier(TK_INT32);
  EXPECT_TRUE(test.assignable(TypeObject(MinimalTypeObject(map_a)),
                              TypeObject(MinimalTypeObject(map_b))));
  map_a.key.common.type = TypeIdentifier(TK_INT16);
  map_b.key.common.type = TypeIdentifier(TK_INT16);
  map_a.element.common.type = TypeIdentifier(TK_INT64);
  map_b.element.common.type = TypeIdentifier(TK_INT64);
  EXPECT_TRUE(test.assignable(TypeObject(MinimalTypeObject(map_a)),
                              TypeObject(MinimalTypeObject(map_b))));
  map_a.key.common.type = TypeIdentifier(TK_UINT32);
  map_b.key.common.type = TypeIdentifier(TK_UINT32);
  map_a.element.common.type = TypeIdentifier(TK_UINT16);
  map_b.element.common.type = TypeIdentifier(TK_UINT16);
  EXPECT_TRUE(test.assignable(TypeObject(MinimalTypeObject(map_a)),
                              TypeObject(MinimalTypeObject(map_b))));
  map_a.key.common.type = TypeIdentifier(TK_UINT16);
  map_b.key.common.type = TypeIdentifier(TK_UINT16);
  map_a.element.common.type = TypeIdentifier(TK_UINT32);
  map_b.element.common.type = TypeIdentifier(TK_UINT32);
  EXPECT_TRUE(test.assignable(TypeObject(MinimalTypeObject(map_a)),
                              TypeObject(MinimalTypeObject(map_b))));
  map_a.key.common.type = TypeIdentifier(TK_INT32);
  map_b.key.common.type = TypeIdentifier(TK_INT32);
  map_a.element.common.type = TypeIdentifier(TK_UINT64);
  map_b.element.common.type = TypeIdentifier(TK_UINT64);
  EXPECT_TRUE(test.assignable(TypeObject(MinimalTypeObject(map_a)),
                              TypeObject(MinimalTypeObject(map_b))));
  map_a.key.common.type = TypeIdentifier(TK_UINT16);
  map_b.key.common.type = TypeIdentifier(TK_UINT16);
  map_a.element.common.type = TypeIdentifier(TK_FLOAT32);
  map_b.element.common.type = TypeIdentifier(TK_FLOAT32);
  EXPECT_TRUE(test.assignable(TypeObject(MinimalTypeObject(map_a)),
                              TypeObject(MinimalTypeObject(map_b))));
  map_a.key.common.type = TypeIdentifier(TK_INT64);
  map_b.key.common.type = TypeIdentifier(TK_INT64);
  map_a.element.common.type = TypeIdentifier(TK_FLOAT64);
  map_b.element.common.type = TypeIdentifier(TK_FLOAT64);
  EXPECT_TRUE(test.assignable(TypeObject(MinimalTypeObject(map_a)),
                              TypeObject(MinimalTypeObject(map_b))));
  map_a.key.common.type = TypeIdentifier(TK_INT32);
  map_b.key.common.type = TypeIdentifier(TK_INT32);
  map_a.element.common.type = TypeIdentifier(TK_FLOAT128);
  map_b.element.common.type = TypeIdentifier(TK_FLOAT128);
  EXPECT_TRUE(test.assignable(TypeObject(MinimalTypeObject(map_a)),
                              TypeObject(MinimalTypeObject(map_b))));
  map_a.key.common.type = TypeIdentifier(TK_UINT32);
  map_b.key.common.type = TypeIdentifier(TK_UINT32);
  map_a.element.common.type = TypeIdentifier(TK_INT8);
  map_b.element.common.type = TypeIdentifier(TK_INT8);
  EXPECT_TRUE(test.assignable(TypeObject(MinimalTypeObject(map_a)),
                              TypeObject(MinimalTypeObject(map_b))));
  map_a.key.common.type = TypeIdentifier(TK_UINT64);
  map_b.key.common.type = TypeIdentifier(TK_UINT64);
  map_a.element.common.type = TypeIdentifier(TK_UINT8);
  map_b.element.common.type = TypeIdentifier(TK_UINT8);
  EXPECT_TRUE(test.assignable(TypeObject(MinimalTypeObject(map_a)),
                              TypeObject(MinimalTypeObject(map_b))));
  map_a.key.common.type = TypeIdentifier(TK_INT8);
  map_b.key.common.type = TypeIdentifier(TK_INT8);
  map_a.element.common.type = TypeIdentifier(TK_CHAR8);
  map_b.element.common.type = TypeIdentifier(TK_CHAR8);
  EXPECT_TRUE(test.assignable(TypeObject(MinimalTypeObject(map_a)),
                              TypeObject(MinimalTypeObject(map_b))));
  map_a.key.common.type = makeString(false, StringSTypeDefn(50));
  map_b.key.common.type = makeString(false, StringLTypeDefn(70));
  map_a.element.common.type = TypeIdentifier(TK_CHAR16);
  map_b.element.common.type = TypeIdentifier(TK_CHAR16);
  EXPECT_TRUE(test.assignable(TypeObject(MinimalTypeObject(map_a)),
                              TypeObject(MinimalTypeObject(map_b))));

  map_a.key.common.type = makeString(false, StringSTypeDefn(100));
  map_b.key.common.type = makeString(false, StringLTypeDefn(200));
  map_a.element.common.type = makeString(true, StringLTypeDefn(50));
  map_b.element.common.type = makeString(true, StringSTypeDefn(70));
  EXPECT_TRUE(test.assignable(TypeObject(MinimalTypeObject(map_a)),
                              TypeObject(MinimalTypeObject(map_b))));
  map_a.key.common.type = makeString(true, StringLTypeDefn(123));
  map_b.key.common.type = makeString(true, StringLTypeDefn(321));
  map_a.element.common.type = makeString(false, StringSTypeDefn(150));
  map_b.element.common.type = makeString(false, StringLTypeDefn(80));
  EXPECT_TRUE(test.assignable(TypeObject(MinimalTypeObject(map_a)),
                              TypeObject(MinimalTypeObject(map_b))));

  // Map of plain sequences
  map_a.key.common.type = makeString(true, StringSTypeDefn(45));
  map_b.key.common.type = makeString(true, StringLTypeDefn(56));
  map_a.element.common.type = makePlainSequence(TypeIdentifier(TK_UINT32),
                                                static_cast<SBound>(50));
  map_b.element.common.type = makePlainSequence(TypeIdentifier(TK_UINT32),
                                                static_cast<LBound>(100));
  EXPECT_TRUE(test.assignable(TypeObject(MinimalTypeObject(map_a)),
                              TypeObject(MinimalTypeObject(map_b))));
  // Map of plain arrays
  map_a.key.common.type = makeString(false, StringSTypeDefn(78));
  map_b.key.common.type = makeString(false, StringLTypeDefn(67));
  SBoundSeq bounds_a;
  bounds_a.append(30).append(20).append(40);
  map_a.element.common.type = makePlainArray(makeString(false, StringSTypeDefn(50)), bounds_a);
  LBoundSeq bounds_b;
  bounds_b.append(30).append(20).append(40);
  map_b.element.common.type = makePlainArray(makeString(false, StringLTypeDefn(100)), bounds_b);
  EXPECT_TRUE(test.assignable(TypeObject(MinimalTypeObject(map_a)),
                              TypeObject(MinimalTypeObject(map_b))));
  // Map of plain maps
  map_a.key.common.type = TypeIdentifier(TK_UINT32);
  map_b.key.common.type = TypeIdentifier(TK_UINT32);
  PlainMapSTypeDefn elem_a(PlainCollectionHeader(EquivalenceKind(EK_MINIMAL), CollectionElementFlag()),
                           static_cast<SBound>(50),
                           TypeIdentifier(TK_FLOAT64),
                           CollectionElementFlag(),
                           TypeIdentifier(TK_UINT16));
  map_a.element.common.type = make(TI_PLAIN_MAP_SMALL, elem_a);
  PlainMapLTypeDefn elem_b(PlainCollectionHeader(EquivalenceKind(EK_MINIMAL), CollectionElementFlag()),
                           static_cast<LBound>(100),
                           TypeIdentifier(TK_FLOAT64),
                           CollectionElementFlag(),
                           TypeIdentifier(TK_UINT16));
  map_b.element.common.type = make(TI_PLAIN_MAP_LARGE, elem_b);
  EXPECT_TRUE(test.assignable(TypeObject(MinimalTypeObject(map_a)),
                              TypeObject(MinimalTypeObject(map_b))));

  map_a.key.common.type = TypeIdentifier(TK_INT32);
  map_b.key.common.type = TypeIdentifier(TK_INT32);
  map_a.element.common.type = TypeIdentifier(TK_UINT8);
  EquivalenceHash hash;
<<<<<<< HEAD
  TypeLookup::get_equivalence_hash(hash);
  map_b.element.common.type = make(EK_MINIMAL, hash);
=======
  get_equivalence_hash(hash);
  map_b.element.common.type = TypeIdentifier::make(EK_MINIMAL, hash);
>>>>>>> 622f006d
  MinimalBitmaskType bitmask_b;
  bitmask_b.header.common.bit_bound = 7;
  test.insert_entry(map_b.element.common.type, MinimalTypeObject(bitmask_b));
  EXPECT_TRUE(test.assignable(TypeObject(MinimalTypeObject(map_a)),
                              TypeObject(MinimalTypeObject(map_b))));

  map_a.key.common.type = TypeIdentifier(TK_INT16);
  map_b.key.common.type = TypeIdentifier(TK_INT16);
  map_a.element.common.type = TypeIdentifier(TK_UINT16);
<<<<<<< HEAD
  TypeLookup::get_equivalence_hash(hash);
  map_b.element.common.type = make(EK_MINIMAL, hash);
=======
  get_equivalence_hash(hash);
  map_b.element.common.type = TypeIdentifier::make(EK_MINIMAL, hash);
>>>>>>> 622f006d
  bitmask_b.header.common.bit_bound = 15;
  test.insert_entry(map_b.element.common.type, MinimalTypeObject(bitmask_b));
  EXPECT_TRUE(test.assignable(TypeObject(MinimalTypeObject(map_a)),
                              TypeObject(MinimalTypeObject(map_b))));

  map_a.key.common.type = TypeIdentifier(TK_INT64);
  map_b.key.common.type = TypeIdentifier(TK_INT64);
  map_a.element.common.type = TypeIdentifier(TK_UINT32);
<<<<<<< HEAD
  TypeLookup::get_equivalence_hash(hash);
  map_b.element.common.type = make(EK_MINIMAL, hash);
=======
  get_equivalence_hash(hash);
  map_b.element.common.type = TypeIdentifier::make(EK_MINIMAL, hash);
>>>>>>> 622f006d
  bitmask_b.header.common.bit_bound = 31;
  test.insert_entry(map_b.element.common.type, MinimalTypeObject(bitmask_b));
  EXPECT_TRUE(test.assignable(TypeObject(MinimalTypeObject(map_a)),
                              TypeObject(MinimalTypeObject(map_b))));

  map_a.key.common.type = makeString(false, StringSTypeDefn(60));
  map_b.key.common.type = makeString(false, StringSTypeDefn(80));
  map_a.element.common.type = TypeIdentifier(TK_UINT64);
<<<<<<< HEAD
  TypeLookup::get_equivalence_hash(hash);
  map_b.element.common.type = make(EK_MINIMAL, hash);
=======
  get_equivalence_hash(hash);
  map_b.element.common.type = TypeIdentifier::make(EK_MINIMAL, hash);
>>>>>>> 622f006d
  bitmask_b.header.common.bit_bound = 63;
  test.insert_entry(map_b.element.common.type, MinimalTypeObject(bitmask_b));
  EXPECT_TRUE(test.assignable(TypeObject(MinimalTypeObject(map_a)),
                              TypeObject(MinimalTypeObject(map_b))));
}

TEST(MapTypeTest, NotAssignable)
{
  TypeAssignability test(make_rch<TypeLookupService>());
  MinimalMapType map_a, map_b;
  map_a.header.common.bound = 50;
  map_b.header.common.bound = 100;

  map_a.key.common.type = TypeIdentifier(TK_UINT32);
  map_b.key.common.type = TypeIdentifier(TK_UINT32);
  map_a.element.common.type = TypeIdentifier(TK_BOOLEAN);
  map_b.element.common.type = TypeIdentifier(TK_INT16);
  EXPECT_FALSE(test.assignable(TypeObject(MinimalTypeObject(map_a)),
                               TypeObject(MinimalTypeObject(map_b))));
  map_a.key.common.type = TypeIdentifier(TK_UINT32);
  map_b.key.common.type = TypeIdentifier(TK_UINT16);
  map_a.element.common.type = TypeIdentifier(TK_BYTE);
  map_b.element.common.type = TypeIdentifier(TK_BYTE);
  EXPECT_FALSE(test.assignable(TypeObject(MinimalTypeObject(map_a)),
                               TypeObject(MinimalTypeObject(map_b))));
  map_a.key.common.type = TypeIdentifier(TK_INT32);
  map_b.key.common.type = TypeIdentifier(TK_UINT32);
  map_a.element.common.type = TypeIdentifier(TK_INT16);
  map_b.element.common.type = TypeIdentifier(TK_UINT16);
  EXPECT_FALSE(test.assignable(TypeObject(MinimalTypeObject(map_a)),
                               TypeObject(MinimalTypeObject(map_b))));
  map_a.key.common.type = TypeIdentifier(TK_UINT64);
  map_b.key.common.type = TypeIdentifier(TK_UINT64);
  map_a.element.common.type = TypeIdentifier(TK_INT32);
  map_b.element.common.type = TypeIdentifier(TK_INT64);
  EXPECT_FALSE(test.assignable(TypeObject(MinimalTypeObject(map_a)),
                               TypeObject(MinimalTypeObject(map_b))));
  map_a.key.common.type = TypeIdentifier(TK_INT16);
  map_b.key.common.type = TypeIdentifier(TK_INT16);
  map_a.element.common.type = TypeIdentifier(TK_INT64);
  map_b.element.common.type = TypeIdentifier(TK_FLOAT32);
  EXPECT_FALSE(test.assignable(TypeObject(MinimalTypeObject(map_a)),
                               TypeObject(MinimalTypeObject(map_b))));
  map_a.key.common.type = TypeIdentifier(TK_UINT32);
  map_b.key.common.type = TypeIdentifier(TK_UINT32);
  map_a.element.common.type = TypeIdentifier(TK_UINT16);
  map_b.element.common.type = TypeIdentifier(TK_UINT32);
  EXPECT_FALSE(test.assignable(TypeObject(MinimalTypeObject(map_a)),
                               TypeObject(MinimalTypeObject(map_b))));
  map_a.key.common.type = TypeIdentifier(TK_UINT16);
  map_b.key.common.type = TypeIdentifier(TK_UINT16);
  map_a.element.common.type = TypeIdentifier(TK_UINT32);
  map_b.element.common.type = TypeIdentifier(TK_BYTE);
  EXPECT_FALSE(test.assignable(TypeObject(MinimalTypeObject(map_a)),
                               TypeObject(MinimalTypeObject(map_b))));
  map_a.key.common.type = TypeIdentifier(TK_INT32);
  map_b.key.common.type = TypeIdentifier(TK_INT32);
  map_a.element.common.type = TypeIdentifier(TK_UINT64);
  map_b.element.common.type = TypeIdentifier(TK_FLOAT64);
  EXPECT_FALSE(test.assignable(TypeObject(MinimalTypeObject(map_a)),
                               TypeObject(MinimalTypeObject(map_b))));
  map_a.key.common.type = TypeIdentifier(TK_UINT16);
  map_b.key.common.type = TypeIdentifier(TK_UINT16);
  map_a.element.common.type = TypeIdentifier(TK_FLOAT32);
  map_b.element.common.type = TypeIdentifier(TK_INT32);
  EXPECT_FALSE(test.assignable(TypeObject(MinimalTypeObject(map_a)),
                               TypeObject(MinimalTypeObject(map_b))));
  map_a.key.common.type = TypeIdentifier(TK_INT64);
  map_b.key.common.type = TypeIdentifier(TK_INT64);
  map_a.element.common.type = TypeIdentifier(TK_FLOAT64);
  map_b.element.common.type = TypeIdentifier(TK_INT8);
  EXPECT_FALSE(test.assignable(TypeObject(MinimalTypeObject(map_a)),
                               TypeObject(MinimalTypeObject(map_b))));
  map_a.key.common.type = TypeIdentifier(TK_INT32);
  map_b.key.common.type = TypeIdentifier(TK_INT32);
  map_a.element.common.type = TypeIdentifier(TK_FLOAT128);
  map_b.element.common.type = TypeIdentifier(TK_FLOAT32);
  EXPECT_FALSE(test.assignable(TypeObject(MinimalTypeObject(map_a)),
                               TypeObject(MinimalTypeObject(map_b))));
  map_a.key.common.type = TypeIdentifier(TK_UINT32);
  map_b.key.common.type = TypeIdentifier(TK_UINT32);
  map_a.element.common.type = TypeIdentifier(TK_INT8);
  map_b.element.common.type = TypeIdentifier(TK_INT32);
  EXPECT_FALSE(test.assignable(TypeObject(MinimalTypeObject(map_a)),
                               TypeObject(MinimalTypeObject(map_b))));
  map_a.key.common.type = TypeIdentifier(TK_UINT64);
  map_b.key.common.type = TypeIdentifier(TK_UINT64);
  map_a.element.common.type = TypeIdentifier(TK_UINT8);
  map_b.element.common.type = TypeIdentifier(TK_INT64);
  EXPECT_FALSE(test.assignable(TypeObject(MinimalTypeObject(map_a)),
                               TypeObject(MinimalTypeObject(map_b))));
  map_a.key.common.type = TypeIdentifier(TK_INT8);
  map_b.key.common.type = TypeIdentifier(TK_INT8);
  map_a.element.common.type = TypeIdentifier(TK_CHAR8);
  map_b.element.common.type = TypeIdentifier(TK_CHAR16);
  EXPECT_FALSE(test.assignable(TypeObject(MinimalTypeObject(map_a)),
                               TypeObject(MinimalTypeObject(map_b))));
  map_a.key.common.type = makeString(false, StringSTypeDefn(50));
  map_b.key.common.type = makeString(false, StringLTypeDefn(70));
  map_a.element.common.type = TypeIdentifier(TK_CHAR16);
  map_b.element.common.type = makeString(true, StringSTypeDefn(50));
  EXPECT_FALSE(test.assignable(TypeObject(MinimalTypeObject(map_a)),
                               TypeObject(MinimalTypeObject(map_b))));

  map_a.key.common.type = makeString(false, StringSTypeDefn(100));
  map_b.key.common.type = makeString(true, StringLTypeDefn(200));
  map_a.element.common.type = makeString(true, StringLTypeDefn(50));
  map_b.element.common.type = makeString(true, StringSTypeDefn(70));
  EXPECT_FALSE(test.assignable(TypeObject(MinimalTypeObject(map_a)),
                               TypeObject(MinimalTypeObject(map_b))));
  map_a.key.common.type = makeString(true, StringLTypeDefn(123));
  map_b.key.common.type = makeString(true, StringLTypeDefn(321));
  map_a.element.common.type = makeString(true, StringSTypeDefn(150));
  map_b.element.common.type = makeString(false, StringLTypeDefn(80));
  EXPECT_FALSE(test.assignable(TypeObject(MinimalTypeObject(map_a)),
                               TypeObject(MinimalTypeObject(map_b))));

  // Map of plain sequences
  map_a.key.common.type = makeString(true, StringSTypeDefn(45));
  map_b.key.common.type = makeString(false, StringLTypeDefn(56));
  map_a.element.common.type = makePlainSequence(TypeIdentifier(TK_UINT32),
                                                static_cast<SBound>(50));
  map_b.element.common.type = makePlainSequence(TypeIdentifier(TK_INT64),
                                                static_cast<LBound>(100));
  EXPECT_FALSE(test.assignable(TypeObject(MinimalTypeObject(map_a)),
                               TypeObject(MinimalTypeObject(map_b))));
  // Map of plain arrays
  map_a.key.common.type = makeString(false, StringSTypeDefn(78));
  map_b.key.common.type = makeString(false, StringLTypeDefn(67));
  SBoundSeq bounds_a;
  bounds_a.append(30).append(20).append(40);
  map_a.element.common.type = makePlainArray(makeString(true, StringSTypeDefn(50)), bounds_a);
  LBoundSeq bounds_b;
  bounds_b.append(30).append(20).append(40);
  map_b.element.common.type = makePlainArray(makeString(false, StringLTypeDefn(100)), bounds_b);
  EXPECT_FALSE(test.assignable(TypeObject(MinimalTypeObject(map_a)),
                               TypeObject(MinimalTypeObject(map_b))));
  // Map of plain maps
  map_a.key.common.type = TypeIdentifier(TK_UINT32);
  map_b.key.common.type = TypeIdentifier(TK_UINT32);
  PlainMapSTypeDefn elem_a(PlainCollectionHeader(EquivalenceKind(EK_MINIMAL), CollectionElementFlag()),
                           static_cast<SBound>(50),
                           TypeIdentifier(TK_FLOAT64),
                           CollectionElementFlag(),
                           TypeIdentifier(TK_UINT16));
  map_a.element.common.type = make(TI_PLAIN_MAP_SMALL, elem_a);
  PlainMapLTypeDefn elem_b(PlainCollectionHeader(EquivalenceKind(EK_MINIMAL), CollectionElementFlag()),
                           static_cast<LBound>(100),
                           TypeIdentifier(TK_FLOAT64),
                           CollectionElementFlag(),
                           TypeIdentifier(TK_UINT32));
  map_b.element.common.type = make(TI_PLAIN_MAP_LARGE, elem_b);
  EXPECT_FALSE(test.assignable(TypeObject(MinimalTypeObject(map_a)),
                               TypeObject(MinimalTypeObject(map_b))));

  map_a.key.common.type = TypeIdentifier(TK_INT32);
  map_b.key.common.type = TypeIdentifier(TK_INT32);
  map_a.element.common.type = TypeIdentifier(TK_UINT8);
  EquivalenceHash hash;
<<<<<<< HEAD
  TypeLookup::get_equivalence_hash(hash);
  map_b.element.common.type = make(EK_MINIMAL, hash);
=======
  get_equivalence_hash(hash);
  map_b.element.common.type = TypeIdentifier::make(EK_MINIMAL, hash);
>>>>>>> 622f006d
  MinimalBitmaskType bitmask_b;
  bitmask_b.header.common.bit_bound = 9;
  test.insert_entry(map_b.element.common.type, MinimalTypeObject(bitmask_b));
  EXPECT_FALSE(test.assignable(TypeObject(MinimalTypeObject(map_a)),
                               TypeObject(MinimalTypeObject(map_b))));

  map_a.key.common.type = TypeIdentifier(TK_INT16);
  map_b.key.common.type = TypeIdentifier(TK_INT16);
  map_a.element.common.type = TypeIdentifier(TK_UINT16);
<<<<<<< HEAD
  TypeLookup::get_equivalence_hash(hash);
  map_b.element.common.type = make(EK_MINIMAL, hash);
=======
  get_equivalence_hash(hash);
  map_b.element.common.type = TypeIdentifier::make(EK_MINIMAL, hash);
>>>>>>> 622f006d
  bitmask_b.header.common.bit_bound = 17;
  test.insert_entry(map_b.element.common.type, MinimalTypeObject(bitmask_b));
  EXPECT_FALSE(test.assignable(TypeObject(MinimalTypeObject(map_a)),
                               TypeObject(MinimalTypeObject(map_b))));

  map_a.key.common.type = TypeIdentifier(TK_INT64);
  map_b.key.common.type = TypeIdentifier(TK_INT64);
  map_a.element.common.type = TypeIdentifier(TK_UINT32);
<<<<<<< HEAD
  TypeLookup::get_equivalence_hash(hash);
  map_b.element.common.type = make(EK_MINIMAL, hash);
=======
  get_equivalence_hash(hash);
  map_b.element.common.type = TypeIdentifier::make(EK_MINIMAL, hash);
>>>>>>> 622f006d
  bitmask_b.header.common.bit_bound = 33;
  test.insert_entry(map_b.element.common.type, MinimalTypeObject(bitmask_b));
  EXPECT_FALSE(test.assignable(TypeObject(MinimalTypeObject(map_a)),
                               TypeObject(MinimalTypeObject(map_b))));

  map_a.key.common.type = makeString(false, StringSTypeDefn(60));
  map_b.key.common.type = makeString(false, StringSTypeDefn(80));
  map_a.element.common.type = TypeIdentifier(TK_UINT64);
<<<<<<< HEAD
  TypeLookup::get_equivalence_hash(hash);
  map_b.element.common.type = make(EK_MINIMAL, hash);
=======
  get_equivalence_hash(hash);
  map_b.element.common.type = TypeIdentifier::make(EK_MINIMAL, hash);
>>>>>>> 622f006d
  bitmask_b.header.common.bit_bound = 15;
  test.insert_entry(map_b.element.common.type, MinimalTypeObject(bitmask_b));
  EXPECT_FALSE(test.assignable(TypeObject(MinimalTypeObject(map_a)),
                               TypeObject(MinimalTypeObject(map_b))));
}

void expect_true_non_alias_to_alias()
{
  TypeAssignability test(make_rch<TypeLookupService>());
  MinimalAliasType ali_a;

  // Primitive types
  ali_a.body.common.related_type = TypeIdentifier(TK_BOOLEAN);
  EXPECT_TRUE(test.assignable(TypeObject(MinimalTypeObject(ali_a)), TypeIdentifier(TK_BOOLEAN)));
  ali_a.body.common.related_type = TypeIdentifier(TK_BYTE);
  EXPECT_TRUE(test.assignable(TypeObject(MinimalTypeObject(ali_a)), TypeIdentifier(TK_BYTE)));
  ali_a.body.common.related_type = TypeIdentifier(TK_INT16);
  EXPECT_TRUE(test.assignable(TypeObject(MinimalTypeObject(ali_a)), TypeIdentifier(TK_INT16)));
  ali_a.body.common.related_type = TypeIdentifier(TK_INT32);
  EXPECT_TRUE(test.assignable(TypeObject(MinimalTypeObject(ali_a)), TypeIdentifier(TK_INT32)));
  ali_a.body.common.related_type = TypeIdentifier(TK_INT64);
  EXPECT_TRUE(test.assignable(TypeObject(MinimalTypeObject(ali_a)), TypeIdentifier(TK_INT64)));
  ali_a.body.common.related_type = TypeIdentifier(TK_UINT16);
  EXPECT_TRUE(test.assignable(TypeObject(MinimalTypeObject(ali_a)), TypeIdentifier(TK_UINT16)));
  ali_a.body.common.related_type = TypeIdentifier(TK_UINT32);
  EXPECT_TRUE(test.assignable(TypeObject(MinimalTypeObject(ali_a)), TypeIdentifier(TK_UINT32)));
  ali_a.body.common.related_type = TypeIdentifier(TK_UINT64);
  EXPECT_TRUE(test.assignable(TypeObject(MinimalTypeObject(ali_a)), TypeIdentifier(TK_UINT64)));
  ali_a.body.common.related_type = TypeIdentifier(TK_FLOAT32);
  EXPECT_TRUE(test.assignable(TypeObject(MinimalTypeObject(ali_a)), TypeIdentifier(TK_FLOAT32)));
  ali_a.body.common.related_type = TypeIdentifier(TK_FLOAT64);
  EXPECT_TRUE(test.assignable(TypeObject(MinimalTypeObject(ali_a)), TypeIdentifier(TK_FLOAT64)));
  ali_a.body.common.related_type = TypeIdentifier(TK_FLOAT128);
  EXPECT_TRUE(test.assignable(TypeObject(MinimalTypeObject(ali_a)), TypeIdentifier(TK_FLOAT128)));
  ali_a.body.common.related_type = TypeIdentifier(TK_INT8);
  EXPECT_TRUE(test.assignable(TypeObject(MinimalTypeObject(ali_a)), TypeIdentifier(TK_INT8)));
  ali_a.body.common.related_type = TypeIdentifier(TK_UINT8);
  EXPECT_TRUE(test.assignable(TypeObject(MinimalTypeObject(ali_a)), TypeIdentifier(TK_UINT8)));
  ali_a.body.common.related_type = TypeIdentifier(TK_CHAR8);
  EXPECT_TRUE(test.assignable(TypeObject(MinimalTypeObject(ali_a)), TypeIdentifier(TK_CHAR8)));
  ali_a.body.common.related_type = TypeIdentifier(TK_CHAR16);
  EXPECT_TRUE(test.assignable(TypeObject(MinimalTypeObject(ali_a)), TypeIdentifier(TK_CHAR16)));

  // String
  ali_a.body.common.related_type = makeString(false, StringSTypeDefn(70));
  EXPECT_TRUE(test.assignable(TypeObject(MinimalTypeObject(ali_a)),
                              makeString(false, StringLTypeDefn(120))));
  ali_a.body.common.related_type = makeString(true, StringSTypeDefn(70));
  EXPECT_TRUE(test.assignable(TypeObject(MinimalTypeObject(ali_a)),
                              makeString(true, StringLTypeDefn(120))));

  // Sequence
  ali_a.body.common.related_type = makePlainSequence(TypeIdentifier(TK_UINT32),
                                                     static_cast<SBound>(100));
  EXPECT_TRUE(test.assignable(TypeObject(MinimalTypeObject(ali_a)),
                              makePlainSequence(TypeIdentifier(TK_UINT32),
                                                static_cast<LBound>(200))));
  MinimalSequenceType seq_b;
  seq_b.header.common.bound = 300;
  seq_b.element.common.type = TypeIdentifier(TK_UINT32);
  EXPECT_TRUE(test.assignable(TypeObject(MinimalTypeObject(ali_a)), TypeObject(MinimalTypeObject(seq_b))));

  // Array
  SBoundSeq bounds_a;
  bounds_a.append(50).append(60).append(70);
  ali_a.body.common.related_type = makePlainArray(TypeIdentifier(TK_FLOAT32), bounds_a);
  EXPECT_TRUE(test.assignable(TypeObject(MinimalTypeObject(ali_a)),
                              makePlainArray(TypeIdentifier(TK_FLOAT32), bounds_a)));
  MinimalArrayType arr_b;
  arr_b.header.common.bound_seq.append(50).append(60).append(70);
  arr_b.element.common.type = TypeIdentifier(TK_FLOAT32);
  EXPECT_TRUE(test.assignable(TypeObject(MinimalTypeObject(ali_a)), TypeObject(MinimalTypeObject(arr_b))));

  // Map
  PlainMapLTypeDefn plain_map_a(PlainCollectionHeader(EK_MINIMAL, CollectionElementFlag()),
                                static_cast<LBound>(111),
                                TypeIdentifier(TK_INT64),
                                CollectionElementFlag(),
                                TypeIdentifier(TK_UINT32));
  ali_a.body.common.related_type = make(TI_PLAIN_MAP_LARGE, plain_map_a);
  PlainMapSTypeDefn plain_map_b(PlainCollectionHeader(EK_MINIMAL, CollectionElementFlag()),
                                static_cast<SBound>(200),
                                TypeIdentifier(TK_INT64),
                                CollectionElementFlag(),
                                TypeIdentifier(TK_UINT32));
  EXPECT_TRUE(test.assignable(TypeObject(MinimalTypeObject(ali_a)),
                              make(TI_PLAIN_MAP_SMALL, plain_map_b)));
  MinimalMapType map_b;
  map_b.header.common.bound = 500;
  map_b.key.common.type = TypeIdentifier(TK_UINT32);
  map_b.element.common.type = TypeIdentifier(TK_INT64);
  EXPECT_TRUE(test.assignable(TypeObject(MinimalTypeObject(ali_a)), TypeObject(MinimalTypeObject(map_b))));

  // Enumeration
  MinimalEnumeratedLiteralSeq literal_seq;
  literal_seq.append(MinimalEnumeratedLiteral(CommonEnumeratedLiteral(1, EnumeratedLiteralFlag(IS_DEFAULT)),
                                              MinimalMemberDetail("LITERAL1")));
  literal_seq.append(MinimalEnumeratedLiteral(CommonEnumeratedLiteral(2, EnumeratedLiteralFlag()),
                                              MinimalMemberDetail("LITERAL2")));
  literal_seq.append(MinimalEnumeratedLiteral(CommonEnumeratedLiteral(3, EnumeratedLiteralFlag()),
                                              MinimalMemberDetail("LITERAL3")));
  literal_seq.append(MinimalEnumeratedLiteral(CommonEnumeratedLiteral(4, EnumeratedLiteralFlag()),
                                              MinimalMemberDetail("LITERAL4")));
  MinimalEnumeratedType enum_a(EnumTypeFlag(),
                               MinimalEnumeratedHeader(CommonEnumeratedHeader(static_cast<BitBound>(4))),
                               literal_seq);
  EquivalenceHash hash;
<<<<<<< HEAD
  TypeLookup::get_equivalence_hash(hash);
  ali_a.body.common.related_type = make(EK_MINIMAL, hash);
  TypeLookup::insert_entry(ali_a.body.common.related_type, MinimalTypeObject(enum_a));
=======
  get_equivalence_hash(hash);
  ali_a.body.common.related_type = TypeIdentifier::make(EK_MINIMAL, hash);
  test.insert_entry(ali_a.body.common.related_type, MinimalTypeObject(enum_a));
>>>>>>> 622f006d
  EXPECT_TRUE(test.assignable(TypeObject(MinimalTypeObject(ali_a)), TypeObject(MinimalTypeObject(enum_a))));

  // Bitmask
  MinimalBitmaskType bitmask_a;
  bitmask_a.header.common.bit_bound = 4;
  MinimalBitflag flag;
  flag.common.position = 0;
  flag.detail = MinimalMemberDetail("BIT1");
  bitmask_a.flag_seq.append(flag);
  flag.common.position = 1;
  flag.detail = MinimalMemberDetail("BIT2");
  bitmask_a.flag_seq.append(flag);
  flag.common.position = 2;
  flag.detail = MinimalMemberDetail("BIT3");
  bitmask_a.flag_seq.append(flag);
  flag.common.position = 3;
  flag.detail = MinimalMemberDetail("BIT4");
  bitmask_a.flag_seq.append(flag);
<<<<<<< HEAD
  TypeLookup::get_equivalence_hash(hash);
  ali_a.body.common.related_type = make(EK_MINIMAL, hash);
  TypeLookup::insert_entry(ali_a.body.common.related_type, MinimalTypeObject(bitmask_a));
=======
  get_equivalence_hash(hash);
  ali_a.body.common.related_type = TypeIdentifier::make(EK_MINIMAL, hash);
  test.insert_entry(ali_a.body.common.related_type, MinimalTypeObject(bitmask_a));
>>>>>>> 622f006d
  EXPECT_TRUE(test.assignable(TypeObject(MinimalTypeObject(ali_a)), TypeObject(MinimalTypeObject(bitmask_a))));
  EXPECT_TRUE(test.assignable(TypeObject(MinimalTypeObject(ali_a)), TypeIdentifier(TK_UINT8)));

  bitmask_a.header.common.bit_bound = 14;
<<<<<<< HEAD
  TypeLookup::get_equivalence_hash(hash);
  ali_a.body.common.related_type = make(EK_MINIMAL, hash);
  TypeLookup::insert_entry(ali_a.body.common.related_type, MinimalTypeObject(bitmask_a));
  EXPECT_TRUE(test.assignable(TypeObject(MinimalTypeObject(ali_a)), TypeIdentifier(TK_UINT16)));

  bitmask_a.header.common.bit_bound = 31;
  TypeLookup::get_equivalence_hash(hash);
  ali_a.body.common.related_type = make(EK_MINIMAL, hash);
  TypeLookup::insert_entry(ali_a.body.common.related_type, MinimalTypeObject(bitmask_a));
  EXPECT_TRUE(test.assignable(TypeObject(MinimalTypeObject(ali_a)), TypeIdentifier(TK_UINT32)));

  bitmask_a.header.common.bit_bound = 60;
  TypeLookup::get_equivalence_hash(hash);
  ali_a.body.common.related_type = make(EK_MINIMAL, hash);
  TypeLookup::insert_entry(ali_a.body.common.related_type, MinimalTypeObject(bitmask_a));
=======
  get_equivalence_hash(hash);
  ali_a.body.common.related_type = TypeIdentifier::make(EK_MINIMAL, hash);
  test.insert_entry(ali_a.body.common.related_type, MinimalTypeObject(bitmask_a));
  EXPECT_TRUE(test.assignable(TypeObject(MinimalTypeObject(ali_a)), TypeIdentifier(TK_UINT16)));

  bitmask_a.header.common.bit_bound = 31;
  get_equivalence_hash(hash);
  ali_a.body.common.related_type = TypeIdentifier::make(EK_MINIMAL, hash);
  test.insert_entry(ali_a.body.common.related_type, MinimalTypeObject(bitmask_a));
  EXPECT_TRUE(test.assignable(TypeObject(MinimalTypeObject(ali_a)), TypeIdentifier(TK_UINT32)));

  bitmask_a.header.common.bit_bound = 60;
  get_equivalence_hash(hash);
  ali_a.body.common.related_type = TypeIdentifier::make(EK_MINIMAL, hash);
  test.insert_entry(ali_a.body.common.related_type, MinimalTypeObject(bitmask_a));
>>>>>>> 622f006d
  EXPECT_TRUE(test.assignable(TypeObject(MinimalTypeObject(ali_a)), TypeIdentifier(TK_UINT64)));
}

void expect_true_alias_to_non_alias()
{
  TypeAssignability test(make_rch<TypeLookupService>());
  MinimalAliasType ali_a;

  // Primitive types
  ali_a.body.common.related_type = TypeIdentifier(TK_BOOLEAN);
  EXPECT_TRUE(test.assignable(TypeIdentifier(TK_BOOLEAN), TypeObject(MinimalTypeObject(ali_a))));
  ali_a.body.common.related_type = TypeIdentifier(TK_BYTE);
  EXPECT_TRUE(test.assignable(TypeIdentifier(TK_BYTE), TypeObject(MinimalTypeObject(ali_a))));
  ali_a.body.common.related_type = TypeIdentifier(TK_INT16);
  EXPECT_TRUE(test.assignable(TypeIdentifier(TK_INT16), TypeObject(MinimalTypeObject(ali_a))));
  ali_a.body.common.related_type = TypeIdentifier(TK_INT32);
  EXPECT_TRUE(test.assignable(TypeIdentifier(TK_INT32), TypeObject(MinimalTypeObject(ali_a))));
  ali_a.body.common.related_type = TypeIdentifier(TK_INT64);
  EXPECT_TRUE(test.assignable(TypeIdentifier(TK_INT64), TypeObject(MinimalTypeObject(ali_a))));
  ali_a.body.common.related_type = TypeIdentifier(TK_UINT16);
  EXPECT_TRUE(test.assignable(TypeIdentifier(TK_UINT16), TypeObject(MinimalTypeObject(ali_a))));
  ali_a.body.common.related_type = TypeIdentifier(TK_UINT32);
  EXPECT_TRUE(test.assignable(TypeIdentifier(TK_UINT32), TypeObject(MinimalTypeObject(ali_a))));
  ali_a.body.common.related_type = TypeIdentifier(TK_UINT64);
  EXPECT_TRUE(test.assignable(TypeIdentifier(TK_UINT64), TypeObject(MinimalTypeObject(ali_a))));
  ali_a.body.common.related_type = TypeIdentifier(TK_FLOAT32);
  EXPECT_TRUE(test.assignable(TypeIdentifier(TK_FLOAT32), TypeObject(MinimalTypeObject(ali_a))));
  ali_a.body.common.related_type = TypeIdentifier(TK_FLOAT64);
  EXPECT_TRUE(test.assignable(TypeIdentifier(TK_FLOAT64), TypeObject(MinimalTypeObject(ali_a))));
  ali_a.body.common.related_type = TypeIdentifier(TK_FLOAT128);
  EXPECT_TRUE(test.assignable(TypeIdentifier(TK_FLOAT128), TypeObject(MinimalTypeObject(ali_a))));
  ali_a.body.common.related_type = TypeIdentifier(TK_INT8);
  EXPECT_TRUE(test.assignable(TypeIdentifier(TK_INT8), TypeObject(MinimalTypeObject(ali_a))));
  ali_a.body.common.related_type = TypeIdentifier(TK_UINT8);
  EXPECT_TRUE(test.assignable(TypeIdentifier(TK_UINT8), TypeObject(MinimalTypeObject(ali_a))));
  ali_a.body.common.related_type = TypeIdentifier(TK_CHAR8);
  EXPECT_TRUE(test.assignable(TypeIdentifier(TK_CHAR8), TypeObject(MinimalTypeObject(ali_a))));
  ali_a.body.common.related_type = TypeIdentifier(TK_CHAR16);
  EXPECT_TRUE(test.assignable(TypeIdentifier(TK_CHAR16), TypeObject(MinimalTypeObject(ali_a))));

  // String
  ali_a.body.common.related_type = makeString(false, StringSTypeDefn(70));
  EXPECT_TRUE(test.assignable(makeString(false, StringLTypeDefn(130)),
                              TypeObject(MinimalTypeObject(ali_a))));
  ali_a.body.common.related_type = makeString(true, StringSTypeDefn(70));
  EXPECT_TRUE(test.assignable(makeString(true, StringLTypeDefn(130)),
                              TypeObject(MinimalTypeObject(ali_a))));

  // Sequence
  ali_a.body.common.related_type = makePlainSequence(TypeIdentifier(TK_UINT32),
                                                     static_cast<SBound>(100));
  EXPECT_TRUE(test.assignable(makePlainSequence(TypeIdentifier(TK_UINT32),
                                                static_cast<LBound>(200)),
                              TypeObject(MinimalTypeObject(ali_a))));
  MinimalSequenceType seq_b;
  seq_b.header.common.bound = 300;
  seq_b.element.common.type = TypeIdentifier(TK_UINT32);
  EXPECT_TRUE(test.assignable(TypeObject(MinimalTypeObject(seq_b)), TypeObject(MinimalTypeObject(ali_a))));

  // Array
  SBoundSeq bounds_a;
  bounds_a.append(50).append(60).append(70);
  ali_a.body.common.related_type = makePlainArray(TypeIdentifier(TK_FLOAT32), bounds_a);
  EXPECT_TRUE(test.assignable(makePlainArray(TypeIdentifier(TK_FLOAT32), bounds_a),
                              TypeObject(MinimalTypeObject(ali_a))));
  MinimalArrayType arr_b;
  arr_b.header.common.bound_seq.append(50).append(60).append(70);
  arr_b.element.common.type = TypeIdentifier(TK_FLOAT32);
  EXPECT_TRUE(test.assignable(TypeObject(MinimalTypeObject(arr_b)), TypeObject(MinimalTypeObject(ali_a))));

  // Map
  PlainMapLTypeDefn plain_map_a(PlainCollectionHeader(EK_MINIMAL, CollectionElementFlag()),
                                static_cast<LBound>(111),
                                TypeIdentifier(TK_INT64),
                                CollectionElementFlag(),
                                TypeIdentifier(TK_UINT32));
  ali_a.body.common.related_type = make(TI_PLAIN_MAP_LARGE, plain_map_a);
  PlainMapSTypeDefn plain_map_b(PlainCollectionHeader(EK_MINIMAL, CollectionElementFlag()),
                                static_cast<SBound>(200),
                                TypeIdentifier(TK_INT64),
                                CollectionElementFlag(),
                                TypeIdentifier(TK_UINT32));
  EXPECT_TRUE(test.assignable(make(TI_PLAIN_MAP_SMALL, plain_map_b),
                              TypeObject(MinimalTypeObject(ali_a))));
  MinimalMapType map_b;
  map_b.header.common.bound = 500;
  map_b.key.common.type = TypeIdentifier(TK_UINT32);
  map_b.element.common.type = TypeIdentifier(TK_INT64);
  EXPECT_TRUE(test.assignable(TypeObject(MinimalTypeObject(map_b)), TypeObject(MinimalTypeObject(ali_a))));

  // Enumeration
  MinimalEnumeratedLiteralSeq literal_seq;
  literal_seq.append(MinimalEnumeratedLiteral(CommonEnumeratedLiteral(1, EnumeratedLiteralFlag(IS_DEFAULT)),
                                              MinimalMemberDetail("LITERAL1")));
  literal_seq.append(MinimalEnumeratedLiteral(CommonEnumeratedLiteral(2, EnumeratedLiteralFlag()),
                                              MinimalMemberDetail("LITERAL2")));
  literal_seq.append(MinimalEnumeratedLiteral(CommonEnumeratedLiteral(3, EnumeratedLiteralFlag()),
                                              MinimalMemberDetail("LITERAL3")));
  literal_seq.append(MinimalEnumeratedLiteral(CommonEnumeratedLiteral(4, EnumeratedLiteralFlag()),
                                              MinimalMemberDetail("LITERAL4")));
  MinimalEnumeratedType enum_a(EnumTypeFlag(),
                               MinimalEnumeratedHeader(CommonEnumeratedHeader(static_cast<BitBound>(4))),
                               literal_seq);
  EquivalenceHash hash;
<<<<<<< HEAD
  TypeLookup::get_equivalence_hash(hash);
  ali_a.body.common.related_type = make(EK_MINIMAL, hash);
  TypeLookup::insert_entry(ali_a.body.common.related_type, MinimalTypeObject(enum_a));
=======
  get_equivalence_hash(hash);
  ali_a.body.common.related_type = TypeIdentifier::make(EK_MINIMAL, hash);
  test.insert_entry(ali_a.body.common.related_type, MinimalTypeObject(enum_a));
>>>>>>> 622f006d
  EXPECT_TRUE(test.assignable(TypeObject(MinimalTypeObject(enum_a)), TypeObject(MinimalTypeObject(ali_a))));

  // Bitmask
  MinimalBitmaskType bitmask_a;
  bitmask_a.header.common.bit_bound = 4;
  MinimalBitflag flag;
  flag.common.position = 0;
  flag.detail = MinimalMemberDetail("BIT1");
  bitmask_a.flag_seq.append(flag);
  flag.common.position = 1;
  flag.detail = MinimalMemberDetail("BIT2");
  bitmask_a.flag_seq.append(flag);
  flag.common.position = 2;
  flag.detail = MinimalMemberDetail("BIT3");
  bitmask_a.flag_seq.append(flag);
  flag.common.position = 3;
  flag.detail = MinimalMemberDetail("BIT4");
  bitmask_a.flag_seq.append(flag);
<<<<<<< HEAD
  TypeLookup::get_equivalence_hash(hash);
  ali_a.body.common.related_type = make(EK_MINIMAL, hash);
  TypeLookup::insert_entry(ali_a.body.common.related_type, MinimalTypeObject(bitmask_a));
=======
  get_equivalence_hash(hash);
  ali_a.body.common.related_type = TypeIdentifier::make(EK_MINIMAL, hash);
  test.insert_entry(ali_a.body.common.related_type, MinimalTypeObject(bitmask_a));
>>>>>>> 622f006d
  EXPECT_TRUE(test.assignable(TypeObject(MinimalTypeObject(bitmask_a)), TypeObject(MinimalTypeObject(ali_a))));
  EXPECT_TRUE(test.assignable(TypeIdentifier(TK_UINT8), TypeObject(MinimalTypeObject(ali_a))));

  bitmask_a.header.common.bit_bound = 14;
<<<<<<< HEAD
  TypeLookup::get_equivalence_hash(hash);
  ali_a.body.common.related_type = make(EK_MINIMAL, hash);
  TypeLookup::insert_entry(ali_a.body.common.related_type, MinimalTypeObject(bitmask_a));
  EXPECT_TRUE(test.assignable(TypeIdentifier(TK_UINT16), TypeObject(MinimalTypeObject(ali_a))));

  bitmask_a.header.common.bit_bound = 31;
  TypeLookup::get_equivalence_hash(hash);
  ali_a.body.common.related_type = make(EK_MINIMAL, hash);
  TypeLookup::insert_entry(ali_a.body.common.related_type, MinimalTypeObject(bitmask_a));
  EXPECT_TRUE(test.assignable(TypeIdentifier(TK_UINT32), TypeObject(MinimalTypeObject(ali_a))));

  bitmask_a.header.common.bit_bound = 60;
  TypeLookup::get_equivalence_hash(hash);
  ali_a.body.common.related_type = make(EK_MINIMAL, hash);
  TypeLookup::insert_entry(ali_a.body.common.related_type, MinimalTypeObject(bitmask_a));
=======
  get_equivalence_hash(hash);
  ali_a.body.common.related_type = TypeIdentifier::make(EK_MINIMAL, hash);
  test.insert_entry(ali_a.body.common.related_type, MinimalTypeObject(bitmask_a));
  EXPECT_TRUE(test.assignable(TypeIdentifier(TK_UINT16), TypeObject(MinimalTypeObject(ali_a))));

  bitmask_a.header.common.bit_bound = 31;
  get_equivalence_hash(hash);
  ali_a.body.common.related_type = TypeIdentifier::make(EK_MINIMAL, hash);
  test.insert_entry(ali_a.body.common.related_type, MinimalTypeObject(bitmask_a));
  EXPECT_TRUE(test.assignable(TypeIdentifier(TK_UINT32), TypeObject(MinimalTypeObject(ali_a))));

  bitmask_a.header.common.bit_bound = 60;
  get_equivalence_hash(hash);
  ali_a.body.common.related_type = TypeIdentifier::make(EK_MINIMAL, hash);
  test.insert_entry(ali_a.body.common.related_type, MinimalTypeObject(bitmask_a));
>>>>>>> 622f006d
  EXPECT_TRUE(test.assignable(TypeIdentifier(TK_UINT64), TypeObject(MinimalTypeObject(ali_a))));
}

void expect_true_alias_to_alias()
{
  TypeAssignability test(make_rch<TypeLookupService>());
  MinimalAliasType ali_a, ali_b;

  // Primitive types
  ali_a.body.common.related_type = TypeIdentifier(TK_BOOLEAN);
  ali_b.body.common.related_type = TypeIdentifier(TK_BOOLEAN);
  EXPECT_TRUE(test.assignable(TypeObject(MinimalTypeObject(ali_a)), TypeObject(MinimalTypeObject(ali_b))));
  ali_a.body.common.related_type = TypeIdentifier(TK_BYTE);
  ali_b.body.common.related_type = TypeIdentifier(TK_BYTE);
  EXPECT_TRUE(test.assignable(TypeObject(MinimalTypeObject(ali_a)), TypeObject(MinimalTypeObject(ali_b))));
  ali_a.body.common.related_type = TypeIdentifier(TK_INT16);
  ali_b.body.common.related_type = TypeIdentifier(TK_INT16);
  EXPECT_TRUE(test.assignable(TypeObject(MinimalTypeObject(ali_a)), TypeObject(MinimalTypeObject(ali_b))));
  ali_a.body.common.related_type = TypeIdentifier(TK_INT32);
  ali_b.body.common.related_type = TypeIdentifier(TK_INT32);
  EXPECT_TRUE(test.assignable(TypeObject(MinimalTypeObject(ali_a)), TypeObject(MinimalTypeObject(ali_b))));
  ali_a.body.common.related_type = TypeIdentifier(TK_INT64);
  ali_b.body.common.related_type = TypeIdentifier(TK_INT64);
  EXPECT_TRUE(test.assignable(TypeObject(MinimalTypeObject(ali_a)), TypeObject(MinimalTypeObject(ali_b))));
  ali_a.body.common.related_type = TypeIdentifier(TK_UINT16);
  ali_b.body.common.related_type = TypeIdentifier(TK_UINT16);
  EXPECT_TRUE(test.assignable(TypeObject(MinimalTypeObject(ali_a)), TypeObject(MinimalTypeObject(ali_b))));
  ali_a.body.common.related_type = TypeIdentifier(TK_UINT32);
  ali_b.body.common.related_type = TypeIdentifier(TK_UINT32);
  EXPECT_TRUE(test.assignable(TypeObject(MinimalTypeObject(ali_a)), TypeObject(MinimalTypeObject(ali_b))));
  ali_a.body.common.related_type = TypeIdentifier(TK_UINT64);
  ali_b.body.common.related_type = TypeIdentifier(TK_UINT64);
  EXPECT_TRUE(test.assignable(TypeObject(MinimalTypeObject(ali_a)), TypeObject(MinimalTypeObject(ali_b))));
  ali_a.body.common.related_type = TypeIdentifier(TK_FLOAT32);
  ali_b.body.common.related_type = TypeIdentifier(TK_FLOAT32);
  EXPECT_TRUE(test.assignable(TypeObject(MinimalTypeObject(ali_a)), TypeObject(MinimalTypeObject(ali_b))));
  ali_a.body.common.related_type = TypeIdentifier(TK_FLOAT64);
  ali_b.body.common.related_type = TypeIdentifier(TK_FLOAT64);
  EXPECT_TRUE(test.assignable(TypeObject(MinimalTypeObject(ali_a)), TypeObject(MinimalTypeObject(ali_b))));
  ali_a.body.common.related_type = TypeIdentifier(TK_FLOAT128);
  ali_b.body.common.related_type = TypeIdentifier(TK_FLOAT128);
  EXPECT_TRUE(test.assignable(TypeObject(MinimalTypeObject(ali_a)), TypeObject(MinimalTypeObject(ali_b))));
  ali_a.body.common.related_type = TypeIdentifier(TK_INT8);
  ali_b.body.common.related_type = TypeIdentifier(TK_INT8);
  EXPECT_TRUE(test.assignable(TypeObject(MinimalTypeObject(ali_a)), TypeObject(MinimalTypeObject(ali_b))));
  ali_a.body.common.related_type = TypeIdentifier(TK_UINT8);
  ali_b.body.common.related_type = TypeIdentifier(TK_UINT8);
  EXPECT_TRUE(test.assignable(TypeObject(MinimalTypeObject(ali_a)), TypeObject(MinimalTypeObject(ali_b))));
  ali_a.body.common.related_type = TypeIdentifier(TK_CHAR8);
  ali_b.body.common.related_type = TypeIdentifier(TK_CHAR8);
  EXPECT_TRUE(test.assignable(TypeObject(MinimalTypeObject(ali_a)), TypeObject(MinimalTypeObject(ali_b))));
  ali_a.body.common.related_type = TypeIdentifier(TK_CHAR16);
  ali_b.body.common.related_type = TypeIdentifier(TK_CHAR16);
  EXPECT_TRUE(test.assignable(TypeObject(MinimalTypeObject(ali_a)), TypeObject(MinimalTypeObject(ali_b))));

  // String
  ali_a.body.common.related_type = makeString(false, StringSTypeDefn(70));
  ali_b.body.common.related_type = makeString(false, StringLTypeDefn(700));
  EXPECT_TRUE(test.assignable(TypeObject(MinimalTypeObject(ali_a)), TypeObject(MinimalTypeObject(ali_b))));
  ali_a.body.common.related_type = makeString(true, StringLTypeDefn(100));
  ali_b.body.common.related_type = makeString(true, StringSTypeDefn(200));
  EXPECT_TRUE(test.assignable(TypeObject(MinimalTypeObject(ali_a)), TypeObject(MinimalTypeObject(ali_b))));

  // Sequence
  ali_a.body.common.related_type = makePlainSequence(TypeIdentifier(TK_UINT32),
                                                     static_cast<SBound>(100));
  ali_b.body.common.related_type = makePlainSequence(TypeIdentifier(TK_UINT32),
                                                     static_cast<LBound>(200));
  EXPECT_TRUE(test.assignable(TypeObject(MinimalTypeObject(ali_a)), TypeObject(MinimalTypeObject(ali_b))));
  MinimalSequenceType seq_b;
  seq_b.header.common.bound = 300;
  seq_b.element.common.type = TypeIdentifier(TK_UINT32);
  EquivalenceHash hash;
<<<<<<< HEAD
  TypeLookup::get_equivalence_hash(hash);
  ali_b.body.common.related_type = make(EK_MINIMAL, hash);
  TypeLookup::insert_entry(ali_b.body.common.related_type, MinimalTypeObject(seq_b));
=======
  get_equivalence_hash(hash);
  ali_b.body.common.related_type = TypeIdentifier::make(EK_MINIMAL, hash);
  test.insert_entry(ali_b.body.common.related_type, MinimalTypeObject(seq_b));
>>>>>>> 622f006d
  EXPECT_TRUE(test.assignable(TypeObject(MinimalTypeObject(ali_a)), TypeObject(MinimalTypeObject(ali_b))));

  // Array
  SBoundSeq bounds;
  bounds.append(50).append(60).append(70);
  ali_a.body.common.related_type = makePlainArray(TypeIdentifier(TK_FLOAT32), bounds);
  ali_b.body.common.related_type = makePlainArray(TypeIdentifier(TK_FLOAT32), bounds);
  EXPECT_TRUE(test.assignable(TypeObject(MinimalTypeObject(ali_a)), TypeObject(MinimalTypeObject(ali_b))));
  MinimalArrayType arr_b;
  arr_b.header.common.bound_seq.append(50).append(60).append(70);
  arr_b.element.common.type = TypeIdentifier(TK_FLOAT32);
<<<<<<< HEAD
  TypeLookup::get_equivalence_hash(hash);
  ali_b.body.common.related_type = make(EK_MINIMAL, hash);
  TypeLookup::insert_entry(ali_b.body.common.related_type, MinimalTypeObject(arr_b));
=======
  get_equivalence_hash(hash);
  ali_b.body.common.related_type = TypeIdentifier::make(EK_MINIMAL, hash);
  test.insert_entry(ali_b.body.common.related_type, MinimalTypeObject(arr_b));
>>>>>>> 622f006d
  EXPECT_TRUE(test.assignable(TypeObject(MinimalTypeObject(ali_a)), TypeObject(MinimalTypeObject(ali_b))));

  // Map
  PlainMapLTypeDefn plain_map_a(PlainCollectionHeader(EK_MINIMAL, CollectionElementFlag()),
                                static_cast<LBound>(111),
                                TypeIdentifier(TK_INT64),
                                CollectionElementFlag(),
                                TypeIdentifier(TK_UINT32));
  ali_a.body.common.related_type = make(TI_PLAIN_MAP_LARGE, plain_map_a);
  PlainMapSTypeDefn plain_map_b(PlainCollectionHeader(EK_MINIMAL, CollectionElementFlag()),
                                static_cast<SBound>(200),
                                TypeIdentifier(TK_INT64),
                                CollectionElementFlag(),
                                TypeIdentifier(TK_UINT32));
  ali_b.body.common.related_type = make(TI_PLAIN_MAP_SMALL, plain_map_b);
  EXPECT_TRUE(test.assignable(TypeObject(MinimalTypeObject(ali_a)), TypeObject(MinimalTypeObject(ali_b))));
  MinimalMapType map_b;
  map_b.header.common.bound = 500;
  map_b.key.common.type = TypeIdentifier(TK_UINT32);
  map_b.element.common.type = TypeIdentifier(TK_INT64);
<<<<<<< HEAD
  TypeLookup::get_equivalence_hash(hash);
  ali_b.body.common.related_type = make(EK_MINIMAL, hash);
  TypeLookup::insert_entry(ali_b.body.common.related_type, MinimalTypeObject(map_b));
=======
  get_equivalence_hash(hash);
  ali_b.body.common.related_type = TypeIdentifier::make(EK_MINIMAL, hash);
  test.insert_entry(ali_b.body.common.related_type, MinimalTypeObject(map_b));
>>>>>>> 622f006d
  EXPECT_TRUE(test.assignable(TypeObject(MinimalTypeObject(ali_a)), TypeObject(MinimalTypeObject(ali_b))));

  // Enumeration
  MinimalEnumeratedLiteralSeq literal_seq;
  literal_seq.append(MinimalEnumeratedLiteral(CommonEnumeratedLiteral(1, EnumeratedLiteralFlag(IS_DEFAULT)),
                                              MinimalMemberDetail("LITERAL1")));
  literal_seq.append(MinimalEnumeratedLiteral(CommonEnumeratedLiteral(2, EnumeratedLiteralFlag()),
                                              MinimalMemberDetail("LITERAL2")));
  literal_seq.append(MinimalEnumeratedLiteral(CommonEnumeratedLiteral(3, EnumeratedLiteralFlag()),
                                              MinimalMemberDetail("LITERAL3")));
  literal_seq.append(MinimalEnumeratedLiteral(CommonEnumeratedLiteral(4, EnumeratedLiteralFlag()),
                                              MinimalMemberDetail("LITERAL4")));
  MinimalEnumeratedType enum_a(EnumTypeFlag(),
                               MinimalEnumeratedHeader(CommonEnumeratedHeader(static_cast<BitBound>(4))),
                               literal_seq);
<<<<<<< HEAD
  TypeLookup::get_equivalence_hash(hash);
  ali_a.body.common.related_type = make(EK_MINIMAL, hash);
  TypeLookup::insert_entry(ali_a.body.common.related_type, MinimalTypeObject(enum_a));
=======
  get_equivalence_hash(hash);
  ali_a.body.common.related_type = TypeIdentifier::make(EK_MINIMAL, hash);
  test.insert_entry(ali_a.body.common.related_type, MinimalTypeObject(enum_a));
>>>>>>> 622f006d
  literal_seq.append(MinimalEnumeratedLiteral(CommonEnumeratedLiteral(5, EnumeratedLiteralFlag()),
                                              MinimalMemberDetail("LITERAL5")));
  MinimalEnumeratedType enum_b(EnumTypeFlag(),
                               MinimalEnumeratedHeader(CommonEnumeratedHeader(static_cast<BitBound>(5))),
                               literal_seq);
<<<<<<< HEAD
  TypeLookup::get_equivalence_hash(hash);
  ali_b.body.common.related_type = make(EK_MINIMAL, hash);
  TypeLookup::insert_entry(ali_b.body.common.related_type, MinimalTypeObject(enum_b));
=======
  get_equivalence_hash(hash);
  ali_b.body.common.related_type = TypeIdentifier::make(EK_MINIMAL, hash);
  test.insert_entry(ali_b.body.common.related_type, MinimalTypeObject(enum_b));
>>>>>>> 622f006d
  EXPECT_TRUE(test.assignable(TypeObject(MinimalTypeObject(ali_a)), TypeObject(MinimalTypeObject(ali_b))));

  // Bitmask
  MinimalBitmaskType bitmask_a;
  bitmask_a.header.common.bit_bound = 4;
  MinimalBitflag flag;
  flag.common.position = 0;
  flag.detail = MinimalMemberDetail("BIT1");
  bitmask_a.flag_seq.append(flag);
  flag.common.position = 1;
  flag.detail = MinimalMemberDetail("BIT2");
  bitmask_a.flag_seq.append(flag);
  flag.common.position = 2;
  flag.detail = MinimalMemberDetail("BIT3");
  bitmask_a.flag_seq.append(flag);
  flag.common.position = 3;
  flag.detail = MinimalMemberDetail("BIT4");
  bitmask_a.flag_seq.append(flag);
<<<<<<< HEAD
  TypeLookup::get_equivalence_hash(hash);
  ali_a.body.common.related_type = make(EK_MINIMAL, hash);
  TypeLookup::insert_entry(ali_a.body.common.related_type, MinimalTypeObject(bitmask_a));
  TypeLookup::get_equivalence_hash(hash);
  ali_b.body.common.related_type = make(EK_MINIMAL, hash);
  TypeLookup::insert_entry(ali_b.body.common.related_type, MinimalTypeObject(bitmask_a));
=======
  get_equivalence_hash(hash);
  ali_a.body.common.related_type = TypeIdentifier::make(EK_MINIMAL, hash);
  test.insert_entry(ali_a.body.common.related_type, MinimalTypeObject(bitmask_a));
  get_equivalence_hash(hash);
  ali_b.body.common.related_type = TypeIdentifier::make(EK_MINIMAL, hash);
  test.insert_entry(ali_b.body.common.related_type, MinimalTypeObject(bitmask_a));
>>>>>>> 622f006d
  EXPECT_TRUE(test.assignable(TypeObject(MinimalTypeObject(ali_a)), TypeObject(MinimalTypeObject(ali_b))));
  ali_b.body.common.related_type = TypeIdentifier(TK_UINT8);
  EXPECT_TRUE(test.assignable(TypeObject(MinimalTypeObject(ali_a)), TypeObject(MinimalTypeObject(ali_b))));

  bitmask_a.header.common.bit_bound = 14;
<<<<<<< HEAD
  TypeLookup::get_equivalence_hash(hash);
  ali_a.body.common.related_type = make(EK_MINIMAL, hash);
  TypeLookup::insert_entry(ali_a.body.common.related_type, MinimalTypeObject(bitmask_a));
=======
  get_equivalence_hash(hash);
  ali_a.body.common.related_type = TypeIdentifier::make(EK_MINIMAL, hash);
  test.insert_entry(ali_a.body.common.related_type, MinimalTypeObject(bitmask_a));
>>>>>>> 622f006d
  ali_b.body.common.related_type = TypeIdentifier(TK_UINT16);
  EXPECT_TRUE(test.assignable(TypeObject(MinimalTypeObject(ali_a)), TypeObject(MinimalTypeObject(ali_b))));

  bitmask_a.header.common.bit_bound = 31;
<<<<<<< HEAD
  TypeLookup::get_equivalence_hash(hash);
  ali_a.body.common.related_type = make(EK_MINIMAL, hash);
  TypeLookup::insert_entry(ali_a.body.common.related_type, MinimalTypeObject(bitmask_a));
=======
  get_equivalence_hash(hash);
  ali_a.body.common.related_type = TypeIdentifier::make(EK_MINIMAL, hash);
  test.insert_entry(ali_a.body.common.related_type, MinimalTypeObject(bitmask_a));
>>>>>>> 622f006d
  ali_b.body.common.related_type = TypeIdentifier(TK_UINT32);
  EXPECT_TRUE(test.assignable(TypeObject(MinimalTypeObject(ali_a)), TypeObject(MinimalTypeObject(ali_b))));

  bitmask_a.header.common.bit_bound = 60;
<<<<<<< HEAD
  TypeLookup::get_equivalence_hash(hash);
  ali_a.body.common.related_type = make(EK_MINIMAL, hash);
  TypeLookup::insert_entry(ali_a.body.common.related_type, MinimalTypeObject(bitmask_a));
=======
  get_equivalence_hash(hash);
  ali_a.body.common.related_type = TypeIdentifier::make(EK_MINIMAL, hash);
  test.insert_entry(ali_a.body.common.related_type, MinimalTypeObject(bitmask_a));
>>>>>>> 622f006d
  ali_b.body.common.related_type = TypeIdentifier(TK_UINT64);
  EXPECT_TRUE(test.assignable(TypeObject(MinimalTypeObject(ali_a)), TypeObject(MinimalTypeObject(ali_b))));
}

TEST(AliasTypeTest, Assignable)
{
  expect_true_non_alias_to_alias();
  expect_true_alias_to_non_alias();
  expect_true_alias_to_alias();
}

void expect_false_non_alias_to_alias()
{
  TypeAssignability test(make_rch<TypeLookupService>());
  MinimalAliasType ali_a;

  // Primitive types
  ali_a.body.common.related_type = TypeIdentifier(TK_BOOLEAN);
  EXPECT_FALSE(test.assignable(TypeObject(MinimalTypeObject(ali_a)), TypeIdentifier(TK_INT16)));
  ali_a.body.common.related_type = TypeIdentifier(TK_BYTE);
  EXPECT_FALSE(test.assignable(TypeObject(MinimalTypeObject(ali_a)), TypeIdentifier(TK_FLOAT32)));
  ali_a.body.common.related_type = TypeIdentifier(TK_INT16);
  EXPECT_FALSE(test.assignable(TypeObject(MinimalTypeObject(ali_a)), TypeIdentifier(TK_UINT32)));
  ali_a.body.common.related_type = TypeIdentifier(TK_INT32);
  EXPECT_FALSE(test.assignable(TypeObject(MinimalTypeObject(ali_a)), TypeIdentifier(TK_BYTE)));
  ali_a.body.common.related_type = TypeIdentifier(TK_INT64);
  EXPECT_FALSE(test.assignable(TypeObject(MinimalTypeObject(ali_a)), TypeIdentifier(TK_BOOLEAN)));
  ali_a.body.common.related_type = TypeIdentifier(TK_UINT16);
  EXPECT_FALSE(test.assignable(TypeObject(MinimalTypeObject(ali_a)), TypeIdentifier(TK_INT16)));
  ali_a.body.common.related_type = TypeIdentifier(TK_UINT32);
  EXPECT_FALSE(test.assignable(TypeObject(MinimalTypeObject(ali_a)), TypeIdentifier(TK_UINT16)));
  ali_a.body.common.related_type = TypeIdentifier(TK_UINT64);
  EXPECT_FALSE(test.assignable(TypeObject(MinimalTypeObject(ali_a)), TypeIdentifier(TK_BYTE)));
  ali_a.body.common.related_type = TypeIdentifier(TK_FLOAT32);
  EXPECT_FALSE(test.assignable(TypeObject(MinimalTypeObject(ali_a)), TypeIdentifier(TK_INT32)));
  ali_a.body.common.related_type = TypeIdentifier(TK_FLOAT64);
  EXPECT_FALSE(test.assignable(TypeObject(MinimalTypeObject(ali_a)), TypeIdentifier(TK_INT64)));
  ali_a.body.common.related_type = TypeIdentifier(TK_FLOAT128);
  EXPECT_FALSE(test.assignable(TypeObject(MinimalTypeObject(ali_a)), TypeIdentifier(TK_UINT64)));
  ali_a.body.common.related_type = TypeIdentifier(TK_INT8);
  EXPECT_FALSE(test.assignable(TypeObject(MinimalTypeObject(ali_a)), TypeIdentifier(TK_CHAR8)));
  ali_a.body.common.related_type = TypeIdentifier(TK_UINT8);
  EXPECT_FALSE(test.assignable(TypeObject(MinimalTypeObject(ali_a)), TypeIdentifier(TK_INT8)));
  ali_a.body.common.related_type = TypeIdentifier(TK_CHAR8);
  EXPECT_FALSE(test.assignable(TypeObject(MinimalTypeObject(ali_a)), TypeIdentifier(TK_INT16)));
  ali_a.body.common.related_type = TypeIdentifier(TK_CHAR16);
  EXPECT_FALSE(test.assignable(TypeObject(MinimalTypeObject(ali_a)), TypeIdentifier(TK_FLOAT32)));

  ali_a.body.common.related_type = makeString(false, StringSTypeDefn(70));
  EXPECT_FALSE(test.assignable(TypeObject(MinimalTypeObject(ali_a)),
                               makeString(true, StringLTypeDefn(120))));
  ali_a.body.common.related_type = makeString(true, StringSTypeDefn(70));
  EXPECT_FALSE(test.assignable(TypeObject(MinimalTypeObject(ali_a)),
                               makeString(false, StringLTypeDefn(120))));

  // Sequence
  ali_a.body.common.related_type = makePlainSequence(TypeIdentifier(TK_UINT32),
                                                     static_cast<SBound>(100));
  EXPECT_FALSE(test.assignable(TypeObject(MinimalTypeObject(ali_a)),
                               makePlainSequence(TypeIdentifier(TK_FLOAT32),
                                                 static_cast<LBound>(200))));
  MinimalSequenceType seq_b;
  seq_b.header.common.bound = 300;
  seq_b.element.common.type = TypeIdentifier(TK_CHAR16);
  EXPECT_FALSE(test.assignable(TypeObject(MinimalTypeObject(ali_a)), TypeObject(MinimalTypeObject(seq_b))));

  // Array
  SBoundSeq bounds_a;
  bounds_a.append(50).append(60).append(70);
  ali_a.body.common.related_type = makePlainArray(TypeIdentifier(TK_FLOAT32), bounds_a);
  EXPECT_FALSE(test.assignable(TypeObject(MinimalTypeObject(ali_a)),
                               makePlainArray(TypeIdentifier(TK_INT32), bounds_a)));
  MinimalArrayType arr_b;
  arr_b.header.common.bound_seq.append(50).append(60).append(70);
  arr_b.element.common.type = TypeIdentifier(TK_UINT64);
  EXPECT_FALSE(test.assignable(TypeObject(MinimalTypeObject(ali_a)), TypeObject(MinimalTypeObject(arr_b))));

  // Map
  PlainMapLTypeDefn plain_map_a(PlainCollectionHeader(EK_MINIMAL, CollectionElementFlag()),
                                static_cast<LBound>(111),
                                TypeIdentifier(TK_INT64),
                                CollectionElementFlag(),
                                TypeIdentifier(TK_UINT32));
  ali_a.body.common.related_type = make(TI_PLAIN_MAP_LARGE, plain_map_a);
  PlainMapSTypeDefn plain_map_b(PlainCollectionHeader(EK_MINIMAL, CollectionElementFlag()),
                                static_cast<SBound>(200),
                                TypeIdentifier(TK_INT64),
                                CollectionElementFlag(),
                                TypeIdentifier(TK_INT32));
  EXPECT_FALSE(test.assignable(TypeObject(MinimalTypeObject(ali_a)),
                               make(TI_PLAIN_MAP_SMALL, plain_map_b)));
  MinimalMapType map_b;
  map_b.header.common.bound = 500;
  map_b.key.common.type = TypeIdentifier(TK_UINT32);
  map_b.element.common.type = TypeIdentifier(TK_FLOAT64);
  EXPECT_FALSE(test.assignable(TypeObject(MinimalTypeObject(ali_a)), TypeObject(MinimalTypeObject(map_b))));

  // Enumeration
  MinimalEnumeratedLiteralSeq literal_seq;
  literal_seq.append(MinimalEnumeratedLiteral(CommonEnumeratedLiteral(1, EnumeratedLiteralFlag(IS_DEFAULT)),
                                              MinimalMemberDetail("LITERAL1")));
  literal_seq.append(MinimalEnumeratedLiteral(CommonEnumeratedLiteral(2, EnumeratedLiteralFlag()),
                                              MinimalMemberDetail("LITERAL2")));
  literal_seq.append(MinimalEnumeratedLiteral(CommonEnumeratedLiteral(3, EnumeratedLiteralFlag()),
                                              MinimalMemberDetail("LITERAL3")));
  literal_seq.append(MinimalEnumeratedLiteral(CommonEnumeratedLiteral(4, EnumeratedLiteralFlag()),
                                              MinimalMemberDetail("LITERAL4")));
  MinimalEnumeratedType enum_a(EnumTypeFlag(),
                               MinimalEnumeratedHeader(CommonEnumeratedHeader(static_cast<BitBound>(4))),
                               literal_seq);
  EquivalenceHash hash;
<<<<<<< HEAD
  TypeLookup::get_equivalence_hash(hash);
  ali_a.body.common.related_type = make(EK_MINIMAL, hash);
  TypeLookup::insert_entry(ali_a.body.common.related_type, MinimalTypeObject(enum_a));
=======
  get_equivalence_hash(hash);
  ali_a.body.common.related_type = TypeIdentifier::make(EK_MINIMAL, hash);
  test.insert_entry(ali_a.body.common.related_type, MinimalTypeObject(enum_a));
>>>>>>> 622f006d
  MinimalEnumeratedLiteralSeq literal_seq_b;
  literal_seq_b.append(MinimalEnumeratedLiteral(CommonEnumeratedLiteral(2, EnumeratedLiteralFlag(IS_DEFAULT)),
                                                MinimalMemberDetail("LITERAL3")));
  MinimalEnumeratedType enum_b(EnumTypeFlag(),
                               MinimalEnumeratedHeader(CommonEnumeratedHeader(static_cast<BitBound>(1))),
                               literal_seq_b);
  EXPECT_FALSE(test.assignable(TypeObject(MinimalTypeObject(ali_a)), TypeObject(MinimalTypeObject(enum_b))));

  // Bitmask
  MinimalBitmaskType bitmask_a;
  bitmask_a.header.common.bit_bound = 4;
  MinimalBitflag flag;
  flag.common.position = 0;
  flag.detail = MinimalMemberDetail("BIT1");
  bitmask_a.flag_seq.append(flag);
  flag.common.position = 1;
  flag.detail = MinimalMemberDetail("BIT2");
  bitmask_a.flag_seq.append(flag);
  flag.common.position = 2;
  flag.detail = MinimalMemberDetail("BIT3");
  bitmask_a.flag_seq.append(flag);
  flag.common.position = 3;
  flag.detail = MinimalMemberDetail("BIT4");
  bitmask_a.flag_seq.append(flag);
<<<<<<< HEAD
  TypeLookup::get_equivalence_hash(hash);
  ali_a.body.common.related_type = make(EK_MINIMAL, hash);
  TypeLookup::insert_entry(ali_a.body.common.related_type, MinimalTypeObject(bitmask_a));
=======
  get_equivalence_hash(hash);
  ali_a.body.common.related_type = TypeIdentifier::make(EK_MINIMAL, hash);
  test.insert_entry(ali_a.body.common.related_type, MinimalTypeObject(bitmask_a));
>>>>>>> 622f006d
  MinimalBitmaskType bitmask_b;
  bitmask_b.header.common.bit_bound = 10;
  EXPECT_FALSE(test.assignable(TypeObject(MinimalTypeObject(ali_a)), TypeObject(MinimalTypeObject(bitmask_b))));
  EXPECT_FALSE(test.assignable(TypeObject(MinimalTypeObject(ali_a)), TypeIdentifier(TK_UINT32)));

  bitmask_a.header.common.bit_bound = 14;
<<<<<<< HEAD
  TypeLookup::get_equivalence_hash(hash);
  ali_a.body.common.related_type = make(EK_MINIMAL, hash);
  TypeLookup::insert_entry(ali_a.body.common.related_type, MinimalTypeObject(bitmask_a));
  EXPECT_FALSE(test.assignable(TypeObject(MinimalTypeObject(ali_a)), TypeIdentifier(TK_UINT8)));

  bitmask_a.header.common.bit_bound = 31;
  TypeLookup::get_equivalence_hash(hash);
  ali_a.body.common.related_type = make(EK_MINIMAL, hash);
  TypeLookup::insert_entry(ali_a.body.common.related_type, MinimalTypeObject(bitmask_a));
  EXPECT_FALSE(test.assignable(TypeObject(MinimalTypeObject(ali_a)), TypeIdentifier(TK_UINT16)));

  bitmask_a.header.common.bit_bound = 60;
  TypeLookup::get_equivalence_hash(hash);
  ali_a.body.common.related_type = make(EK_MINIMAL, hash);
  TypeLookup::insert_entry(ali_a.body.common.related_type, MinimalTypeObject(bitmask_a));
=======
  get_equivalence_hash(hash);
  ali_a.body.common.related_type = TypeIdentifier::make(EK_MINIMAL, hash);
  test.insert_entry(ali_a.body.common.related_type, MinimalTypeObject(bitmask_a));
  EXPECT_FALSE(test.assignable(TypeObject(MinimalTypeObject(ali_a)), TypeIdentifier(TK_UINT8)));

  bitmask_a.header.common.bit_bound = 31;
  get_equivalence_hash(hash);
  ali_a.body.common.related_type = TypeIdentifier::make(EK_MINIMAL, hash);
  test.insert_entry(ali_a.body.common.related_type, MinimalTypeObject(bitmask_a));
  EXPECT_FALSE(test.assignable(TypeObject(MinimalTypeObject(ali_a)), TypeIdentifier(TK_UINT16)));

  bitmask_a.header.common.bit_bound = 60;
  get_equivalence_hash(hash);
  ali_a.body.common.related_type = TypeIdentifier::make(EK_MINIMAL, hash);
  test.insert_entry(ali_a.body.common.related_type, MinimalTypeObject(bitmask_a));
>>>>>>> 622f006d
  EXPECT_FALSE(test.assignable(TypeObject(MinimalTypeObject(ali_a)), TypeIdentifier(TK_UINT32)));
}

void expect_false_alias_to_non_alias()
{
  TypeAssignability test(make_rch<TypeLookupService>());
  MinimalAliasType ali_a;

  // Primitive types
  ali_a.body.common.related_type = TypeIdentifier(TK_BOOLEAN);
  EXPECT_FALSE(test.assignable(TypeIdentifier(TK_FLOAT32), TypeObject(MinimalTypeObject(ali_a))));
  ali_a.body.common.related_type = TypeIdentifier(TK_BYTE);
  EXPECT_FALSE(test.assignable(TypeIdentifier(TK_BOOLEAN), TypeObject(MinimalTypeObject(ali_a))));
  ali_a.body.common.related_type = TypeIdentifier(TK_INT16);
  EXPECT_FALSE(test.assignable(TypeIdentifier(TK_CHAR8), TypeObject(MinimalTypeObject(ali_a))));
  ali_a.body.common.related_type = TypeIdentifier(TK_INT32);
  EXPECT_FALSE(test.assignable(TypeIdentifier(TK_BYTE), TypeObject(MinimalTypeObject(ali_a))));
  ali_a.body.common.related_type = TypeIdentifier(TK_INT64);
  EXPECT_FALSE(test.assignable(TypeIdentifier(TK_UINT16), TypeObject(MinimalTypeObject(ali_a))));
  ali_a.body.common.related_type = TypeIdentifier(TK_UINT16);
  EXPECT_FALSE(test.assignable(TypeIdentifier(TK_INT16), TypeObject(MinimalTypeObject(ali_a))));
  ali_a.body.common.related_type = TypeIdentifier(TK_UINT32);
  EXPECT_FALSE(test.assignable(TypeIdentifier(TK_CHAR8), TypeObject(MinimalTypeObject(ali_a))));
  ali_a.body.common.related_type = TypeIdentifier(TK_UINT64);
  EXPECT_FALSE(test.assignable(TypeIdentifier(TK_INT16), TypeObject(MinimalTypeObject(ali_a))));
  ali_a.body.common.related_type = TypeIdentifier(TK_FLOAT32);
  EXPECT_FALSE(test.assignable(TypeIdentifier(TK_INT32), TypeObject(MinimalTypeObject(ali_a))));
  ali_a.body.common.related_type = TypeIdentifier(TK_FLOAT64);
  EXPECT_FALSE(test.assignable(TypeIdentifier(TK_UINT64), TypeObject(MinimalTypeObject(ali_a))));
  ali_a.body.common.related_type = TypeIdentifier(TK_FLOAT128);
  EXPECT_FALSE(test.assignable(TypeIdentifier(TK_BYTE), TypeObject(MinimalTypeObject(ali_a))));
  ali_a.body.common.related_type = TypeIdentifier(TK_INT8);
  EXPECT_FALSE(test.assignable(TypeIdentifier(TK_CHAR8), TypeObject(MinimalTypeObject(ali_a))));
  ali_a.body.common.related_type = TypeIdentifier(TK_UINT8);
  EXPECT_FALSE(test.assignable(TypeIdentifier(TK_INT8), TypeObject(MinimalTypeObject(ali_a))));
  ali_a.body.common.related_type = TypeIdentifier(TK_CHAR8);
  EXPECT_FALSE(test.assignable(TypeIdentifier(TK_INT16), TypeObject(MinimalTypeObject(ali_a))));
  ali_a.body.common.related_type = TypeIdentifier(TK_CHAR16);
  EXPECT_FALSE(test.assignable(TypeIdentifier(TK_FLOAT128), TypeObject(MinimalTypeObject(ali_a))));

  // String
  ali_a.body.common.related_type = makeString(false, StringSTypeDefn(70));
  EXPECT_FALSE(test.assignable(makeString(true, StringLTypeDefn(130)),
                               TypeObject(MinimalTypeObject(ali_a))));
  ali_a.body.common.related_type = makeString(true, StringSTypeDefn(70));
  EXPECT_FALSE(test.assignable(makeString(false, StringLTypeDefn(130)),
                               TypeObject(MinimalTypeObject(ali_a))));

  // Sequence
  ali_a.body.common.related_type = makePlainSequence(TypeIdentifier(TK_UINT32),
                                                     static_cast<SBound>(100));
  EXPECT_FALSE(test.assignable(makePlainSequence(TypeIdentifier(TK_FLOAT128),
                                                 static_cast<LBound>(200)),
                               TypeObject(MinimalTypeObject(ali_a))));
  MinimalSequenceType seq_b;
  seq_b.header.common.bound = 300;
  seq_b.element.common.type = TypeIdentifier(TK_CHAR16);
  EXPECT_FALSE(test.assignable(TypeObject(MinimalTypeObject(seq_b)), TypeObject(MinimalTypeObject(ali_a))));

  // Array
  SBoundSeq bounds_a;
  bounds_a.append(50).append(60).append(70);
  ali_a.body.common.related_type = makePlainArray(TypeIdentifier(TK_FLOAT32), bounds_a);
  EXPECT_FALSE(test.assignable(makePlainArray(TypeIdentifier(TK_BYTE), bounds_a),
                               TypeObject(MinimalTypeObject(ali_a))));
  MinimalArrayType arr_b;
  arr_b.header.common.bound_seq.append(50).append(60).append(70);
  arr_b.element.common.type = TypeIdentifier(TK_FLOAT64);
  EXPECT_FALSE(test.assignable(TypeObject(MinimalTypeObject(arr_b)), TypeObject(MinimalTypeObject(ali_a))));

  // Map
  PlainMapLTypeDefn plain_map_a(PlainCollectionHeader(EK_MINIMAL, CollectionElementFlag()),
                                static_cast<LBound>(111),
                                TypeIdentifier(TK_INT64),
                                CollectionElementFlag(),
                                TypeIdentifier(TK_INT32));
  ali_a.body.common.related_type = make(TI_PLAIN_MAP_LARGE, plain_map_a);
  PlainMapSTypeDefn plain_map_b(PlainCollectionHeader(EK_MINIMAL, CollectionElementFlag()),
                                static_cast<SBound>(200),
                                TypeIdentifier(TK_FLOAT64),
                                CollectionElementFlag(),
                                TypeIdentifier(TK_INT32));
  EXPECT_FALSE(test.assignable(make(TI_PLAIN_MAP_SMALL, plain_map_b),
                               TypeObject(MinimalTypeObject(ali_a))));
  MinimalMapType map_b;
  map_b.header.common.bound = 500;
  map_b.key.common.type = TypeIdentifier(TK_UINT32);
  map_b.element.common.type = TypeIdentifier(TK_INT64);
  EXPECT_FALSE(test.assignable(TypeObject(MinimalTypeObject(map_b)), TypeObject(MinimalTypeObject(ali_a))));

  // Enumeration
  MinimalEnumeratedLiteralSeq literal_seq;
  literal_seq.append(MinimalEnumeratedLiteral(CommonEnumeratedLiteral(1, EnumeratedLiteralFlag(IS_DEFAULT)),
                                              MinimalMemberDetail("LITERAL1")));
  literal_seq.append(MinimalEnumeratedLiteral(CommonEnumeratedLiteral(2, EnumeratedLiteralFlag()),
                                              MinimalMemberDetail("LITERAL2")));
  literal_seq.append(MinimalEnumeratedLiteral(CommonEnumeratedLiteral(3, EnumeratedLiteralFlag()),
                                              MinimalMemberDetail("LITERAL3")));
  literal_seq.append(MinimalEnumeratedLiteral(CommonEnumeratedLiteral(4, EnumeratedLiteralFlag()),
                                              MinimalMemberDetail("LITERAL4")));
  MinimalEnumeratedType enum_a(EnumTypeFlag(),
                               MinimalEnumeratedHeader(CommonEnumeratedHeader(static_cast<BitBound>(4))),
                               literal_seq);
  EquivalenceHash hash;
<<<<<<< HEAD
  TypeLookup::get_equivalence_hash(hash);
  ali_a.body.common.related_type = make(EK_MINIMAL, hash);
  TypeLookup::insert_entry(ali_a.body.common.related_type, MinimalTypeObject(enum_a));
=======
  get_equivalence_hash(hash);
  ali_a.body.common.related_type = TypeIdentifier::make(EK_MINIMAL, hash);
  test.insert_entry(ali_a.body.common.related_type, MinimalTypeObject(enum_a));
>>>>>>> 622f006d
  MinimalEnumeratedLiteralSeq literal_seq_b;
  literal_seq_b.append(MinimalEnumeratedLiteral(CommonEnumeratedLiteral(6, EnumeratedLiteralFlag()),
                                                MinimalMemberDetail("LITERAL1")));
  MinimalEnumeratedType enum_b(EnumTypeFlag(),
                               MinimalEnumeratedHeader(CommonEnumeratedHeader(static_cast<BitBound>(1))),
                               literal_seq_b);
  EXPECT_FALSE(test.assignable(TypeObject(MinimalTypeObject(enum_b)), TypeObject(MinimalTypeObject(ali_a))));

  // Bitmask
  MinimalBitmaskType bitmask_a;
  bitmask_a.header.common.bit_bound = 4;
  MinimalBitflag flag;
  flag.common.position = 0;
  flag.detail = MinimalMemberDetail("BIT1");
  bitmask_a.flag_seq.append(flag);
  flag.common.position = 1;
  flag.detail = MinimalMemberDetail("BIT2");
  bitmask_a.flag_seq.append(flag);
  flag.common.position = 2;
  flag.detail = MinimalMemberDetail("BIT3");
  bitmask_a.flag_seq.append(flag);
  flag.common.position = 3;
  flag.detail = MinimalMemberDetail("BIT4");
  bitmask_a.flag_seq.append(flag);
<<<<<<< HEAD
  TypeLookup::get_equivalence_hash(hash);
  ali_a.body.common.related_type = make(EK_MINIMAL, hash);
  TypeLookup::insert_entry(ali_a.body.common.related_type, MinimalTypeObject(bitmask_a));
=======
  get_equivalence_hash(hash);
  ali_a.body.common.related_type = TypeIdentifier::make(EK_MINIMAL, hash);
  test.insert_entry(ali_a.body.common.related_type, MinimalTypeObject(bitmask_a));
>>>>>>> 622f006d
  MinimalBitmaskType bitmask_b;
  bitmask_b.header.common.bit_bound = 9;
  EXPECT_FALSE(test.assignable(TypeObject(MinimalTypeObject(bitmask_b)), TypeObject(MinimalTypeObject(ali_a))));
  EXPECT_FALSE(test.assignable(TypeIdentifier(TK_UINT16), TypeObject(MinimalTypeObject(ali_a))));

  bitmask_a.header.common.bit_bound = 14;
<<<<<<< HEAD
  TypeLookup::get_equivalence_hash(hash);
  ali_a.body.common.related_type = make(EK_MINIMAL, hash);
  TypeLookup::insert_entry(ali_a.body.common.related_type, MinimalTypeObject(bitmask_a));
  EXPECT_FALSE(test.assignable(TypeIdentifier(TK_UINT32), TypeObject(MinimalTypeObject(ali_a))));

  bitmask_a.header.common.bit_bound = 31;
  TypeLookup::get_equivalence_hash(hash);
  ali_a.body.common.related_type = make(EK_MINIMAL, hash);
  TypeLookup::insert_entry(ali_a.body.common.related_type, MinimalTypeObject(bitmask_a));
  EXPECT_FALSE(test.assignable(TypeIdentifier(TK_UINT64), TypeObject(MinimalTypeObject(ali_a))));

  bitmask_a.header.common.bit_bound = 60;
  TypeLookup::get_equivalence_hash(hash);
  ali_a.body.common.related_type = make(EK_MINIMAL, hash);
  TypeLookup::insert_entry(ali_a.body.common.related_type, MinimalTypeObject(bitmask_a));
=======
  get_equivalence_hash(hash);
  ali_a.body.common.related_type = TypeIdentifier::make(EK_MINIMAL, hash);
  test.insert_entry(ali_a.body.common.related_type, MinimalTypeObject(bitmask_a));
  EXPECT_FALSE(test.assignable(TypeIdentifier(TK_UINT32), TypeObject(MinimalTypeObject(ali_a))));

  bitmask_a.header.common.bit_bound = 31;
  get_equivalence_hash(hash);
  ali_a.body.common.related_type = TypeIdentifier::make(EK_MINIMAL, hash);
  test.insert_entry(ali_a.body.common.related_type, MinimalTypeObject(bitmask_a));
  EXPECT_FALSE(test.assignable(TypeIdentifier(TK_UINT64), TypeObject(MinimalTypeObject(ali_a))));

  bitmask_a.header.common.bit_bound = 60;
  get_equivalence_hash(hash);
  ali_a.body.common.related_type = TypeIdentifier::make(EK_MINIMAL, hash);
  test.insert_entry(ali_a.body.common.related_type, MinimalTypeObject(bitmask_a));
>>>>>>> 622f006d
  EXPECT_FALSE(test.assignable(TypeIdentifier(TK_UINT16), TypeObject(MinimalTypeObject(ali_a))));
}

void expect_false_alias_to_alias()
{
  TypeAssignability test(make_rch<TypeLookupService>());
  MinimalAliasType ali_a, ali_b;

  // Primitive types
  ali_a.body.common.related_type = TypeIdentifier(TK_BOOLEAN);
  ali_b.body.common.related_type = TypeIdentifier(TK_INT8);
  EXPECT_FALSE(test.assignable(TypeObject(MinimalTypeObject(ali_a)), TypeObject(MinimalTypeObject(ali_b))));
  ali_a.body.common.related_type = TypeIdentifier(TK_BYTE);
  ali_b.body.common.related_type = TypeIdentifier(TK_CHAR8);
  EXPECT_FALSE(test.assignable(TypeObject(MinimalTypeObject(ali_a)), TypeObject(MinimalTypeObject(ali_b))));
  ali_a.body.common.related_type = TypeIdentifier(TK_INT16);
  ali_b.body.common.related_type = TypeIdentifier(TK_BYTE);
  EXPECT_FALSE(test.assignable(TypeObject(MinimalTypeObject(ali_a)), TypeObject(MinimalTypeObject(ali_b))));
  ali_a.body.common.related_type = TypeIdentifier(TK_INT32);
  ali_b.body.common.related_type = TypeIdentifier(TK_FLOAT32);
  EXPECT_FALSE(test.assignable(TypeObject(MinimalTypeObject(ali_a)), TypeObject(MinimalTypeObject(ali_b))));
  ali_a.body.common.related_type = TypeIdentifier(TK_INT64);
  ali_b.body.common.related_type = TypeIdentifier(TK_UINT16);
  EXPECT_FALSE(test.assignable(TypeObject(MinimalTypeObject(ali_a)), TypeObject(MinimalTypeObject(ali_b))));
  ali_a.body.common.related_type = TypeIdentifier(TK_UINT16);
  ali_b.body.common.related_type = TypeIdentifier(TK_CHAR16);
  EXPECT_FALSE(test.assignable(TypeObject(MinimalTypeObject(ali_a)), TypeObject(MinimalTypeObject(ali_b))));
  ali_a.body.common.related_type = TypeIdentifier(TK_UINT32);
  ali_b.body.common.related_type = TypeIdentifier(TK_INT32);
  EXPECT_FALSE(test.assignable(TypeObject(MinimalTypeObject(ali_a)), TypeObject(MinimalTypeObject(ali_b))));
  ali_a.body.common.related_type = TypeIdentifier(TK_UINT64);
  ali_b.body.common.related_type = TypeIdentifier(TK_FLOAT32);
  EXPECT_FALSE(test.assignable(TypeObject(MinimalTypeObject(ali_a)), TypeObject(MinimalTypeObject(ali_b))));
  ali_a.body.common.related_type = TypeIdentifier(TK_FLOAT32);
  ali_b.body.common.related_type = TypeIdentifier(TK_INT64);
  EXPECT_FALSE(test.assignable(TypeObject(MinimalTypeObject(ali_a)), TypeObject(MinimalTypeObject(ali_b))));
  ali_a.body.common.related_type = TypeIdentifier(TK_FLOAT64);
  ali_b.body.common.related_type = TypeIdentifier(TK_UINT64);
  EXPECT_FALSE(test.assignable(TypeObject(MinimalTypeObject(ali_a)), TypeObject(MinimalTypeObject(ali_b))));
  ali_a.body.common.related_type = TypeIdentifier(TK_FLOAT128);
  ali_b.body.common.related_type = TypeIdentifier(TK_FLOAT64);
  EXPECT_FALSE(test.assignable(TypeObject(MinimalTypeObject(ali_a)), TypeObject(MinimalTypeObject(ali_b))));
  ali_a.body.common.related_type = TypeIdentifier(TK_INT8);
  ali_b.body.common.related_type = TypeIdentifier(TK_INT32);
  EXPECT_FALSE(test.assignable(TypeObject(MinimalTypeObject(ali_a)), TypeObject(MinimalTypeObject(ali_b))));
  ali_a.body.common.related_type = TypeIdentifier(TK_UINT8);
  ali_b.body.common.related_type = TypeIdentifier(TK_BYTE);
  EXPECT_FALSE(test.assignable(TypeObject(MinimalTypeObject(ali_a)), TypeObject(MinimalTypeObject(ali_b))));
  ali_a.body.common.related_type = TypeIdentifier(TK_CHAR8);
  ali_b.body.common.related_type = TypeIdentifier(TK_INT16);
  EXPECT_FALSE(test.assignable(TypeObject(MinimalTypeObject(ali_a)), TypeObject(MinimalTypeObject(ali_b))));
  ali_a.body.common.related_type = TypeIdentifier(TK_CHAR16);
  ali_b.body.common.related_type = TypeIdentifier(TK_UINT32);
  EXPECT_FALSE(test.assignable(TypeObject(MinimalTypeObject(ali_a)), TypeObject(MinimalTypeObject(ali_b))));

  // String
  ali_a.body.common.related_type = makeString(true, StringSTypeDefn(70));
  ali_b.body.common.related_type = makeString(false, StringLTypeDefn(700));
  EXPECT_FALSE(test.assignable(TypeObject(MinimalTypeObject(ali_a)), TypeObject(MinimalTypeObject(ali_b))));
  ali_a.body.common.related_type = makeString(false, StringLTypeDefn(100));
  ali_b.body.common.related_type = makeString(true, StringSTypeDefn(200));
  EXPECT_FALSE(test.assignable(TypeObject(MinimalTypeObject(ali_a)), TypeObject(MinimalTypeObject(ali_b))));

  // Sequence
  ali_a.body.common.related_type = makePlainSequence(TypeIdentifier(TK_INT64),
                                                     static_cast<SBound>(100));
  ali_b.body.common.related_type = makePlainSequence(TypeIdentifier(TK_UINT32),
                                                     static_cast<LBound>(200));
  EXPECT_FALSE(test.assignable(TypeObject(MinimalTypeObject(ali_a)), TypeObject(MinimalTypeObject(ali_b))));
  MinimalSequenceType seq_b;
  seq_b.header.common.bound = 300;
  seq_b.element.common.type = TypeIdentifier(TK_FLOAT64);
  EquivalenceHash hash;
<<<<<<< HEAD
  TypeLookup::get_equivalence_hash(hash);
  ali_b.body.common.related_type = make(EK_MINIMAL, hash);
  TypeLookup::insert_entry(ali_b.body.common.related_type, MinimalTypeObject(seq_b));
=======
  get_equivalence_hash(hash);
  ali_b.body.common.related_type = TypeIdentifier::make(EK_MINIMAL, hash);
  test.insert_entry(ali_b.body.common.related_type, MinimalTypeObject(seq_b));
>>>>>>> 622f006d
  EXPECT_FALSE(test.assignable(TypeObject(MinimalTypeObject(ali_a)), TypeObject(MinimalTypeObject(ali_b))));

  // Array
  SBoundSeq bounds;
  bounds.append(50).append(60).append(70);
  ali_a.body.common.related_type = makePlainArray(TypeIdentifier(TK_FLOAT32), bounds);
  ali_b.body.common.related_type = makePlainArray(TypeIdentifier(TK_BYTE), bounds);
  EXPECT_FALSE(test.assignable(TypeObject(MinimalTypeObject(ali_a)), TypeObject(MinimalTypeObject(ali_b))));
  MinimalArrayType arr_b;
  arr_b.header.common.bound_seq.append(50).append(60).append(70);
  arr_b.element.common.type = TypeIdentifier(TK_INT32);
<<<<<<< HEAD
  TypeLookup::get_equivalence_hash(hash);
  ali_b.body.common.related_type = make(EK_MINIMAL, hash);
  TypeLookup::insert_entry(ali_b.body.common.related_type, MinimalTypeObject(arr_b));
=======
  get_equivalence_hash(hash);
  ali_b.body.common.related_type = TypeIdentifier::make(EK_MINIMAL, hash);
  test.insert_entry(ali_b.body.common.related_type, MinimalTypeObject(arr_b));
>>>>>>> 622f006d
  EXPECT_FALSE(test.assignable(TypeObject(MinimalTypeObject(ali_a)), TypeObject(MinimalTypeObject(ali_b))));

  // Map
  PlainMapLTypeDefn plain_map_a(PlainCollectionHeader(EK_MINIMAL, CollectionElementFlag()),
                                static_cast<LBound>(111),
                                TypeIdentifier(TK_INT64),
                                CollectionElementFlag(),
                                TypeIdentifier(TK_UINT32));
  ali_a.body.common.related_type = make(TI_PLAIN_MAP_LARGE, plain_map_a);
  PlainMapSTypeDefn plain_map_b(PlainCollectionHeader(EK_MINIMAL, CollectionElementFlag()),
                                static_cast<SBound>(200),
                                TypeIdentifier(TK_INT64),
                                CollectionElementFlag(),
                                TypeIdentifier(TK_CHAR16));
  ali_b.body.common.related_type = make(TI_PLAIN_MAP_SMALL, plain_map_b);
  EXPECT_FALSE(test.assignable(TypeObject(MinimalTypeObject(ali_a)), TypeObject(MinimalTypeObject(ali_b))));
  MinimalMapType map_b;
  map_b.header.common.bound = 500;
  map_b.key.common.type = TypeIdentifier(TK_UINT32);
  map_b.element.common.type = TypeIdentifier(TK_UINT64);
<<<<<<< HEAD
  TypeLookup::get_equivalence_hash(hash);
  ali_b.body.common.related_type = make(EK_MINIMAL, hash);
  TypeLookup::insert_entry(ali_b.body.common.related_type, MinimalTypeObject(map_b));
=======
  get_equivalence_hash(hash);
  ali_b.body.common.related_type = TypeIdentifier::make(EK_MINIMAL, hash);
  test.insert_entry(ali_b.body.common.related_type, MinimalTypeObject(map_b));
>>>>>>> 622f006d
  EXPECT_FALSE(test.assignable(TypeObject(MinimalTypeObject(ali_a)), TypeObject(MinimalTypeObject(ali_b))));

  // Enumeration
  MinimalEnumeratedLiteralSeq literal_seq;
  literal_seq.append(MinimalEnumeratedLiteral(CommonEnumeratedLiteral(1, EnumeratedLiteralFlag(IS_DEFAULT)),
                                              MinimalMemberDetail("LITERAL1")));
  literal_seq.append(MinimalEnumeratedLiteral(CommonEnumeratedLiteral(2, EnumeratedLiteralFlag()),
                                              MinimalMemberDetail("LITERAL2")));
  literal_seq.append(MinimalEnumeratedLiteral(CommonEnumeratedLiteral(3, EnumeratedLiteralFlag()),
                                              MinimalMemberDetail("LITERAL3")));
  literal_seq.append(MinimalEnumeratedLiteral(CommonEnumeratedLiteral(4, EnumeratedLiteralFlag()),
                                              MinimalMemberDetail("LITERAL4")));
  MinimalEnumeratedType enum_a(EnumTypeFlag(),
                               MinimalEnumeratedHeader(CommonEnumeratedHeader(static_cast<BitBound>(4))),
                               literal_seq);
<<<<<<< HEAD
  TypeLookup::get_equivalence_hash(hash);
  ali_a.body.common.related_type = make(EK_MINIMAL, hash);
  TypeLookup::insert_entry(ali_a.body.common.related_type, MinimalTypeObject(enum_a));
=======
  get_equivalence_hash(hash);
  ali_a.body.common.related_type = TypeIdentifier::make(EK_MINIMAL, hash);
  test.insert_entry(ali_a.body.common.related_type, MinimalTypeObject(enum_a));
>>>>>>> 622f006d
  MinimalEnumeratedLiteralSeq literal_seq_b;
  literal_seq_b.append(MinimalEnumeratedLiteral(CommonEnumeratedLiteral(5, EnumeratedLiteralFlag()),
                                                MinimalMemberDetail("LITERAL2")));
  MinimalEnumeratedType enum_b(EnumTypeFlag(),
                               MinimalEnumeratedHeader(CommonEnumeratedHeader(static_cast<BitBound>(1))),
                               literal_seq_b);
<<<<<<< HEAD
  TypeLookup::get_equivalence_hash(hash);
  ali_b.body.common.related_type = make(EK_MINIMAL, hash);
  TypeLookup::insert_entry(ali_b.body.common.related_type, MinimalTypeObject(enum_b));
=======
  get_equivalence_hash(hash);
  ali_b.body.common.related_type = TypeIdentifier::make(EK_MINIMAL, hash);
  test.insert_entry(ali_b.body.common.related_type, MinimalTypeObject(enum_b));
>>>>>>> 622f006d
  EXPECT_FALSE(test.assignable(TypeObject(MinimalTypeObject(ali_a)), TypeObject(MinimalTypeObject(ali_b))));

  // Bitmask
  MinimalBitmaskType bitmask_a;
  bitmask_a.header.common.bit_bound = 4;
  MinimalBitflag flag;
  flag.common.position = 0;
  flag.detail = MinimalMemberDetail("BIT1");
  bitmask_a.flag_seq.append(flag);
  flag.common.position = 1;
  flag.detail = MinimalMemberDetail("BIT2");
  bitmask_a.flag_seq.append(flag);
  flag.common.position = 2;
  flag.detail = MinimalMemberDetail("BIT3");
  bitmask_a.flag_seq.append(flag);
  flag.common.position = 3;
  flag.detail = MinimalMemberDetail("BIT4");
  bitmask_a.flag_seq.append(flag);
<<<<<<< HEAD
  TypeLookup::get_equivalence_hash(hash);
  ali_a.body.common.related_type = make(EK_MINIMAL, hash);
  TypeLookup::insert_entry(ali_a.body.common.related_type, MinimalTypeObject(bitmask_a));
  MinimalBitmaskType bitmask_b;
  bitmask_b.header.common.bit_bound = 11;
  TypeLookup::get_equivalence_hash(hash);
  ali_b.body.common.related_type = make(EK_MINIMAL, hash);
  TypeLookup::insert_entry(ali_b.body.common.related_type, MinimalTypeObject(bitmask_b));
=======
  get_equivalence_hash(hash);
  ali_a.body.common.related_type = TypeIdentifier::make(EK_MINIMAL, hash);
  test.insert_entry(ali_a.body.common.related_type, MinimalTypeObject(bitmask_a));
  MinimalBitmaskType bitmask_b;
  bitmask_b.header.common.bit_bound = 11;
  get_equivalence_hash(hash);
  ali_b.body.common.related_type = TypeIdentifier::make(EK_MINIMAL, hash);
  test.insert_entry(ali_b.body.common.related_type, MinimalTypeObject(bitmask_b));
>>>>>>> 622f006d
  EXPECT_FALSE(test.assignable(TypeObject(MinimalTypeObject(ali_a)), TypeObject(MinimalTypeObject(ali_b))));
  ali_b.body.common.related_type = TypeIdentifier(TK_UINT16);
  EXPECT_FALSE(test.assignable(TypeObject(MinimalTypeObject(ali_a)), TypeObject(MinimalTypeObject(ali_b))));

  bitmask_a.header.common.bit_bound = 14;
<<<<<<< HEAD
  TypeLookup::get_equivalence_hash(hash);
  ali_a.body.common.related_type = make(EK_MINIMAL, hash);
  TypeLookup::insert_entry(ali_a.body.common.related_type, MinimalTypeObject(bitmask_a));
=======
  get_equivalence_hash(hash);
  ali_a.body.common.related_type = TypeIdentifier::make(EK_MINIMAL, hash);
  test.insert_entry(ali_a.body.common.related_type, MinimalTypeObject(bitmask_a));
>>>>>>> 622f006d
  ali_b.body.common.related_type = TypeIdentifier(TK_UINT32);
  EXPECT_FALSE(test.assignable(TypeObject(MinimalTypeObject(ali_a)), TypeObject(MinimalTypeObject(ali_b))));

  bitmask_a.header.common.bit_bound = 31;
<<<<<<< HEAD
  TypeLookup::get_equivalence_hash(hash);
  ali_a.body.common.related_type = make(EK_MINIMAL, hash);
  TypeLookup::insert_entry(ali_a.body.common.related_type, MinimalTypeObject(bitmask_a));
=======
  get_equivalence_hash(hash);
  ali_a.body.common.related_type = TypeIdentifier::make(EK_MINIMAL, hash);
  test.insert_entry(ali_a.body.common.related_type, MinimalTypeObject(bitmask_a));
>>>>>>> 622f006d
  ali_b.body.common.related_type = TypeIdentifier(TK_UINT16);
  EXPECT_FALSE(test.assignable(TypeObject(MinimalTypeObject(ali_a)), TypeObject(MinimalTypeObject(ali_b))));

  bitmask_a.header.common.bit_bound = 60;
<<<<<<< HEAD
  TypeLookup::get_equivalence_hash(hash);
  ali_a.body.common.related_type = make(EK_MINIMAL, hash);
  TypeLookup::insert_entry(ali_a.body.common.related_type, MinimalTypeObject(bitmask_a));
=======
  get_equivalence_hash(hash);
  ali_a.body.common.related_type = TypeIdentifier::make(EK_MINIMAL, hash);
  test.insert_entry(ali_a.body.common.related_type, MinimalTypeObject(bitmask_a));
>>>>>>> 622f006d
  ali_b.body.common.related_type = TypeIdentifier(TK_UINT32);
  EXPECT_FALSE(test.assignable(TypeObject(MinimalTypeObject(ali_a)), TypeObject(MinimalTypeObject(ali_b))));
}

TEST(AliasTypeTest, NotAssignable)
{
  expect_false_non_alias_to_alias();
  expect_false_alias_to_non_alias();
  expect_false_alias_to_alias();
}

TEST(StructTypeTest, Assignable)
{
  TypeAssignability test(make_rch<TypeLookupService>());
  MinimalStructType a, b;
  a.struct_flags = IS_MUTABLE;
  b.struct_flags = a.struct_flags;

  // Primitive members
  MinimalStructMember ma1(CommonStructMember(1, IS_KEY, TypeIdentifier(TK_UINT8)),
                          MinimalMemberDetail("m1"));
  MinimalStructMember mb1(CommonStructMember(1, StructMemberFlag(), TypeIdentifier(TK_UINT8)),
                          MinimalMemberDetail("m1"));
  a.member_seq.append(ma1);
  b.member_seq.append(mb1);
  EXPECT_TRUE(test.assignable(TypeObject(MinimalTypeObject(a)), TypeObject(MinimalTypeObject(b))));

  // Struct key members
  MinimalStructType inner_a, inner_b;
  inner_a.struct_flags = IS_FINAL;
  inner_b.struct_flags = inner_a.struct_flags;
  inner_a.member_seq.append(MinimalStructMember(CommonStructMember(1, IS_KEY, TypeIdentifier(TK_FLOAT128)),
                                                MinimalMemberDetail("inner_m1")));
  inner_a.member_seq.append(MinimalStructMember(CommonStructMember(2, StructMemberFlag(),
                                                                   makeString(false,
                                                                                              StringSTypeDefn(100))),
                                                MinimalMemberDetail("inner_m2")));
  inner_b.member_seq.append(MinimalStructMember(CommonStructMember(1, IS_KEY, TypeIdentifier(TK_FLOAT128)),
                                                MinimalMemberDetail("inner_m1")));
  inner_b.member_seq.append(MinimalStructMember(CommonStructMember(2, StructMemberFlag(),
                                                                   makeString(false,
                                                                                              StringLTypeDefn(50))),
                                                MinimalMemberDetail("inner_m2")));
  EXPECT_TRUE(test.assignable(TypeObject(MinimalTypeObject(inner_a)),
                              TypeObject(MinimalTypeObject(inner_b))));

  inner_a.struct_flags = IS_APPENDABLE;
  inner_b.struct_flags = inner_a.struct_flags;
  inner_b.member_seq.append(MinimalStructMember(CommonStructMember(3, StructMemberFlag(),
                                                                   TypeIdentifier(TK_UINT32)),
                                                MinimalMemberDetail("inner_m3")));
  EXPECT_TRUE(test.assignable(TypeObject(MinimalTypeObject(inner_a)),
                              TypeObject(MinimalTypeObject(inner_b))));

  EquivalenceHash hash;
<<<<<<< HEAD
  TypeLookup::get_equivalence_hash(hash);
  MinimalStructMember ma2(CommonStructMember(2, StructMemberFlag(), make(EK_MINIMAL, hash)),
                          MinimalMemberDetail("m2"));
  TypeLookup::insert_entry(ma2.common.member_type_id, MinimalTypeObject(inner_a));
  TypeLookup::get_equivalence_hash(hash);
  MinimalStructMember mb2(CommonStructMember(2, IS_KEY, make(EK_MINIMAL, hash)),
=======
  get_equivalence_hash(hash);
  MinimalStructMember ma2(CommonStructMember(2, StructMemberFlag(), TypeIdentifier::make(EK_MINIMAL, hash)),
                          MinimalMemberDetail("m2"));
  test.insert_entry(ma2.common.member_type_id, MinimalTypeObject(inner_a));
  get_equivalence_hash(hash);
  MinimalStructMember mb2(CommonStructMember(2, IS_KEY, TypeIdentifier::make(EK_MINIMAL, hash)),
>>>>>>> 622f006d
                          MinimalMemberDetail("m2"));
  test.insert_entry(mb2.common.member_type_id, MinimalTypeObject(inner_b));
  a.member_seq.append(ma2);
  b.member_seq.append(mb2);
  EXPECT_TRUE(test.assignable(TypeObject(MinimalTypeObject(a)), TypeObject(MinimalTypeObject(b))));

  // Members for which both optional is false and must_understand is true in either
  // T1 or T2 appear in both T1 and T2
  a.member_seq.members[1].common.member_flags &= ~IS_OPTIONAL;
  a.member_seq.members[1].common.member_flags |= IS_MUST_UNDERSTAND;
  b.member_seq.members[0].common.member_flags &= ~IS_OPTIONAL;
  b.member_seq.members[0].common.member_flags |= IS_MUST_UNDERSTAND;
  EXPECT_TRUE(test.assignable(TypeObject(MinimalTypeObject(a)), TypeObject(MinimalTypeObject(b))));

  // String key members
  MinimalStructMember ma3(CommonStructMember(3, StructMemberFlag(),
                                             makeString(true, StringSTypeDefn(120))),
                          MinimalMemberDetail("m3"));
  MinimalStructMember mb3(CommonStructMember(3, IS_KEY, makeString(true, StringLTypeDefn(100))),
                          MinimalMemberDetail("m3"));
  a.member_seq.append(ma3);
  b.member_seq.append(mb3);
  EXPECT_TRUE(test.assignable(TypeObject(MinimalTypeObject(a)), TypeObject(MinimalTypeObject(b))));

  // Enumerated key members
  MinimalEnumeratedLiteralSeq literal_seq_a, literal_seq_b;
  literal_seq_a.append(MinimalEnumeratedLiteral(CommonEnumeratedLiteral(1, IS_DEFAULT),
                                                MinimalMemberDetail("LITERAL1")));
  literal_seq_a.append(MinimalEnumeratedLiteral(CommonEnumeratedLiteral(2, EnumeratedLiteralFlag()),
                                                MinimalMemberDetail("LITERAL2")));
  literal_seq_a.append(MinimalEnumeratedLiteral(CommonEnumeratedLiteral(3, EnumeratedLiteralFlag()),
                                                MinimalMemberDetail("LITERAL3")));
  literal_seq_a.append(MinimalEnumeratedLiteral(CommonEnumeratedLiteral(4, EnumeratedLiteralFlag()),
                                                MinimalMemberDetail("LITERAL4")));
  literal_seq_b.append(MinimalEnumeratedLiteral(CommonEnumeratedLiteral(2, IS_DEFAULT),
                                                MinimalMemberDetail("LITERAL2")));
  literal_seq_b.append(MinimalEnumeratedLiteral(CommonEnumeratedLiteral(1, EnumeratedLiteralFlag()),
                                                MinimalMemberDetail("LITERAL1")));
  literal_seq_b.append(MinimalEnumeratedLiteral(CommonEnumeratedLiteral(3, EnumeratedLiteralFlag()),
                                                MinimalMemberDetail("LITERAL3")));
  MinimalEnumeratedType enum_a(IS_APPENDABLE, MinimalEnumeratedHeader(CommonEnumeratedHeader(3)), literal_seq_a);
  MinimalEnumeratedType enum_b(IS_APPENDABLE, MinimalEnumeratedHeader(CommonEnumeratedHeader(3)), literal_seq_b);
<<<<<<< HEAD
  TypeLookup::get_equivalence_hash(hash);
  MinimalStructMember ma4(CommonStructMember(4, StructMemberFlag(), make(EK_MINIMAL, hash)),
                          MinimalMemberDetail("m4"));
  TypeLookup::insert_entry(ma4.common.member_type_id, MinimalTypeObject(enum_a));
  TypeLookup::get_equivalence_hash(hash);
  MinimalStructMember mb4(CommonStructMember(4, IS_KEY, make(EK_MINIMAL, hash)),
=======
  get_equivalence_hash(hash);
  MinimalStructMember ma4(CommonStructMember(4, StructMemberFlag(), TypeIdentifier::make(EK_MINIMAL, hash)),
                          MinimalMemberDetail("m4"));
  test.insert_entry(ma4.common.member_type_id, MinimalTypeObject(enum_a));
  get_equivalence_hash(hash);
  MinimalStructMember mb4(CommonStructMember(4, IS_KEY, TypeIdentifier::make(EK_MINIMAL, hash)),
>>>>>>> 622f006d
                          MinimalMemberDetail("m4"));
  test.insert_entry(mb4.common.member_type_id, MinimalTypeObject(enum_b));
  a.member_seq.append(ma4);
  b.member_seq.append(mb4);
  EXPECT_TRUE(test.assignable(TypeObject(MinimalTypeObject(a)), TypeObject(MinimalTypeObject(b))));

  // Sequence key members
  MinimalSequenceType seq_a, seq_b;
  seq_a.header.common.bound = 100;
  seq_a.element.common.type = TypeIdentifier(TK_FLOAT64);
  seq_b.header.common.bound = 60;
  seq_b.element.common.type = TypeIdentifier(TK_FLOAT64);
<<<<<<< HEAD
  TypeLookup::get_equivalence_hash(hash);
  MinimalStructMember ma5(CommonStructMember(5, StructMemberFlag(), make(EK_MINIMAL, hash)),
                          MinimalMemberDetail("m5"));
  TypeLookup::insert_entry(ma5.common.member_type_id, MinimalTypeObject(seq_a));
  TypeLookup::get_equivalence_hash(hash);
  MinimalStructMember mb5(CommonStructMember(5, IS_KEY, make(EK_MINIMAL, hash)),
=======
  get_equivalence_hash(hash);
  MinimalStructMember ma5(CommonStructMember(5, StructMemberFlag(), TypeIdentifier::make(EK_MINIMAL, hash)),
                          MinimalMemberDetail("m5"));
  test.insert_entry(ma5.common.member_type_id, MinimalTypeObject(seq_a));
  get_equivalence_hash(hash);
  MinimalStructMember mb5(CommonStructMember(5, IS_KEY, TypeIdentifier::make(EK_MINIMAL, hash)),
>>>>>>> 622f006d
                          MinimalMemberDetail("m5"));
  test.insert_entry(mb5.common.member_type_id, MinimalTypeObject(seq_b));
  a.member_seq.append(ma5);
  b.member_seq.append(mb5);
  EXPECT_TRUE(test.assignable(TypeObject(MinimalTypeObject(a)), TypeObject(MinimalTypeObject(b))));

  // Plain sequence key members
  MinimalSequenceType seq_a2;
  seq_a2.header.common.bound = 120;
  seq_a2.element.common.type = TypeIdentifier(TK_UINT64);
<<<<<<< HEAD
  TypeLookup::get_equivalence_hash(hash);
  MinimalStructMember ma6(CommonStructMember(6, StructMemberFlag(), make(EK_MINIMAL, hash)),
=======
  get_equivalence_hash(hash);
  MinimalStructMember ma6(CommonStructMember(6, StructMemberFlag(), TypeIdentifier::make(EK_MINIMAL, hash)),
>>>>>>> 622f006d
                          MinimalMemberDetail("m6"));
  test.insert_entry(ma6.common.member_type_id, MinimalTypeObject(seq_a2));
  MinimalStructMember mb6(CommonStructMember(6, IS_KEY,
                                             makePlainSequence(TypeIdentifier(TK_UINT64),
                                                               static_cast<SBound>(70))),
                          MinimalMemberDetail("m6"));
  a.member_seq.append(ma6);
  b.member_seq.append(mb6);
  EXPECT_TRUE(test.assignable(TypeObject(MinimalTypeObject(a)), TypeObject(MinimalTypeObject(b))));

  // Map key members
  MinimalMapType map_a, map_b;
  map_a.header.common.bound = 200;
  map_a.key.common.type = TypeIdentifier(TK_UINT64);
  map_a.element.common.type = TypeIdentifier(TK_FLOAT128);
  map_b.header.common.bound = 150;
  map_b.key.common.type = TypeIdentifier(TK_UINT64);
  map_b.element.common.type = TypeIdentifier(TK_FLOAT128);
<<<<<<< HEAD
  TypeLookup::get_equivalence_hash(hash);
  MinimalStructMember ma7(CommonStructMember(7, StructMemberFlag(), make(EK_MINIMAL, hash)),
                          MinimalMemberDetail("m7"));
  TypeLookup::insert_entry(ma7.common.member_type_id, MinimalTypeObject(map_a));
  TypeLookup::get_equivalence_hash(hash);
  MinimalStructMember mb7(CommonStructMember(7, IS_KEY, make(EK_MINIMAL, hash)),
=======
  get_equivalence_hash(hash);
  MinimalStructMember ma7(CommonStructMember(7, StructMemberFlag(), TypeIdentifier::make(EK_MINIMAL, hash)),
                          MinimalMemberDetail("m7"));
  test.insert_entry(ma7.common.member_type_id, MinimalTypeObject(map_a));
  get_equivalence_hash(hash);
  MinimalStructMember mb7(CommonStructMember(7, IS_KEY, TypeIdentifier::make(EK_MINIMAL, hash)),
>>>>>>> 622f006d
                          MinimalMemberDetail("m7"));
  test.insert_entry(mb7.common.member_type_id, MinimalTypeObject(map_b));
  a.member_seq.append(ma7);
  b.member_seq.append(mb7);
  EXPECT_TRUE(test.assignable(TypeObject(MinimalTypeObject(a)), TypeObject(MinimalTypeObject(b))));

  // Plain map key members
  MinimalMapType map_a2;
  map_a2.header.common.bound = 200;
  map_a2.key.common.type = TypeIdentifier(TK_INT32);
  map_a2.element.common.type = TypeIdentifier(TK_FLOAT32);
<<<<<<< HEAD
  TypeLookup::get_equivalence_hash(hash);
  MinimalStructMember ma8(CommonStructMember(8, StructMemberFlag(), make(EK_MINIMAL, hash)),
=======
  get_equivalence_hash(hash);
  MinimalStructMember ma8(CommonStructMember(8, StructMemberFlag(), TypeIdentifier::make(EK_MINIMAL, hash)),
>>>>>>> 622f006d
                          MinimalMemberDetail("m8"));
  test.insert_entry(ma8.common.member_type_id, MinimalTypeObject(map_a2));
  PlainMapLTypeDefn plain_map(PlainCollectionHeader(EK_MINIMAL, CollectionElementFlag()), 160,
                              TypeIdentifier(TK_FLOAT32), CollectionElementFlag(),
                              TypeIdentifier(TK_INT32));
  MinimalStructMember mb8(CommonStructMember(8, IS_KEY, make(TI_PLAIN_MAP_LARGE, plain_map)),
                          MinimalMemberDetail("m8"));
  a.member_seq.append(ma8);
  b.member_seq.append(mb8);
  EXPECT_TRUE(test.assignable(TypeObject(MinimalTypeObject(a)), TypeObject(MinimalTypeObject(b))));

  // Union key members
  MinimalUnionType uni_a, uni_b;
  uni_a.discriminator.common.type_id = TypeIdentifier(TK_CHAR8);
  uni_b.discriminator.common.type_id = TypeIdentifier(TK_CHAR8);
  uni_a.discriminator.common.member_flags = 0;
  uni_b.discriminator.common.member_flags = 0;
  uni_a.member_seq.append(MinimalUnionMember(CommonUnionMember(1, UnionMemberFlag(),
                                                               makeString(false, StringLTypeDefn(120)),
                                                               UnionCaseLabelSeq().append(1).append(2).append(3)),
                                             MinimalMemberDetail("inner1")));
  uni_a.member_seq.append(MinimalUnionMember(CommonUnionMember(2, IS_DEFAULT,
                                                               makeString(false, StringSTypeDefn(100)),
                                                               UnionCaseLabelSeq().append(4).append(5).append(6)),
                                             MinimalMemberDetail("inner2")));
  uni_b.discriminator.common.type_id = TypeIdentifier(TK_CHAR8);
  uni_b.member_seq.append(MinimalUnionMember(CommonUnionMember(1, IS_DEFAULT,
                                                               makeString(false, StringSTypeDefn(130)),
                                                               UnionCaseLabelSeq().append(1).append(2)),
                                             MinimalMemberDetail("inner1")));
  uni_b.member_seq.append(MinimalUnionMember(CommonUnionMember(2, UnionMemberFlag(),
                                                               makeString(false, StringLTypeDefn(150)),
                                                               UnionCaseLabelSeq().append(3).append(4)),
                                             MinimalMemberDetail("inner2")));
<<<<<<< HEAD
  TypeLookup::get_equivalence_hash(hash);
  MinimalStructMember ma9(CommonStructMember(9, StructMemberFlag(), make(EK_MINIMAL, hash)),
                          MinimalMemberDetail("m9"));
  TypeLookup::insert_entry(ma9.common.member_type_id, MinimalTypeObject(uni_a));
  TypeLookup::get_equivalence_hash(hash);
  MinimalStructMember mb9(CommonStructMember(9, IS_KEY, make(EK_MINIMAL, hash)),
=======
  get_equivalence_hash(hash);
  MinimalStructMember ma9(CommonStructMember(9, StructMemberFlag(), TypeIdentifier::make(EK_MINIMAL, hash)),
                          MinimalMemberDetail("m9"));
  test.insert_entry(ma9.common.member_type_id, MinimalTypeObject(uni_a));
  get_equivalence_hash(hash);
  MinimalStructMember mb9(CommonStructMember(9, IS_KEY, TypeIdentifier::make(EK_MINIMAL, hash)),
>>>>>>> 622f006d
                          MinimalMemberDetail("m9"));
  test.insert_entry(mb9.common.member_type_id, MinimalTypeObject(uni_b));
  a.member_seq.append(ma9);
  b.member_seq.append(mb9);
  EXPECT_TRUE(test.assignable(TypeObject(MinimalTypeObject(a)), TypeObject(MinimalTypeObject(b))));
}

void expect_false_different_extensibilities()
{
  TypeAssignability test(make_rch<TypeLookupService>());
  MinimalStructType a, b;

  // Different extensibility kinds
  a.struct_flags = IS_APPENDABLE;
  b.struct_flags = IS_FINAL;
  EXPECT_FALSE(test.assignable(TypeObject(MinimalTypeObject(a)), TypeObject(MinimalTypeObject(b))));
}

void expect_false_different_ids()
{
  TypeAssignability test(make_rch<TypeLookupService>());
  MinimalStructType a, b;

  // Some members with the same name but different ID
  a.struct_flags = IS_MUTABLE;
  b.struct_flags = a.struct_flags;
  MinimalStructMember ma1(CommonStructMember(1, IS_KEY, TypeIdentifier(TK_UINT8)),
                          MinimalMemberDetail("m1"));
  MinimalStructMember mb1(CommonStructMember(13, StructMemberFlag(), TypeIdentifier(TK_CHAR8)),
                          MinimalMemberDetail("m1"));
  a.member_seq.append(ma1);
  b.member_seq.append(mb1);
  EXPECT_FALSE(test.assignable(TypeObject(MinimalTypeObject(a)), TypeObject(MinimalTypeObject(b))));
}

void expect_false_different_names()
{
  TypeAssignability test(make_rch<TypeLookupService>());
  MinimalStructType a, b;

  // Some members with the same name but different ID
  a.struct_flags = IS_MUTABLE;
  b.struct_flags = a.struct_flags;
  MinimalStructMember ma1(CommonStructMember(1, StructMemberFlag(), TypeIdentifier(TK_UINT8)),
                          MinimalMemberDetail("m1"));
  MinimalStructMember mb1(CommonStructMember(1, IS_KEY, TypeIdentifier(TK_CHAR8)),
                          MinimalMemberDetail("m10"));
  a.member_seq.append(ma1);
  b.member_seq.append(mb1);
  EXPECT_FALSE(test.assignable(TypeObject(MinimalTypeObject(a)), TypeObject(MinimalTypeObject(b))));
}

void expect_false_no_matched_member()
{
  TypeAssignability test(make_rch<TypeLookupService>());
  MinimalStructType a, b;

  // There no members with the same ID
  a.struct_flags = IS_MUTABLE;
  b.struct_flags = a.struct_flags;
  MinimalStructMember ma1(CommonStructMember(1, StructMemberFlag(), TypeIdentifier(TK_UINT8)),
                          MinimalMemberDetail("m1"));
  MinimalStructMember ma2(CommonStructMember(2, StructMemberFlag(), TypeIdentifier(TK_FLOAT64)),
                          MinimalMemberDetail("m2"));
  MinimalStructMember mb1(CommonStructMember(10, IS_KEY, TypeIdentifier(TK_CHAR8)),
                          MinimalMemberDetail("m10"));
  MinimalStructMember mb2(CommonStructMember(20, StructMemberFlag(), TypeIdentifier(TK_INT64)),
                          MinimalMemberDetail("m20"));
  a.member_seq.append(ma1).append(ma2);
  b.member_seq.append(mb1).append(mb2);
  EXPECT_FALSE(test.assignable(TypeObject(MinimalTypeObject(a)), TypeObject(MinimalTypeObject(b))));
}

void expect_false_key_erased()
{
  TypeAssignability test(make_rch<TypeLookupService>());
  MinimalStructType a, b;

  // KeyErased of members are not assignable
  MinimalStructType inner_a, inner_b;
  inner_a.struct_flags = IS_MUTABLE;
  inner_b.struct_flags = inner_a.struct_flags;
  inner_a.member_seq.append(MinimalStructMember(CommonStructMember(1, IS_KEY, TypeIdentifier(TK_FLOAT128)),
                                                MinimalMemberDetail("inner_m1")));
  inner_a.member_seq.append(MinimalStructMember(CommonStructMember(2, StructMemberFlag(),
                                                                   makeString(false,
                                                                                              StringSTypeDefn(100))),
                                                MinimalMemberDetail("inner_m2")));
  inner_b.member_seq.append(MinimalStructMember(CommonStructMember(1, IS_KEY, TypeIdentifier(TK_INT16)),
                                                MinimalMemberDetail("inner_m1")));
  inner_b.member_seq.append(MinimalStructMember(CommonStructMember(2, StructMemberFlag(),
                                                                   makeString(true,
                                                                                              StringLTypeDefn(50))),
                                                MinimalMemberDetail("inner_m2")));
  EquivalenceHash hash;
<<<<<<< HEAD
  TypeLookup::get_equivalence_hash(hash);
  MinimalStructMember ma1(CommonStructMember(1, StructMemberFlag(), make(EK_MINIMAL, hash)),
                          MinimalMemberDetail("m1"));
  TypeLookup::insert_entry(ma1.common.member_type_id, MinimalTypeObject(inner_a));
  TypeLookup::get_equivalence_hash(hash);
  MinimalStructMember mb1(CommonStructMember(1, IS_KEY, make(EK_MINIMAL, hash)),
=======
  get_equivalence_hash(hash);
  MinimalStructMember ma1(CommonStructMember(1, StructMemberFlag(), TypeIdentifier::make(EK_MINIMAL, hash)),
                          MinimalMemberDetail("m1"));
  test.insert_entry(ma1.common.member_type_id, MinimalTypeObject(inner_a));
  get_equivalence_hash(hash);
  MinimalStructMember mb1(CommonStructMember(1, IS_KEY, TypeIdentifier::make(EK_MINIMAL, hash)),
>>>>>>> 622f006d
                          MinimalMemberDetail("m1"));
  test.insert_entry(mb1.common.member_type_id, MinimalTypeObject(inner_b));
  a.member_seq.append(ma1);
  b.member_seq.append(mb1);
  EXPECT_FALSE(test.assignable(TypeObject(MinimalTypeObject(a)), TypeObject(MinimalTypeObject(b))));

  MinimalStructType a2, b2;
  MinimalUnionType uni_a, uni_b;
  uni_a.discriminator.common.member_flags = IS_KEY;
  uni_a.discriminator.common.type_id = TypeIdentifier(TK_CHAR8);
  uni_a.member_seq.append(MinimalUnionMember(CommonUnionMember(1, UnionMemberFlag(),
                                                               makeString(false, StringLTypeDefn(120)),
                                                               UnionCaseLabelSeq().append(1).append(2).append(3)),
                                             MinimalMemberDetail("inner1")));
  uni_a.member_seq.append(MinimalUnionMember(CommonUnionMember(2, IS_DEFAULT,
                                                               makeString(false, StringSTypeDefn(100)),
                                                               UnionCaseLabelSeq().append(4).append(5).append(6)),
                                             MinimalMemberDetail("inner2")));
  uni_b.discriminator.common.member_flags = IS_KEY;
  uni_b.discriminator.common.type_id = TypeIdentifier(TK_BYTE);
  uni_b.member_seq.append(MinimalUnionMember(CommonUnionMember(1, IS_DEFAULT,
                                                               makeString(false, StringSTypeDefn(130)),
                                                               UnionCaseLabelSeq().append(1).append(2)),
                                             MinimalMemberDetail("inner1")));
  uni_b.member_seq.append(MinimalUnionMember(CommonUnionMember(2, UnionMemberFlag(),
                                                               makeString(false, StringLTypeDefn(150)),
                                                               UnionCaseLabelSeq().append(3).append(4)),
                                             MinimalMemberDetail("inner2")));
<<<<<<< HEAD
  TypeLookup::get_equivalence_hash(hash);
  MinimalStructMember ma9(CommonStructMember(9, StructMemberFlag(), make(EK_MINIMAL, hash)),
                          MinimalMemberDetail("m9"));
  TypeLookup::insert_entry(ma9.common.member_type_id, MinimalTypeObject(uni_a));
  TypeLookup::get_equivalence_hash(hash);
  MinimalStructMember mb9(CommonStructMember(9, IS_KEY, make(EK_MINIMAL, hash)),
=======
  get_equivalence_hash(hash);
  MinimalStructMember ma9(CommonStructMember(9, StructMemberFlag(), TypeIdentifier::make(EK_MINIMAL, hash)),
                          MinimalMemberDetail("m9"));
  test.insert_entry(ma9.common.member_type_id, MinimalTypeObject(uni_a));
  get_equivalence_hash(hash);
  MinimalStructMember mb9(CommonStructMember(9, IS_KEY, TypeIdentifier::make(EK_MINIMAL, hash)),
>>>>>>> 622f006d
                          MinimalMemberDetail("m9"));
  test.insert_entry(mb9.common.member_type_id, MinimalTypeObject(uni_b));
  a2.member_seq.append(ma9);
  b2.member_seq.append(mb9);
  EXPECT_FALSE(test.assignable(TypeObject(MinimalTypeObject(a2)), TypeObject(MinimalTypeObject(b2))));
}

void expect_false_not_optional_must_understand()
{
  TypeAssignability test(make_rch<TypeLookupService>());
  MinimalStructType a, b;

  a.struct_flags = IS_MUTABLE;
  b.struct_flags = a.struct_flags;
  MinimalStructMember ma1(CommonStructMember(1, StructMemberFlag(), TypeIdentifier(TK_UINT8)),
                          MinimalMemberDetail("m1"));
  MinimalStructMember ma2(CommonStructMember(2, StructMemberFlag(), TypeIdentifier(TK_FLOAT32)),
                          MinimalMemberDetail("m2"));
  MinimalStructMember mb1(CommonStructMember(1, StructMemberFlag(), TypeIdentifier(TK_BYTE)),
                          MinimalMemberDetail("m1"));
  MinimalStructMember mb2(CommonStructMember(2, IS_KEY, TypeIdentifier(TK_UINT32)),
                          MinimalMemberDetail("m2"));
  a.member_seq.append(ma1).append(ma2);
  b.member_seq.append(mb1).append(mb2);
  a.member_seq.members[1].common.member_flags &= ~IS_OPTIONAL;
  a.member_seq.members[1].common.member_flags |= IS_MUST_UNDERSTAND;
  EXPECT_FALSE(test.assignable(TypeObject(MinimalTypeObject(a)), TypeObject(MinimalTypeObject(b))));
}

void expect_false_keys_must_in_both()
{
  TypeAssignability test(make_rch<TypeLookupService>());
  MinimalStructType a, b;

  a.struct_flags = IS_MUTABLE;
  b.struct_flags = a.struct_flags;
  MinimalStructMember ma1(CommonStructMember(1, IS_KEY, TypeIdentifier(TK_UINT8)),
                          MinimalMemberDetail("m1"));
  MinimalStructMember ma2(CommonStructMember(2, StructMemberFlag(), TypeIdentifier(TK_FLOAT32)),
                          MinimalMemberDetail("m2"));
  MinimalStructMember mb1(CommonStructMember(1, StructMemberFlag(), TypeIdentifier(TK_BYTE)),
                          MinimalMemberDetail("m1"));
  MinimalStructMember mb2(CommonStructMember(3, IS_KEY, TypeIdentifier(TK_UINT32)),
                          MinimalMemberDetail("m3"));
  a.member_seq.append(ma1).append(ma2);
  b.member_seq.append(mb1).append(mb2);
  EXPECT_FALSE(test.assignable(TypeObject(MinimalTypeObject(a)), TypeObject(MinimalTypeObject(b))));
}

void expect_false_string_keys()
{
  TypeAssignability test(make_rch<TypeLookupService>());
  MinimalStructType a, b;

  MinimalStructMember ma1(CommonStructMember(1, StructMemberFlag(),
                                             makeString(true, StringSTypeDefn(120))),
                          MinimalMemberDetail("m1"));
  MinimalStructMember mb1(CommonStructMember(1, IS_KEY,
                                             makeString(true, StringLTypeDefn(200))),
                          MinimalMemberDetail("m1"));
  a.member_seq.append(ma1);
  b.member_seq.append(mb1);
  EXPECT_FALSE(test.assignable(TypeObject(MinimalTypeObject(a)), TypeObject(MinimalTypeObject(b))));
}

void expect_false_enum_keys()
{
  TypeAssignability test(make_rch<TypeLookupService>());
  MinimalStructType a, b;

  MinimalEnumeratedLiteralSeq literal_seq_a, literal_seq_b;
  literal_seq_a.append(MinimalEnumeratedLiteral(CommonEnumeratedLiteral(1, IS_DEFAULT),
                                                MinimalMemberDetail("LITERAL1")));
  literal_seq_a.append(MinimalEnumeratedLiteral(CommonEnumeratedLiteral(2, EnumeratedLiteralFlag()),
                                                MinimalMemberDetail("LITERAL2")));
  literal_seq_a.append(MinimalEnumeratedLiteral(CommonEnumeratedLiteral(4, EnumeratedLiteralFlag()),
                                                MinimalMemberDetail("LITERAL4")));
  literal_seq_b.append(MinimalEnumeratedLiteral(CommonEnumeratedLiteral(2, IS_DEFAULT),
                                                MinimalMemberDetail("LITERAL2")));
  literal_seq_b.append(MinimalEnumeratedLiteral(CommonEnumeratedLiteral(1, EnumeratedLiteralFlag()),
                                                MinimalMemberDetail("LITERAL1")));
  literal_seq_b.append(MinimalEnumeratedLiteral(CommonEnumeratedLiteral(3, EnumeratedLiteralFlag()),
                                                MinimalMemberDetail("LITERAL3")));
  MinimalEnumeratedType enum_a(IS_APPENDABLE, MinimalEnumeratedHeader(CommonEnumeratedHeader(3)), literal_seq_a);
  MinimalEnumeratedType enum_b(IS_APPENDABLE, MinimalEnumeratedHeader(CommonEnumeratedHeader(3)), literal_seq_b);
  EquivalenceHash hash;
<<<<<<< HEAD
  TypeLookup::get_equivalence_hash(hash);
  MinimalStructMember ma1(CommonStructMember(1, StructMemberFlag(), make(EK_MINIMAL, hash)),
                          MinimalMemberDetail("m1"));
  TypeLookup::insert_entry(ma1.common.member_type_id, MinimalTypeObject(enum_a));
  TypeLookup::get_equivalence_hash(hash);
  MinimalStructMember mb1(CommonStructMember(1, IS_KEY, make(EK_MINIMAL, hash)),
=======
  get_equivalence_hash(hash);
  MinimalStructMember ma1(CommonStructMember(1, StructMemberFlag(), TypeIdentifier::make(EK_MINIMAL, hash)),
                          MinimalMemberDetail("m1"));
  test.insert_entry(ma1.common.member_type_id, MinimalTypeObject(enum_a));
  get_equivalence_hash(hash);
  MinimalStructMember mb1(CommonStructMember(1, IS_KEY, TypeIdentifier::make(EK_MINIMAL, hash)),
>>>>>>> 622f006d
                          MinimalMemberDetail("m1"));
  test.insert_entry(mb1.common.member_type_id, MinimalTypeObject(enum_b));
  a.member_seq.append(ma1);
  b.member_seq.append(mb1);
  EXPECT_FALSE(test.assignable(TypeObject(MinimalTypeObject(a)), TypeObject(MinimalTypeObject(b))));
}

void expect_false_sequence_keys()
{
  TypeAssignability test(make_rch<TypeLookupService>());
  MinimalStructType a, b;

  // Sequence key members
  MinimalSequenceType seq_a, seq_b;
  seq_a.header.common.bound = 100;
  seq_a.element.common.type = TypeIdentifier(TK_UINT64);
  seq_b.header.common.bound = 600;
  seq_b.element.common.type = TypeIdentifier(TK_UINT64);
  EquivalenceHash hash;
<<<<<<< HEAD
  TypeLookup::get_equivalence_hash(hash);
  MinimalStructMember ma5(CommonStructMember(5, StructMemberFlag(), make(EK_MINIMAL, hash)),
                          MinimalMemberDetail("m5"));
  TypeLookup::insert_entry(ma5.common.member_type_id, MinimalTypeObject(seq_a));
  TypeLookup::get_equivalence_hash(hash);
  MinimalStructMember mb5(CommonStructMember(5, IS_KEY, make(EK_MINIMAL, hash)),
=======
  get_equivalence_hash(hash);
  MinimalStructMember ma5(CommonStructMember(5, StructMemberFlag(), TypeIdentifier::make(EK_MINIMAL, hash)),
                          MinimalMemberDetail("m5"));
  test.insert_entry(ma5.common.member_type_id, MinimalTypeObject(seq_a));
  get_equivalence_hash(hash);
  MinimalStructMember mb5(CommonStructMember(5, IS_KEY, TypeIdentifier::make(EK_MINIMAL, hash)),
>>>>>>> 622f006d
                          MinimalMemberDetail("m5"));
  test.insert_entry(mb5.common.member_type_id, MinimalTypeObject(seq_b));
  a.member_seq.append(ma5);
  b.member_seq.append(mb5);
  EXPECT_FALSE(test.assignable(TypeObject(MinimalTypeObject(a)), TypeObject(MinimalTypeObject(b))));

  // Plain sequence key members
  MinimalStructType a2, b2;
  MinimalSequenceType seq_a2;
  seq_a2.header.common.bound = 320;
  seq_a2.element.common.type = TypeIdentifier(TK_FLOAT64);
<<<<<<< HEAD
  TypeLookup::get_equivalence_hash(hash);
  MinimalStructMember ma6(CommonStructMember(6, StructMemberFlag(), make(EK_MINIMAL, hash)),
=======
  get_equivalence_hash(hash);
  MinimalStructMember ma6(CommonStructMember(6, StructMemberFlag(), TypeIdentifier::make(EK_MINIMAL, hash)),
>>>>>>> 622f006d
                          MinimalMemberDetail("m6"));
  test.insert_entry(ma6.common.member_type_id, MinimalTypeObject(seq_a));
  MinimalStructMember mb6(CommonStructMember(6, IS_KEY,
                                             makePlainSequence(TypeIdentifier(TK_UINT32),
                                                               static_cast<LBound>(200))),
                          MinimalMemberDetail("m6"));
  a2.member_seq.append(ma6);
  b2.member_seq.append(mb6);
  EXPECT_FALSE(test.assignable(TypeObject(MinimalTypeObject(a2)), TypeObject(MinimalTypeObject(b2))));
}

void expect_false_map_keys()
{
  TypeAssignability test(make_rch<TypeLookupService>());
  MinimalStructType a, b;

  // Map key members
  MinimalMapType map_a, map_b;
  map_a.header.common.bound = 500;
  map_a.key.common.type = TypeIdentifier(TK_UINT32);
  map_a.element.common.type = TypeIdentifier(TK_FLOAT128);
  map_b.header.common.bound = 200;
  map_b.key.common.type = TypeIdentifier(TK_UINT64);
  map_b.element.common.type = TypeIdentifier(TK_FLOAT128);
  EquivalenceHash hash;
<<<<<<< HEAD
  TypeLookup::get_equivalence_hash(hash);
  MinimalStructMember ma7(CommonStructMember(7, StructMemberFlag(), make(EK_MINIMAL, hash)),
                          MinimalMemberDetail("m7"));
  TypeLookup::insert_entry(ma7.common.member_type_id, MinimalTypeObject(map_a));
  TypeLookup::get_equivalence_hash(hash);
  MinimalStructMember mb7(CommonStructMember(7, IS_KEY, make(EK_MINIMAL, hash)),
=======
  get_equivalence_hash(hash);
  MinimalStructMember ma7(CommonStructMember(7, StructMemberFlag(), TypeIdentifier::make(EK_MINIMAL, hash)),
                          MinimalMemberDetail("m7"));
  test.insert_entry(ma7.common.member_type_id, MinimalTypeObject(map_a));
  get_equivalence_hash(hash);
  MinimalStructMember mb7(CommonStructMember(7, IS_KEY, TypeIdentifier::make(EK_MINIMAL, hash)),
>>>>>>> 622f006d
                          MinimalMemberDetail("m7"));
  test.insert_entry(mb7.common.member_type_id, MinimalTypeObject(map_b));
  a.member_seq.append(ma7);
  b.member_seq.append(mb7);
  EXPECT_FALSE(test.assignable(TypeObject(MinimalTypeObject(a)), TypeObject(MinimalTypeObject(b))));

  // Plain map key members
  MinimalStructType a2, b2;
  MinimalMapType map_a2;
  map_a2.header.common.bound = 200;
  map_a2.key.common.type = TypeIdentifier(TK_INT32);
  map_a2.element.common.type = TypeIdentifier(TK_FLOAT32);
<<<<<<< HEAD
  TypeLookup::get_equivalence_hash(hash);
  MinimalStructMember ma8(CommonStructMember(8, StructMemberFlag(), make(EK_MINIMAL, hash)),
=======
  get_equivalence_hash(hash);
  MinimalStructMember ma8(CommonStructMember(8, StructMemberFlag(), TypeIdentifier::make(EK_MINIMAL, hash)),
>>>>>>> 622f006d
                          MinimalMemberDetail("m8"));
  test.insert_entry(ma8.common.member_type_id, MinimalTypeObject(map_a2));
  PlainMapLTypeDefn plain_map(PlainCollectionHeader(EK_MINIMAL, CollectionElementFlag()), 300,
                              TypeIdentifier(TK_FLOAT32), CollectionElementFlag(),
                              TypeIdentifier(TK_INT32));
  MinimalStructMember mb8(CommonStructMember(8, IS_KEY, make(TI_PLAIN_MAP_LARGE, plain_map)),
                          MinimalMemberDetail("m8"));
  a2.member_seq.append(ma8);
  b2.member_seq.append(mb8);
  EXPECT_FALSE(test.assignable(TypeObject(MinimalTypeObject(a2)), TypeObject(MinimalTypeObject(b2))));
}

void expect_false_key_holder()
{
  TypeAssignability test(make_rch<TypeLookupService>());
  MinimalStructType a, b;

  MinimalStructType inner_a, inner_b;
  inner_a.struct_flags = IS_MUTABLE;
  inner_b.struct_flags = inner_a.struct_flags;
  inner_a.member_seq.append(MinimalStructMember(CommonStructMember(1, IS_KEY, TypeIdentifier(TK_FLOAT128)),
                                                MinimalMemberDetail("inner_m1")));
  inner_a.member_seq.append(MinimalStructMember(CommonStructMember(2, StructMemberFlag(),
                                                                   makeString(false,
                                                                                              StringSTypeDefn(100))),
                                                MinimalMemberDetail("inner_m2")));
  inner_b.member_seq.append(MinimalStructMember(CommonStructMember(1, IS_KEY, TypeIdentifier(TK_INT16)),
                                                MinimalMemberDetail("inner_m1")));
  inner_b.member_seq.append(MinimalStructMember(CommonStructMember(2, StructMemberFlag(),
                                                                   makeString(false,
                                                                                              StringLTypeDefn(50))),
                                                MinimalMemberDetail("inner_m2")));
  EquivalenceHash hash;
<<<<<<< HEAD
  TypeLookup::get_equivalence_hash(hash);
  MinimalStructMember ma1(CommonStructMember(1, StructMemberFlag(), make(EK_MINIMAL, hash)),
                          MinimalMemberDetail("m1"));
  TypeLookup::insert_entry(ma1.common.member_type_id, MinimalTypeObject(inner_a));
  TypeLookup::get_equivalence_hash(hash);
  MinimalStructMember mb1(CommonStructMember(1, IS_KEY, make(EK_MINIMAL, hash)),
=======
  get_equivalence_hash(hash);
  MinimalStructMember ma1(CommonStructMember(1, StructMemberFlag(), TypeIdentifier::make(EK_MINIMAL, hash)),
                          MinimalMemberDetail("m1"));
  test.insert_entry(ma1.common.member_type_id, MinimalTypeObject(inner_a));
  get_equivalence_hash(hash);
  MinimalStructMember mb1(CommonStructMember(1, IS_KEY, TypeIdentifier::make(EK_MINIMAL, hash)),
>>>>>>> 622f006d
                          MinimalMemberDetail("m1"));
  test.insert_entry(mb1.common.member_type_id, MinimalTypeObject(inner_b));
  a.member_seq.append(ma1);
  b.member_seq.append(mb1);
  EXPECT_FALSE(test.assignable(TypeObject(MinimalTypeObject(a)), TypeObject(MinimalTypeObject(b))));

  MinimalStructType a2, b2;
  MinimalUnionType uni_a, uni_b;
  uni_a.discriminator.common.type_id = TypeIdentifier(TK_CHAR8);
  uni_a.discriminator.common.member_flags = 0;
  uni_a.member_seq.append(MinimalUnionMember(CommonUnionMember(1, UnionMemberFlag(),
                                                               makeString(false, StringLTypeDefn(120)),
                                                               UnionCaseLabelSeq().append(1).append(2).append(3)),
                                             MinimalMemberDetail("inner1")));
  uni_a.member_seq.append(MinimalUnionMember(CommonUnionMember(2, IS_DEFAULT,
                                                               makeString(false, StringSTypeDefn(100)),
                                                               UnionCaseLabelSeq().append(4).append(5).append(6)),
                                             MinimalMemberDetail("inner2")));
  uni_b.discriminator.common.type_id = TypeIdentifier(TK_CHAR8);
  uni_b.discriminator.common.member_flags = 0;
  uni_b.member_seq.append(MinimalUnionMember(CommonUnionMember(1, IS_DEFAULT,
                                                               makeString(false, StringSTypeDefn(130)),
                                                               UnionCaseLabelSeq().append(10).append(20)),
                                             MinimalMemberDetail("inner1")));
  uni_b.member_seq.append(MinimalUnionMember(CommonUnionMember(2, UnionMemberFlag(),
                                                               makeString(false, StringLTypeDefn(150)),
                                                               UnionCaseLabelSeq().append(30).append(40)),
                                             MinimalMemberDetail("inner2")));
<<<<<<< HEAD
  TypeLookup::get_equivalence_hash(hash);
  MinimalStructMember ma2(CommonStructMember(1, StructMemberFlag(), make(EK_MINIMAL, hash)),
                          MinimalMemberDetail("m1"));
  TypeLookup::insert_entry(ma2.common.member_type_id, MinimalTypeObject(uni_a));
  TypeLookup::get_equivalence_hash(hash);
  MinimalStructMember mb2(CommonStructMember(1, IS_KEY, make(EK_MINIMAL, hash)),
=======
  get_equivalence_hash(hash);
  MinimalStructMember ma2(CommonStructMember(1, StructMemberFlag(), TypeIdentifier::make(EK_MINIMAL, hash)),
                          MinimalMemberDetail("m1"));
  test.insert_entry(ma2.common.member_type_id, MinimalTypeObject(uni_a));
  get_equivalence_hash(hash);
  MinimalStructMember mb2(CommonStructMember(1, IS_KEY, TypeIdentifier::make(EK_MINIMAL, hash)),
>>>>>>> 622f006d
                          MinimalMemberDetail("m1"));
  test.insert_entry(mb2.common.member_type_id, MinimalTypeObject(uni_b));
  a2.member_seq.append(ma2);
  b2.member_seq.append(mb2);
  EXPECT_FALSE(test.assignable(TypeObject(MinimalTypeObject(a2)), TypeObject(MinimalTypeObject(b2))));
}

void expect_false_appendable()
{
  TypeAssignability test(make_rch<TypeLookupService>());
  MinimalStructType a, b;

  a.struct_flags = IS_APPENDABLE;
  b.struct_flags = a.struct_flags;
  MinimalStructMember ma1(CommonStructMember(1, IS_KEY, TypeIdentifier(TK_UINT8)),
                          MinimalMemberDetail("m1"));
  MinimalStructMember ma2(CommonStructMember(2, StructMemberFlag(), TypeIdentifier(TK_FLOAT32)),
                          MinimalMemberDetail("m2"));
  MinimalStructMember mb1(CommonStructMember(1, StructMemberFlag(), TypeIdentifier(TK_BYTE)),
                          MinimalMemberDetail("m1"));
  a.member_seq.append(ma1).append(ma2);
  b.member_seq.append(mb1);
  EXPECT_FALSE(test.assignable(TypeObject(MinimalTypeObject(a)), TypeObject(MinimalTypeObject(b))));
}

void expect_false_final()
{
  TypeAssignability test(make_rch<TypeLookupService>());
  MinimalStructType a, b;

  a.struct_flags = IS_FINAL;
  b.struct_flags = a.struct_flags;
  MinimalStructMember ma1(CommonStructMember(1, IS_KEY, TypeIdentifier(TK_UINT8)),
                          MinimalMemberDetail("m1"));
  MinimalStructMember ma2(CommonStructMember(2, StructMemberFlag(), TypeIdentifier(TK_FLOAT32)),
                          MinimalMemberDetail("m2"));
  MinimalStructMember mb1(CommonStructMember(1, StructMemberFlag(), TypeIdentifier(TK_UINT8)),
                          MinimalMemberDetail("m1"));
  MinimalStructMember mb2(CommonStructMember(3, IS_KEY, TypeIdentifier(TK_FLOAT32)),
                          MinimalMemberDetail("m3"));
  a.member_seq.append(ma1).append(ma2);
  b.member_seq.append(mb1).append(mb2);
  EXPECT_FALSE(test.assignable(TypeObject(MinimalTypeObject(a)), TypeObject(MinimalTypeObject(b))));
}

TEST(StructTypeTest, NotAssignable)
{
  expect_false_different_extensibilities();
  expect_false_different_ids();
  expect_false_different_names();
  expect_false_no_matched_member();
  expect_false_key_erased();
  expect_false_not_optional_must_understand();
  expect_false_keys_must_in_both();
  expect_false_string_keys();
  expect_false_enum_keys();
  expect_false_sequence_keys();
  expect_false_map_keys();
  expect_false_key_holder();
  expect_false_appendable();
  expect_false_final();
}

TEST(UnionTypeTest, Assignable)
{
  TypeAssignability test(make_rch<TypeLookupService>());
  MinimalUnionType a, b;

  // Extensibility
  a.union_flags = IS_FINAL;
  b.union_flags = a.union_flags;

  // Discriminator type must be strongly assignable
  a.discriminator.common.type_id = TypeIdentifier(TK_UINT16);
  b.discriminator.common.type_id = TypeIdentifier(TK_UINT16);

  // Either the discriminators of both are keys or neither are keys
  a.discriminator.common.member_flags = IS_KEY;
  b.discriminator.common.member_flags = IS_KEY;

  // Members that have the same ID also have the same name and vice versa
  MinimalUnionMember ma1(CommonUnionMember(1, UnionMemberFlag(), TypeIdentifier(TK_INT32),
                                           UnionCaseLabelSeq().append(10).append(20)),
                         MinimalMemberDetail("m1"));
  MinimalUnionMember ma2(CommonUnionMember(2, IS_DEFAULT, TypeIdentifier(TK_INT32),
                                           UnionCaseLabelSeq().append(30)),
                         MinimalMemberDetail("m2"));
  MinimalUnionMember mb1(CommonUnionMember(1, IS_DEFAULT, TypeIdentifier(TK_INT32),
                                           UnionCaseLabelSeq().append(20).append(30)),
                         MinimalMemberDetail("m1"));
  MinimalUnionMember mb2(CommonUnionMember(2, UnionMemberFlag(), TypeIdentifier(TK_INT32),
                                           UnionCaseLabelSeq().append(10)),
                         MinimalMemberDetail("m2"));
  a.member_seq.append(ma1).append(ma2);
  b.member_seq.append(mb1).append(mb2);
  EXPECT_TRUE(test.assignable(TypeObject(MinimalTypeObject(a)), TypeObject(MinimalTypeObject(b))));

  // Non-default labels in T2 that select some member in T1
  MinimalUnionType a2, b2;
  a2.union_flags = IS_MUTABLE;
  b2.union_flags = a2.union_flags;
  a2.discriminator.common.type_id = TypeIdentifier(TK_BYTE);
  b2.discriminator.common.type_id = TypeIdentifier(TK_BYTE);
  a2.discriminator.common.member_flags = 0;
  b2.discriminator.common.member_flags = 0;
  MinimalUnionMember ma2_1(CommonUnionMember(1, UnionMemberFlag(),
                                             makeString(true, StringSTypeDefn(60)),
                                             UnionCaseLabelSeq().append(10).append(20)),
                           MinimalMemberDetail("member1"));
  MinimalUnionMember mb2_1(CommonUnionMember(1, UnionMemberFlag(),
                                             makeString(true, StringLTypeDefn(100)),
                                             UnionCaseLabelSeq().append(10)),
                           MinimalMemberDetail("member1"));
  a2.member_seq.append(ma2_1);
  b2.member_seq.append(mb2_1);
  EXPECT_TRUE(test.assignable(TypeObject(MinimalTypeObject(a2)), TypeObject(MinimalTypeObject(b2))));

  // Non-default labels in T1 that select the default member in T2
  MinimalUnionType a3, b3;
  a3.union_flags = IS_APPENDABLE;
  b3.union_flags = IS_APPENDABLE;
  a3.discriminator.common.type_id = TypeIdentifier(TK_UINT32);
  b3.discriminator.common.type_id = TypeIdentifier(TK_UINT32);
  a3.discriminator.common.member_flags = IS_KEY;
  b3.discriminator.common.member_flags = IS_KEY;
  MinimalUnionMember ma3_1(CommonUnionMember(1, UnionMemberFlag(),
                                             makeString(false, StringLTypeDefn(120)),
                                             UnionCaseLabelSeq().append(10).append(20)),
                           MinimalMemberDetail("member1"));
  MinimalUnionMember ma3_2(CommonUnionMember(2, UnionMemberFlag(), TypeIdentifier(TK_FLOAT32),
                                             UnionCaseLabelSeq().append(30)),
                           MinimalMemberDetail("member2"));
  MinimalUnionMember mb3_1(CommonUnionMember(1, IS_DEFAULT,
                                             makeString(false, StringLTypeDefn(100)),
                                             UnionCaseLabelSeq().append(20)),
                           MinimalMemberDetail("member1"));
  MinimalUnionMember mb3_2(CommonUnionMember(4, UnionMemberFlag(), TypeIdentifier(TK_FLOAT32),
                                             UnionCaseLabelSeq().append(30)),
                           MinimalMemberDetail("member4"));
  a3.member_seq.append(ma3_1).append(ma3_2);
  b3.member_seq.append(mb3_1).append(mb3_2);
  EXPECT_TRUE(test.assignable(TypeObject(MinimalTypeObject(a3)), TypeObject(MinimalTypeObject(b3))));

  // T1 and T2 both have default labels
  MinimalUnionType a4, b4;
  a4.union_flags = IS_APPENDABLE;
  b4.union_flags = IS_APPENDABLE;
  a4.discriminator.common.type_id = TypeIdentifier(TK_UINT16);
  b4.discriminator.common.type_id = TypeIdentifier(TK_UINT16);
  a4.discriminator.common.member_flags = 0;
  b4.discriminator.common.member_flags = 0;
  MinimalUnionMember ma4_1(CommonUnionMember(1, IS_DEFAULT,
                                             makeString(true, StringLTypeDefn(220)),
                                             UnionCaseLabelSeq().append(10).append(20)),
                           MinimalMemberDetail("member1"));
  MinimalUnionMember ma4_2(CommonUnionMember(2, UnionMemberFlag(), TypeIdentifier(TK_FLOAT128),
                                             UnionCaseLabelSeq().append(40)),
                           MinimalMemberDetail("member2"));
  MinimalUnionMember mb4_1(CommonUnionMember(1, IS_DEFAULT,
                                             makeString(true, StringLTypeDefn(120)),
                                             UnionCaseLabelSeq().append(20)),
                           MinimalMemberDetail("member1"));
  MinimalUnionMember mb4_2(CommonUnionMember(5, UnionMemberFlag(), TypeIdentifier(TK_FLOAT128),
                                             UnionCaseLabelSeq().append(40)),
                           MinimalMemberDetail("member5"));
  a4.member_seq.append(ma4_1).append(ma4_2);
  b4.member_seq.append(mb4_1).append(mb4_2);
  EXPECT_TRUE(test.assignable(TypeObject(MinimalTypeObject(a4)), TypeObject(MinimalTypeObject(b4))));
}

TEST(UnionTypeTest, NotAssignable)
{
  TypeAssignability test(make_rch<TypeLookupService>());
  MinimalUnionType a, b;

  // Different extensibility kinds
  a.union_flags = IS_FINAL;
  b.union_flags = IS_APPENDABLE;
  a.discriminator.common.type_id = TypeIdentifier(TK_UINT16);
  b.discriminator.common.type_id = TypeIdentifier(TK_UINT16);
  a.discriminator.common.member_flags = IS_KEY;
  b.discriminator.common.member_flags = IS_KEY;

  MinimalUnionMember ma1(CommonUnionMember(1, UnionMemberFlag(), TypeIdentifier(TK_INT32),
                                           UnionCaseLabelSeq().append(10).append(20)),
                         MinimalMemberDetail("m1"));
  MinimalUnionMember ma2(CommonUnionMember(2, IS_DEFAULT, TypeIdentifier(TK_INT32),
                                           UnionCaseLabelSeq().append(30)),
                         MinimalMemberDetail("m2"));
  MinimalUnionMember mb1(CommonUnionMember(1, IS_DEFAULT, TypeIdentifier(TK_INT32),
                                           UnionCaseLabelSeq().append(20).append(30)),
                         MinimalMemberDetail("m1"));
  MinimalUnionMember mb2(CommonUnionMember(2, UnionMemberFlag(), TypeIdentifier(TK_INT32),
                                           UnionCaseLabelSeq().append(10)),
                         MinimalMemberDetail("m2"));
  a.member_seq.append(ma1).append(ma2);
  b.member_seq.append(mb1).append(mb2);
  EXPECT_FALSE(test.assignable(TypeObject(MinimalTypeObject(a)), TypeObject(MinimalTypeObject(b))));

  // T1's discriminator type is not strongly assignable from T2's discriminator type
  MinimalUnionType a2, b2;
  a2.union_flags = IS_FINAL;
  b2.union_flags = IS_FINAL;
  a2.discriminator.common.type_id = TypeIdentifier(TK_UINT16);
  b2.discriminator.common.type_id = TypeIdentifier(TK_UINT64);
  a2.discriminator.common.member_flags = 0;
  b2.discriminator.common.member_flags = 0;

  MinimalUnionMember ma2_1(CommonUnionMember(1, UnionMemberFlag(), TypeIdentifier(TK_INT32),
                                             UnionCaseLabelSeq().append(10).append(20)),
                           MinimalMemberDetail("m1"));
  MinimalUnionMember ma2_2(CommonUnionMember(2, IS_DEFAULT, TypeIdentifier(TK_INT32),
                                             UnionCaseLabelSeq().append(30)),
                           MinimalMemberDetail("m2"));
  MinimalUnionMember mb2_1(CommonUnionMember(1, IS_DEFAULT, TypeIdentifier(TK_INT32),
                                             UnionCaseLabelSeq().append(20).append(30)),
                           MinimalMemberDetail("m1"));
  MinimalUnionMember mb2_2(CommonUnionMember(2, UnionMemberFlag(), TypeIdentifier(TK_INT32),
                                             UnionCaseLabelSeq().append(10)),
                           MinimalMemberDetail("m2"));
  a2.member_seq.append(ma2_1).append(ma2_2);
  b2.member_seq.append(mb2_1).append(mb2_2);
  EXPECT_FALSE(test.assignable(TypeObject(MinimalTypeObject(a2)), TypeObject(MinimalTypeObject(b2))));

  // One discriminator is key, the other is not key
  MinimalUnionType a3, b3;
  a3.union_flags = IS_MUTABLE;
  b3.union_flags = IS_MUTABLE;
  a3.discriminator.common.type_id = TypeIdentifier(TK_UINT16);
  b3.discriminator.common.type_id = TypeIdentifier(TK_UINT16);
  a3.discriminator.common.member_flags = IS_KEY;
  b3.discriminator.common.member_flags = 0;

  MinimalUnionMember ma3_1(CommonUnionMember(1, UnionMemberFlag(), TypeIdentifier(TK_INT32),
                                             UnionCaseLabelSeq().append(10).append(20)),
                           MinimalMemberDetail("m1"));
  MinimalUnionMember ma3_2(CommonUnionMember(2, IS_DEFAULT, TypeIdentifier(TK_INT32),
                                             UnionCaseLabelSeq().append(30)),
                           MinimalMemberDetail("m2"));
  MinimalUnionMember mb3_1(CommonUnionMember(1, IS_DEFAULT, TypeIdentifier(TK_INT32),
                                             UnionCaseLabelSeq().append(20).append(30)),
                           MinimalMemberDetail("m1"));
  MinimalUnionMember mb3_2(CommonUnionMember(2, UnionMemberFlag(), TypeIdentifier(TK_INT32),
                                             UnionCaseLabelSeq().append(10)),
                           MinimalMemberDetail("m2"));
  a3.member_seq.append(ma3_1).append(ma3_2);
  b3.member_seq.append(mb3_1).append(mb3_2);
  EXPECT_FALSE(test.assignable(TypeObject(MinimalTypeObject(a3)), TypeObject(MinimalTypeObject(b3))));

  // Some members with the same name have different IDs
  MinimalUnionType a4, b4;
  a4.union_flags = IS_MUTABLE;
  b4.union_flags = IS_MUTABLE;
  a4.discriminator.common.type_id = TypeIdentifier(TK_UINT16);
  b4.discriminator.common.type_id = TypeIdentifier(TK_UINT16);
  a4.discriminator.common.member_flags = 0;
  b4.discriminator.common.member_flags = 0;

  MinimalUnionMember ma4_1(CommonUnionMember(1, UnionMemberFlag(), TypeIdentifier(TK_INT32),
                                             UnionCaseLabelSeq().append(10).append(20)),
                           MinimalMemberDetail("member1"));
  MinimalUnionMember ma4_2(CommonUnionMember(2, IS_DEFAULT, TypeIdentifier(TK_INT32),
                                             UnionCaseLabelSeq().append(30)),
                           MinimalMemberDetail("member2"));
  MinimalUnionMember mb4_1(CommonUnionMember(10, IS_DEFAULT, TypeIdentifier(TK_INT32),
                                             UnionCaseLabelSeq().append(20).append(30)),
                           MinimalMemberDetail("member1"));
  MinimalUnionMember mb4_2(CommonUnionMember(2, UnionMemberFlag(), TypeIdentifier(TK_INT32),
                                             UnionCaseLabelSeq().append(10)),
                           MinimalMemberDetail("member2"));
  a4.member_seq.append(ma4_1).append(ma4_2);
  b4.member_seq.append(mb4_1).append(mb4_2);
  EXPECT_FALSE(test.assignable(TypeObject(MinimalTypeObject(a4)), TypeObject(MinimalTypeObject(b4))));

  // Some members with the same ID have different names
  MinimalUnionType a5, b5;
  a5.union_flags = IS_MUTABLE;
  b5.union_flags = IS_MUTABLE;
  a5.discriminator.common.type_id = TypeIdentifier(TK_UINT16);
  b5.discriminator.common.type_id = TypeIdentifier(TK_UINT16);
  a5.discriminator.common.member_flags = IS_KEY;
  b5.discriminator.common.member_flags = IS_KEY;

  MinimalUnionMember ma5_1(CommonUnionMember(1, UnionMemberFlag(), TypeIdentifier(TK_INT32),
                                             UnionCaseLabelSeq().append(10).append(20)),
                           MinimalMemberDetail("member1"));
  MinimalUnionMember ma5_2(CommonUnionMember(2, IS_DEFAULT, TypeIdentifier(TK_INT32),
                                             UnionCaseLabelSeq().append(30)),
                           MinimalMemberDetail("member2"));
  MinimalUnionMember mb5_1(CommonUnionMember(1, IS_DEFAULT, TypeIdentifier(TK_INT32),
                                             UnionCaseLabelSeq().append(20).append(30)),
                           MinimalMemberDetail("member100"));
  MinimalUnionMember mb5_2(CommonUnionMember(2, UnionMemberFlag(), TypeIdentifier(TK_INT32),
                                             UnionCaseLabelSeq().append(10)),
                           MinimalMemberDetail("member2"));
  a5.member_seq.append(ma5_1).append(ma5_2);
  b5.member_seq.append(mb5_1).append(mb5_2);
  EXPECT_FALSE(test.assignable(TypeObject(MinimalTypeObject(a5)), TypeObject(MinimalTypeObject(b5))));

  // Non-default labels in T2 that select some member in T1
  MinimalUnionType a6, b6;
  a6.union_flags = IS_MUTABLE;
  b6.union_flags = a6.union_flags;
  a6.discriminator.common.type_id = TypeIdentifier(TK_BYTE);
  b6.discriminator.common.type_id = TypeIdentifier(TK_BYTE);
  a6.discriminator.common.member_flags = IS_KEY;
  b6.discriminator.common.member_flags = IS_KEY;
  MinimalUnionMember ma6_1(CommonUnionMember(1, UnionMemberFlag(),
                                             makeString(true, StringSTypeDefn(60)),
                                             UnionCaseLabelSeq().append(10).append(20)),
                           MinimalMemberDetail("member1"));
  MinimalUnionMember ma6_2(CommonUnionMember(2, UnionMemberFlag(), TypeIdentifier(TK_INT32),
                                             UnionCaseLabelSeq().append(30)),
                           MinimalMemberDetail("member2"));
  MinimalUnionMember mb6_1(CommonUnionMember(1, UnionMemberFlag(),
                                             makeString(false, StringLTypeDefn(100)),
                                             UnionCaseLabelSeq().append(10)),
                           MinimalMemberDetail("member1"));
  MinimalUnionMember mb6_2(CommonUnionMember(2, UnionMemberFlag(), TypeIdentifier(TK_INT32),
                                             UnionCaseLabelSeq().append(30)),
                           MinimalMemberDetail("member2"));
  a6.member_seq.append(ma6_1).append(ma6_2);
  b6.member_seq.append(mb6_1).append(mb6_2);
  EXPECT_FALSE(test.assignable(TypeObject(MinimalTypeObject(a6)), TypeObject(MinimalTypeObject(b6))));

  // Non-default labels in T1 that select the default member in T2
  MinimalUnionType a7, b7;
  a7.union_flags = IS_APPENDABLE;
  b7.union_flags = IS_APPENDABLE;
  a7.discriminator.common.type_id = TypeIdentifier(TK_UINT32);
  b7.discriminator.common.type_id = TypeIdentifier(TK_UINT32);
  a7.discriminator.common.member_flags = 0;
  b7.discriminator.common.member_flags = 0;
  MinimalUnionMember ma7_1(CommonUnionMember(1, UnionMemberFlag(),
                                             makeString(false, StringLTypeDefn(120)),
                                             UnionCaseLabelSeq().append(10).append(20)),
                           MinimalMemberDetail("member1"));
  MinimalUnionMember ma7_2(CommonUnionMember(2, UnionMemberFlag(), TypeIdentifier(TK_FLOAT32),
                                             UnionCaseLabelSeq().append(30)),
                           MinimalMemberDetail("member2"));
  MinimalUnionMember mb7_1(CommonUnionMember(1, IS_DEFAULT,
                                             makeString(true, StringLTypeDefn(100)),
                                             UnionCaseLabelSeq().append(20)),
                           MinimalMemberDetail("member1"));
  MinimalUnionMember mb7_2(CommonUnionMember(4, UnionMemberFlag(), TypeIdentifier(TK_FLOAT32),
                                             UnionCaseLabelSeq().append(30)),
                           MinimalMemberDetail("member4"));
  a7.member_seq.append(ma7_1).append(ma7_2);
  b7.member_seq.append(mb7_1).append(mb7_2);
  EXPECT_FALSE(test.assignable(TypeObject(MinimalTypeObject(a7)), TypeObject(MinimalTypeObject(b7))));

  // T1 and T2 both have default labels
  MinimalUnionType a8, b8;
  a8.union_flags = IS_APPENDABLE;
  b8.union_flags = IS_APPENDABLE;
  a8.discriminator.common.type_id = TypeIdentifier(TK_UINT16);
  b8.discriminator.common.type_id = TypeIdentifier(TK_UINT16);
  a8.discriminator.common.member_flags = IS_KEY;
  b8.discriminator.common.member_flags = IS_KEY;
  MinimalUnionMember ma8_1(CommonUnionMember(1, IS_DEFAULT,
                                             makeString(true, StringLTypeDefn(220)),
                                             UnionCaseLabelSeq().append(10).append(20)),
                           MinimalMemberDetail("member1"));
  MinimalUnionMember ma8_2(CommonUnionMember(2, UnionMemberFlag(), TypeIdentifier(TK_FLOAT128),
                                             UnionCaseLabelSeq().append(40)),
                           MinimalMemberDetail("member2"));
  MinimalUnionMember mb8_1(CommonUnionMember(1, IS_DEFAULT,
                                             makeString(false, StringLTypeDefn(120)),
                                             UnionCaseLabelSeq().append(20)),
                           MinimalMemberDetail("member1"));
  MinimalUnionMember mb8_2(CommonUnionMember(5, UnionMemberFlag(), TypeIdentifier(TK_FLOAT128),
                                             UnionCaseLabelSeq().append(40)),
                           MinimalMemberDetail("member5"));
  a8.member_seq.append(ma8_1).append(ma8_2);
  b8.member_seq.append(mb8_1).append(mb8_2);
  EXPECT_FALSE(test.assignable(TypeObject(MinimalTypeObject(a8)), TypeObject(MinimalTypeObject(b8))));

  // Extensibility is final
  MinimalUnionType a9, b9;
  a9.union_flags = IS_FINAL;
  b9.union_flags = IS_FINAL;
  a9.discriminator.common.type_id = TypeIdentifier(TK_UINT16);
  b9.discriminator.common.type_id = TypeIdentifier(TK_UINT16);
  a9.discriminator.common.member_flags = 0;
  b9.discriminator.common.member_flags = 0;
  MinimalUnionMember ma9_1(CommonUnionMember(1, IS_DEFAULT,
                                             makeString(true, StringLTypeDefn(220)),
                                             UnionCaseLabelSeq().append(10).append(20)),
                           MinimalMemberDetail("member1"));
  MinimalUnionMember ma9_2(CommonUnionMember(2, UnionMemberFlag(), TypeIdentifier(TK_FLOAT128),
                                             UnionCaseLabelSeq().append(40)),
                           MinimalMemberDetail("member2"));
  MinimalUnionMember mb9_1(CommonUnionMember(1, IS_DEFAULT,
                                             makeString(true, StringLTypeDefn(120)),
                                             UnionCaseLabelSeq().append(20)),
                           MinimalMemberDetail("member1"));
  MinimalUnionMember mb9_2(CommonUnionMember(5, UnionMemberFlag(), TypeIdentifier(TK_FLOAT128),
                                             UnionCaseLabelSeq().append(50)),
                           MinimalMemberDetail("member5"));
  a9.member_seq.append(ma9_1).append(ma9_2);
  b9.member_seq.append(mb9_1).append(mb9_2);
  EXPECT_FALSE(test.assignable(TypeObject(MinimalTypeObject(a9)), TypeObject(MinimalTypeObject(b9))));

  // Extensibility is not final
  MinimalUnionType a10, b10;
  a10.union_flags = IS_MUTABLE;
  b10.union_flags = IS_MUTABLE;
  a10.discriminator.common.type_id = TypeIdentifier(TK_UINT16);
  b10.discriminator.common.type_id = TypeIdentifier(TK_UINT16);
  a10.discriminator.common.member_flags = 0;
  b10.discriminator.common.member_flags = 0;
  MinimalUnionMember ma10_1(CommonUnionMember(1, IS_DEFAULT,
                                              makeString(true, StringLTypeDefn(220)),
                                              UnionCaseLabelSeq().append(10).append(20)),
                            MinimalMemberDetail("member1"));
  MinimalUnionMember mb10_1(CommonUnionMember(1, IS_DEFAULT,
                                              makeString(true, StringLTypeDefn(120)),
                                              UnionCaseLabelSeq().append(30)),
                            MinimalMemberDetail("member1"));
  a10.member_seq.append(ma10_1);
  b10.member_seq.append(mb10_1);
  EXPECT_FALSE(test.assignable(TypeObject(MinimalTypeObject(a10)), TypeObject(MinimalTypeObject(b10))));
}

int main(int argc, char* argv[])
{
  ::testing::InitGoogleTest(&argc, argv);
  return RUN_ALL_TESTS();
}<|MERGE_RESOLUTION|>--- conflicted
+++ resolved
@@ -5,31 +5,14 @@
 using namespace OpenDDS::XTypes;
 using namespace OpenDDS::DCPS;
 
-<<<<<<< HEAD
 namespace {
+
   TypeIdentifier makeString(bool wide, const StringSTypeDefn& string_sdefn)
   {
-    TypeIdentifier ti(wide ? TI_STRING16_SMALL : TI_STRING8_SMALL);
+    TypeIdentifier ti(wide ? TI_STRING16_LARGE : TI_STRING8_LARGE);
     ti.string_sdefn() = string_sdefn;
     return ti;
   }
-=======
-TEST(PrimitiveTypesTest, Assignable)
-{
-  TypeAssignability test(make_rch<TypeLookupService>());
-  TypeIdentifier tia, tib;
-  tia.kind(TK_BOOLEAN);
-  tib.kind(tia.kind());
-  EXPECT_TRUE(test.assignable(tia, tib));
-
-  tia.kind(TK_BYTE);
-  tib.kind(tia.kind());
-  EXPECT_TRUE(test.assignable(tia, tib));
-
-  tia.kind(TK_INT16);
-  tib.kind(tia.kind());
-  EXPECT_TRUE(test.assignable(tia, tib));
->>>>>>> 622f006d
 
   TypeIdentifier makeString(bool wide, const StringLTypeDefn& string_ldefn)
   {
@@ -138,7 +121,7 @@
 
 TEST(PrimitiveTypesTest, Assignable)
 {
-  TypeAssignability test;
+  TypeAssignability test(make_rch<TypeLookupService>());
   {
     const TypeIdentifier tia(TK_BOOLEAN);
     const TypeIdentifier tib(TK_BOOLEAN);
@@ -246,8 +229,7 @@
 
 TEST(PrimitiveTypesTest, NotAssignable)
 {
-<<<<<<< HEAD
-  TypeAssignability test;
+  TypeAssignability test(make_rch<TypeLookupService>());
   {
     const TypeIdentifier tia(TK_BOOLEAN);
     const TypeIdentifier tib(TK_BYTE);
@@ -323,69 +305,6 @@
     const TypeIdentifier tib(TK_INT32);
     EXPECT_FALSE(test.assignable(tia, tib));
   }
-=======
-  TypeAssignability test(make_rch<TypeLookupService>());
-  TypeIdentifier tia, tib;
-  tia.kind(TK_BOOLEAN);
-  tib.kind(TK_BYTE);
-  EXPECT_FALSE(test.assignable(tia, tib));
-
-  tia.kind(TK_BYTE);
-  tib.kind(TK_FLOAT32);
-  EXPECT_FALSE(test.assignable(tia, tib));
-
-  tia.kind(TK_INT16);
-  tib.kind(TK_INT64);
-  EXPECT_FALSE(test.assignable(tia, tib));
-
-  tia.kind(TK_INT32);
-  tib.kind(TK_INT16);
-  EXPECT_FALSE(test.assignable(tia, tib));
-
-  tia.kind(TK_INT64);
-  tib.kind(TK_CHAR8);
-  EXPECT_FALSE(test.assignable(tia, tib));
-
-  tia.kind(TK_UINT16);
-  tib.kind(TK_FLOAT32);
-  EXPECT_FALSE(test.assignable(tia, tib));
-
-  tia.kind(TK_UINT32);
-  tib.kind(TK_BYTE);
-  EXPECT_FALSE(test.assignable(tia, tib));
-
-  tia.kind(TK_UINT64);
-  tib.kind(TK_FLOAT64);
-  EXPECT_FALSE(test.assignable(tia, tib));
-
-  tia.kind(TK_FLOAT32);
-  tib.kind(TK_INT64);
-  EXPECT_FALSE(test.assignable(tia, tib));
-
-  tia.kind(TK_FLOAT64);
-  tib.kind(TK_INT64);
-  EXPECT_FALSE(test.assignable(tia, tib));
-
-  tia.kind(TK_FLOAT128);
-  tib.kind(TK_UINT64);
-  EXPECT_FALSE(test.assignable(tia, tib));
-
-  tia.kind(TK_INT8);
-  tib.kind(TK_UINT16);
-  EXPECT_FALSE(test.assignable(tia, tib));
-
-  tia.kind(TK_UINT8);
-  tib.kind(TK_CHAR8);
-  EXPECT_FALSE(test.assignable(tia, tib));
-
-  tia.kind(TK_CHAR8);
-  tib.kind(TK_INT16);
-  EXPECT_FALSE(test.assignable(tia, tib));
-
-  tia.kind(TK_CHAR16);
-  tib.kind(TK_INT32);
-  EXPECT_FALSE(test.assignable(tia, tib));
->>>>>>> 622f006d
 
   // Assignability from bitmask
   const TypeIdentifier tia(TK_UINT8);
@@ -416,8 +335,7 @@
 
 TEST(StringTypesTest, Assignable)
 {
-<<<<<<< HEAD
-  TypeAssignability test;
+  TypeAssignability test(make_rch<TypeLookupService>());
   {
     const TypeIdentifier tia(TI_STRING8_SMALL);
     const TypeIdentifier tib(TI_STRING8_SMALL);
@@ -458,31 +376,6 @@
     const TypeIdentifier tib(TI_STRING16_SMALL);
     EXPECT_TRUE(test.assignable(tia, tib));
   }
-=======
-  TypeAssignability test(make_rch<TypeLookupService>());
-  TypeIdentifier tia, tib;
-  tia.kind(TI_STRING8_SMALL);
-  tib.kind(TI_STRING8_SMALL);
-  EXPECT_TRUE(test.assignable(tia, tib));
-  tib.kind(TI_STRING8_LARGE);
-  EXPECT_TRUE(test.assignable(tia, tib));
-
-  tia.kind(TI_STRING8_LARGE);
-  EXPECT_TRUE(test.assignable(tia, tib));
-  tib.kind(TI_STRING8_SMALL);
-  EXPECT_TRUE(test.assignable(tia, tib));
-
-  tia.kind(TI_STRING16_SMALL);
-  tib.kind(TI_STRING16_SMALL);
-  EXPECT_TRUE(test.assignable(tia, tib));
-  tib.kind(TI_STRING16_LARGE);
-  EXPECT_TRUE(test.assignable(tia, tib));
-
-  tia.kind(TI_STRING16_LARGE);
-  EXPECT_TRUE(test.assignable(tia, tib));
-  tib.kind(TI_STRING16_SMALL);
-  EXPECT_TRUE(test.assignable(tia, tib));
->>>>>>> 622f006d
 }
 
 void string_expect_false(const TypeAssignability& test, const TypeIdentifier& tia)
@@ -608,8 +501,7 @@
 
 TEST(StringTypesTest, NotAssignable)
 {
-<<<<<<< HEAD
-  TypeAssignability test;
+  TypeAssignability test(make_rch<TypeLookupService>());
   {
     const TypeIdentifier tia(TI_STRING8_SMALL);
     string_expect_false(test, tia);
@@ -626,18 +518,6 @@
     const TypeIdentifier tia(TI_STRING16_LARGE);
     string_expect_false(test, tia);
   }
-=======
-  TypeAssignability test(make_rch<TypeLookupService>());
-  TypeIdentifier tia, tib;
-  tia.kind(TI_STRING8_SMALL);
-  string_expect_false(test, tia, tib);
-  tia.kind(TI_STRING8_LARGE);
-  string_expect_false(test, tia, tib);
-  tia.kind(TI_STRING16_SMALL);
-  string_expect_false(test, tia, tib);
-  tia.kind(TI_STRING16_LARGE);
-  string_expect_false(test, tia, tib);
->>>>>>> 622f006d
 }
 
 class EnumTypeTest : public ::testing::Test {
@@ -1179,55 +1059,35 @@
   seq_a.element.common.type = TypeIdentifier(TK_UINT8);
   // Get a fake hash for the type object of a bitmask type
   EquivalenceHash hash;
-<<<<<<< HEAD
-  TypeLookup::get_equivalence_hash(hash);
+  get_equivalence_hash(hash);
   seq_b.element.common.type = make(EK_MINIMAL, hash);
-=======
-  get_equivalence_hash(hash);
-  seq_b.element.common.type = TypeIdentifier::make(EK_MINIMAL, hash);
->>>>>>> 622f006d
   MinimalBitmaskType bitmask_b;
   bitmask_b.header.common.bit_bound = 8;
-  test.insert_entry(seq_b.element.common.type, MinimalTypeObject(bitmask_b));
+  test.insert_entry(seq_b.element.common.type, TypeObject(MinimalTypeObject(bitmask_b)));
   EXPECT_TRUE(test.assignable(TypeObject(MinimalTypeObject(seq_a)),
                               TypeObject(MinimalTypeObject(seq_b))));
 
   seq_a.element.common.type = TypeIdentifier(TK_UINT16);
-<<<<<<< HEAD
-  TypeLookup::get_equivalence_hash(hash);
+  get_equivalence_hash(hash);
   seq_b.element.common.type = make(EK_MINIMAL, hash);
-=======
-  get_equivalence_hash(hash);
-  seq_b.element.common.type = TypeIdentifier::make(EK_MINIMAL, hash);
->>>>>>> 622f006d
   bitmask_b.header.common.bit_bound = 16;
-  test.insert_entry(seq_b.element.common.type, MinimalTypeObject(bitmask_b));
+  test.insert_entry(seq_b.element.common.type, TypeObject(MinimalTypeObject(bitmask_b)));
   EXPECT_TRUE(test.assignable(TypeObject(MinimalTypeObject(seq_a)),
                               TypeObject(MinimalTypeObject(seq_b))));
 
   seq_a.element.common.type = TypeIdentifier(TK_UINT32);
-<<<<<<< HEAD
-  TypeLookup::get_equivalence_hash(hash);
+  get_equivalence_hash(hash);
   seq_b.element.common.type = make(EK_MINIMAL, hash);
-=======
-  get_equivalence_hash(hash);
-  seq_b.element.common.type = TypeIdentifier::make(EK_MINIMAL, hash);
->>>>>>> 622f006d
   bitmask_b.header.common.bit_bound = 32;
-  test.insert_entry(seq_b.element.common.type, MinimalTypeObject(bitmask_b));
+  test.insert_entry(seq_b.element.common.type, TypeObject(MinimalTypeObject(bitmask_b)));
   EXPECT_TRUE(test.assignable(TypeObject(MinimalTypeObject(seq_a)),
                               TypeObject(MinimalTypeObject(seq_b))));
 
   seq_a.element.common.type = TypeIdentifier(TK_UINT64);
-<<<<<<< HEAD
-  TypeLookup::get_equivalence_hash(hash);
+  get_equivalence_hash(hash);
   seq_b.element.common.type = make(EK_MINIMAL, hash);
-=======
-  get_equivalence_hash(hash);
-  seq_b.element.common.type = TypeIdentifier::make(EK_MINIMAL, hash);
->>>>>>> 622f006d
   bitmask_b.header.common.bit_bound = 64;
-  test.insert_entry(seq_b.element.common.type, MinimalTypeObject(bitmask_b));
+  test.insert_entry(seq_b.element.common.type, TypeObject(MinimalTypeObject(bitmask_b)));
   EXPECT_TRUE(test.assignable(TypeObject(MinimalTypeObject(seq_a)),
                               TypeObject(MinimalTypeObject(seq_b))));
 }
@@ -1329,55 +1189,35 @@
   seq_a.element.common.type = TypeIdentifier(TK_UINT8);
   // Get a fake hash for the type object of a bitmask type
   EquivalenceHash hash;
-<<<<<<< HEAD
-  TypeLookup::get_equivalence_hash(hash);
+  get_equivalence_hash(hash);
   seq_b.element.common.type = make(EK_MINIMAL, hash);
-=======
-  get_equivalence_hash(hash);
-  seq_b.element.common.type = TypeIdentifier::make(EK_MINIMAL, hash);
->>>>>>> 622f006d
   MinimalBitmaskType bitmask_b;
   bitmask_b.header.common.bit_bound = 9;
-  test.insert_entry(seq_b.element.common.type, MinimalTypeObject(bitmask_b));
+  test.insert_entry(seq_b.element.common.type, TypeObject(MinimalTypeObject(bitmask_b)));
   EXPECT_FALSE(test.assignable(TypeObject(MinimalTypeObject(seq_a)),
                                TypeObject(MinimalTypeObject(seq_b))));
 
   seq_a.element.common.type = TypeIdentifier(TK_UINT16);
-<<<<<<< HEAD
-  TypeLookup::get_equivalence_hash(hash);
+  get_equivalence_hash(hash);
   seq_b.element.common.type = make(EK_MINIMAL, hash);
-=======
-  get_equivalence_hash(hash);
-  seq_b.element.common.type = TypeIdentifier::make(EK_MINIMAL, hash);
->>>>>>> 622f006d
   bitmask_b.header.common.bit_bound = 17;
-  test.insert_entry(seq_b.element.common.type, MinimalTypeObject(bitmask_b));
+  test.insert_entry(seq_b.element.common.type, TypeObject(MinimalTypeObject(bitmask_b)));
   EXPECT_FALSE(test.assignable(TypeObject(MinimalTypeObject(seq_a)),
                                TypeObject(MinimalTypeObject(seq_b))));
 
   seq_a.element.common.type = TypeIdentifier(TK_UINT32);
-<<<<<<< HEAD
-  TypeLookup::get_equivalence_hash(hash);
+  get_equivalence_hash(hash);
   seq_b.element.common.type = make(EK_MINIMAL, hash);
-=======
-  get_equivalence_hash(hash);
-  seq_b.element.common.type = TypeIdentifier::make(EK_MINIMAL, hash);
->>>>>>> 622f006d
   bitmask_b.header.common.bit_bound = 34;
-  test.insert_entry(seq_b.element.common.type, MinimalTypeObject(bitmask_b));
+  test.insert_entry(seq_b.element.common.type, TypeObject(MinimalTypeObject(bitmask_b)));
   EXPECT_FALSE(test.assignable(TypeObject(MinimalTypeObject(seq_a)),
                                TypeObject(MinimalTypeObject(seq_b))));
 
   seq_a.element.common.type = TypeIdentifier(TK_UINT64);
-<<<<<<< HEAD
-  TypeLookup::get_equivalence_hash(hash);
+  get_equivalence_hash(hash);
   seq_b.element.common.type = make(EK_MINIMAL, hash);
-=======
-  get_equivalence_hash(hash);
-  seq_b.element.common.type = TypeIdentifier::make(EK_MINIMAL, hash);
->>>>>>> 622f006d
   bitmask_b.header.common.bit_bound = 13;
-  test.insert_entry(seq_b.element.common.type, MinimalTypeObject(bitmask_b));
+  test.insert_entry(seq_b.element.common.type, TypeObject(MinimalTypeObject(bitmask_b)));
   EXPECT_FALSE(test.assignable(TypeObject(MinimalTypeObject(seq_a)),
                                TypeObject(MinimalTypeObject(seq_b))));
 }
@@ -1488,55 +1328,35 @@
   arr_a.element.common.type = TypeIdentifier(TK_UINT8);
   // Get a fake hash for the type object of a bitmask type
   EquivalenceHash hash;
-<<<<<<< HEAD
-  TypeLookup::get_equivalence_hash(hash);
+  get_equivalence_hash(hash);
   arr_b.element.common.type = make(EK_MINIMAL, hash);
-=======
-  get_equivalence_hash(hash);
-  arr_b.element.common.type = TypeIdentifier::make(EK_MINIMAL, hash);
->>>>>>> 622f006d
   MinimalBitmaskType bitmask_b;
   bitmask_b.header.common.bit_bound = 8;
-  test.insert_entry(arr_b.element.common.type, MinimalTypeObject(bitmask_b));
+  test.insert_entry(arr_b.element.common.type, TypeObject(MinimalTypeObject(bitmask_b)));
   EXPECT_TRUE(test.assignable(TypeObject(MinimalTypeObject(arr_a)),
                               TypeObject(MinimalTypeObject(arr_b))));
 
   arr_a.element.common.type = TypeIdentifier(TK_UINT16);
-<<<<<<< HEAD
-  TypeLookup::get_equivalence_hash(hash);
+  get_equivalence_hash(hash);
   arr_b.element.common.type = make(EK_MINIMAL, hash);
-=======
-  get_equivalence_hash(hash);
-  arr_b.element.common.type = TypeIdentifier::make(EK_MINIMAL, hash);
->>>>>>> 622f006d
   bitmask_b.header.common.bit_bound = 16;
-  test.insert_entry(arr_b.element.common.type, MinimalTypeObject(bitmask_b));
+  test.insert_entry(arr_b.element.common.type, TypeObject(MinimalTypeObject(bitmask_b)));
   EXPECT_TRUE(test.assignable(TypeObject(MinimalTypeObject(arr_a)),
                               TypeObject(MinimalTypeObject(arr_b))));
 
   arr_a.element.common.type = TypeIdentifier(TK_UINT32);
-<<<<<<< HEAD
-  TypeLookup::get_equivalence_hash(hash);
+  get_equivalence_hash(hash);
   arr_b.element.common.type = make(EK_MINIMAL, hash);
-=======
-  get_equivalence_hash(hash);
-  arr_b.element.common.type = TypeIdentifier::make(EK_MINIMAL, hash);
->>>>>>> 622f006d
   bitmask_b.header.common.bit_bound = 32;
-  test.insert_entry(arr_b.element.common.type, MinimalTypeObject(bitmask_b));
+  test.insert_entry(arr_b.element.common.type, TypeObject(MinimalTypeObject(bitmask_b)));
   EXPECT_TRUE(test.assignable(TypeObject(MinimalTypeObject(arr_a)),
                               TypeObject(MinimalTypeObject(arr_b))));
 
   arr_a.element.common.type = TypeIdentifier(TK_UINT64);
-<<<<<<< HEAD
-  TypeLookup::get_equivalence_hash(hash);
+  get_equivalence_hash(hash);
   arr_b.element.common.type = make(EK_MINIMAL, hash);
-=======
-  get_equivalence_hash(hash);
-  arr_b.element.common.type = TypeIdentifier::make(EK_MINIMAL, hash);
->>>>>>> 622f006d
   bitmask_b.header.common.bit_bound = 64;
-  test.insert_entry(arr_b.element.common.type, MinimalTypeObject(bitmask_b));
+  test.insert_entry(arr_b.element.common.type, TypeObject(MinimalTypeObject(bitmask_b)));
   EXPECT_TRUE(test.assignable(TypeObject(MinimalTypeObject(arr_a)),
                               TypeObject(MinimalTypeObject(arr_b))));
 }
@@ -1638,55 +1458,35 @@
   arr_a.element.common.type = TypeIdentifier(TK_UINT8);
   // Get a fake hash for the type object of a bitmask type
   EquivalenceHash hash;
-<<<<<<< HEAD
-  TypeLookup::get_equivalence_hash(hash);
+  get_equivalence_hash(hash);
   arr_b.element.common.type = make(EK_MINIMAL, hash);
-=======
-  get_equivalence_hash(hash);
-  arr_b.element.common.type = TypeIdentifier::make(EK_MINIMAL, hash);
->>>>>>> 622f006d
   MinimalBitmaskType bitmask_b;
   bitmask_b.header.common.bit_bound = 9;
-  test.insert_entry(arr_b.element.common.type, MinimalTypeObject(bitmask_b));
+  test.insert_entry(arr_b.element.common.type, TypeObject(MinimalTypeObject(bitmask_b)));
   EXPECT_FALSE(test.assignable(TypeObject(MinimalTypeObject(arr_a)),
                                TypeObject(MinimalTypeObject(arr_b))));
 
   arr_a.element.common.type = TypeIdentifier(TK_UINT16);
-<<<<<<< HEAD
-  TypeLookup::get_equivalence_hash(hash);
+  get_equivalence_hash(hash);
   arr_b.element.common.type = make(EK_MINIMAL, hash);
-=======
-  get_equivalence_hash(hash);
-  arr_b.element.common.type = TypeIdentifier::make(EK_MINIMAL, hash);
->>>>>>> 622f006d
   bitmask_b.header.common.bit_bound = 17;
-  test.insert_entry(arr_b.element.common.type, MinimalTypeObject(bitmask_b));
+  test.insert_entry(arr_b.element.common.type, TypeObject(MinimalTypeObject(bitmask_b)));
   EXPECT_FALSE(test.assignable(TypeObject(MinimalTypeObject(arr_a)),
                                TypeObject(MinimalTypeObject(arr_b))));
 
   arr_a.element.common.type = TypeIdentifier(TK_UINT32);
-<<<<<<< HEAD
-  TypeLookup::get_equivalence_hash(hash);
+  get_equivalence_hash(hash);
   arr_b.element.common.type = make(EK_MINIMAL, hash);
-=======
-  get_equivalence_hash(hash);
-  arr_b.element.common.type = TypeIdentifier::make(EK_MINIMAL, hash);
->>>>>>> 622f006d
   bitmask_b.header.common.bit_bound = 34;
-  test.insert_entry(arr_b.element.common.type, MinimalTypeObject(bitmask_b));
+  test.insert_entry(arr_b.element.common.type, TypeObject(MinimalTypeObject(bitmask_b)));
   EXPECT_FALSE(test.assignable(TypeObject(MinimalTypeObject(arr_a)),
                                TypeObject(MinimalTypeObject(arr_b))));
 
   arr_a.element.common.type = TypeIdentifier(TK_UINT64);
-<<<<<<< HEAD
-  TypeLookup::get_equivalence_hash(hash);
+  get_equivalence_hash(hash);
   arr_b.element.common.type = make(EK_MINIMAL, hash);
-=======
-  get_equivalence_hash(hash);
-  arr_b.element.common.type = TypeIdentifier::make(EK_MINIMAL, hash);
->>>>>>> 622f006d
   bitmask_b.header.common.bit_bound = 13;
-  test.insert_entry(arr_b.element.common.type, MinimalTypeObject(bitmask_b));
+  test.insert_entry(arr_b.element.common.type, TypeObject(MinimalTypeObject(bitmask_b)));
   EXPECT_FALSE(test.assignable(TypeObject(MinimalTypeObject(arr_a)),
                                TypeObject(MinimalTypeObject(arr_b))));
 }
@@ -1846,61 +1646,41 @@
   map_b.key.common.type = TypeIdentifier(TK_INT32);
   map_a.element.common.type = TypeIdentifier(TK_UINT8);
   EquivalenceHash hash;
-<<<<<<< HEAD
-  TypeLookup::get_equivalence_hash(hash);
+  get_equivalence_hash(hash);
   map_b.element.common.type = make(EK_MINIMAL, hash);
-=======
-  get_equivalence_hash(hash);
-  map_b.element.common.type = TypeIdentifier::make(EK_MINIMAL, hash);
->>>>>>> 622f006d
   MinimalBitmaskType bitmask_b;
   bitmask_b.header.common.bit_bound = 7;
-  test.insert_entry(map_b.element.common.type, MinimalTypeObject(bitmask_b));
+  test.insert_entry(map_b.element.common.type, TypeObject(MinimalTypeObject(bitmask_b)));
   EXPECT_TRUE(test.assignable(TypeObject(MinimalTypeObject(map_a)),
                               TypeObject(MinimalTypeObject(map_b))));
 
   map_a.key.common.type = TypeIdentifier(TK_INT16);
   map_b.key.common.type = TypeIdentifier(TK_INT16);
   map_a.element.common.type = TypeIdentifier(TK_UINT16);
-<<<<<<< HEAD
-  TypeLookup::get_equivalence_hash(hash);
+  get_equivalence_hash(hash);
   map_b.element.common.type = make(EK_MINIMAL, hash);
-=======
-  get_equivalence_hash(hash);
-  map_b.element.common.type = TypeIdentifier::make(EK_MINIMAL, hash);
->>>>>>> 622f006d
   bitmask_b.header.common.bit_bound = 15;
-  test.insert_entry(map_b.element.common.type, MinimalTypeObject(bitmask_b));
+  test.insert_entry(map_b.element.common.type, TypeObject(MinimalTypeObject(bitmask_b)));
   EXPECT_TRUE(test.assignable(TypeObject(MinimalTypeObject(map_a)),
                               TypeObject(MinimalTypeObject(map_b))));
 
   map_a.key.common.type = TypeIdentifier(TK_INT64);
   map_b.key.common.type = TypeIdentifier(TK_INT64);
   map_a.element.common.type = TypeIdentifier(TK_UINT32);
-<<<<<<< HEAD
-  TypeLookup::get_equivalence_hash(hash);
+  get_equivalence_hash(hash);
   map_b.element.common.type = make(EK_MINIMAL, hash);
-=======
-  get_equivalence_hash(hash);
-  map_b.element.common.type = TypeIdentifier::make(EK_MINIMAL, hash);
->>>>>>> 622f006d
   bitmask_b.header.common.bit_bound = 31;
-  test.insert_entry(map_b.element.common.type, MinimalTypeObject(bitmask_b));
+  test.insert_entry(map_b.element.common.type, TypeObject(MinimalTypeObject(bitmask_b)));
   EXPECT_TRUE(test.assignable(TypeObject(MinimalTypeObject(map_a)),
                               TypeObject(MinimalTypeObject(map_b))));
 
   map_a.key.common.type = makeString(false, StringSTypeDefn(60));
   map_b.key.common.type = makeString(false, StringSTypeDefn(80));
   map_a.element.common.type = TypeIdentifier(TK_UINT64);
-<<<<<<< HEAD
-  TypeLookup::get_equivalence_hash(hash);
+  get_equivalence_hash(hash);
   map_b.element.common.type = make(EK_MINIMAL, hash);
-=======
-  get_equivalence_hash(hash);
-  map_b.element.common.type = TypeIdentifier::make(EK_MINIMAL, hash);
->>>>>>> 622f006d
   bitmask_b.header.common.bit_bound = 63;
-  test.insert_entry(map_b.element.common.type, MinimalTypeObject(bitmask_b));
+  test.insert_entry(map_b.element.common.type, TypeObject(MinimalTypeObject(bitmask_b)));
   EXPECT_TRUE(test.assignable(TypeObject(MinimalTypeObject(map_a)),
                               TypeObject(MinimalTypeObject(map_b))));
 }
@@ -2058,61 +1838,41 @@
   map_b.key.common.type = TypeIdentifier(TK_INT32);
   map_a.element.common.type = TypeIdentifier(TK_UINT8);
   EquivalenceHash hash;
-<<<<<<< HEAD
-  TypeLookup::get_equivalence_hash(hash);
+  get_equivalence_hash(hash);
   map_b.element.common.type = make(EK_MINIMAL, hash);
-=======
-  get_equivalence_hash(hash);
-  map_b.element.common.type = TypeIdentifier::make(EK_MINIMAL, hash);
->>>>>>> 622f006d
   MinimalBitmaskType bitmask_b;
   bitmask_b.header.common.bit_bound = 9;
-  test.insert_entry(map_b.element.common.type, MinimalTypeObject(bitmask_b));
+  test.insert_entry(map_b.element.common.type, TypeObject(MinimalTypeObject(bitmask_b)));
   EXPECT_FALSE(test.assignable(TypeObject(MinimalTypeObject(map_a)),
                                TypeObject(MinimalTypeObject(map_b))));
 
   map_a.key.common.type = TypeIdentifier(TK_INT16);
   map_b.key.common.type = TypeIdentifier(TK_INT16);
   map_a.element.common.type = TypeIdentifier(TK_UINT16);
-<<<<<<< HEAD
-  TypeLookup::get_equivalence_hash(hash);
+  get_equivalence_hash(hash);
   map_b.element.common.type = make(EK_MINIMAL, hash);
-=======
-  get_equivalence_hash(hash);
-  map_b.element.common.type = TypeIdentifier::make(EK_MINIMAL, hash);
->>>>>>> 622f006d
   bitmask_b.header.common.bit_bound = 17;
-  test.insert_entry(map_b.element.common.type, MinimalTypeObject(bitmask_b));
+  test.insert_entry(map_b.element.common.type, TypeObject(MinimalTypeObject(bitmask_b)));
   EXPECT_FALSE(test.assignable(TypeObject(MinimalTypeObject(map_a)),
                                TypeObject(MinimalTypeObject(map_b))));
 
   map_a.key.common.type = TypeIdentifier(TK_INT64);
   map_b.key.common.type = TypeIdentifier(TK_INT64);
   map_a.element.common.type = TypeIdentifier(TK_UINT32);
-<<<<<<< HEAD
-  TypeLookup::get_equivalence_hash(hash);
+  get_equivalence_hash(hash);
   map_b.element.common.type = make(EK_MINIMAL, hash);
-=======
-  get_equivalence_hash(hash);
-  map_b.element.common.type = TypeIdentifier::make(EK_MINIMAL, hash);
->>>>>>> 622f006d
   bitmask_b.header.common.bit_bound = 33;
-  test.insert_entry(map_b.element.common.type, MinimalTypeObject(bitmask_b));
+  test.insert_entry(map_b.element.common.type, TypeObject(MinimalTypeObject(bitmask_b)));
   EXPECT_FALSE(test.assignable(TypeObject(MinimalTypeObject(map_a)),
                                TypeObject(MinimalTypeObject(map_b))));
 
   map_a.key.common.type = makeString(false, StringSTypeDefn(60));
   map_b.key.common.type = makeString(false, StringSTypeDefn(80));
   map_a.element.common.type = TypeIdentifier(TK_UINT64);
-<<<<<<< HEAD
-  TypeLookup::get_equivalence_hash(hash);
+  get_equivalence_hash(hash);
   map_b.element.common.type = make(EK_MINIMAL, hash);
-=======
-  get_equivalence_hash(hash);
-  map_b.element.common.type = TypeIdentifier::make(EK_MINIMAL, hash);
->>>>>>> 622f006d
   bitmask_b.header.common.bit_bound = 15;
-  test.insert_entry(map_b.element.common.type, MinimalTypeObject(bitmask_b));
+  test.insert_entry(map_b.element.common.type, TypeObject(MinimalTypeObject(bitmask_b)));
   EXPECT_FALSE(test.assignable(TypeObject(MinimalTypeObject(map_a)),
                                TypeObject(MinimalTypeObject(map_b))));
 }
@@ -2218,15 +1978,9 @@
                                MinimalEnumeratedHeader(CommonEnumeratedHeader(static_cast<BitBound>(4))),
                                literal_seq);
   EquivalenceHash hash;
-<<<<<<< HEAD
-  TypeLookup::get_equivalence_hash(hash);
+  get_equivalence_hash(hash);
   ali_a.body.common.related_type = make(EK_MINIMAL, hash);
-  TypeLookup::insert_entry(ali_a.body.common.related_type, MinimalTypeObject(enum_a));
-=======
-  get_equivalence_hash(hash);
-  ali_a.body.common.related_type = TypeIdentifier::make(EK_MINIMAL, hash);
-  test.insert_entry(ali_a.body.common.related_type, MinimalTypeObject(enum_a));
->>>>>>> 622f006d
+  test.insert_entry(ali_a.body.common.related_type, TypeObject(MinimalTypeObject(enum_a)));
   EXPECT_TRUE(test.assignable(TypeObject(MinimalTypeObject(ali_a)), TypeObject(MinimalTypeObject(enum_a))));
 
   // Bitmask
@@ -2245,52 +1999,28 @@
   flag.common.position = 3;
   flag.detail = MinimalMemberDetail("BIT4");
   bitmask_a.flag_seq.append(flag);
-<<<<<<< HEAD
-  TypeLookup::get_equivalence_hash(hash);
+  get_equivalence_hash(hash);
   ali_a.body.common.related_type = make(EK_MINIMAL, hash);
-  TypeLookup::insert_entry(ali_a.body.common.related_type, MinimalTypeObject(bitmask_a));
-=======
-  get_equivalence_hash(hash);
-  ali_a.body.common.related_type = TypeIdentifier::make(EK_MINIMAL, hash);
-  test.insert_entry(ali_a.body.common.related_type, MinimalTypeObject(bitmask_a));
->>>>>>> 622f006d
+  test.insert_entry(ali_a.body.common.related_type, TypeObject(MinimalTypeObject(bitmask_a)));
   EXPECT_TRUE(test.assignable(TypeObject(MinimalTypeObject(ali_a)), TypeObject(MinimalTypeObject(bitmask_a))));
   EXPECT_TRUE(test.assignable(TypeObject(MinimalTypeObject(ali_a)), TypeIdentifier(TK_UINT8)));
 
   bitmask_a.header.common.bit_bound = 14;
-<<<<<<< HEAD
-  TypeLookup::get_equivalence_hash(hash);
+  get_equivalence_hash(hash);
   ali_a.body.common.related_type = make(EK_MINIMAL, hash);
-  TypeLookup::insert_entry(ali_a.body.common.related_type, MinimalTypeObject(bitmask_a));
+  test.insert_entry(ali_a.body.common.related_type, TypeObject(MinimalTypeObject(bitmask_a)));
   EXPECT_TRUE(test.assignable(TypeObject(MinimalTypeObject(ali_a)), TypeIdentifier(TK_UINT16)));
 
   bitmask_a.header.common.bit_bound = 31;
-  TypeLookup::get_equivalence_hash(hash);
+  get_equivalence_hash(hash);
   ali_a.body.common.related_type = make(EK_MINIMAL, hash);
-  TypeLookup::insert_entry(ali_a.body.common.related_type, MinimalTypeObject(bitmask_a));
+  test.insert_entry(ali_a.body.common.related_type, TypeObject(MinimalTypeObject(bitmask_a)));
   EXPECT_TRUE(test.assignable(TypeObject(MinimalTypeObject(ali_a)), TypeIdentifier(TK_UINT32)));
 
   bitmask_a.header.common.bit_bound = 60;
-  TypeLookup::get_equivalence_hash(hash);
+  get_equivalence_hash(hash);
   ali_a.body.common.related_type = make(EK_MINIMAL, hash);
-  TypeLookup::insert_entry(ali_a.body.common.related_type, MinimalTypeObject(bitmask_a));
-=======
-  get_equivalence_hash(hash);
-  ali_a.body.common.related_type = TypeIdentifier::make(EK_MINIMAL, hash);
-  test.insert_entry(ali_a.body.common.related_type, MinimalTypeObject(bitmask_a));
-  EXPECT_TRUE(test.assignable(TypeObject(MinimalTypeObject(ali_a)), TypeIdentifier(TK_UINT16)));
-
-  bitmask_a.header.common.bit_bound = 31;
-  get_equivalence_hash(hash);
-  ali_a.body.common.related_type = TypeIdentifier::make(EK_MINIMAL, hash);
-  test.insert_entry(ali_a.body.common.related_type, MinimalTypeObject(bitmask_a));
-  EXPECT_TRUE(test.assignable(TypeObject(MinimalTypeObject(ali_a)), TypeIdentifier(TK_UINT32)));
-
-  bitmask_a.header.common.bit_bound = 60;
-  get_equivalence_hash(hash);
-  ali_a.body.common.related_type = TypeIdentifier::make(EK_MINIMAL, hash);
-  test.insert_entry(ali_a.body.common.related_type, MinimalTypeObject(bitmask_a));
->>>>>>> 622f006d
+  test.insert_entry(ali_a.body.common.related_type, TypeObject(MinimalTypeObject(bitmask_a)));
   EXPECT_TRUE(test.assignable(TypeObject(MinimalTypeObject(ali_a)), TypeIdentifier(TK_UINT64)));
 }
 
@@ -2395,15 +2125,9 @@
                                MinimalEnumeratedHeader(CommonEnumeratedHeader(static_cast<BitBound>(4))),
                                literal_seq);
   EquivalenceHash hash;
-<<<<<<< HEAD
-  TypeLookup::get_equivalence_hash(hash);
+  get_equivalence_hash(hash);
   ali_a.body.common.related_type = make(EK_MINIMAL, hash);
-  TypeLookup::insert_entry(ali_a.body.common.related_type, MinimalTypeObject(enum_a));
-=======
-  get_equivalence_hash(hash);
-  ali_a.body.common.related_type = TypeIdentifier::make(EK_MINIMAL, hash);
-  test.insert_entry(ali_a.body.common.related_type, MinimalTypeObject(enum_a));
->>>>>>> 622f006d
+  test.insert_entry(ali_a.body.common.related_type, TypeObject(MinimalTypeObject(enum_a)));
   EXPECT_TRUE(test.assignable(TypeObject(MinimalTypeObject(enum_a)), TypeObject(MinimalTypeObject(ali_a))));
 
   // Bitmask
@@ -2422,52 +2146,28 @@
   flag.common.position = 3;
   flag.detail = MinimalMemberDetail("BIT4");
   bitmask_a.flag_seq.append(flag);
-<<<<<<< HEAD
-  TypeLookup::get_equivalence_hash(hash);
+  get_equivalence_hash(hash);
   ali_a.body.common.related_type = make(EK_MINIMAL, hash);
-  TypeLookup::insert_entry(ali_a.body.common.related_type, MinimalTypeObject(bitmask_a));
-=======
-  get_equivalence_hash(hash);
-  ali_a.body.common.related_type = TypeIdentifier::make(EK_MINIMAL, hash);
-  test.insert_entry(ali_a.body.common.related_type, MinimalTypeObject(bitmask_a));
->>>>>>> 622f006d
+  test.insert_entry(ali_a.body.common.related_type, TypeObject(MinimalTypeObject(bitmask_a)));
   EXPECT_TRUE(test.assignable(TypeObject(MinimalTypeObject(bitmask_a)), TypeObject(MinimalTypeObject(ali_a))));
   EXPECT_TRUE(test.assignable(TypeIdentifier(TK_UINT8), TypeObject(MinimalTypeObject(ali_a))));
 
   bitmask_a.header.common.bit_bound = 14;
-<<<<<<< HEAD
-  TypeLookup::get_equivalence_hash(hash);
+  get_equivalence_hash(hash);
   ali_a.body.common.related_type = make(EK_MINIMAL, hash);
-  TypeLookup::insert_entry(ali_a.body.common.related_type, MinimalTypeObject(bitmask_a));
+  test.insert_entry(ali_a.body.common.related_type, TypeObject(MinimalTypeObject(bitmask_a)));
   EXPECT_TRUE(test.assignable(TypeIdentifier(TK_UINT16), TypeObject(MinimalTypeObject(ali_a))));
 
   bitmask_a.header.common.bit_bound = 31;
-  TypeLookup::get_equivalence_hash(hash);
+  get_equivalence_hash(hash);
   ali_a.body.common.related_type = make(EK_MINIMAL, hash);
-  TypeLookup::insert_entry(ali_a.body.common.related_type, MinimalTypeObject(bitmask_a));
+  test.insert_entry(ali_a.body.common.related_type, TypeObject(MinimalTypeObject(bitmask_a)));
   EXPECT_TRUE(test.assignable(TypeIdentifier(TK_UINT32), TypeObject(MinimalTypeObject(ali_a))));
 
   bitmask_a.header.common.bit_bound = 60;
-  TypeLookup::get_equivalence_hash(hash);
+  get_equivalence_hash(hash);
   ali_a.body.common.related_type = make(EK_MINIMAL, hash);
-  TypeLookup::insert_entry(ali_a.body.common.related_type, MinimalTypeObject(bitmask_a));
-=======
-  get_equivalence_hash(hash);
-  ali_a.body.common.related_type = TypeIdentifier::make(EK_MINIMAL, hash);
-  test.insert_entry(ali_a.body.common.related_type, MinimalTypeObject(bitmask_a));
-  EXPECT_TRUE(test.assignable(TypeIdentifier(TK_UINT16), TypeObject(MinimalTypeObject(ali_a))));
-
-  bitmask_a.header.common.bit_bound = 31;
-  get_equivalence_hash(hash);
-  ali_a.body.common.related_type = TypeIdentifier::make(EK_MINIMAL, hash);
-  test.insert_entry(ali_a.body.common.related_type, MinimalTypeObject(bitmask_a));
-  EXPECT_TRUE(test.assignable(TypeIdentifier(TK_UINT32), TypeObject(MinimalTypeObject(ali_a))));
-
-  bitmask_a.header.common.bit_bound = 60;
-  get_equivalence_hash(hash);
-  ali_a.body.common.related_type = TypeIdentifier::make(EK_MINIMAL, hash);
-  test.insert_entry(ali_a.body.common.related_type, MinimalTypeObject(bitmask_a));
->>>>>>> 622f006d
+  test.insert_entry(ali_a.body.common.related_type, TypeObject(MinimalTypeObject(bitmask_a)));
   EXPECT_TRUE(test.assignable(TypeIdentifier(TK_UINT64), TypeObject(MinimalTypeObject(ali_a))));
 }
 
@@ -2541,15 +2241,9 @@
   seq_b.header.common.bound = 300;
   seq_b.element.common.type = TypeIdentifier(TK_UINT32);
   EquivalenceHash hash;
-<<<<<<< HEAD
-  TypeLookup::get_equivalence_hash(hash);
+  get_equivalence_hash(hash);
   ali_b.body.common.related_type = make(EK_MINIMAL, hash);
-  TypeLookup::insert_entry(ali_b.body.common.related_type, MinimalTypeObject(seq_b));
-=======
-  get_equivalence_hash(hash);
-  ali_b.body.common.related_type = TypeIdentifier::make(EK_MINIMAL, hash);
-  test.insert_entry(ali_b.body.common.related_type, MinimalTypeObject(seq_b));
->>>>>>> 622f006d
+  test.insert_entry(ali_b.body.common.related_type, TypeObject(MinimalTypeObject(seq_b)));
   EXPECT_TRUE(test.assignable(TypeObject(MinimalTypeObject(ali_a)), TypeObject(MinimalTypeObject(ali_b))));
 
   // Array
@@ -2561,15 +2255,9 @@
   MinimalArrayType arr_b;
   arr_b.header.common.bound_seq.append(50).append(60).append(70);
   arr_b.element.common.type = TypeIdentifier(TK_FLOAT32);
-<<<<<<< HEAD
-  TypeLookup::get_equivalence_hash(hash);
+  get_equivalence_hash(hash);
   ali_b.body.common.related_type = make(EK_MINIMAL, hash);
-  TypeLookup::insert_entry(ali_b.body.common.related_type, MinimalTypeObject(arr_b));
-=======
-  get_equivalence_hash(hash);
-  ali_b.body.common.related_type = TypeIdentifier::make(EK_MINIMAL, hash);
-  test.insert_entry(ali_b.body.common.related_type, MinimalTypeObject(arr_b));
->>>>>>> 622f006d
+  test.insert_entry(ali_b.body.common.related_type, TypeObject(MinimalTypeObject(arr_b)));
   EXPECT_TRUE(test.assignable(TypeObject(MinimalTypeObject(ali_a)), TypeObject(MinimalTypeObject(ali_b))));
 
   // Map
@@ -2590,15 +2278,9 @@
   map_b.header.common.bound = 500;
   map_b.key.common.type = TypeIdentifier(TK_UINT32);
   map_b.element.common.type = TypeIdentifier(TK_INT64);
-<<<<<<< HEAD
-  TypeLookup::get_equivalence_hash(hash);
+  get_equivalence_hash(hash);
   ali_b.body.common.related_type = make(EK_MINIMAL, hash);
-  TypeLookup::insert_entry(ali_b.body.common.related_type, MinimalTypeObject(map_b));
-=======
-  get_equivalence_hash(hash);
-  ali_b.body.common.related_type = TypeIdentifier::make(EK_MINIMAL, hash);
-  test.insert_entry(ali_b.body.common.related_type, MinimalTypeObject(map_b));
->>>>>>> 622f006d
+  test.insert_entry(ali_b.body.common.related_type, TypeObject(MinimalTypeObject(map_b)));
   EXPECT_TRUE(test.assignable(TypeObject(MinimalTypeObject(ali_a)), TypeObject(MinimalTypeObject(ali_b))));
 
   // Enumeration
@@ -2614,29 +2296,17 @@
   MinimalEnumeratedType enum_a(EnumTypeFlag(),
                                MinimalEnumeratedHeader(CommonEnumeratedHeader(static_cast<BitBound>(4))),
                                literal_seq);
-<<<<<<< HEAD
-  TypeLookup::get_equivalence_hash(hash);
+  get_equivalence_hash(hash);
   ali_a.body.common.related_type = make(EK_MINIMAL, hash);
-  TypeLookup::insert_entry(ali_a.body.common.related_type, MinimalTypeObject(enum_a));
-=======
-  get_equivalence_hash(hash);
-  ali_a.body.common.related_type = TypeIdentifier::make(EK_MINIMAL, hash);
-  test.insert_entry(ali_a.body.common.related_type, MinimalTypeObject(enum_a));
->>>>>>> 622f006d
+  test.insert_entry(ali_a.body.common.related_type, TypeObject(MinimalTypeObject(enum_a)));
   literal_seq.append(MinimalEnumeratedLiteral(CommonEnumeratedLiteral(5, EnumeratedLiteralFlag()),
                                               MinimalMemberDetail("LITERAL5")));
   MinimalEnumeratedType enum_b(EnumTypeFlag(),
                                MinimalEnumeratedHeader(CommonEnumeratedHeader(static_cast<BitBound>(5))),
                                literal_seq);
-<<<<<<< HEAD
-  TypeLookup::get_equivalence_hash(hash);
+  get_equivalence_hash(hash);
   ali_b.body.common.related_type = make(EK_MINIMAL, hash);
-  TypeLookup::insert_entry(ali_b.body.common.related_type, MinimalTypeObject(enum_b));
-=======
-  get_equivalence_hash(hash);
-  ali_b.body.common.related_type = TypeIdentifier::make(EK_MINIMAL, hash);
-  test.insert_entry(ali_b.body.common.related_type, MinimalTypeObject(enum_b));
->>>>>>> 622f006d
+  test.insert_entry(ali_b.body.common.related_type, TypeObject(MinimalTypeObject(enum_b)));
   EXPECT_TRUE(test.assignable(TypeObject(MinimalTypeObject(ali_a)), TypeObject(MinimalTypeObject(ali_b))));
 
   // Bitmask
@@ -2655,61 +2325,34 @@
   flag.common.position = 3;
   flag.detail = MinimalMemberDetail("BIT4");
   bitmask_a.flag_seq.append(flag);
-<<<<<<< HEAD
-  TypeLookup::get_equivalence_hash(hash);
+  get_equivalence_hash(hash);
   ali_a.body.common.related_type = make(EK_MINIMAL, hash);
-  TypeLookup::insert_entry(ali_a.body.common.related_type, MinimalTypeObject(bitmask_a));
-  TypeLookup::get_equivalence_hash(hash);
+  test.insert_entry(ali_a.body.common.related_type, TypeObject(MinimalTypeObject(bitmask_a)));
+  get_equivalence_hash(hash);
   ali_b.body.common.related_type = make(EK_MINIMAL, hash);
-  TypeLookup::insert_entry(ali_b.body.common.related_type, MinimalTypeObject(bitmask_a));
-=======
-  get_equivalence_hash(hash);
-  ali_a.body.common.related_type = TypeIdentifier::make(EK_MINIMAL, hash);
-  test.insert_entry(ali_a.body.common.related_type, MinimalTypeObject(bitmask_a));
-  get_equivalence_hash(hash);
-  ali_b.body.common.related_type = TypeIdentifier::make(EK_MINIMAL, hash);
-  test.insert_entry(ali_b.body.common.related_type, MinimalTypeObject(bitmask_a));
->>>>>>> 622f006d
+  test.insert_entry(ali_b.body.common.related_type, TypeObject(MinimalTypeObject(bitmask_a)));
   EXPECT_TRUE(test.assignable(TypeObject(MinimalTypeObject(ali_a)), TypeObject(MinimalTypeObject(ali_b))));
   ali_b.body.common.related_type = TypeIdentifier(TK_UINT8);
   EXPECT_TRUE(test.assignable(TypeObject(MinimalTypeObject(ali_a)), TypeObject(MinimalTypeObject(ali_b))));
 
   bitmask_a.header.common.bit_bound = 14;
-<<<<<<< HEAD
-  TypeLookup::get_equivalence_hash(hash);
+  get_equivalence_hash(hash);
   ali_a.body.common.related_type = make(EK_MINIMAL, hash);
-  TypeLookup::insert_entry(ali_a.body.common.related_type, MinimalTypeObject(bitmask_a));
-=======
-  get_equivalence_hash(hash);
-  ali_a.body.common.related_type = TypeIdentifier::make(EK_MINIMAL, hash);
-  test.insert_entry(ali_a.body.common.related_type, MinimalTypeObject(bitmask_a));
->>>>>>> 622f006d
+  test.insert_entry(ali_a.body.common.related_type, TypeObject(MinimalTypeObject(bitmask_a)));
   ali_b.body.common.related_type = TypeIdentifier(TK_UINT16);
   EXPECT_TRUE(test.assignable(TypeObject(MinimalTypeObject(ali_a)), TypeObject(MinimalTypeObject(ali_b))));
 
   bitmask_a.header.common.bit_bound = 31;
-<<<<<<< HEAD
-  TypeLookup::get_equivalence_hash(hash);
+  get_equivalence_hash(hash);
   ali_a.body.common.related_type = make(EK_MINIMAL, hash);
-  TypeLookup::insert_entry(ali_a.body.common.related_type, MinimalTypeObject(bitmask_a));
-=======
-  get_equivalence_hash(hash);
-  ali_a.body.common.related_type = TypeIdentifier::make(EK_MINIMAL, hash);
-  test.insert_entry(ali_a.body.common.related_type, MinimalTypeObject(bitmask_a));
->>>>>>> 622f006d
+  test.insert_entry(ali_a.body.common.related_type, TypeObject(MinimalTypeObject(bitmask_a)));
   ali_b.body.common.related_type = TypeIdentifier(TK_UINT32);
   EXPECT_TRUE(test.assignable(TypeObject(MinimalTypeObject(ali_a)), TypeObject(MinimalTypeObject(ali_b))));
 
   bitmask_a.header.common.bit_bound = 60;
-<<<<<<< HEAD
-  TypeLookup::get_equivalence_hash(hash);
+  get_equivalence_hash(hash);
   ali_a.body.common.related_type = make(EK_MINIMAL, hash);
-  TypeLookup::insert_entry(ali_a.body.common.related_type, MinimalTypeObject(bitmask_a));
-=======
-  get_equivalence_hash(hash);
-  ali_a.body.common.related_type = TypeIdentifier::make(EK_MINIMAL, hash);
-  test.insert_entry(ali_a.body.common.related_type, MinimalTypeObject(bitmask_a));
->>>>>>> 622f006d
+  test.insert_entry(ali_a.body.common.related_type, TypeObject(MinimalTypeObject(bitmask_a)));
   ali_b.body.common.related_type = TypeIdentifier(TK_UINT64);
   EXPECT_TRUE(test.assignable(TypeObject(MinimalTypeObject(ali_a)), TypeObject(MinimalTypeObject(ali_b))));
 }
@@ -2821,15 +2464,9 @@
                                MinimalEnumeratedHeader(CommonEnumeratedHeader(static_cast<BitBound>(4))),
                                literal_seq);
   EquivalenceHash hash;
-<<<<<<< HEAD
-  TypeLookup::get_equivalence_hash(hash);
+  get_equivalence_hash(hash);
   ali_a.body.common.related_type = make(EK_MINIMAL, hash);
-  TypeLookup::insert_entry(ali_a.body.common.related_type, MinimalTypeObject(enum_a));
-=======
-  get_equivalence_hash(hash);
-  ali_a.body.common.related_type = TypeIdentifier::make(EK_MINIMAL, hash);
-  test.insert_entry(ali_a.body.common.related_type, MinimalTypeObject(enum_a));
->>>>>>> 622f006d
+  test.insert_entry(ali_a.body.common.related_type, TypeObject(MinimalTypeObject(enum_a)));
   MinimalEnumeratedLiteralSeq literal_seq_b;
   literal_seq_b.append(MinimalEnumeratedLiteral(CommonEnumeratedLiteral(2, EnumeratedLiteralFlag(IS_DEFAULT)),
                                                 MinimalMemberDetail("LITERAL3")));
@@ -2854,54 +2491,30 @@
   flag.common.position = 3;
   flag.detail = MinimalMemberDetail("BIT4");
   bitmask_a.flag_seq.append(flag);
-<<<<<<< HEAD
-  TypeLookup::get_equivalence_hash(hash);
+  get_equivalence_hash(hash);
   ali_a.body.common.related_type = make(EK_MINIMAL, hash);
-  TypeLookup::insert_entry(ali_a.body.common.related_type, MinimalTypeObject(bitmask_a));
-=======
-  get_equivalence_hash(hash);
-  ali_a.body.common.related_type = TypeIdentifier::make(EK_MINIMAL, hash);
-  test.insert_entry(ali_a.body.common.related_type, MinimalTypeObject(bitmask_a));
->>>>>>> 622f006d
+  test.insert_entry(ali_a.body.common.related_type, TypeObject(MinimalTypeObject(bitmask_a)));
   MinimalBitmaskType bitmask_b;
   bitmask_b.header.common.bit_bound = 10;
   EXPECT_FALSE(test.assignable(TypeObject(MinimalTypeObject(ali_a)), TypeObject(MinimalTypeObject(bitmask_b))));
   EXPECT_FALSE(test.assignable(TypeObject(MinimalTypeObject(ali_a)), TypeIdentifier(TK_UINT32)));
 
   bitmask_a.header.common.bit_bound = 14;
-<<<<<<< HEAD
-  TypeLookup::get_equivalence_hash(hash);
+  get_equivalence_hash(hash);
   ali_a.body.common.related_type = make(EK_MINIMAL, hash);
-  TypeLookup::insert_entry(ali_a.body.common.related_type, MinimalTypeObject(bitmask_a));
+  test.insert_entry(ali_a.body.common.related_type, TypeObject(MinimalTypeObject(bitmask_a)));
   EXPECT_FALSE(test.assignable(TypeObject(MinimalTypeObject(ali_a)), TypeIdentifier(TK_UINT8)));
 
   bitmask_a.header.common.bit_bound = 31;
-  TypeLookup::get_equivalence_hash(hash);
+  get_equivalence_hash(hash);
   ali_a.body.common.related_type = make(EK_MINIMAL, hash);
-  TypeLookup::insert_entry(ali_a.body.common.related_type, MinimalTypeObject(bitmask_a));
+  test.insert_entry(ali_a.body.common.related_type, TypeObject(MinimalTypeObject(bitmask_a)));
   EXPECT_FALSE(test.assignable(TypeObject(MinimalTypeObject(ali_a)), TypeIdentifier(TK_UINT16)));
 
   bitmask_a.header.common.bit_bound = 60;
-  TypeLookup::get_equivalence_hash(hash);
+  get_equivalence_hash(hash);
   ali_a.body.common.related_type = make(EK_MINIMAL, hash);
-  TypeLookup::insert_entry(ali_a.body.common.related_type, MinimalTypeObject(bitmask_a));
-=======
-  get_equivalence_hash(hash);
-  ali_a.body.common.related_type = TypeIdentifier::make(EK_MINIMAL, hash);
-  test.insert_entry(ali_a.body.common.related_type, MinimalTypeObject(bitmask_a));
-  EXPECT_FALSE(test.assignable(TypeObject(MinimalTypeObject(ali_a)), TypeIdentifier(TK_UINT8)));
-
-  bitmask_a.header.common.bit_bound = 31;
-  get_equivalence_hash(hash);
-  ali_a.body.common.related_type = TypeIdentifier::make(EK_MINIMAL, hash);
-  test.insert_entry(ali_a.body.common.related_type, MinimalTypeObject(bitmask_a));
-  EXPECT_FALSE(test.assignable(TypeObject(MinimalTypeObject(ali_a)), TypeIdentifier(TK_UINT16)));
-
-  bitmask_a.header.common.bit_bound = 60;
-  get_equivalence_hash(hash);
-  ali_a.body.common.related_type = TypeIdentifier::make(EK_MINIMAL, hash);
-  test.insert_entry(ali_a.body.common.related_type, MinimalTypeObject(bitmask_a));
->>>>>>> 622f006d
+  test.insert_entry(ali_a.body.common.related_type, TypeObject(MinimalTypeObject(bitmask_a)));
   EXPECT_FALSE(test.assignable(TypeObject(MinimalTypeObject(ali_a)), TypeIdentifier(TK_UINT32)));
 }
 
@@ -3006,15 +2619,9 @@
                                MinimalEnumeratedHeader(CommonEnumeratedHeader(static_cast<BitBound>(4))),
                                literal_seq);
   EquivalenceHash hash;
-<<<<<<< HEAD
-  TypeLookup::get_equivalence_hash(hash);
+  get_equivalence_hash(hash);
   ali_a.body.common.related_type = make(EK_MINIMAL, hash);
-  TypeLookup::insert_entry(ali_a.body.common.related_type, MinimalTypeObject(enum_a));
-=======
-  get_equivalence_hash(hash);
-  ali_a.body.common.related_type = TypeIdentifier::make(EK_MINIMAL, hash);
-  test.insert_entry(ali_a.body.common.related_type, MinimalTypeObject(enum_a));
->>>>>>> 622f006d
+  test.insert_entry(ali_a.body.common.related_type, TypeObject(MinimalTypeObject(enum_a)));
   MinimalEnumeratedLiteralSeq literal_seq_b;
   literal_seq_b.append(MinimalEnumeratedLiteral(CommonEnumeratedLiteral(6, EnumeratedLiteralFlag()),
                                                 MinimalMemberDetail("LITERAL1")));
@@ -3039,54 +2646,30 @@
   flag.common.position = 3;
   flag.detail = MinimalMemberDetail("BIT4");
   bitmask_a.flag_seq.append(flag);
-<<<<<<< HEAD
-  TypeLookup::get_equivalence_hash(hash);
+  get_equivalence_hash(hash);
   ali_a.body.common.related_type = make(EK_MINIMAL, hash);
-  TypeLookup::insert_entry(ali_a.body.common.related_type, MinimalTypeObject(bitmask_a));
-=======
-  get_equivalence_hash(hash);
-  ali_a.body.common.related_type = TypeIdentifier::make(EK_MINIMAL, hash);
-  test.insert_entry(ali_a.body.common.related_type, MinimalTypeObject(bitmask_a));
->>>>>>> 622f006d
+  test.insert_entry(ali_a.body.common.related_type, TypeObject(MinimalTypeObject(bitmask_a)));
   MinimalBitmaskType bitmask_b;
   bitmask_b.header.common.bit_bound = 9;
   EXPECT_FALSE(test.assignable(TypeObject(MinimalTypeObject(bitmask_b)), TypeObject(MinimalTypeObject(ali_a))));
   EXPECT_FALSE(test.assignable(TypeIdentifier(TK_UINT16), TypeObject(MinimalTypeObject(ali_a))));
 
   bitmask_a.header.common.bit_bound = 14;
-<<<<<<< HEAD
-  TypeLookup::get_equivalence_hash(hash);
+  get_equivalence_hash(hash);
   ali_a.body.common.related_type = make(EK_MINIMAL, hash);
-  TypeLookup::insert_entry(ali_a.body.common.related_type, MinimalTypeObject(bitmask_a));
+  test.insert_entry(ali_a.body.common.related_type, TypeObject(MinimalTypeObject(bitmask_a)));
   EXPECT_FALSE(test.assignable(TypeIdentifier(TK_UINT32), TypeObject(MinimalTypeObject(ali_a))));
 
   bitmask_a.header.common.bit_bound = 31;
-  TypeLookup::get_equivalence_hash(hash);
+  get_equivalence_hash(hash);
   ali_a.body.common.related_type = make(EK_MINIMAL, hash);
-  TypeLookup::insert_entry(ali_a.body.common.related_type, MinimalTypeObject(bitmask_a));
+  test.insert_entry(ali_a.body.common.related_type, TypeObject(MinimalTypeObject(bitmask_a)));
   EXPECT_FALSE(test.assignable(TypeIdentifier(TK_UINT64), TypeObject(MinimalTypeObject(ali_a))));
 
   bitmask_a.header.common.bit_bound = 60;
-  TypeLookup::get_equivalence_hash(hash);
+  get_equivalence_hash(hash);
   ali_a.body.common.related_type = make(EK_MINIMAL, hash);
-  TypeLookup::insert_entry(ali_a.body.common.related_type, MinimalTypeObject(bitmask_a));
-=======
-  get_equivalence_hash(hash);
-  ali_a.body.common.related_type = TypeIdentifier::make(EK_MINIMAL, hash);
-  test.insert_entry(ali_a.body.common.related_type, MinimalTypeObject(bitmask_a));
-  EXPECT_FALSE(test.assignable(TypeIdentifier(TK_UINT32), TypeObject(MinimalTypeObject(ali_a))));
-
-  bitmask_a.header.common.bit_bound = 31;
-  get_equivalence_hash(hash);
-  ali_a.body.common.related_type = TypeIdentifier::make(EK_MINIMAL, hash);
-  test.insert_entry(ali_a.body.common.related_type, MinimalTypeObject(bitmask_a));
-  EXPECT_FALSE(test.assignable(TypeIdentifier(TK_UINT64), TypeObject(MinimalTypeObject(ali_a))));
-
-  bitmask_a.header.common.bit_bound = 60;
-  get_equivalence_hash(hash);
-  ali_a.body.common.related_type = TypeIdentifier::make(EK_MINIMAL, hash);
-  test.insert_entry(ali_a.body.common.related_type, MinimalTypeObject(bitmask_a));
->>>>>>> 622f006d
+  test.insert_entry(ali_a.body.common.related_type, TypeObject(MinimalTypeObject(bitmask_a)));
   EXPECT_FALSE(test.assignable(TypeIdentifier(TK_UINT16), TypeObject(MinimalTypeObject(ali_a))));
 }
 
@@ -3160,15 +2743,9 @@
   seq_b.header.common.bound = 300;
   seq_b.element.common.type = TypeIdentifier(TK_FLOAT64);
   EquivalenceHash hash;
-<<<<<<< HEAD
-  TypeLookup::get_equivalence_hash(hash);
+  get_equivalence_hash(hash);
   ali_b.body.common.related_type = make(EK_MINIMAL, hash);
-  TypeLookup::insert_entry(ali_b.body.common.related_type, MinimalTypeObject(seq_b));
-=======
-  get_equivalence_hash(hash);
-  ali_b.body.common.related_type = TypeIdentifier::make(EK_MINIMAL, hash);
-  test.insert_entry(ali_b.body.common.related_type, MinimalTypeObject(seq_b));
->>>>>>> 622f006d
+  test.insert_entry(ali_b.body.common.related_type, TypeObject(MinimalTypeObject(seq_b)));
   EXPECT_FALSE(test.assignable(TypeObject(MinimalTypeObject(ali_a)), TypeObject(MinimalTypeObject(ali_b))));
 
   // Array
@@ -3180,15 +2757,9 @@
   MinimalArrayType arr_b;
   arr_b.header.common.bound_seq.append(50).append(60).append(70);
   arr_b.element.common.type = TypeIdentifier(TK_INT32);
-<<<<<<< HEAD
-  TypeLookup::get_equivalence_hash(hash);
+  get_equivalence_hash(hash);
   ali_b.body.common.related_type = make(EK_MINIMAL, hash);
-  TypeLookup::insert_entry(ali_b.body.common.related_type, MinimalTypeObject(arr_b));
-=======
-  get_equivalence_hash(hash);
-  ali_b.body.common.related_type = TypeIdentifier::make(EK_MINIMAL, hash);
-  test.insert_entry(ali_b.body.common.related_type, MinimalTypeObject(arr_b));
->>>>>>> 622f006d
+  test.insert_entry(ali_b.body.common.related_type, TypeObject(MinimalTypeObject(arr_b)));
   EXPECT_FALSE(test.assignable(TypeObject(MinimalTypeObject(ali_a)), TypeObject(MinimalTypeObject(ali_b))));
 
   // Map
@@ -3209,15 +2780,9 @@
   map_b.header.common.bound = 500;
   map_b.key.common.type = TypeIdentifier(TK_UINT32);
   map_b.element.common.type = TypeIdentifier(TK_UINT64);
-<<<<<<< HEAD
-  TypeLookup::get_equivalence_hash(hash);
+  get_equivalence_hash(hash);
   ali_b.body.common.related_type = make(EK_MINIMAL, hash);
-  TypeLookup::insert_entry(ali_b.body.common.related_type, MinimalTypeObject(map_b));
-=======
-  get_equivalence_hash(hash);
-  ali_b.body.common.related_type = TypeIdentifier::make(EK_MINIMAL, hash);
-  test.insert_entry(ali_b.body.common.related_type, MinimalTypeObject(map_b));
->>>>>>> 622f006d
+  test.insert_entry(ali_b.body.common.related_type, TypeObject(MinimalTypeObject(map_b)));
   EXPECT_FALSE(test.assignable(TypeObject(MinimalTypeObject(ali_a)), TypeObject(MinimalTypeObject(ali_b))));
 
   // Enumeration
@@ -3233,30 +2798,18 @@
   MinimalEnumeratedType enum_a(EnumTypeFlag(),
                                MinimalEnumeratedHeader(CommonEnumeratedHeader(static_cast<BitBound>(4))),
                                literal_seq);
-<<<<<<< HEAD
-  TypeLookup::get_equivalence_hash(hash);
+  get_equivalence_hash(hash);
   ali_a.body.common.related_type = make(EK_MINIMAL, hash);
-  TypeLookup::insert_entry(ali_a.body.common.related_type, MinimalTypeObject(enum_a));
-=======
-  get_equivalence_hash(hash);
-  ali_a.body.common.related_type = TypeIdentifier::make(EK_MINIMAL, hash);
-  test.insert_entry(ali_a.body.common.related_type, MinimalTypeObject(enum_a));
->>>>>>> 622f006d
+  test.insert_entry(ali_a.body.common.related_type, TypeObject(MinimalTypeObject(enum_a)));
   MinimalEnumeratedLiteralSeq literal_seq_b;
   literal_seq_b.append(MinimalEnumeratedLiteral(CommonEnumeratedLiteral(5, EnumeratedLiteralFlag()),
                                                 MinimalMemberDetail("LITERAL2")));
   MinimalEnumeratedType enum_b(EnumTypeFlag(),
                                MinimalEnumeratedHeader(CommonEnumeratedHeader(static_cast<BitBound>(1))),
                                literal_seq_b);
-<<<<<<< HEAD
-  TypeLookup::get_equivalence_hash(hash);
+  get_equivalence_hash(hash);
   ali_b.body.common.related_type = make(EK_MINIMAL, hash);
-  TypeLookup::insert_entry(ali_b.body.common.related_type, MinimalTypeObject(enum_b));
-=======
-  get_equivalence_hash(hash);
-  ali_b.body.common.related_type = TypeIdentifier::make(EK_MINIMAL, hash);
-  test.insert_entry(ali_b.body.common.related_type, MinimalTypeObject(enum_b));
->>>>>>> 622f006d
+  test.insert_entry(ali_b.body.common.related_type, TypeObject(MinimalTypeObject(enum_b)));
   EXPECT_FALSE(test.assignable(TypeObject(MinimalTypeObject(ali_a)), TypeObject(MinimalTypeObject(ali_b))));
 
   // Bitmask
@@ -3275,65 +2828,36 @@
   flag.common.position = 3;
   flag.detail = MinimalMemberDetail("BIT4");
   bitmask_a.flag_seq.append(flag);
-<<<<<<< HEAD
-  TypeLookup::get_equivalence_hash(hash);
+  get_equivalence_hash(hash);
   ali_a.body.common.related_type = make(EK_MINIMAL, hash);
-  TypeLookup::insert_entry(ali_a.body.common.related_type, MinimalTypeObject(bitmask_a));
+  test.insert_entry(ali_a.body.common.related_type, TypeObject(MinimalTypeObject(bitmask_a)));
   MinimalBitmaskType bitmask_b;
   bitmask_b.header.common.bit_bound = 11;
-  TypeLookup::get_equivalence_hash(hash);
+  get_equivalence_hash(hash);
   ali_b.body.common.related_type = make(EK_MINIMAL, hash);
-  TypeLookup::insert_entry(ali_b.body.common.related_type, MinimalTypeObject(bitmask_b));
-=======
-  get_equivalence_hash(hash);
-  ali_a.body.common.related_type = TypeIdentifier::make(EK_MINIMAL, hash);
-  test.insert_entry(ali_a.body.common.related_type, MinimalTypeObject(bitmask_a));
-  MinimalBitmaskType bitmask_b;
-  bitmask_b.header.common.bit_bound = 11;
-  get_equivalence_hash(hash);
-  ali_b.body.common.related_type = TypeIdentifier::make(EK_MINIMAL, hash);
-  test.insert_entry(ali_b.body.common.related_type, MinimalTypeObject(bitmask_b));
->>>>>>> 622f006d
+  test.insert_entry(ali_b.body.common.related_type, TypeObject(MinimalTypeObject(bitmask_b)));
   EXPECT_FALSE(test.assignable(TypeObject(MinimalTypeObject(ali_a)), TypeObject(MinimalTypeObject(ali_b))));
   ali_b.body.common.related_type = TypeIdentifier(TK_UINT16);
   EXPECT_FALSE(test.assignable(TypeObject(MinimalTypeObject(ali_a)), TypeObject(MinimalTypeObject(ali_b))));
 
   bitmask_a.header.common.bit_bound = 14;
-<<<<<<< HEAD
-  TypeLookup::get_equivalence_hash(hash);
+  get_equivalence_hash(hash);
   ali_a.body.common.related_type = make(EK_MINIMAL, hash);
-  TypeLookup::insert_entry(ali_a.body.common.related_type, MinimalTypeObject(bitmask_a));
-=======
-  get_equivalence_hash(hash);
-  ali_a.body.common.related_type = TypeIdentifier::make(EK_MINIMAL, hash);
-  test.insert_entry(ali_a.body.common.related_type, MinimalTypeObject(bitmask_a));
->>>>>>> 622f006d
+  test.insert_entry(ali_a.body.common.related_type, TypeObject(MinimalTypeObject(bitmask_a)));
   ali_b.body.common.related_type = TypeIdentifier(TK_UINT32);
   EXPECT_FALSE(test.assignable(TypeObject(MinimalTypeObject(ali_a)), TypeObject(MinimalTypeObject(ali_b))));
 
   bitmask_a.header.common.bit_bound = 31;
-<<<<<<< HEAD
-  TypeLookup::get_equivalence_hash(hash);
+  get_equivalence_hash(hash);
   ali_a.body.common.related_type = make(EK_MINIMAL, hash);
-  TypeLookup::insert_entry(ali_a.body.common.related_type, MinimalTypeObject(bitmask_a));
-=======
-  get_equivalence_hash(hash);
-  ali_a.body.common.related_type = TypeIdentifier::make(EK_MINIMAL, hash);
-  test.insert_entry(ali_a.body.common.related_type, MinimalTypeObject(bitmask_a));
->>>>>>> 622f006d
+  test.insert_entry(ali_a.body.common.related_type, TypeObject(MinimalTypeObject(bitmask_a)));
   ali_b.body.common.related_type = TypeIdentifier(TK_UINT16);
   EXPECT_FALSE(test.assignable(TypeObject(MinimalTypeObject(ali_a)), TypeObject(MinimalTypeObject(ali_b))));
 
   bitmask_a.header.common.bit_bound = 60;
-<<<<<<< HEAD
-  TypeLookup::get_equivalence_hash(hash);
+  get_equivalence_hash(hash);
   ali_a.body.common.related_type = make(EK_MINIMAL, hash);
-  TypeLookup::insert_entry(ali_a.body.common.related_type, MinimalTypeObject(bitmask_a));
-=======
-  get_equivalence_hash(hash);
-  ali_a.body.common.related_type = TypeIdentifier::make(EK_MINIMAL, hash);
-  test.insert_entry(ali_a.body.common.related_type, MinimalTypeObject(bitmask_a));
->>>>>>> 622f006d
+  test.insert_entry(ali_a.body.common.related_type, TypeObject(MinimalTypeObject(bitmask_a)));
   ali_b.body.common.related_type = TypeIdentifier(TK_UINT32);
   EXPECT_FALSE(test.assignable(TypeObject(MinimalTypeObject(ali_a)), TypeObject(MinimalTypeObject(ali_b))));
 }
@@ -3389,23 +2913,14 @@
                               TypeObject(MinimalTypeObject(inner_b))));
 
   EquivalenceHash hash;
-<<<<<<< HEAD
-  TypeLookup::get_equivalence_hash(hash);
+  get_equivalence_hash(hash);
   MinimalStructMember ma2(CommonStructMember(2, StructMemberFlag(), make(EK_MINIMAL, hash)),
                           MinimalMemberDetail("m2"));
-  TypeLookup::insert_entry(ma2.common.member_type_id, MinimalTypeObject(inner_a));
-  TypeLookup::get_equivalence_hash(hash);
+  test.insert_entry(ma2.common.member_type_id, TypeObject(MinimalTypeObject(inner_a)));
+  get_equivalence_hash(hash);
   MinimalStructMember mb2(CommonStructMember(2, IS_KEY, make(EK_MINIMAL, hash)),
-=======
-  get_equivalence_hash(hash);
-  MinimalStructMember ma2(CommonStructMember(2, StructMemberFlag(), TypeIdentifier::make(EK_MINIMAL, hash)),
                           MinimalMemberDetail("m2"));
-  test.insert_entry(ma2.common.member_type_id, MinimalTypeObject(inner_a));
-  get_equivalence_hash(hash);
-  MinimalStructMember mb2(CommonStructMember(2, IS_KEY, TypeIdentifier::make(EK_MINIMAL, hash)),
->>>>>>> 622f006d
-                          MinimalMemberDetail("m2"));
-  test.insert_entry(mb2.common.member_type_id, MinimalTypeObject(inner_b));
+  test.insert_entry(mb2.common.member_type_id, TypeObject(MinimalTypeObject(inner_b)));
   a.member_seq.append(ma2);
   b.member_seq.append(mb2);
   EXPECT_TRUE(test.assignable(TypeObject(MinimalTypeObject(a)), TypeObject(MinimalTypeObject(b))));
@@ -3446,23 +2961,14 @@
                                                 MinimalMemberDetail("LITERAL3")));
   MinimalEnumeratedType enum_a(IS_APPENDABLE, MinimalEnumeratedHeader(CommonEnumeratedHeader(3)), literal_seq_a);
   MinimalEnumeratedType enum_b(IS_APPENDABLE, MinimalEnumeratedHeader(CommonEnumeratedHeader(3)), literal_seq_b);
-<<<<<<< HEAD
-  TypeLookup::get_equivalence_hash(hash);
+  get_equivalence_hash(hash);
   MinimalStructMember ma4(CommonStructMember(4, StructMemberFlag(), make(EK_MINIMAL, hash)),
                           MinimalMemberDetail("m4"));
-  TypeLookup::insert_entry(ma4.common.member_type_id, MinimalTypeObject(enum_a));
-  TypeLookup::get_equivalence_hash(hash);
+  test.insert_entry(ma4.common.member_type_id, TypeObject(MinimalTypeObject(enum_a)));
+  get_equivalence_hash(hash);
   MinimalStructMember mb4(CommonStructMember(4, IS_KEY, make(EK_MINIMAL, hash)),
-=======
-  get_equivalence_hash(hash);
-  MinimalStructMember ma4(CommonStructMember(4, StructMemberFlag(), TypeIdentifier::make(EK_MINIMAL, hash)),
                           MinimalMemberDetail("m4"));
-  test.insert_entry(ma4.common.member_type_id, MinimalTypeObject(enum_a));
-  get_equivalence_hash(hash);
-  MinimalStructMember mb4(CommonStructMember(4, IS_KEY, TypeIdentifier::make(EK_MINIMAL, hash)),
->>>>>>> 622f006d
-                          MinimalMemberDetail("m4"));
-  test.insert_entry(mb4.common.member_type_id, MinimalTypeObject(enum_b));
+  test.insert_entry(mb4.common.member_type_id, TypeObject(MinimalTypeObject(enum_b)));
   a.member_seq.append(ma4);
   b.member_seq.append(mb4);
   EXPECT_TRUE(test.assignable(TypeObject(MinimalTypeObject(a)), TypeObject(MinimalTypeObject(b))));
@@ -3473,23 +2979,14 @@
   seq_a.element.common.type = TypeIdentifier(TK_FLOAT64);
   seq_b.header.common.bound = 60;
   seq_b.element.common.type = TypeIdentifier(TK_FLOAT64);
-<<<<<<< HEAD
-  TypeLookup::get_equivalence_hash(hash);
+  get_equivalence_hash(hash);
   MinimalStructMember ma5(CommonStructMember(5, StructMemberFlag(), make(EK_MINIMAL, hash)),
                           MinimalMemberDetail("m5"));
-  TypeLookup::insert_entry(ma5.common.member_type_id, MinimalTypeObject(seq_a));
-  TypeLookup::get_equivalence_hash(hash);
+  test.insert_entry(ma5.common.member_type_id, TypeObject(MinimalTypeObject(seq_a)));
+  get_equivalence_hash(hash);
   MinimalStructMember mb5(CommonStructMember(5, IS_KEY, make(EK_MINIMAL, hash)),
-=======
-  get_equivalence_hash(hash);
-  MinimalStructMember ma5(CommonStructMember(5, StructMemberFlag(), TypeIdentifier::make(EK_MINIMAL, hash)),
                           MinimalMemberDetail("m5"));
-  test.insert_entry(ma5.common.member_type_id, MinimalTypeObject(seq_a));
-  get_equivalence_hash(hash);
-  MinimalStructMember mb5(CommonStructMember(5, IS_KEY, TypeIdentifier::make(EK_MINIMAL, hash)),
->>>>>>> 622f006d
-                          MinimalMemberDetail("m5"));
-  test.insert_entry(mb5.common.member_type_id, MinimalTypeObject(seq_b));
+  test.insert_entry(mb5.common.member_type_id, TypeObject(MinimalTypeObject(seq_b)));
   a.member_seq.append(ma5);
   b.member_seq.append(mb5);
   EXPECT_TRUE(test.assignable(TypeObject(MinimalTypeObject(a)), TypeObject(MinimalTypeObject(b))));
@@ -3498,15 +2995,10 @@
   MinimalSequenceType seq_a2;
   seq_a2.header.common.bound = 120;
   seq_a2.element.common.type = TypeIdentifier(TK_UINT64);
-<<<<<<< HEAD
-  TypeLookup::get_equivalence_hash(hash);
+  get_equivalence_hash(hash);
   MinimalStructMember ma6(CommonStructMember(6, StructMemberFlag(), make(EK_MINIMAL, hash)),
-=======
-  get_equivalence_hash(hash);
-  MinimalStructMember ma6(CommonStructMember(6, StructMemberFlag(), TypeIdentifier::make(EK_MINIMAL, hash)),
->>>>>>> 622f006d
                           MinimalMemberDetail("m6"));
-  test.insert_entry(ma6.common.member_type_id, MinimalTypeObject(seq_a2));
+  test.insert_entry(ma6.common.member_type_id, TypeObject(MinimalTypeObject(seq_a2)));
   MinimalStructMember mb6(CommonStructMember(6, IS_KEY,
                                              makePlainSequence(TypeIdentifier(TK_UINT64),
                                                                static_cast<SBound>(70))),
@@ -3523,23 +3015,14 @@
   map_b.header.common.bound = 150;
   map_b.key.common.type = TypeIdentifier(TK_UINT64);
   map_b.element.common.type = TypeIdentifier(TK_FLOAT128);
-<<<<<<< HEAD
-  TypeLookup::get_equivalence_hash(hash);
+  get_equivalence_hash(hash);
   MinimalStructMember ma7(CommonStructMember(7, StructMemberFlag(), make(EK_MINIMAL, hash)),
                           MinimalMemberDetail("m7"));
-  TypeLookup::insert_entry(ma7.common.member_type_id, MinimalTypeObject(map_a));
-  TypeLookup::get_equivalence_hash(hash);
+  test.insert_entry(ma7.common.member_type_id, TypeObject(MinimalTypeObject(map_a)));
+  get_equivalence_hash(hash);
   MinimalStructMember mb7(CommonStructMember(7, IS_KEY, make(EK_MINIMAL, hash)),
-=======
-  get_equivalence_hash(hash);
-  MinimalStructMember ma7(CommonStructMember(7, StructMemberFlag(), TypeIdentifier::make(EK_MINIMAL, hash)),
                           MinimalMemberDetail("m7"));
-  test.insert_entry(ma7.common.member_type_id, MinimalTypeObject(map_a));
-  get_equivalence_hash(hash);
-  MinimalStructMember mb7(CommonStructMember(7, IS_KEY, TypeIdentifier::make(EK_MINIMAL, hash)),
->>>>>>> 622f006d
-                          MinimalMemberDetail("m7"));
-  test.insert_entry(mb7.common.member_type_id, MinimalTypeObject(map_b));
+  test.insert_entry(mb7.common.member_type_id, TypeObject(MinimalTypeObject(map_b)));
   a.member_seq.append(ma7);
   b.member_seq.append(mb7);
   EXPECT_TRUE(test.assignable(TypeObject(MinimalTypeObject(a)), TypeObject(MinimalTypeObject(b))));
@@ -3549,15 +3032,10 @@
   map_a2.header.common.bound = 200;
   map_a2.key.common.type = TypeIdentifier(TK_INT32);
   map_a2.element.common.type = TypeIdentifier(TK_FLOAT32);
-<<<<<<< HEAD
-  TypeLookup::get_equivalence_hash(hash);
+  get_equivalence_hash(hash);
   MinimalStructMember ma8(CommonStructMember(8, StructMemberFlag(), make(EK_MINIMAL, hash)),
-=======
-  get_equivalence_hash(hash);
-  MinimalStructMember ma8(CommonStructMember(8, StructMemberFlag(), TypeIdentifier::make(EK_MINIMAL, hash)),
->>>>>>> 622f006d
                           MinimalMemberDetail("m8"));
-  test.insert_entry(ma8.common.member_type_id, MinimalTypeObject(map_a2));
+  test.insert_entry(ma8.common.member_type_id, TypeObject(MinimalTypeObject(map_a2)));
   PlainMapLTypeDefn plain_map(PlainCollectionHeader(EK_MINIMAL, CollectionElementFlag()), 160,
                               TypeIdentifier(TK_FLOAT32), CollectionElementFlag(),
                               TypeIdentifier(TK_INT32));
@@ -3590,23 +3068,14 @@
                                                                makeString(false, StringLTypeDefn(150)),
                                                                UnionCaseLabelSeq().append(3).append(4)),
                                              MinimalMemberDetail("inner2")));
-<<<<<<< HEAD
-  TypeLookup::get_equivalence_hash(hash);
+  get_equivalence_hash(hash);
   MinimalStructMember ma9(CommonStructMember(9, StructMemberFlag(), make(EK_MINIMAL, hash)),
                           MinimalMemberDetail("m9"));
-  TypeLookup::insert_entry(ma9.common.member_type_id, MinimalTypeObject(uni_a));
-  TypeLookup::get_equivalence_hash(hash);
+  test.insert_entry(ma9.common.member_type_id, TypeObject(MinimalTypeObject(uni_a)));
+  get_equivalence_hash(hash);
   MinimalStructMember mb9(CommonStructMember(9, IS_KEY, make(EK_MINIMAL, hash)),
-=======
-  get_equivalence_hash(hash);
-  MinimalStructMember ma9(CommonStructMember(9, StructMemberFlag(), TypeIdentifier::make(EK_MINIMAL, hash)),
                           MinimalMemberDetail("m9"));
-  test.insert_entry(ma9.common.member_type_id, MinimalTypeObject(uni_a));
-  get_equivalence_hash(hash);
-  MinimalStructMember mb9(CommonStructMember(9, IS_KEY, TypeIdentifier::make(EK_MINIMAL, hash)),
->>>>>>> 622f006d
-                          MinimalMemberDetail("m9"));
-  test.insert_entry(mb9.common.member_type_id, MinimalTypeObject(uni_b));
+  test.insert_entry(mb9.common.member_type_id, TypeObject(MinimalTypeObject(uni_b)));
   a.member_seq.append(ma9);
   b.member_seq.append(mb9);
   EXPECT_TRUE(test.assignable(TypeObject(MinimalTypeObject(a)), TypeObject(MinimalTypeObject(b))));
@@ -3700,23 +3169,14 @@
                                                                                               StringLTypeDefn(50))),
                                                 MinimalMemberDetail("inner_m2")));
   EquivalenceHash hash;
-<<<<<<< HEAD
-  TypeLookup::get_equivalence_hash(hash);
+  get_equivalence_hash(hash);
   MinimalStructMember ma1(CommonStructMember(1, StructMemberFlag(), make(EK_MINIMAL, hash)),
                           MinimalMemberDetail("m1"));
-  TypeLookup::insert_entry(ma1.common.member_type_id, MinimalTypeObject(inner_a));
-  TypeLookup::get_equivalence_hash(hash);
+  test.insert_entry(ma1.common.member_type_id, TypeObject(MinimalTypeObject(inner_a)));
+  get_equivalence_hash(hash);
   MinimalStructMember mb1(CommonStructMember(1, IS_KEY, make(EK_MINIMAL, hash)),
-=======
-  get_equivalence_hash(hash);
-  MinimalStructMember ma1(CommonStructMember(1, StructMemberFlag(), TypeIdentifier::make(EK_MINIMAL, hash)),
                           MinimalMemberDetail("m1"));
-  test.insert_entry(ma1.common.member_type_id, MinimalTypeObject(inner_a));
-  get_equivalence_hash(hash);
-  MinimalStructMember mb1(CommonStructMember(1, IS_KEY, TypeIdentifier::make(EK_MINIMAL, hash)),
->>>>>>> 622f006d
-                          MinimalMemberDetail("m1"));
-  test.insert_entry(mb1.common.member_type_id, MinimalTypeObject(inner_b));
+  test.insert_entry(mb1.common.member_type_id, TypeObject(MinimalTypeObject(inner_b)));
   a.member_seq.append(ma1);
   b.member_seq.append(mb1);
   EXPECT_FALSE(test.assignable(TypeObject(MinimalTypeObject(a)), TypeObject(MinimalTypeObject(b))));
@@ -3743,23 +3203,14 @@
                                                                makeString(false, StringLTypeDefn(150)),
                                                                UnionCaseLabelSeq().append(3).append(4)),
                                              MinimalMemberDetail("inner2")));
-<<<<<<< HEAD
-  TypeLookup::get_equivalence_hash(hash);
+  get_equivalence_hash(hash);
   MinimalStructMember ma9(CommonStructMember(9, StructMemberFlag(), make(EK_MINIMAL, hash)),
                           MinimalMemberDetail("m9"));
-  TypeLookup::insert_entry(ma9.common.member_type_id, MinimalTypeObject(uni_a));
-  TypeLookup::get_equivalence_hash(hash);
+  test.insert_entry(ma9.common.member_type_id, TypeObject(MinimalTypeObject(uni_a)));
+  get_equivalence_hash(hash);
   MinimalStructMember mb9(CommonStructMember(9, IS_KEY, make(EK_MINIMAL, hash)),
-=======
-  get_equivalence_hash(hash);
-  MinimalStructMember ma9(CommonStructMember(9, StructMemberFlag(), TypeIdentifier::make(EK_MINIMAL, hash)),
                           MinimalMemberDetail("m9"));
-  test.insert_entry(ma9.common.member_type_id, MinimalTypeObject(uni_a));
-  get_equivalence_hash(hash);
-  MinimalStructMember mb9(CommonStructMember(9, IS_KEY, TypeIdentifier::make(EK_MINIMAL, hash)),
->>>>>>> 622f006d
-                          MinimalMemberDetail("m9"));
-  test.insert_entry(mb9.common.member_type_id, MinimalTypeObject(uni_b));
+  test.insert_entry(mb9.common.member_type_id, TypeObject(MinimalTypeObject(uni_b)));
   a2.member_seq.append(ma9);
   b2.member_seq.append(mb9);
   EXPECT_FALSE(test.assignable(TypeObject(MinimalTypeObject(a2)), TypeObject(MinimalTypeObject(b2))));
@@ -3844,23 +3295,14 @@
   MinimalEnumeratedType enum_a(IS_APPENDABLE, MinimalEnumeratedHeader(CommonEnumeratedHeader(3)), literal_seq_a);
   MinimalEnumeratedType enum_b(IS_APPENDABLE, MinimalEnumeratedHeader(CommonEnumeratedHeader(3)), literal_seq_b);
   EquivalenceHash hash;
-<<<<<<< HEAD
-  TypeLookup::get_equivalence_hash(hash);
+  get_equivalence_hash(hash);
   MinimalStructMember ma1(CommonStructMember(1, StructMemberFlag(), make(EK_MINIMAL, hash)),
                           MinimalMemberDetail("m1"));
-  TypeLookup::insert_entry(ma1.common.member_type_id, MinimalTypeObject(enum_a));
-  TypeLookup::get_equivalence_hash(hash);
+  test.insert_entry(ma1.common.member_type_id, TypeObject(MinimalTypeObject(enum_a)));
+  get_equivalence_hash(hash);
   MinimalStructMember mb1(CommonStructMember(1, IS_KEY, make(EK_MINIMAL, hash)),
-=======
-  get_equivalence_hash(hash);
-  MinimalStructMember ma1(CommonStructMember(1, StructMemberFlag(), TypeIdentifier::make(EK_MINIMAL, hash)),
                           MinimalMemberDetail("m1"));
-  test.insert_entry(ma1.common.member_type_id, MinimalTypeObject(enum_a));
-  get_equivalence_hash(hash);
-  MinimalStructMember mb1(CommonStructMember(1, IS_KEY, TypeIdentifier::make(EK_MINIMAL, hash)),
->>>>>>> 622f006d
-                          MinimalMemberDetail("m1"));
-  test.insert_entry(mb1.common.member_type_id, MinimalTypeObject(enum_b));
+  test.insert_entry(mb1.common.member_type_id, TypeObject(MinimalTypeObject(enum_b)));
   a.member_seq.append(ma1);
   b.member_seq.append(mb1);
   EXPECT_FALSE(test.assignable(TypeObject(MinimalTypeObject(a)), TypeObject(MinimalTypeObject(b))));
@@ -3878,23 +3320,14 @@
   seq_b.header.common.bound = 600;
   seq_b.element.common.type = TypeIdentifier(TK_UINT64);
   EquivalenceHash hash;
-<<<<<<< HEAD
-  TypeLookup::get_equivalence_hash(hash);
+  get_equivalence_hash(hash);
   MinimalStructMember ma5(CommonStructMember(5, StructMemberFlag(), make(EK_MINIMAL, hash)),
                           MinimalMemberDetail("m5"));
-  TypeLookup::insert_entry(ma5.common.member_type_id, MinimalTypeObject(seq_a));
-  TypeLookup::get_equivalence_hash(hash);
+  test.insert_entry(ma5.common.member_type_id, TypeObject(MinimalTypeObject(seq_a)));
+  get_equivalence_hash(hash);
   MinimalStructMember mb5(CommonStructMember(5, IS_KEY, make(EK_MINIMAL, hash)),
-=======
-  get_equivalence_hash(hash);
-  MinimalStructMember ma5(CommonStructMember(5, StructMemberFlag(), TypeIdentifier::make(EK_MINIMAL, hash)),
                           MinimalMemberDetail("m5"));
-  test.insert_entry(ma5.common.member_type_id, MinimalTypeObject(seq_a));
-  get_equivalence_hash(hash);
-  MinimalStructMember mb5(CommonStructMember(5, IS_KEY, TypeIdentifier::make(EK_MINIMAL, hash)),
->>>>>>> 622f006d
-                          MinimalMemberDetail("m5"));
-  test.insert_entry(mb5.common.member_type_id, MinimalTypeObject(seq_b));
+  test.insert_entry(mb5.common.member_type_id, TypeObject(MinimalTypeObject(seq_b)));
   a.member_seq.append(ma5);
   b.member_seq.append(mb5);
   EXPECT_FALSE(test.assignable(TypeObject(MinimalTypeObject(a)), TypeObject(MinimalTypeObject(b))));
@@ -3904,15 +3337,10 @@
   MinimalSequenceType seq_a2;
   seq_a2.header.common.bound = 320;
   seq_a2.element.common.type = TypeIdentifier(TK_FLOAT64);
-<<<<<<< HEAD
-  TypeLookup::get_equivalence_hash(hash);
+  get_equivalence_hash(hash);
   MinimalStructMember ma6(CommonStructMember(6, StructMemberFlag(), make(EK_MINIMAL, hash)),
-=======
-  get_equivalence_hash(hash);
-  MinimalStructMember ma6(CommonStructMember(6, StructMemberFlag(), TypeIdentifier::make(EK_MINIMAL, hash)),
->>>>>>> 622f006d
                           MinimalMemberDetail("m6"));
-  test.insert_entry(ma6.common.member_type_id, MinimalTypeObject(seq_a));
+  test.insert_entry(ma6.common.member_type_id, TypeObject(MinimalTypeObject(seq_a)));
   MinimalStructMember mb6(CommonStructMember(6, IS_KEY,
                                              makePlainSequence(TypeIdentifier(TK_UINT32),
                                                                static_cast<LBound>(200))),
@@ -3936,23 +3364,14 @@
   map_b.key.common.type = TypeIdentifier(TK_UINT64);
   map_b.element.common.type = TypeIdentifier(TK_FLOAT128);
   EquivalenceHash hash;
-<<<<<<< HEAD
-  TypeLookup::get_equivalence_hash(hash);
+  get_equivalence_hash(hash);
   MinimalStructMember ma7(CommonStructMember(7, StructMemberFlag(), make(EK_MINIMAL, hash)),
                           MinimalMemberDetail("m7"));
-  TypeLookup::insert_entry(ma7.common.member_type_id, MinimalTypeObject(map_a));
-  TypeLookup::get_equivalence_hash(hash);
+  test.insert_entry(ma7.common.member_type_id, TypeObject(MinimalTypeObject(map_a)));
+  get_equivalence_hash(hash);
   MinimalStructMember mb7(CommonStructMember(7, IS_KEY, make(EK_MINIMAL, hash)),
-=======
-  get_equivalence_hash(hash);
-  MinimalStructMember ma7(CommonStructMember(7, StructMemberFlag(), TypeIdentifier::make(EK_MINIMAL, hash)),
                           MinimalMemberDetail("m7"));
-  test.insert_entry(ma7.common.member_type_id, MinimalTypeObject(map_a));
-  get_equivalence_hash(hash);
-  MinimalStructMember mb7(CommonStructMember(7, IS_KEY, TypeIdentifier::make(EK_MINIMAL, hash)),
->>>>>>> 622f006d
-                          MinimalMemberDetail("m7"));
-  test.insert_entry(mb7.common.member_type_id, MinimalTypeObject(map_b));
+  test.insert_entry(mb7.common.member_type_id, TypeObject(MinimalTypeObject(map_b)));
   a.member_seq.append(ma7);
   b.member_seq.append(mb7);
   EXPECT_FALSE(test.assignable(TypeObject(MinimalTypeObject(a)), TypeObject(MinimalTypeObject(b))));
@@ -3963,15 +3382,10 @@
   map_a2.header.common.bound = 200;
   map_a2.key.common.type = TypeIdentifier(TK_INT32);
   map_a2.element.common.type = TypeIdentifier(TK_FLOAT32);
-<<<<<<< HEAD
-  TypeLookup::get_equivalence_hash(hash);
+  get_equivalence_hash(hash);
   MinimalStructMember ma8(CommonStructMember(8, StructMemberFlag(), make(EK_MINIMAL, hash)),
-=======
-  get_equivalence_hash(hash);
-  MinimalStructMember ma8(CommonStructMember(8, StructMemberFlag(), TypeIdentifier::make(EK_MINIMAL, hash)),
->>>>>>> 622f006d
                           MinimalMemberDetail("m8"));
-  test.insert_entry(ma8.common.member_type_id, MinimalTypeObject(map_a2));
+  test.insert_entry(ma8.common.member_type_id, TypeObject(MinimalTypeObject(map_a2)));
   PlainMapLTypeDefn plain_map(PlainCollectionHeader(EK_MINIMAL, CollectionElementFlag()), 300,
                               TypeIdentifier(TK_FLOAT32), CollectionElementFlag(),
                               TypeIdentifier(TK_INT32));
@@ -4003,23 +3417,14 @@
                                                                                               StringLTypeDefn(50))),
                                                 MinimalMemberDetail("inner_m2")));
   EquivalenceHash hash;
-<<<<<<< HEAD
-  TypeLookup::get_equivalence_hash(hash);
+  get_equivalence_hash(hash);
   MinimalStructMember ma1(CommonStructMember(1, StructMemberFlag(), make(EK_MINIMAL, hash)),
                           MinimalMemberDetail("m1"));
-  TypeLookup::insert_entry(ma1.common.member_type_id, MinimalTypeObject(inner_a));
-  TypeLookup::get_equivalence_hash(hash);
+  test.insert_entry(ma1.common.member_type_id, TypeObject(MinimalTypeObject(inner_a)));
+  get_equivalence_hash(hash);
   MinimalStructMember mb1(CommonStructMember(1, IS_KEY, make(EK_MINIMAL, hash)),
-=======
-  get_equivalence_hash(hash);
-  MinimalStructMember ma1(CommonStructMember(1, StructMemberFlag(), TypeIdentifier::make(EK_MINIMAL, hash)),
                           MinimalMemberDetail("m1"));
-  test.insert_entry(ma1.common.member_type_id, MinimalTypeObject(inner_a));
-  get_equivalence_hash(hash);
-  MinimalStructMember mb1(CommonStructMember(1, IS_KEY, TypeIdentifier::make(EK_MINIMAL, hash)),
->>>>>>> 622f006d
-                          MinimalMemberDetail("m1"));
-  test.insert_entry(mb1.common.member_type_id, MinimalTypeObject(inner_b));
+  test.insert_entry(mb1.common.member_type_id, TypeObject(MinimalTypeObject(inner_b)));
   a.member_seq.append(ma1);
   b.member_seq.append(mb1);
   EXPECT_FALSE(test.assignable(TypeObject(MinimalTypeObject(a)), TypeObject(MinimalTypeObject(b))));
@@ -4046,23 +3451,14 @@
                                                                makeString(false, StringLTypeDefn(150)),
                                                                UnionCaseLabelSeq().append(30).append(40)),
                                              MinimalMemberDetail("inner2")));
-<<<<<<< HEAD
-  TypeLookup::get_equivalence_hash(hash);
+  get_equivalence_hash(hash);
   MinimalStructMember ma2(CommonStructMember(1, StructMemberFlag(), make(EK_MINIMAL, hash)),
                           MinimalMemberDetail("m1"));
-  TypeLookup::insert_entry(ma2.common.member_type_id, MinimalTypeObject(uni_a));
-  TypeLookup::get_equivalence_hash(hash);
+  test.insert_entry(ma2.common.member_type_id, TypeObject(MinimalTypeObject(uni_a)));
+  get_equivalence_hash(hash);
   MinimalStructMember mb2(CommonStructMember(1, IS_KEY, make(EK_MINIMAL, hash)),
-=======
-  get_equivalence_hash(hash);
-  MinimalStructMember ma2(CommonStructMember(1, StructMemberFlag(), TypeIdentifier::make(EK_MINIMAL, hash)),
                           MinimalMemberDetail("m1"));
-  test.insert_entry(ma2.common.member_type_id, MinimalTypeObject(uni_a));
-  get_equivalence_hash(hash);
-  MinimalStructMember mb2(CommonStructMember(1, IS_KEY, TypeIdentifier::make(EK_MINIMAL, hash)),
->>>>>>> 622f006d
-                          MinimalMemberDetail("m1"));
-  test.insert_entry(mb2.common.member_type_id, MinimalTypeObject(uni_b));
+  test.insert_entry(mb2.common.member_type_id, TypeObject(MinimalTypeObject(uni_b)));
   a2.member_seq.append(ma2);
   b2.member_seq.append(mb2);
   EXPECT_FALSE(test.assignable(TypeObject(MinimalTypeObject(a2)), TypeObject(MinimalTypeObject(b2))));
