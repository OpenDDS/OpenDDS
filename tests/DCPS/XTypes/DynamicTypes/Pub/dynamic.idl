--- conflicted
+++ resolved
@@ -32,7 +32,7 @@
 };
 
 @topic
-@extensibility(MUTABLE)
+@mutable
 @::OpenDDS::data_representation(XCDR2)
 union inner_union switch (long) {
   case 1: long l;
@@ -47,18 +47,11 @@
 };
 
 @topic
-<<<<<<< HEAD
 @mutable
-union my_union switch (long) {
-  case 1: long double ld;
-  case 2: bool_seq my_alias_seq;
-=======
-@extensibility(MUTABLE)
 @::OpenDDS::data_representation(XCDR2)
 union outer_union switch (EnumType) {
   case V1: inner_struct is;
   case V2: inner_union mu;
->>>>>>> d37eb578
   default: boolean b;
 };
 
