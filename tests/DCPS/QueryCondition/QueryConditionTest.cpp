#include "dds/DdsDcpsInfrastructureC.h"
#include "dds/DCPS/WaitSet.h"
#include "dds/DCPS/Service_Participant.h"
#include "dds/DCPS/Marked_Default_Qos.h"
#include "dds/DCPS/PublisherImpl.h"
#include "dds/DCPS/SubscriberImpl.h"
#include "dds/DCPS/StaticIncludes.h"
#include "MessengerTypeSupportImpl.h"

#ifdef ACE_AS_STATIC_LIBS
# include "dds/DCPS/RTPS/RtpsDiscovery.h"
# include "dds/DCPS/transport/rtps_udp/RtpsUdp.h"
#endif

#include <cstdlib>
#include <iostream>
using namespace std;
using namespace DDS;
using namespace OpenDDS::DCPS;
using namespace Messenger;

const Duration_t max_wait_time = {3, 0};

class MessengerListener
  : public virtual OpenDDS::DCPS::LocalObject<DDS::DataReaderListener>
{
public:
  MessengerListener(DDS::ReadCondition_ptr rd)
    : rc_(DDS::ReadCondition::_duplicate(rd))
  {}

  virtual void on_requested_deadline_missed(
    DDS::DataReader_ptr /*reader*/,
    const DDS::RequestedDeadlineMissedStatus & /*status*/) {}

  virtual void on_requested_incompatible_qos(
    DDS::DataReader_ptr /*reader*/,
    const DDS::RequestedIncompatibleQosStatus & /*status*/) {}

  virtual void on_liveliness_changed(
    DDS::DataReader_ptr /*reader*/,
    const DDS::LivelinessChangedStatus & /*status*/) {}

  virtual void on_subscription_matched(
    DDS::DataReader_ptr /*reader*/,
    const DDS::SubscriptionMatchedStatus & /*status*/) {}

  virtual void on_sample_rejected(
    DDS::DataReader_ptr /*reader*/,
    const DDS::SampleRejectedStatus& /*status*/) {}

  virtual void on_data_available(DDS::DataReader_ptr reader)
  {
    MessageDataReader_var mdr = MessageDataReader::_narrow(reader);
    MessageSeq data;
    SampleInfoSeq infoseq;
    if (mdr->read_w_condition(data, infoseq, LENGTH_UNLIMITED, rc_) == RETCODE_ERROR) {
      cerr << "ERROR: read_w_condition failed" << endl;
    }
  }

  virtual void on_sample_lost(DDS::DataReader_ptr /*reader*/,
                              const DDS::SampleLostStatus& /*status*/) {}
private:
  DDS::ReadCondition_var rc_;
};

bool test_setup(const DomainParticipant_var& dp,
  const MessageTypeSupport_var& ts, const Publisher_var& pub,
  const Subscriber_var& sub, const char* topicName, DataWriter_var& dw,
  DataReader_var& dr)
{
  CORBA::String_var typeName = ts->get_type_name();
  Topic_var topic = dp->create_topic(topicName, typeName,
                                     TOPIC_QOS_DEFAULT, 0,
                                     DEFAULT_STATUS_MASK);

  DataWriterQos dw_qos;
  pub->get_default_datawriter_qos(dw_qos);
  dw_qos.history.kind = KEEP_ALL_HISTORY_QOS;
  dw = pub->create_datawriter(topic, dw_qos, 0, DEFAULT_STATUS_MASK);

  DataReaderQos dr_qos;
  sub->get_default_datareader_qos(dr_qos);
  dr_qos.history.kind = KEEP_ALL_HISTORY_QOS;
  dr = sub->create_datareader(topic, dr_qos, 0, DEFAULT_STATUS_MASK);

  StatusCondition_var dw_sc = dw->get_statuscondition();
  dw_sc->set_enabled_statuses(PUBLICATION_MATCHED_STATUS);
  WaitSet_var ws = new WaitSet;
  ws->attach_condition(dw_sc);
  Duration_t infinite = {DURATION_INFINITE_SEC, DURATION_INFINITE_NSEC};
  ConditionSeq active;
  if (ws->wait(active, infinite) != DDS::RETCODE_OK) {
    return false;
  }
  ws->detach_condition(dw_sc);
  return true;
}

bool complex_test_setup(const DomainParticipant_var& dp,
  const MessageTypeSupport_var& ts, const Publisher_var& pub,
  const Subscriber_var& sub, const char* topicName, DataWriter_var& dw,
  DataReader_var& dr1, DataReader_var& dr2)
{
  CORBA::String_var typeName = ts->get_type_name();
  Topic_var topic = dp->create_topic(topicName, typeName,
                                     TOPIC_QOS_DEFAULT, 0,
                                     DEFAULT_STATUS_MASK);

  DataWriterQos dw_qos;
  pub->get_default_datawriter_qos(dw_qos);
  dw_qos.history.kind = KEEP_ALL_HISTORY_QOS;
  dw_qos.durability.kind = TRANSIENT_DURABILITY_QOS;
  dw_qos.reliability.kind = RELIABLE_RELIABILITY_QOS;
  dw = pub->create_datawriter(topic, dw_qos, 0, DEFAULT_STATUS_MASK);

  DataReaderQos dr_qos;
  sub->get_default_datareader_qos(dr_qos);
  dr_qos.history.kind = KEEP_ALL_HISTORY_QOS;
  dr_qos.durability.kind = TRANSIENT_LOCAL_DURABILITY_QOS;
  dr_qos.reliability.kind = RELIABLE_RELIABILITY_QOS;
  dr1 = sub->create_datareader(topic, dr_qos, 0, DEFAULT_STATUS_MASK);
  dr2 = sub->create_datareader(topic, dr_qos, 0, DEFAULT_STATUS_MASK);

  StatusCondition_var dw_sc = dw->get_statuscondition();
  dw_sc->set_enabled_statuses(PUBLICATION_MATCHED_STATUS);
  WaitSet_var ws = new WaitSet;
  ws->attach_condition(dw_sc);
  Duration_t infinite = {DURATION_INFINITE_SEC, DURATION_INFINITE_NSEC};
  ConditionSeq active;
  if (ws->wait(active, infinite) != DDS::RETCODE_OK) {
    return false;
  }
  ws->detach_condition(dw_sc);
  return true;
}

bool test_cleanup(
  const DomainParticipant_var& dp,
  const Publisher_var& pub, const Subscriber_var& sub,
  DataWriter_var& dw, DataReader_var& dr,
  bool complex_test = false)
{
  Topic_var topic = dw->get_topic();
  ReturnCode_t r = sub->delete_datareader(dr);
  if (r != DDS::RETCODE_OK) {
    cerr << "ERROR: "
      << (complex_test ? "complex_" : "") << "test_cleanup: "
      << "delete " << (complex_test ? "1st " : "")
      <<"datareader failed (" << r << ')' << endl;
  }
  r = pub->delete_datawriter(dw);
  if (r != DDS::RETCODE_OK) {
    cerr << "ERROR: "
      << (complex_test ? "complex_" : "") << "test_cleanup: "
      << "delete datawriter failed (" << r << ')' << endl;
    return false;
  }
  r = dp->delete_topic(topic);
  if (r != DDS::RETCODE_OK) {
    cerr << "ERROR: "
      << (complex_test ? "complex_" : "") << "test_cleanup: "
      << "delete topic failed (" << r << ')' << endl;
    return false;
  }
  return true;
}

bool complex_test_cleanup(
  const DomainParticipant_var& dp,
  const Publisher_var& pub, const Subscriber_var& sub,
  DataWriter_var& dw, DataReader_var& dr1, DataReader_var& dr2)
{
  if (sub->delete_datareader(dr2) != DDS::RETCODE_OK) {
    cerr << "ERROR: complex_test_cleanup: "
      << "delete 2nd datareader failed" << endl;
    return false;
  }
  return test_cleanup(dp, pub, sub, dw, dr1, true);
}

bool waitForSample(const DataReader_var& dr)
{
  ReadCondition_var dr_rc = dr->create_readcondition(ANY_SAMPLE_STATE,
    ANY_VIEW_STATE, ALIVE_INSTANCE_STATE);
  WaitSet_var ws = new WaitSet;
  ws->attach_condition(dr_rc);
  Duration_t infinite = {DURATION_INFINITE_SEC, DURATION_INFINITE_NSEC};
  ConditionSeq active;
  ReturnCode_t ret = ws->wait(active, infinite);
  ws->detach_condition(dr_rc);
  dr->delete_readcondition(dr_rc);
  if (ret != RETCODE_OK) {
    cerr << "ERROR: wait(rc) failed" << endl;
    return false;
  }
  return true;
}

bool run_filtering_test(const DomainParticipant_var& dp,
  const MessageTypeSupport_var& ts, const Publisher_var& pub,
  const Subscriber_var& sub)
{
  DataWriter_var dw;
  DataReader_var dr;
  if (!test_setup(dp, ts, pub, sub, "MyTopic2", dw, dr)) {
    cerr << "ERROR: run_filtering_test: setup failed" << endl;
    return false;
  }

  MessageDataWriter_var mdw = MessageDataWriter::_narrow(dw);
  Message sample;
  sample.key = 1;
  ReturnCode_t ret = mdw->write(sample, HANDLE_NIL);
  if (ret != RETCODE_OK) return false;
  if (!waitForSample(dr)) return false;

  ReadCondition_var dr_qc = dr->create_querycondition(ANY_SAMPLE_STATE,
    ANY_VIEW_STATE, ALIVE_INSTANCE_STATE, "key > 1", DDS::StringSeq());
  if (!dr_qc) {
    cerr << "ERROR: failed to create QueryCondition" << endl;
    return false;
  }
  WaitSet_var ws = new WaitSet;
  ws->attach_condition(dr_qc);
  ConditionSeq active;
  ret = ws->wait(active, max_wait_time);
  // expect a timeout because the sample doesn't match the query string
  if (ret != RETCODE_TIMEOUT) {
    cerr << "ERROR: wait(qc) should have timed out" << endl;
    return false;
  }
  ws->detach_condition(dr_qc);

  MessageDataReader_var mdr = MessageDataReader::_narrow(dr);
  MessageSeq data;
  SampleInfoSeq infoseq;
  ret = mdr->take_w_condition(data, infoseq, LENGTH_UNLIMITED, dr_qc);
  if (ret != RETCODE_NO_DATA) {
    cerr << "ERROR: take_w_condition(qc) shouldn't have returned data" << endl;
    return false;
  }

  SampleInfo info;
  if (mdr->take_next_sample(sample, info) != RETCODE_OK) {
    cerr << "ERROR: take_next_sample() should have returned data" << endl;
    return false;
  }

  sample.key = 2;
  if (mdw->write(sample, HANDLE_NIL) != RETCODE_OK) return false;
  if (!waitForSample(dr)) return false;

  ws->attach_condition(dr_qc);
  ret = ws->wait(active, max_wait_time);
  if (ret != RETCODE_OK) {
    cerr << "ERROR: wait(qc) should not time out" << endl;
    return false;
  }
  ws->detach_condition(dr_qc);

  ret = mdr->take_w_condition(data, infoseq, LENGTH_UNLIMITED, dr_qc);
  if (ret != RETCODE_OK) {
    cerr << "ERROR: take_w_condition(qc) should have returned data" << endl;
    return false;
  }

  dr->delete_readcondition(dr_qc);
  if (!test_cleanup(dp, pub, sub, dw, dr)) {
    cerr << "ERROR: run_filtering_test: cleanup failed" << endl;
    return false;
  }
  return true;
}

bool run_complex_filtering_test(const DomainParticipant_var& dp,
  const MessageTypeSupport_var& ts, const Publisher_var& pub,
  const Subscriber_var& sub)
{
  DataWriter_var dw;
  DataReader_var dr1;
  DataReader_var dr2;
  if (!complex_test_setup(dp, ts, pub, sub, "MyTopicComplex", dw, dr1, dr2)) {
    cerr << "ERROR: run_complex_filtering_test: setup failed" << endl;
    return false;
  }

  DDS::StringSeq params(2);
  params.length (2);
  params[0] = "5";
  params[1] = "10";
  QueryCondition_var dr_qc1 = dr1->create_querycondition(NOT_READ_SAMPLE_STATE,
    NEW_VIEW_STATE | NOT_NEW_VIEW_STATE, ANY_INSTANCE_STATE, "( (iteration > %0) AND (iteration < %1) )", params);
  if (!dr_qc1) {
    cerr << "ERROR: failed to create QueryCondition 1" << endl;
    return false;
  }
  QueryCondition_var dr_qc2 = dr2->create_querycondition(NOT_READ_SAMPLE_STATE,
    NEW_VIEW_STATE | NOT_NEW_VIEW_STATE, ANY_INSTANCE_STATE, "( (iteration < %0) OR (iteration > %1) )", params);
  if (!dr_qc2) {
    cerr << "ERROR: failed to create QueryCondition 2" << endl;
    return false;
  }

  DDS::DataReaderListener_var ml1 = new MessengerListener(dr_qc1);
  DDS::DataReaderListener_var ml2 = new MessengerListener(dr_qc2);
  MessageDataReader_var mdr1 = MessageDataReader::_narrow(dr1);
  MessageDataReader_var mdr2 = MessageDataReader::_narrow(dr2);
  mdr1->set_listener(ml1, DDS::DATA_AVAILABLE_STATUS);
  mdr2->set_listener(ml2, DDS::DATA_AVAILABLE_STATUS);
  MessageSeq data;
  SampleInfoSeq infoseq;
  ReturnCode_t ret = mdr1->take_w_condition(data, infoseq, LENGTH_UNLIMITED, dr_qc1);
  if (ret != RETCODE_NO_DATA) {
    cerr << "ERROR: take_w_condition(qc1) shouldn't have returned data" << endl;
    return false;
  }
  ret = mdr2->take_w_condition(data, infoseq, LENGTH_UNLIMITED, dr_qc2);
  if (ret != RETCODE_NO_DATA) {
    cerr << "ERROR: take_w_condition(qc2) shouldn't have returned data" << endl;
    return false;
  }

  MessageDataWriter_var mdw = MessageDataWriter::_narrow(dw);
  Message sample;
  for (CORBA::Long i = 0; i < 6; i++) {
    sample.key = i;
    if (mdw->register_instance(sample) == HANDLE_NIL) {
      cerr << "ERROR: Registering instance failed" << endl;
      return false;
    }
  }

  for (CORBA::Long i = 0; i < 6; i++) {
    for (CORBA::Long j = 0; j < 15; j++) {
      sample.key = i;
      const DDS::InstanceHandle_t hnd = mdw->lookup_instance(sample);
      if (hnd == HANDLE_NIL) {
        cerr << "ERROR: Lookup instance failed" << endl;
        return false;
      }
      sample.iteration = j;
      if (mdw->write(sample, hnd) != RETCODE_OK) return false;
    }
  }

  for (CORBA::Long i = 0; i < 6; i++) {
    sample.key = i;
    const DDS::InstanceHandle_t hnd = mdw->lookup_instance(sample);
    if (hnd == HANDLE_NIL) {
      cerr << "ERROR: Lookup instance failed" << endl;
      return false;
    }
    if (mdw->dispose(sample, hnd) != RETCODE_OK) {
      cerr << "ERROR: Dispose instance failed" << endl;
      return false;
    }
    if (mdw->unregister_instance(sample, hnd) != RETCODE_OK) {
      cerr << "ERROR: Unregistering instance failed" << endl;
      return false;
    }
  }

  dr1->delete_readcondition(dr_qc1);
  dr2->delete_readcondition(dr_qc2);
  if (!complex_test_cleanup(dp, pub, sub, dw, dr1, dr2)) {
    cerr << "ERROR: run_complex_filtering_test: cleanup failed" << endl;
    return false;
  }
  return true;
}

bool run_sorting_test(const DomainParticipant_var& dp,
  const MessageTypeSupport_var& ts, const Publisher_var& pub,
  const Subscriber_var& sub)
{
  DataWriter_var dw;
  DataReader_var dr;
  if (!test_setup(dp, ts, pub, sub, "MyTopic", dw, dr)) {
    cerr << "ERROR: run_sorting_test: setup failed" << endl;
    return false;
  }

  ReturnCode_t ret = RETCODE_OK;
  MessageDataWriter_var mdw = MessageDataWriter::_narrow(dw);
  Message sample;
  sample.key = 0;
  sample.name = "data_X";
  sample.nest.value = B;
  for (int i(0); i < 20; ++i, ++sample.key) {
    //replace the 'X' with a random letter
    sample.name.inout()[5] = static_cast<char>((rand() % 26) + 'A');
    ret = mdw->write(sample, HANDLE_NIL);
    if (ret != RETCODE_OK) return false;
    if (!(i % 4)) { //once in a while write more than 1 sample per instance
      Message sample2(sample);
      sample2.nest.value = A;
      sample2.name.inout()[5] = static_cast<char>((rand() % 26) + 'A');
      ret = mdw->write(sample2, HANDLE_NIL);
      if (ret != RETCODE_OK) return false;
      sample2.nest.value = C;
      ret = mdw->write(sample2, HANDLE_NIL);
      if (ret != RETCODE_OK) return false;
    }
  }

  DDS::StringSeq empty_query_params;
  ReadCondition_var dr_qc = dr->create_querycondition(ANY_SAMPLE_STATE,
    ANY_VIEW_STATE, ALIVE_INSTANCE_STATE, "ORDER BY name, nest.value",
    empty_query_params);
  if (!dr_qc) {
    cerr << "ERROR: failed to create QueryCondition" << endl;
    return false;
  }
  WaitSet_var ws = new WaitSet;
  ws->attach_condition(dr_qc);
  MessageDataReader_var mdr = MessageDataReader::_narrow(dr);
  Duration_t five_seconds = {5, 0};
  bool passed = true, done = false;
  if (sub->delete_datareader(dr) != DDS::RETCODE_PRECONDITION_NOT_MET) {
    cerr << "ERROR: the deletion of a DataReader is not allowed if there are any existing QueryCondition objects that are attached to the DataReader." << endl;
    passed = false;
    done = true;
  }
  while (!done) {
    ConditionSeq active;
    ret = ws->wait(active, five_seconds);
    if (ret == RETCODE_TIMEOUT) {
      cout << "timeout ";
      done = true; //continue to try and read
    } else if (ret != RETCODE_OK) {
      passed = false;
      break;
    }
    cout << "wait returned" << endl;
    MessageSeq data;
    SampleInfoSeq info;
    ret = mdr->take_w_condition(data, info, LENGTH_UNLIMITED, dr_qc);
    if (ret == RETCODE_NO_DATA) {
      // fall-through
    } else if (ret != RETCODE_OK) {
      cerr << "ERROR: take_w_condition returned " << ret << endl;
      passed = false;
      done = true;
    } else {
      char largest = 0;
      for (CORBA::ULong i(0); i < data.length(); ++i)  {
        cout << "Info:\tinstance_handle = " << info[i].instance_handle <<
          "\tsample_rank = " << info[i].sample_rank << '\n';
        if (info[i].valid_data) {
          cout << "Data:\tkey = " << data[i].key <<
            " \tname = " << data[i].name <<
            "\tnest.value = " << data[i].nest.value <<
            '\n';
          if (data[i].name[5] >= largest) {
            largest = data[i].name[5];
          } else {
            cerr << "ERROR: data is not sorted for key: " <<
              data[i].key << endl;
            passed = false;
          }
        }
        cout << endl;
      }
    }
  }

  MessageSeq data;
  SampleInfoSeq info;
  ret = mdr->take_w_condition(data, info, LENGTH_UNLIMITED, dr_qc);
  if (ret != RETCODE_NO_DATA) {
    cerr << "WARNING: there is still data in the reader\n";
  }

  ws->detach_condition(dr_qc);
  dr->delete_readcondition(dr_qc);
  if (!test_cleanup(dp, pub, sub, dw, dr)) {
    cerr << "ERROR: run_sorting_test: cleanup failed" << endl;
    return false;
  }
  return passed;
}

bool run_change_parameter_test(const DomainParticipant_var& dp,
  const MessageTypeSupport_var& ts, const Publisher_var& pub,
  const Subscriber_var& sub)
{
  DataWriter_var dw;
  DataReader_var dr;
  if (!test_setup(dp, ts, pub, sub, "MyTopic3", dw, dr)) {
    cerr << "ERROR: run_change_parameter_test: setup failed" << endl;
    return false;
  }

  MessageDataWriter_var mdw = MessageDataWriter::_narrow(dw);
  Message sample;
  sample.key = 3;
  ReturnCode_t ret = mdw->write(sample, HANDLE_NIL);
  if (ret != RETCODE_OK) return false;
  if (!waitForSample(dr)) return false;

  DDS::StringSeq params_empty(0);
  params_empty.length(0);
  ReadCondition_var dr_qc = dr->create_querycondition(ANY_SAMPLE_STATE,
    ANY_VIEW_STATE, ALIVE_INSTANCE_STATE, "key = %0", params_empty);
  if (dr_qc) {
    cerr << "ERROR: Creating QueryCondition with 1 token and 0 parameters should have failed " << endl;
    return false;
  }

  DDS::StringSeq params_two(2);
  params_two.length(2);
  params_two[0] = "2";
  params_two[1] = "2";
  dr_qc = dr->create_querycondition(ANY_SAMPLE_STATE,
    ANY_VIEW_STATE, ALIVE_INSTANCE_STATE, "key = %0", params_two);
  if (dr_qc) {
    cerr << "ERROR: Creating QueryCondition with 1 token and 2 parameters should have failed " << endl;
    return false;
  }

  DDS::StringSeq params(1);
  params.length(1);
  params[0] = "2";
  dr_qc = dr->create_querycondition(ANY_SAMPLE_STATE,
    ANY_VIEW_STATE, ALIVE_INSTANCE_STATE, "key = %0", params);
  if (!dr_qc) {
    cerr << "ERROR: failed to create QueryCondition" << endl;
    return false;
  }

  QueryCondition_var query_cond = QueryCondition::_narrow(dr_qc);
  CORBA::String_var expr = query_cond->get_query_expression();
  if (std::string("key = %0") != expr.in()) {
    cerr << "ERROR: get_query_expression() query expression should match " << endl;
    return false;
  }

  params = DDS::StringSeq();
  ret = query_cond->get_query_parameters(params);
  if (ret != RETCODE_OK) {
    cerr << "ERROR: get_query_parameters() failed " << endl;
    return false;
  } else if (params.length() != 1 || std::string(params[0]) != "2") {
    cerr << "ERROR: get_query_parameters() query parameters doesn't match " << endl;
    return false;
  }

  WaitSet_var ws = new WaitSet;
  ws->attach_condition(dr_qc);
  ConditionSeq active;
  ret = ws->wait(active, max_wait_time);
  // expect a timeout because the sample doesn't match the query string
  if (ret != RETCODE_TIMEOUT) {
    cerr << "ERROR: wait(qc) should have timed out" << endl;
    return false;
  }
  ws->detach_condition(dr_qc);

  MessageDataReader_var mdr = MessageDataReader::_narrow(dr);
  MessageSeq data;
  SampleInfoSeq infoseq;
  ret = mdr->take_w_condition(data, infoseq, LENGTH_UNLIMITED, dr_qc);
  if (ret != RETCODE_NO_DATA) {
    cerr << "ERROR: take_w_condition(qc) shouldn't have returned data" << endl;
    return false;
  }

  if (query_cond->set_query_parameters(params_empty) != RETCODE_ERROR) {
    cerr << "ERROR: Setting 0 parameters for query condition with 1 token should have failed " << endl;
    return false;
  }

  if (query_cond->set_query_parameters(params_two) != RETCODE_ERROR) {
    cerr << "ERROR: Setting 2 parameters for query condition with 1 token should have failed " << endl;
    return false;
  }

  params = DDS::StringSeq(1);
  params.length(1);
  params[0] = "3";
  ret = query_cond->set_query_parameters(params);

  params = DDS::StringSeq();
  ret = query_cond->get_query_parameters(params);
  if (ret != RETCODE_OK) {
    cerr << "ERROR: get_query_parameters() failed " << endl;
    return false;
  } else if (params.length() != 1 || std::string(params[0]) != "3") {
    cerr << "ERROR: get_query_parameters() query parameters doesn't match " << endl;
<<<<<<< HEAD
    return false;
  }

  ws->attach_condition(dr_qc);
  ret = ws->wait(active, max_wait_time);
  if (ret != RETCODE_OK) {
    cerr << "ERROR: wait(qc) should not time out" << endl;
    return false;
  }
  ws->detach_condition(dr_qc);

  ret = mdr->take_w_condition(data, infoseq, LENGTH_UNLIMITED, dr_qc);
  if (ret != RETCODE_OK) {
    cerr << "ERROR: take_w_condition(qc) should have returned data" << endl;
    return false;
  }

  dr->delete_readcondition(dr_qc);
  if (!test_cleanup(dp, pub, sub, dw, dr)) {
    cerr << "ERROR: run_change_parameter_test: cleanup failed" << endl;
    return false;
  }
  return true;
}

bool run_single_dispose_filter_test(const DomainParticipant_var& dp,
  const MessageTypeSupport_var& ts, const Publisher_var& pub,
  const Subscriber_var& sub,
  const char* query, bool expect_dispose)
{
  ReturnCode_t ret;

  DataWriter_var dw;
  DataReader_var dr;
  const char* topic_name = expect_dispose ?
    "Dispose with Safe Query" : "Dispose with Unsafe Query";
  if (!test_setup(dp, ts, pub, sub, topic_name, dw, dr)) {
    cerr << "ERROR: run_single_dispose_filter_test: setup failed" << endl;
=======
>>>>>>> 67fe1501
    return false;
  }

  // Create QueryCondition
  ReadCondition_var dr_qc = dr->create_querycondition(
    ANY_SAMPLE_STATE, ANY_VIEW_STATE, NOT_ALIVE_DISPOSED_INSTANCE_STATE,
    query, DDS::StringSeq());
  if (!dr_qc) {
    cerr << "ERROR: run_single_dispose_filter_test: create read condition failed" << endl;
    return false;
  }
  WaitSet_var ws = new WaitSet;
  ws->attach_condition(dr_qc);
<<<<<<< HEAD
  ConditionSeq active;

  // Write Sample with Valid Data
  MessageDataWriter_var mdw = MessageDataWriter::_narrow(dw);
  Message sample;
  sample.key = 0;
  sample.iteration = 0;
  ret = mdw->write(sample, HANDLE_NIL);
  if (ret != RETCODE_OK) {
    cerr << "ERROR: run_single_dispose_filter_test: write failed" << endl;
    return false;
  }

  // Create Dispose Sample with Invalid Data by Disposing the Sample Instance
  mdw->dispose(sample, HANDLE_NIL);

  // Wait for samples matching the query from the disposed instance
  if (ws->wait(active, max_wait_time) != RETCODE_OK) {
    cerr << "ERROR: run_single_dispose_filter_test: wait failed" << endl;
=======
  ret = ws->wait(active, max_wait_time);
  if (ret != RETCODE_OK) {
    cerr << "ERROR: wait(qc) should not time out" << endl;
>>>>>>> 67fe1501
    return false;
  }
  ws->detach_condition(dr_qc);

  // Read the Number of Invalid Messages Taken
  MessageDataReader_var mdr = MessageDataReader::_narrow(dr);
  MessageSeq data;
  SampleInfoSeq infoseq;
  ret = mdr->take_w_condition(data, infoseq, LENGTH_UNLIMITED, dr_qc);
  if (ret != RETCODE_OK) {
<<<<<<< HEAD
    cerr << "ERROR: run_single_dispose_filter_test: take_w_condition failed" << endl;
    return false;
  }
  unsigned num_valid = 0;
  unsigned num_invalid = 0;
  for (size_t i = 0; i < infoseq.length(); i++) {
    if (infoseq[i].valid_data) {
      num_valid++;
    } else {
      num_invalid++;
    }
  }

  // Compare Numbers to what was Expected
  if (num_valid != 1) {
    cerr << "ERROR: run_single_dispose_filter_test: "
      "expected one sample with valid data, got " << num_valid << endl;
    return false;
  }
  if (num_invalid != (expect_dispose ? 1 : 0)) {
    cerr << "ERROR: run_single_dispose_filter_test: expected "
      << (expect_dispose ? "one sample" : "no samples")
      << " with invalid data, got " << num_invalid << endl;
=======
    cerr << "ERROR: take_w_condition(qc) should have returned data" << endl;
>>>>>>> 67fe1501
    return false;
  }

  // Cleanup
  dr->delete_readcondition(dr_qc);
  if (!test_cleanup(dp, pub, sub, dw, dr)) {
<<<<<<< HEAD
=======
    cerr << "ERROR: run_change_parameter_test: cleanup failed" << endl;
    return false;
  }
  return true;
}

bool run_single_dispose_filter_test(const DomainParticipant_var& dp,
  const MessageTypeSupport_var& ts, const Publisher_var& pub,
  const Subscriber_var& sub,
  const char* query, bool expect_dispose)
{
  ReturnCode_t ret;

  DataWriter_var dw;
  DataReader_var dr;
  const char* topic_name = expect_dispose ?
    "Dispose with Safe Query" : "Dispose with Unsafe Query";
  if (!test_setup(dp, ts, pub, sub, topic_name, dw, dr)) {
    cerr << "ERROR: run_single_dispose_filter_test: setup failed" << endl;
    return false;
  }

  // Create QueryCondition
  ReadCondition_var dr_qc = dr->create_querycondition(
    ANY_SAMPLE_STATE, ANY_VIEW_STATE, NOT_ALIVE_DISPOSED_INSTANCE_STATE,
    query, DDS::StringSeq());
  if (!dr_qc) {
    cerr << "ERROR: run_single_dispose_filter_test: create read condition failed" << endl;
    return false;
  }
  WaitSet_var ws = new WaitSet;
  ws->attach_condition(dr_qc);
  ConditionSeq active;

  // Write Sample with Valid Data
  MessageDataWriter_var mdw = MessageDataWriter::_narrow(dw);
  Message sample;
  sample.key = 0;
  sample.iteration = 0;
  ret = mdw->write(sample, HANDLE_NIL);
  if (ret != RETCODE_OK) {
    cerr << "ERROR: run_single_dispose_filter_test: write failed" << endl;
    return false;
  }

  // Create Dispose Sample with Invalid Data by Disposing the Sample Instance
  mdw->dispose(sample, HANDLE_NIL);

  // Wait for samples matching the query from the disposed instance
  if (ws->wait(active, max_wait_time) != RETCODE_OK) {
    cerr << "ERROR: run_single_dispose_filter_test: wait failed" << endl;
    return false;
  }
  ws->detach_condition(dr_qc);

  // Read the Number of Invalid Messages Taken
  MessageDataReader_var mdr = MessageDataReader::_narrow(dr);
  MessageSeq data;
  SampleInfoSeq infoseq;
  ret = mdr->take_w_condition(data, infoseq, LENGTH_UNLIMITED, dr_qc);
  if (ret != RETCODE_OK) {
    cerr << "ERROR: run_single_dispose_filter_test: take_w_condition failed" << endl;
    return false;
  }
  unsigned num_valid = 0;
  unsigned num_invalid = 0;
  for (size_t i = 0; i < infoseq.length(); i++) {
    if (infoseq[i].valid_data) {
      num_valid++;
    } else {
      num_invalid++;
    }
  }

  // Compare Numbers to what was Expected
  if (num_valid != 1) {
    cerr << "ERROR: run_single_dispose_filter_test: "
      "expected one sample with valid data, got " << num_valid << endl;
    return false;
  }
  if (num_invalid != (expect_dispose ? 1 : 0)) {
    cerr << "ERROR: run_single_dispose_filter_test: expected "
      << (expect_dispose ? "one sample" : "no samples")
      << " with invalid data, got " << num_invalid << endl;
    return false;
  }

  // Cleanup
  dr->delete_readcondition(dr_qc);
  if (!test_cleanup(dp, pub, sub, dw, dr)) {
>>>>>>> 67fe1501
    cerr << "ERROR: run_single_dispose_filter_test: setup failed" << endl;
    return false;
  }

  return true;
}

bool run_dispose_filter_tests(const DomainParticipant_var& dp,
  const MessageTypeSupport_var& ts, const Publisher_var& pub,
  const Subscriber_var& sub)
{
  /*
   * Run a "Safe" Query that just references key;
   * assert a normal message and a dispose message are in the results.
   */
  if (!run_single_dispose_filter_test(dp, ts, pub, sub, "key >= 0", true)) {
    cerr << "ERROR: run_dispose_filter_tests: safe query test failed!" << endl;
    return false;
  }

  /*
   * Setup a "Unsafe" Query that references key and a normal field;
   * assert just a normal message is in the results.
   */
  if (!run_single_dispose_filter_test(dp, ts, pub, sub, "key >= 0 AND iteration >= 0", false)) {
    cerr << "ERROR: run_dispose_filter_tests: unsafe query test failed!" << endl;
    return false;
  }

  return true;
}

int run_test(int argc, ACE_TCHAR *argv[])
{
  DomainParticipantFactory_var dpf = TheParticipantFactoryWithArgs(argc, argv);
  DomainParticipant_var dp =
    dpf->create_participant(23, PARTICIPANT_QOS_DEFAULT, 0,
                            DEFAULT_STATUS_MASK);
  MessageTypeSupport_var ts = new MessageTypeSupportImpl;
  ts->register_type(dp, "");

  Publisher_var pub = dp->create_publisher(PUBLISHER_QOS_DEFAULT, 0,
                                           DEFAULT_STATUS_MASK);

  Subscriber_var sub = dp->create_subscriber(SUBSCRIBER_QOS_DEFAULT, 0,
                                             DEFAULT_STATUS_MASK);

  bool passed = true;
  passed &= run_sorting_test(dp, ts, pub, sub);
  passed &= run_filtering_test(dp, ts, pub, sub);
  passed &= run_change_parameter_test(dp, ts, pub, sub);
  passed &= run_complex_filtering_test(dp, ts, pub, sub);
  passed &= run_dispose_filter_tests(dp, ts, pub, sub);

  dp->delete_contained_entities();
  dpf->delete_participant(dp);
  return passed ? 0 : 1;
}


int ACE_TMAIN(int argc, ACE_TCHAR *argv[])
{
  int ret = 1;
  try
  {
    ret = run_test(argc, argv);
  }
  catch (const CORBA::BAD_PARAM& ex) {
    ex._tao_print_exception("Exception caught in QueryConditionTest.cpp:");
    return 1;
  }

  // cleanup
  TheServiceParticipant->shutdown ();
  ACE_Thread_Manager::instance()->wait();
  return ret;
}<|MERGE_RESOLUTION|>--- conflicted
+++ resolved
@@ -589,7 +589,6 @@
     return false;
   } else if (params.length() != 1 || std::string(params[0]) != "3") {
     cerr << "ERROR: get_query_parameters() query parameters doesn't match " << endl;
-<<<<<<< HEAD
     return false;
   }
 
@@ -628,8 +627,6 @@
     "Dispose with Safe Query" : "Dispose with Unsafe Query";
   if (!test_setup(dp, ts, pub, sub, topic_name, dw, dr)) {
     cerr << "ERROR: run_single_dispose_filter_test: setup failed" << endl;
-=======
->>>>>>> 67fe1501
     return false;
   }
 
@@ -643,7 +640,6 @@
   }
   WaitSet_var ws = new WaitSet;
   ws->attach_condition(dr_qc);
-<<<<<<< HEAD
   ConditionSeq active;
 
   // Write Sample with Valid Data
@@ -663,11 +659,6 @@
   // Wait for samples matching the query from the disposed instance
   if (ws->wait(active, max_wait_time) != RETCODE_OK) {
     cerr << "ERROR: run_single_dispose_filter_test: wait failed" << endl;
-=======
-  ret = ws->wait(active, max_wait_time);
-  if (ret != RETCODE_OK) {
-    cerr << "ERROR: wait(qc) should not time out" << endl;
->>>>>>> 67fe1501
     return false;
   }
   ws->detach_condition(dr_qc);
@@ -678,7 +669,6 @@
   SampleInfoSeq infoseq;
   ret = mdr->take_w_condition(data, infoseq, LENGTH_UNLIMITED, dr_qc);
   if (ret != RETCODE_OK) {
-<<<<<<< HEAD
     cerr << "ERROR: run_single_dispose_filter_test: take_w_condition failed" << endl;
     return false;
   }
@@ -702,108 +692,12 @@
     cerr << "ERROR: run_single_dispose_filter_test: expected "
       << (expect_dispose ? "one sample" : "no samples")
       << " with invalid data, got " << num_invalid << endl;
-=======
-    cerr << "ERROR: take_w_condition(qc) should have returned data" << endl;
->>>>>>> 67fe1501
     return false;
   }
 
   // Cleanup
   dr->delete_readcondition(dr_qc);
   if (!test_cleanup(dp, pub, sub, dw, dr)) {
-<<<<<<< HEAD
-=======
-    cerr << "ERROR: run_change_parameter_test: cleanup failed" << endl;
-    return false;
-  }
-  return true;
-}
-
-bool run_single_dispose_filter_test(const DomainParticipant_var& dp,
-  const MessageTypeSupport_var& ts, const Publisher_var& pub,
-  const Subscriber_var& sub,
-  const char* query, bool expect_dispose)
-{
-  ReturnCode_t ret;
-
-  DataWriter_var dw;
-  DataReader_var dr;
-  const char* topic_name = expect_dispose ?
-    "Dispose with Safe Query" : "Dispose with Unsafe Query";
-  if (!test_setup(dp, ts, pub, sub, topic_name, dw, dr)) {
-    cerr << "ERROR: run_single_dispose_filter_test: setup failed" << endl;
-    return false;
-  }
-
-  // Create QueryCondition
-  ReadCondition_var dr_qc = dr->create_querycondition(
-    ANY_SAMPLE_STATE, ANY_VIEW_STATE, NOT_ALIVE_DISPOSED_INSTANCE_STATE,
-    query, DDS::StringSeq());
-  if (!dr_qc) {
-    cerr << "ERROR: run_single_dispose_filter_test: create read condition failed" << endl;
-    return false;
-  }
-  WaitSet_var ws = new WaitSet;
-  ws->attach_condition(dr_qc);
-  ConditionSeq active;
-
-  // Write Sample with Valid Data
-  MessageDataWriter_var mdw = MessageDataWriter::_narrow(dw);
-  Message sample;
-  sample.key = 0;
-  sample.iteration = 0;
-  ret = mdw->write(sample, HANDLE_NIL);
-  if (ret != RETCODE_OK) {
-    cerr << "ERROR: run_single_dispose_filter_test: write failed" << endl;
-    return false;
-  }
-
-  // Create Dispose Sample with Invalid Data by Disposing the Sample Instance
-  mdw->dispose(sample, HANDLE_NIL);
-
-  // Wait for samples matching the query from the disposed instance
-  if (ws->wait(active, max_wait_time) != RETCODE_OK) {
-    cerr << "ERROR: run_single_dispose_filter_test: wait failed" << endl;
-    return false;
-  }
-  ws->detach_condition(dr_qc);
-
-  // Read the Number of Invalid Messages Taken
-  MessageDataReader_var mdr = MessageDataReader::_narrow(dr);
-  MessageSeq data;
-  SampleInfoSeq infoseq;
-  ret = mdr->take_w_condition(data, infoseq, LENGTH_UNLIMITED, dr_qc);
-  if (ret != RETCODE_OK) {
-    cerr << "ERROR: run_single_dispose_filter_test: take_w_condition failed" << endl;
-    return false;
-  }
-  unsigned num_valid = 0;
-  unsigned num_invalid = 0;
-  for (size_t i = 0; i < infoseq.length(); i++) {
-    if (infoseq[i].valid_data) {
-      num_valid++;
-    } else {
-      num_invalid++;
-    }
-  }
-
-  // Compare Numbers to what was Expected
-  if (num_valid != 1) {
-    cerr << "ERROR: run_single_dispose_filter_test: "
-      "expected one sample with valid data, got " << num_valid << endl;
-    return false;
-  }
-  if (num_invalid != (expect_dispose ? 1 : 0)) {
-    cerr << "ERROR: run_single_dispose_filter_test: expected "
-      << (expect_dispose ? "one sample" : "no samples")
-      << " with invalid data, got " << num_invalid << endl;
-    return false;
-  }
-
-  // Cleanup
-  dr->delete_readcondition(dr_qc);
-  if (!test_cleanup(dp, pub, sub, dw, dr)) {
->>>>>>> 67fe1501
     cerr << "ERROR: run_single_dispose_filter_test: setup failed" << endl;
     return false;
   }
