--- conflicted
+++ resolved
@@ -96,12 +96,8 @@
       // ----------------------------------------------
 
       // Create the listener.
-<<<<<<< HEAD
-      DDS::DataWriterListener_var listener(new DataWriterListenerImpl);
-=======
       DataWriterListenerImpl* typed_listener_ptr = new DataWriterListenerImpl;
       DDS::DataWriterListener_var listener(typed_listener_ptr);
->>>>>>> 67fe1501
       if (CORBA::is_nil(listener.in()))
       {
         cerr << "ERROR: listener is nil." << endl;
@@ -135,11 +131,7 @@
         dw_qos.deadline.period.sec     = DEADLINE_PERIOD.sec;
         dw_qos.deadline.period.nanosec = DEADLINE_PERIOD.nanosec;
 
-<<<<<<< HEAD
-        cerr << "Seting datawriter deadline QOS" << endl;
-=======
         cerr << "Setting datawriter deadline QOS" << endl;
->>>>>>> 67fe1501
 
         // Set qos with deadline. The watch dog starts now.
         if (dw->set_qos(dw_qos) != ::DDS::RETCODE_OK)
