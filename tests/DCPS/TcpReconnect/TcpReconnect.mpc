// $Id$

project(DDS*idl): dcps_test_lib {
  requires += no_opendds_safety_profile
  idlflags      += -Wb,stub_export_include=Messenger_export.h \
                   -Wb,stub_export_macro=Messenger_Export
  dcps_ts_flags += -Wb,export_macro=Messenger_Export
  dynamicflags  += MESSENGER_BUILD_DLL

  TypeSupport_Files {
    Messenger.idl
  }
}

<<<<<<< HEAD
project(DDS*Publisher): dcpsexe, dcps_tcp, dcps_udp, dcps_multicast, dcps_rtps_udp, dcps_shmem {
  requires += no_opendds_safety_profile
=======
project(DDS*Publisher): dcpsexe_with_tcp, dcps_udp, dcps_multicast, dcps_rtps_udp, dcps_shmem, dds_model {

>>>>>>> b2f946c4
  exename   = publisher
  after    += DDS*idl
  libs     += DDS*idl

  Idl_Files {
  }

  Source_Files {
    publisher.cpp
    Writer.cpp
  }
}

project(DDS*Subscriber): dcpsexe, dcps_tcp, dcps_udp, dcps_multicast, dcps_rtps_udp, dcps_shmem {
  requires += no_opendds_safety_profile
  exename   = subscriber
  after    += DDS*idl
  libs     += DDS*idl

  Idl_Files {
  }

  Source_Files {
    subscriber.cpp
    DataReaderListener.cpp
  }
}

project(stub) : aceexe {
  Source_Files {
    stub.cpp
  }
}<|MERGE_RESOLUTION|>--- conflicted
+++ resolved
@@ -12,13 +12,8 @@
   }
 }
 
-<<<<<<< HEAD
-project(DDS*Publisher): dcpsexe, dcps_tcp, dcps_udp, dcps_multicast, dcps_rtps_udp, dcps_shmem {
+project(DDS*Publisher): dcpsexe, dcps_tcp, dcps_udp, dcps_multicast, dcps_rtps_udp, dcps_shmem, dds_model {
   requires += no_opendds_safety_profile
-=======
-project(DDS*Publisher): dcpsexe_with_tcp, dcps_udp, dcps_multicast, dcps_rtps_udp, dcps_shmem, dds_model {
-
->>>>>>> b2f946c4
   exename   = publisher
   after    += DDS*idl
   libs     += DDS*idl
