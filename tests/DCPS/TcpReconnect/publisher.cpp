/*
 *
 *
 * Distributed under the OpenDDS License.
 * See: http://www.opendds.org/license.html
 */

#include <ace/Get_Opt.h>
#include <ace/Log_Msg.h>
#include <ace/OS_NS_stdlib.h>
#include "ace/Arg_Shifter.h"
#include "ace/Process.h"
#include "ace/OS_NS_unistd.h"

#include <dds/DCPS/Marked_Default_Qos.h>
#include <dds/DCPS/PublisherImpl.h>
#include <dds/DCPS/Service_Participant.h>
#include "tests/Utils/StatusMatching.h"

#include "dds/DCPS/StaticIncludes.h"
#ifdef ACE_AS_STATIC_LIBS
#include <dds/DCPS/transport/udp/Udp.h>
#include <dds/DCPS/transport/multicast/Multicast.h>
#include <dds/DCPS/RTPS/RtpsDiscovery.h>
#include <dds/DCPS/transport/rtps_udp/RtpsUdp.h>
#include <dds/DCPS/transport/shmem/Shmem.h>
#endif

#include "MessengerTypeSupportImpl.h"
#include "Writer.h"
#include "Args.h"

int stub_kills = 1;
int stub_duration = 4;

bool dw_reliable() {
  OpenDDS::DCPS::TransportConfig_rch gc = TheTransportRegistry->global_config();
  return !(gc->instances_[0]->transport_type_ == "udp");
}

int ACE_TMAIN(int argc, ACE_TCHAR *argv[])
{
  DDS::DomainParticipantFactory_var dpf;
  DDS::DomainParticipant_var participant;

  try {
    ACE_Process process;

    std::cout << "Starting publisher" << std::endl;
    {
      ACE_TString stubCmd(ACE_TEXT(""));
      ACE_TString stubArgs(ACE_TEXT(""));
      ACE_TString stub_ready_filename(ACE_TEXT(""));

      ACE_Arg_Shifter_T<ACE_TCHAR> shifter(argc, argv);
      while (shifter.is_anything_left()) {
        const ACE_TCHAR* currentArg = 0;
        if ((currentArg = shifter.get_the_parameter(ACE_TEXT("-stubCmd"))) != 0) {
          stubCmd += currentArg;
          ACE_DEBUG((LM_INFO, ACE_TEXT("stubCmd: %s\n"), stubCmd.c_str()));
          shifter.consume_arg();
        } else if ((currentArg = shifter.get_the_parameter(ACE_TEXT("-stubp"))) != 0) {
          stubArgs += ACE_TEXT("-p");
          stubArgs += currentArg;
          ACE_DEBUG((LM_INFO, ACE_TEXT("stubArgs: %s\n"), stubArgs.c_str()));
          shifter.consume_arg();
        } else if ((currentArg = shifter.get_the_parameter(ACE_TEXT("-stubs"))) != 0) {
          stubArgs += ACE_TEXT(" -s");
          stubArgs += currentArg;
          ACE_DEBUG((LM_INFO, ACE_TEXT("stubArgs: %s\n"), stubArgs.c_str()));
          shifter.consume_arg();
        } else if ((currentArg = shifter.get_the_parameter(ACE_TEXT("-stubv"))) != 0) {
          stubArgs += ACE_TEXT(" -v");
          ACE_DEBUG((LM_INFO, ACE_TEXT("stubArgs: %s\n"), stubArgs.c_str()));
          shifter.consume_arg();
        } else if ((currentArg = shifter.get_the_parameter(ACE_TEXT("-stub_ready_file"))) != 0) {
          stubArgs += ACE_TEXT(" -stub_ready_file:");
          stubArgs += currentArg;
          stub_ready_filename = currentArg;
          ACE_DEBUG((LM_INFO, ACE_TEXT("stubArgs: %s\n"), stubArgs.c_str()));
          shifter.consume_arg();
        } else {
          shifter.ignore_arg();
        }

      }

      ACE_Process_Options options;
      ACE_TString command_line = stubCmd + ACE_TEXT(" ") + stubArgs;
      ACE_DEBUG((LM_INFO, ACE_TEXT("stub command line: %s\n"), command_line.c_str()));

<<<<<<< HEAD
      if (options.command_line("%s", command_line.c_str()) != 0)
=======
      if (options.command_line("%s", ACE_TEXT_ALWAYS_CHAR(command_line.c_str())) != 0)
>>>>>>> c3e21a83
        ACE_ERROR_RETURN((LM_ERROR, ACE_TEXT ("%p\n"), ACE_TEXT("set options")) ,-1);

      if (stub_ready_filename.empty())
        ACE_ERROR_RETURN((LM_ERROR, ACE_TEXT("%p\n"), ACE_TEXT("-stub_ready_file required.")), -1);

#ifdef ACE_WIN32
      options.creation_flags(CREATE_NEW_PROCESS_GROUP);
#endif

      pid_t pid = process.spawn(options);

      if (pid == ACE_INVALID_PID)
        ACE_ERROR_RETURN((LM_ERROR, ACE_TEXT ("%p\n"), ACE_TEXT("spawn")) ,-1);

      // Wait for the stub to be ready.
      FILE* stub_ready = 0;
      do
        {
          ACE_Time_Value small_time(0,250000);
          ACE_OS::sleep (small_time);
          stub_ready = ACE_OS::fopen (stub_ready_filename.c_str (), ACE_TEXT("r"));
        } while (0 == stub_ready);

      ACE_OS::fclose(stub_ready);

      // Initialize DomainParticipantFactory
      dpf = TheParticipantFactoryWithArgs(argc, argv);

      std::cout << "Starting publisher with " << argc << " args" << std::endl;
      int error;
      if ((error = parse_args(argc, argv)) != 0) {
        return error;
      }

      // Create DomainParticipant
      participant = dpf->create_participant(4,
                                PARTICIPANT_QOS_DEFAULT,
                                DDS::DomainParticipantListener::_nil(),
                                OpenDDS::DCPS::DEFAULT_STATUS_MASK);

      if (CORBA::is_nil(participant.in())) {
        ACE_ERROR_RETURN((LM_ERROR,
                          ACE_TEXT("%N:%l: main()")
                          ACE_TEXT(" ERROR: create_participant failed!\n")),
                         -1);
      }

      // Register TypeSupport (Messenger::Message)
      Messenger::MessageTypeSupport_var mts =
        new Messenger::MessageTypeSupportImpl();

      if (mts->register_type(participant.in(), "") != DDS::RETCODE_OK) {
        ACE_ERROR_RETURN((LM_ERROR,
                          ACE_TEXT("%N:%l: main()")
                          ACE_TEXT(" ERROR: register_type failed!\n")),
                         -1);
      }

      // Create Topic
      CORBA::String_var type_name = mts->get_type_name();
      DDS::Topic_var topic =
        participant->create_topic("Movie Discussion List",
                                  type_name.in(),
                                  TOPIC_QOS_DEFAULT,
                                  DDS::TopicListener::_nil(),
                                  OpenDDS::DCPS::DEFAULT_STATUS_MASK);

      if (CORBA::is_nil(topic.in())) {
        ACE_ERROR_RETURN((LM_ERROR,
                          ACE_TEXT("%N:%l: main()")
                          ACE_TEXT(" ERROR: create_topic failed!\n")),
                         -1);
      }

      // Create Publisher
      DDS::Publisher_var pub =
        participant->create_publisher(PUBLISHER_QOS_DEFAULT,
                                      DDS::PublisherListener::_nil(),
                                      OpenDDS::DCPS::DEFAULT_STATUS_MASK);

      if (CORBA::is_nil(pub.in())) {
        ACE_ERROR_RETURN((LM_ERROR,
                          ACE_TEXT("%N:%l: main()")
                          ACE_TEXT(" ERROR: create_publisher failed!\n")),
                         -1);
      }

      DDS::DataWriterQos qos;
      pub->get_default_datawriter_qos(qos);
      if (dw_reliable()) {
        std::cout << "Reliable DataWriter" << std::endl;
        qos.history.kind = DDS::KEEP_ALL_HISTORY_QOS;
        qos.reliability.kind = DDS::RELIABLE_RELIABILITY_QOS;
      }

      // Create DataWriter
      DDS::DataWriter_var dw =
        pub->create_datawriter(topic.in(),
                               qos,
                               DDS::DataWriterListener::_nil(),
                               OpenDDS::DCPS::DEFAULT_STATUS_MASK);

      if (CORBA::is_nil(dw.in())) {
        ACE_ERROR_RETURN((LM_ERROR,
                          ACE_TEXT("%N:%l: main()")
                          ACE_TEXT(" ERROR: create_datawriter failed!\n")),
                         -1);
      }
      // Block until Subscriber is available
      Utils::wait_match(dw, 1, Utils::GTE);

      // Start writing threads
      std::cout << "Creating Writer" << std::endl;
      Writer* writer = new Writer(dw.in());
      std::cout << "Starting Writer" << std::endl;
      writer->start();

      int stubKillCount = stub_kills;
      std::cout << "Publisher will kill stub " << stub_kills << " times." << std::endl;
      while (stubKillCount > 0) {
        ACE_OS::sleep(stub_duration);
        ACE_DEBUG((LM_DEBUG, "(%P|%t) publisher killing connection for the %d time\n", stub_kills - stubKillCount + 1));
        std::cout << "Kill stub (connection) for the " << stub_kills - stubKillCount + 1 << " time" << std::endl;

# ifdef ACE_WIN32
        GenerateConsoleCtrlEvent(CTRL_BREAK_EVENT, process.getpid());
# else
        process.kill();
# endif
        process.wait();
        writer->increment_phase();
        ACE_OS::sleep(5);
        pid = process.spawn(options);
        std::cout << "stub (connection) reconnected after killing " << stub_kills - stubKillCount + 1 << " time" << std::endl;
        ACE_DEBUG((LM_DEBUG, "(%P|%t) publisher reconnected after killing connection for the %d time\n", stub_kills - stubKillCount + 1));
        --stubKillCount;
      }

      while (!writer->is_finished()) {
        ACE_Time_Value small_time(0, 250000);
        ACE_OS::sleep(small_time);
      }

      std::cout << "Writer finished " << std::endl;
      writer->end();

      if (wait_for_acks) {
        std::cout << "Writer wait for ACKS" << std::endl;

        DDS::Duration_t timeout =
          { DDS::DURATION_INFINITE_SEC, DDS::DURATION_INFINITE_NSEC };
        dw->wait_for_acknowledgments(timeout);
      } else {
        // let any missed multicast/rtps messages get re-delivered
        ACE_Time_Value small_time(0, 250000);
        ACE_OS::sleep(small_time);
      }

      std::cout << "deleting DW" << std::endl;
      delete writer;
    }
    // Clean-up!
    participant->delete_contained_entities();
    dpf->delete_participant(participant.in());
    TheServiceParticipant->shutdown();

# ifdef ACE_WIN32
    GenerateConsoleCtrlEvent(CTRL_BREAK_EVENT, process.getpid());
# else
    process.kill();
# endif
    process.wait();

  } catch (const CORBA::Exception& e) {
    e._tao_print_exception("Exception caught in main():");
    ACE_OS::exit(-1);
  }

  return 0;
}<|MERGE_RESOLUTION|>--- conflicted
+++ resolved
@@ -89,11 +89,7 @@
       ACE_TString command_line = stubCmd + ACE_TEXT(" ") + stubArgs;
       ACE_DEBUG((LM_INFO, ACE_TEXT("stub command line: %s\n"), command_line.c_str()));
 
-<<<<<<< HEAD
-      if (options.command_line("%s", command_line.c_str()) != 0)
-=======
       if (options.command_line("%s", ACE_TEXT_ALWAYS_CHAR(command_line.c_str())) != 0)
->>>>>>> c3e21a83
         ACE_ERROR_RETURN((LM_ERROR, ACE_TEXT ("%p\n"), ACE_TEXT("set options")) ,-1);
 
       if (stub_ready_filename.empty())
