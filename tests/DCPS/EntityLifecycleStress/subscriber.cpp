--- conflicted
+++ resolved
@@ -103,11 +103,7 @@
 #ifdef ACE_HAS_CPP11
     while (!valid_data_seen_ && cv_.wait_for(lock, ms) != cv_status::timeout) {
 #else
-<<<<<<< HEAD
-    while (!valid_data_seen_ && !(cv_.wait_until(deadline) == OpenDDS::DCPS::CvStatus_NoTimeout)) {
-=======
     while (!valid_data_seen_ && cv_.wait_until(deadline) != OpenDDS::DCPS::CvStatus_Timeout) {
->>>>>>> 143859da
 #endif
     }
   }
