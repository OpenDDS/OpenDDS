/*
 */

#include <ace/Arg_Shifter.h>
#include <ace/Log_Msg.h>
#include <ace/OS_main.h>
#include <ace/OS_NS_stdlib.h>

#include <dds/DdsDcpsInfrastructureC.h>
#include <dds/DCPS/Service_Participant.h>
#include <dds/DCPS/Marked_Default_Qos.h>
#include <dds/DCPS/SubscriberImpl.h>
#include <dds/DCPS/WaitSet.h>

#include "DataReaderListenerImpl.h"
#include "FooTypeTypeSupportImpl.h"

#include "dds/DCPS/StaticIncludes.h"
#ifdef ACE_AS_STATIC_LIBS
# include "dds/DCPS/RTPS/RtpsDiscovery.h"
# include "dds/DCPS/transport/rtps_udp/RtpsUdp.h"
#endif

#include "tests/Utils/StatusMatching.h"

namespace
{
  std::size_t expected_samples = 1024;
  std::size_t received_samples = 0;
  size_t n_publishers = 1;
  bool durable = false;

  void
  parse_args(int& argc, ACE_TCHAR** argv)
  {
    ACE_Arg_Shifter shifter(argc, argv);

    while (shifter.is_anything_left()) {
      const ACE_TCHAR* arg;

      if ((arg = shifter.get_the_parameter(ACE_TEXT("-n")))) {
        expected_samples = ACE_OS::atoi(arg);
        shifter.consume_arg();
      } else if ((arg = shifter.get_the_parameter(ACE_TEXT("-t")))) {
        n_publishers = static_cast<size_t>(ACE_OS::atoi(arg));
        shifter.consume_arg();
      } else if (ACE_OS::strcmp(shifter.get_current(), ACE_TEXT("-d")) == 0) {
        durable = true;
        shifter.consume_arg();
      } else {
        shifter.ignore_arg();
      }
    }
  }

} // namespace

int
ACE_TMAIN(int argc, ACE_TCHAR** argv)
{
  try {
    DDS::DomainParticipantFactory_var dpf =
      TheParticipantFactoryWithArgs(argc, argv);
    parse_args(argc, argv);

    ACE_DEBUG((LM_INFO, ACE_TEXT("%D(%t) Subscriber started\n")));

    // Create Participant
    DDS::DomainParticipant_var participant =
      dpf->create_participant(42,
                              PARTICIPANT_QOS_DEFAULT,
                              DDS::DomainParticipantListener::_nil(),
                              ::OpenDDS::DCPS::DEFAULT_STATUS_MASK);
    if (CORBA::is_nil(participant.in()))
      ACE_ERROR_RETURN((LM_ERROR,
                        ACE_TEXT("%N:%l: main()")
                        ACE_TEXT(" create_participant failed!\n")), 1);

    { // Scope for contained entities
      // Create Subscriber
      DDS::Subscriber_var subscriber =
        participant->create_subscriber(SUBSCRIBER_QOS_DEFAULT,
                                       DDS::SubscriberListener::_nil(),
                                       ::OpenDDS::DCPS::DEFAULT_STATUS_MASK);
      if (CORBA::is_nil(subscriber.in()))
        ACE_ERROR_RETURN((LM_ERROR,
                          ACE_TEXT("%N:%l: main()")
                          ACE_TEXT(" create_subscriber failed!\n")), 2);

      // Register Type (FooType)
      FooTypeSupport_var ts = new FooTypeSupportImpl;
      if (ts->register_type(participant.in(), "") != DDS::RETCODE_OK)
        ACE_ERROR_RETURN((LM_ERROR,
                          ACE_TEXT("%N:%l: main()")
                          ACE_TEXT(" register_type failed!\n")), 5);

      // Create Topic (FooTopic)
      DDS::Topic_var topic =
        participant->create_topic("FooTopic",
                                  CORBA::String_var(ts->get_type_name()),
                                  TOPIC_QOS_DEFAULT,
                                  DDS::TopicListener::_nil(),
                                  ::OpenDDS::DCPS::DEFAULT_STATUS_MASK);
      if (CORBA::is_nil(topic.in()))
        ACE_ERROR_RETURN((LM_ERROR,
                          ACE_TEXT("%N:%l: main()")
                          ACE_TEXT(" create_topic failed!\n")), 6);

      // Create DataReader
      ProgressIndicator progress("%T(%t) sub %d%% (%d samples received)\n", expected_samples);

      DataReaderListenerImpl* listener_p = new DataReaderListenerImpl(received_samples, progress);
      DDS::DataReaderListener_var listener = listener_p;

      DDS::DataReaderQos reader_qos;
      subscriber->get_default_datareader_qos(reader_qos);
      reader_qos.reliability.kind = DDS::RELIABLE_RELIABILITY_QOS;
      if (durable) {
        reader_qos.durability.kind = DDS::TRANSIENT_LOCAL_DURABILITY_QOS;
      }
#ifndef OPENDDS_NO_OWNERSHIP_PROFILE
      reader_qos.history.kind = DDS::KEEP_ALL_HISTORY_QOS;
#endif

      DDS::DataReader_var reader =
        subscriber->create_datareader(topic.in(),
                                      reader_qos,
                                      listener.in(),
                                      ::OpenDDS::DCPS::DEFAULT_STATUS_MASK);
      if (CORBA::is_nil(reader.in()))
        ACE_ERROR_RETURN((LM_ERROR,
                          ACE_TEXT("%N:%l: main()")
                          ACE_TEXT(" create_datareader failed!\n")), 7);

      OpenDDS::DCPS::DataReaderImpl* impl =
        dynamic_cast<OpenDDS::DCPS::DataReaderImpl*>(reader.in());
      ACE_DEBUG((LM_INFO, "%T(%t) sub is %C\n", OpenDDS::DCPS::LogGuid(impl->get_repo_id()).c_str()));

      Utils::wait_match(reader, 1, Utils::GTE); // might never get up to n_publishers if they are exiting
      listener_p->wait_received(OpenDDS::DCPS::TimeDuration(280, 0), expected_samples);
      int w = Utils::wait_match(reader, 0);
      ACE_DEBUG((LM_INFO, ACE_TEXT("%T(%t) sub wait_match(reader, 0) == %d\n"), w));

      for (size_t x = 0; x < n_publishers; ++x) {
        OPENDDS_MAP(size_t, OPENDDS_SET(size_t))::const_iterator xit = listener_p->task_sample_set_map.find(x);
        if (xit == listener_p->task_sample_set_map.end()) {
          ACE_DEBUG((LM_INFO, ACE_TEXT("%T(%t) ERROR: missing all samples from pub%d\n"), x));
          break;
        }
        for (size_t y = 0; y < expected_samples / n_publishers; ++y) {
          if (xit->second.count(y) == 0) {
            ACE_DEBUG((LM_INFO, ACE_TEXT("%T(%t) ERROR: missing pub%d sample%d\n"), x, y));
          }
        }
      }

    } // End scope for contained entities

    // Clean-up!
    ACE_DEBUG((LM_INFO, ACE_TEXT("%T(%t) sub delete_contained_entities\n")));
    participant->delete_contained_entities();
    ACE_DEBUG((LM_INFO, ACE_TEXT("%T(%t) sub delete_participant\n")));
    dpf->delete_participant(participant.in());

    ACE_DEBUG((LM_INFO, ACE_TEXT("%T(%t) sub shutdown\n")));
    TheServiceParticipant->shutdown();
<<<<<<< HEAD
  }
  catch (const CORBA::Exception& e)
  {
=======
    ACE_DEBUG((LM_INFO, ACE_TEXT("(%P|%t)    <- SUBSCRIBER VARS GOING OUT OF SCOPE\n")));

  } catch (const CORBA::Exception& e) {
>>>>>>> 8a8c4cc7
    e._tao_print_exception("caught in main()");
    return 9;
  }

  if (received_samples != expected_samples) {
<<<<<<< HEAD
    ACE_DEBUG((LM_DEBUG, ACE_TEXT("%T(%t) ERROR: sub received %d of expected %d samples.\n"),
      received_samples, expected_samples));
=======
    ACE_DEBUG((LM_DEBUG, ACE_TEXT("(%P|%t) ERROR: subscriber - ")
               ACE_TEXT("received %d of expected %d samples.\n"),
               received_samples, expected_samples
    ));
>>>>>>> 8a8c4cc7
    return 10;
  }

  ACE_DEBUG((LM_INFO, ACE_TEXT("%T(%t) Subscriber done\n")));
  return 0;
}<|MERGE_RESOLUTION|>--- conflicted
+++ resolved
@@ -164,29 +164,15 @@
 
     ACE_DEBUG((LM_INFO, ACE_TEXT("%T(%t) sub shutdown\n")));
     TheServiceParticipant->shutdown();
-<<<<<<< HEAD
   }
-  catch (const CORBA::Exception& e)
-  {
-=======
-    ACE_DEBUG((LM_INFO, ACE_TEXT("(%P|%t)    <- SUBSCRIBER VARS GOING OUT OF SCOPE\n")));
-
-  } catch (const CORBA::Exception& e) {
->>>>>>> 8a8c4cc7
+  catch (const CORBA::Exception& e) {
     e._tao_print_exception("caught in main()");
     return 9;
   }
 
   if (received_samples != expected_samples) {
-<<<<<<< HEAD
     ACE_DEBUG((LM_DEBUG, ACE_TEXT("%T(%t) ERROR: sub received %d of expected %d samples.\n"),
       received_samples, expected_samples));
-=======
-    ACE_DEBUG((LM_DEBUG, ACE_TEXT("(%P|%t) ERROR: subscriber - ")
-               ACE_TEXT("received %d of expected %d samples.\n"),
-               received_samples, expected_samples
-    ));
->>>>>>> 8a8c4cc7
     return 10;
   }
 
