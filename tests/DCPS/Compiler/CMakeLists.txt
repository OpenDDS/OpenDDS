cmake_minimum_required(VERSION 3.3...4.0)
project(opendds_tests_dcps_compiler)
enable_testing()

find_package(OpenDDS REQUIRED)

if(NOT OPENDDS_CXX_STD_YEAR LESS 2011)
  add_subdirectory(char_literals)
<<<<<<< HEAD
endif()

add_subdirectory(maps)
=======
  add_subdirectory(xcdr)
  if(NOT OPENDDS_SAFETY_PROFILE)
    add_subdirectory(typecode)
  endif()
endif()
>>>>>>> 9f2a9e8d
<|MERGE_RESOLUTION|>--- conflicted
+++ resolved
@@ -6,14 +6,10 @@
 
 if(NOT OPENDDS_CXX_STD_YEAR LESS 2011)
   add_subdirectory(char_literals)
-<<<<<<< HEAD
-endif()
-
-add_subdirectory(maps)
-=======
   add_subdirectory(xcdr)
   if(NOT OPENDDS_SAFETY_PROFILE)
     add_subdirectory(typecode)
   endif()
 endif()
->>>>>>> 9f2a9e8d
+
+add_subdirectory(maps)