/*
 * Distributed under the OpenDDS License.
 * See: http://www.opendds.org/license.html
 */

#ifndef MESSENGER_TEST_ARGS_H
#define MESSENGER_TEST_ARGS_H

#include <dds/DCPS/transport/framework/TransportRegistry.h>
#include <dds/DCPS/transport/framework/TransportConfig.h>
#include <dds/DCPS/transport/framework/TransportInst.h>

#include <ace/Argv_Type_Converter.h>
#include <ace/Get_Opt.h>
#include <ace/Log_Msg.h>
#include <ace/OS_NS_stdlib.h>

const char* ACTOR_PUBLISHER = "Publisher";
const char* ACTOR_RECORDER = "Recorder";
const char* ACTOR_REPLAYER = "Replayer";
const char* ACTOR_SUBSCRIBER = "Subscriber";

const char* EVENT_RECORDER_JOINED = "RecorderJoined";
const char* EVENT_RECORDER_RECEIVED_ALL_SAMPLES = "RecorderReceivedAllSamples";
const char* EVENT_SUBSCRIBER_JOINED = "SubscriberJoined";

const int NUM_SAMPLES = 10;

inline int
parse_args(int argc, ACE_TCHAR *argv[])
{
  ACE_Get_Opt get_opts(argc, argv, ACE_TEXT("t:p"));

  OPENDDS_STRING transport_type;
  int c;
  bool thread_per_connection = false;
  while ((c = get_opts()) != -1) {
    switch (c) {
    case 't':
<<<<<<< HEAD

      if (ACE_OS::strcmp(get_opts.opt_arg(), ACE_TEXT("tcp")) == 0) {
=======
      if (ACE_OS::strcmp(get_opts.opt_arg(), ACE_TEXT("udp")) == 0) {
        transport_type = "udp";
      } else if (ACE_OS::strcmp(get_opts.opt_arg(), ACE_TEXT("multicast")) == 0) {
        transport_type = "multicast";
      } else if (ACE_OS::strcmp(get_opts.opt_arg(), ACE_TEXT("tcp")) == 0) {
>>>>>>> 09d2a122
        transport_type = "tcp";
      }
      break;
    case 'p':
      thread_per_connection = true;
      break;
    case '?':
    default:
      ACE_ERROR_RETURN((LM_ERROR,
                        ACE_TEXT("usage: %s [-t transport]\n"), argv[0]),
                        -1);
    }
  }

  if (!transport_type.empty()) {
    OpenDDS::DCPS::TransportRegistry* reg = TheTransportRegistry;
    OpenDDS::DCPS::TransportConfig_rch cfg = reg->create_config("myconfig");
    cfg->instances_.push_back(reg->create_inst("myinst", transport_type));
    reg->global_config(cfg);
  }

  if (thread_per_connection) {
    OpenDDS::DCPS::TransportConfig_rch config = TheTransportRegistry->fix_empty_default();
    if (config.in() == 0) {
      ACE_ERROR_RETURN((LM_ERROR,
                        ACE_TEXT("no default config\n"), argv[0]),
                        -1);
    } else if (config->instances_.size() < 1) {
      ACE_ERROR_RETURN((LM_ERROR,
                        ACE_TEXT("no instances on default config\n"), argv[0]),
                        -1);
    } else if (config->instances_.size() > 1) {
      ACE_ERROR((LM_ERROR,
                 ACE_TEXT("too many instances on default config, using first\n"), argv[0]));
    }
    OpenDDS::DCPS::TransportInst_rch inst = *(config->instances_.begin());
    inst->thread_per_connection(true);
  }

  return 0;
}

#endif<|MERGE_RESOLUTION|>--- conflicted
+++ resolved
@@ -37,16 +37,8 @@
   while ((c = get_opts()) != -1) {
     switch (c) {
     case 't':
-<<<<<<< HEAD
 
       if (ACE_OS::strcmp(get_opts.opt_arg(), ACE_TEXT("tcp")) == 0) {
-=======
-      if (ACE_OS::strcmp(get_opts.opt_arg(), ACE_TEXT("udp")) == 0) {
-        transport_type = "udp";
-      } else if (ACE_OS::strcmp(get_opts.opt_arg(), ACE_TEXT("multicast")) == 0) {
-        transport_type = "multicast";
-      } else if (ACE_OS::strcmp(get_opts.opt_arg(), ACE_TEXT("tcp")) == 0) {
->>>>>>> 09d2a122
         transport_type = "tcp";
       }
       break;
