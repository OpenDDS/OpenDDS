/*
 * Distributed under the OpenDDS License.
 * See: http://www.opendds.org/license.html
 */

<<<<<<< HEAD
#include <dds/DdsDcpsInfrastructureC.h>

#include <dds/DCPS/Definitions.h>
#include <dds/DCPS/Marked_Default_Qos.h>
#include <dds/DCPS/Service_Participant.h>
#include <dds/DCPS/StaticIncludes.h>
#include <dds/DCPS/SubscriberImpl.h>
#include <dds/DCPS/WaitSet.h>

#if defined ACE_AS_STATIC_LIBS && !OPENDDS_CONFIG_SAFETY_PROFILE
 #include <dds/DCPS/RTPS/RtpsDiscovery.h>
 #include <dds/DCPS/transport/rtps_udp/RtpsUdp.h>
 #include <dds/DCPS/transport/shmem/Shmem.h>
 #endif

 #include <dds/DCPS/transport/framework/TransportRegistry.h>
 #include <dds/DCPS/transport/framework/TransportConfig.h>
 #include <dds/DCPS/transport/framework/TransportInst.h>

 #include "DataReaderListenerImpl.h"
 #include "MessengerTypeSupportImpl.h"
 #include "Args.h"

 bool
 make_dr_reliable()
 {
   OpenDDS::DCPS::TransportConfig_rch gc = TheTransportRegistry->global_config();
   return gc->instances_[0]->name() == "the_rtps_transport";
 }

 int
 ACE_TMAIN(int argc, ACE_TCHAR *argv[])
 {
   try {
     // Initialize DomainParticipantFactory
     DDS::DomainParticipantFactory_var dpf =
       TheParticipantFactoryWithArgs(argc, argv);

     int error;
     if ((error = parse_args(argc, argv)) != 0) {
       return error;
     }
=======
#include "DataReaderListenerImpl.h"
#include "MessengerTypeSupportImpl.h"
#include "Args.h"

#include <tests/Utils/DistributedConditionSet.h>
#include <tests/Utils/StatusMatching.h>

#include <dds/DdsDcpsInfrastructureC.h>
#include <dds/DCPS/Marked_Default_Qos.h>
#include <dds/DCPS/Service_Participant.h>
#include <dds/DCPS/SubscriberImpl.h>
#include <dds/DCPS/WaitSet.h>

#include <dds/DCPS/StaticIncludes.h>
#if defined ACE_AS_STATIC_LIBS && !defined OPENDDS_SAFETY_PROFILE
# include <dds/DCPS/transport/udp/Udp.h>
# include <dds/DCPS/transport/multicast/Multicast.h>
# include <dds/DCPS/RTPS/RtpsDiscovery.h>
# include <dds/DCPS/transport/rtps_udp/RtpsUdp.h>
# include <dds/DCPS/transport/shmem/Shmem.h>
#endif

int
ACE_TMAIN(int argc, ACE_TCHAR *argv[])
{
  try {
    // Initialize DomainParticipantFactory
    DDS::DomainParticipantFactory_var dpf = TheParticipantFactoryWithArgs(argc, argv);

    int error;
    if ((error = parse_args(argc, argv)) != 0) {
      return error;
    }
>>>>>>> 09d2a122

    // Create DomainParticipant
    DDS::DomainParticipant_var participant = dpf->create_participant(4,
                                                                     PARTICIPANT_QOS_DEFAULT,
                                                                     0,
                                                                     OpenDDS::DCPS::DEFAULT_STATUS_MASK);

    if (!participant) {
      ACE_ERROR_RETURN((LM_ERROR,
                        ACE_TEXT("ERROR: %N:%l: main() -")
                        ACE_TEXT(" create_participant failed!\n")), -1);
    }

    ACE_DEBUG((LM_DEBUG, "(%P|%t) Start subscriber\n"));

    // Register Type (Messenger::Message)
    Messenger::MessageTypeSupport_var ts = new Messenger::MessageTypeSupportImpl;

    if (ts->register_type(participant, "Messenger") != DDS::RETCODE_OK) {
      ACE_ERROR_RETURN((LM_ERROR,
                        ACE_TEXT("ERROR: %N:%l: main() -")
                        ACE_TEXT(" register_type failed!\n")), -1);
    }

    // Create Topic (Movie Discussion List)
    DDS::Topic_var topic = participant->create_topic("Movie Discussion List",
                                                     "Messenger",
                                                     TOPIC_QOS_DEFAULT,
                                                     0,
                                                     OpenDDS::DCPS::DEFAULT_STATUS_MASK);

    if (!topic) {
      ACE_ERROR_RETURN((LM_ERROR,
                        ACE_TEXT("ERROR: %N:%l: main() -")
                        ACE_TEXT(" create_topic failed!\n")), -1);
    }

    // setup partition
    DDS::SubscriberQos sub_qos;
    participant->get_default_subscriber_qos(sub_qos);
    DDS::StringSeq my_partition;
    my_partition.length(1);
    my_partition[0] = "Two";
    sub_qos.partition.name = my_partition;

    // Create Subscriber
    DDS::Subscriber_var subscriber = participant->create_subscriber(sub_qos,
                                                                    0,
                                                                    OpenDDS::DCPS::DEFAULT_STATUS_MASK);

    if (!subscriber) {
      ACE_ERROR_RETURN((LM_ERROR,
                        ACE_TEXT("ERROR: %N:%l: main() -")
                        ACE_TEXT(" create_subscriber failed!\n")), -1);
    }

    // Create DataReader
    DDS::DataReaderListener_var listener(new DataReaderListenerImpl);

    DDS::DataReaderQos dr_qos;
    subscriber->get_default_datareader_qos(dr_qos);
    dr_qos.reliability.kind = DDS::RELIABLE_RELIABILITY_QOS;

    DDS::DataReader_var reader = subscriber->create_datareader(topic,
                                                               dr_qos,
                                                               listener,
                                                               OpenDDS::DCPS::DEFAULT_STATUS_MASK);

    if (!reader) {
      ACE_ERROR_RETURN((LM_ERROR,
                        ACE_TEXT("ERROR: %N:%l: main() -")
                        ACE_TEXT(" create_datareader failed!\n")), -1);
    }

    Messenger::MessageDataReader_var reader_i = Messenger::MessageDataReader::_narrow(reader);

    if (!reader_i) {
      ACE_ERROR_RETURN((LM_ERROR,
                        ACE_TEXT("ERROR: %N:%l: main() -")
                        ACE_TEXT(" _narrow failed!\n")),
                        -1);
    }

    // Wait for the subscriber to be matched with the replayer
    Utils::wait_match(reader, 1);

    // Announce to the relay so that it can proceed
    DistributedConditionSet_rch dcs = OpenDDS::DCPS::make_rch<FileBasedDistributedConditionSet>();
    dcs->post(ACTOR_SUBSCRIBER, EVENT_SUBSCRIBER_JOINED);

    // Wait for the replayer to finish
    Utils::wait_match(reader, 0);

    ACE_DEBUG((LM_DEBUG, "(%P|%t) Stop subscriber\n"));

    // Clean-up!
    participant->delete_contained_entities();
    dpf->delete_participant(participant);

    TheServiceParticipant->shutdown();

  } catch (const CORBA::Exception& e) {
    e._tao_print_exception("Exception caught in main():");
    return -1;
  }

  ACE_DEBUG((LM_DEBUG, "(%P|%t) Subscriber exiting\n"));

  return 0;
}<|MERGE_RESOLUTION|>--- conflicted
+++ resolved
@@ -3,13 +3,16 @@
  * See: http://www.opendds.org/license.html
  */
 
-<<<<<<< HEAD
+#include "DataReaderListenerImpl.h"
+#include "MessengerTypeSupportImpl.h"
+#include "Args.h"
+
+#include <tests/Utils/DistributedConditionSet.h>
+#include <tests/Utils/StatusMatching.h>
+
 #include <dds/DdsDcpsInfrastructureC.h>
-
-#include <dds/DCPS/Definitions.h>
 #include <dds/DCPS/Marked_Default_Qos.h>
 #include <dds/DCPS/Service_Participant.h>
-#include <dds/DCPS/StaticIncludes.h>
 #include <dds/DCPS/SubscriberImpl.h>
 #include <dds/DCPS/WaitSet.h>
 
@@ -34,41 +37,6 @@
    return gc->instances_[0]->name() == "the_rtps_transport";
  }
 
- int
- ACE_TMAIN(int argc, ACE_TCHAR *argv[])
- {
-   try {
-     // Initialize DomainParticipantFactory
-     DDS::DomainParticipantFactory_var dpf =
-       TheParticipantFactoryWithArgs(argc, argv);
-
-     int error;
-     if ((error = parse_args(argc, argv)) != 0) {
-       return error;
-     }
-=======
-#include "DataReaderListenerImpl.h"
-#include "MessengerTypeSupportImpl.h"
-#include "Args.h"
-
-#include <tests/Utils/DistributedConditionSet.h>
-#include <tests/Utils/StatusMatching.h>
-
-#include <dds/DdsDcpsInfrastructureC.h>
-#include <dds/DCPS/Marked_Default_Qos.h>
-#include <dds/DCPS/Service_Participant.h>
-#include <dds/DCPS/SubscriberImpl.h>
-#include <dds/DCPS/WaitSet.h>
-
-#include <dds/DCPS/StaticIncludes.h>
-#if defined ACE_AS_STATIC_LIBS && !defined OPENDDS_SAFETY_PROFILE
-# include <dds/DCPS/transport/udp/Udp.h>
-# include <dds/DCPS/transport/multicast/Multicast.h>
-# include <dds/DCPS/RTPS/RtpsDiscovery.h>
-# include <dds/DCPS/transport/rtps_udp/RtpsUdp.h>
-# include <dds/DCPS/transport/shmem/Shmem.h>
-#endif
-
 int
 ACE_TMAIN(int argc, ACE_TCHAR *argv[])
 {
@@ -80,7 +48,6 @@
     if ((error = parse_args(argc, argv)) != 0) {
       return error;
     }
->>>>>>> 09d2a122
 
     // Create DomainParticipant
     DDS::DomainParticipant_var participant = dpf->create_participant(4,
