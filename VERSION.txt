<<<<<<< HEAD
This is OpenDDS version 3.19.0-dev (NOT A RELEASE)
=======
This is OpenDDS version 3.20.0-dev (NOT A RELEASE)
>>>>>>> 143859da

This software is open source and free of licensing fees.  See the
LICENSE file (in this directory) for license details.

For information about OpenDDS support see the README.md file.

For more information about OpenDDS please visit www.opendds.org.<|MERGE_RESOLUTION|>--- conflicted
+++ resolved
@@ -1,8 +1,4 @@
-<<<<<<< HEAD
-This is OpenDDS version 3.19.0-dev (NOT A RELEASE)
-=======
 This is OpenDDS version 3.20.0-dev (NOT A RELEASE)
->>>>>>> 143859da
 
 This software is open source and free of licensing fees.  See the
 LICENSE file (in this directory) for license details.
