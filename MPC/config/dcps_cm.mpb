--- conflicted
+++ resolved
@@ -1,9 +1,4 @@
-<<<<<<< HEAD
-project : dcpsexe, dcps_test {
-=======
-project: dcpsexe, test_root {
-
->>>>>>> 53fa57b9
+project : dcpsexe, dcps_test, test_root {
   after    += ConsolidatedMessengerIdl
   libs     += ConsolidatedMessengerIdl
   libpaths += $(TEST_ROOT)/tests/DCPS/ConsolidatedMessengerIdl
