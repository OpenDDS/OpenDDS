---
layout: page
title: Building
categories: [opendds]
tags: []
order: 103
---
<div id="contenttext">
  <div class="bodytext" align="justify">
    <a name="Note"><span class="headertext">Note</span></a>
    Details on this page correspond to the current release of OpenDDS, not to
    the latest state of the GitHub repository's master branch.
  </div>
  <div class="bodytext" align="justify">
    <a name="Dependencies"><span class="headertext">Dependencies</span></a>
    <ul>
      <li>
        TAO
        <p>OpenDDS requires TAO. If you will be using the <code>configure</code> script for OpenDDS (see the <code>INSTALL.md</code> file for details), you do not need to download TAO first -- the <code>configure</code> script will download it for you.</p><p>
          OpenDDS has been tested against the
          versions of TAO given below. Note that the _._a releases are from OCI and can
          be obtained from <a href="http://www.theaceorb.com/">http://www.theaceorb.com/</a>.
          The DOC Group releases can be obtained from <a href="http://download.dre.vanderbilt.edu/">
            http://download.dre.vanderbilt.edu/</a>. For responsive support from OCI it
          is recommended that the latest version of the OCI release of TAO used for OpenDDS
          development and testing be used.
          <ul>
            <li>
              OCI TAO 2.2a patch 17</li>
            <li>
              DOC Group TAO 2.5.8</li>
          </ul>
        </p>
        <br />
      </li>
      <li>
        GNU Make
        <p>GNU Make 3.80 or higher is used for automating the compiling and linking of OpenDDS on Unix and Linux systems.</p>
      </li>
      <li>
        Perl
        <p>Perl is used for running the automated tests and examples
           included in this source tree and for generating Makefiles or
           Visual Studio project files.</p>
        <p>The "configure" script also uses Perl.</p>
        <p>On Windows platforms, we recommend the use of Strawberry Perl or ActiveState Perl.</p>
      </li>
    </ul>
  </div>

  <div class="bodytext" align="justify">
    <a name="OperatingSystems"><span class="headertext">Operating Systems</span></a>
    <p>This release of OpenDDS has been tested under the following platforms:</p>
    <ul>
      <li>Windows 7 (32-bit, 64-bit), Windows Server 2012 R2 (64-bit), Windows 10 (64-bit)</li>
      <li>Red Hat EL and CentOS 6.6, 6.8 and 6.9 (x86_64), Red Hat EL and CentOS 7.2, 7.3 and 7.4 (x86_64), Fedora 24 and 31 (x86_64), Debian 9.4 (i686),
        Ubuntu 16.04 LTS (x86_64), openSUSE 42.1 (x86_64)</li>
      <li>macOS 10.15.2 (Catalina)</li>
      <li>Android NDK r18b (ARM)</li>
      <li>Linux on Raspberry Pi</li>
      <li>We have also built OpenDDS for VxWorks 6.9 and 7 and have run basic
        system and performance tests (but not the entire regression test suite).
        Please contact sales@objectcomputing.com or opendds-main@lists.sourceforge.net for
        more information on support for ACE, TAO, and OpenDDS on VxWorks.<br/>
        OCI's packages for ACE, TAO, and OpenDDS are available from  
        <a href="https://objectcomputing.com/products/opendds/vxworks">our website</a>
      </li>
    </ul>
  </div>

  <div class="bodytext" align="justify">
    <a name="Compilers"><span class="headertext">Compilers</span></a>
    <p>This release of OpenDDS has been tested using the following compilers:</p>
    <ul>
      <li>Microsoft Visual C++ 9 with SP1 (Visual Studio 2008)</li>
      <li>Microsoft Visual C++ 10 with SP1 (Visual Studio 2010)</li>
      <li>Microsoft Visual C++ 11 (Visual Studio 2012) - Update 4</li>
      <li>Microsoft Visual C++ 12 (Visual Studio 2013) - Update 5</li>
      <li>Microsoft Visual C++ 14 (Visual Studio 2015) - Update 3</li>
      <li>Microsoft Visual C++ 14.1 (Visual Studio 2017) cl 19.16.27034</li>
      <li>Microsoft Visual C++ 14.2 (Visual Studio 2019) cl 19.24.28316</li>
      <li>gcc 4.4.7, 4.8.5</li>
      <li>gcc 6.3</li>
      <li>gcc 7.2</li>
      <li>gcc 9.2</li>
      <li>Clang 9.0 (llvm.org) and 11.0 (Apple)</li>
    </ul>
  </div>

  <div class="bodytext" align="justify">
    <a name="DetailedInstructions"><span class="headertext">Detailed Instructions</span></a>
<<<<<<< HEAD
{% assign latest_rel = site.github.releases | sort: "created_at" | last %}
    <p>Please see the file <a href="http://raw.githubusercontent.com/objectcomputing/OpenDDS/{{latest_rel.tag_name}}/INSTALL.md"><code>INSTALL.md</code></a> for detailed instructions
=======
{% assign latest_rel = site.github.releases | where: "prerelease", false | sort: "created_at" | last %}
    <p>Please see the file <a href="http://raw.githubusercontent.com/objectcomputing/OpenDDS/{{latest_rel.tag_name}}/INSTALL"><code>INSTALL</code></a> for detailed instructions
>>>>>>> 1cc3b250
      on building DDS on a number of platforms.</p>
  </div>

</div><|MERGE_RESOLUTION|>--- conflicted
+++ resolved
@@ -89,13 +89,8 @@
 
   <div class="bodytext" align="justify">
     <a name="DetailedInstructions"><span class="headertext">Detailed Instructions</span></a>
-<<<<<<< HEAD
-{% assign latest_rel = site.github.releases | sort: "created_at" | last %}
+{% assign latest_rel = site.github.releases | where: "prerelease", false | sort: "created_at" | last %}
     <p>Please see the file <a href="http://raw.githubusercontent.com/objectcomputing/OpenDDS/{{latest_rel.tag_name}}/INSTALL.md"><code>INSTALL.md</code></a> for detailed instructions
-=======
-{% assign latest_rel = site.github.releases | where: "prerelease", false | sort: "created_at" | last %}
-    <p>Please see the file <a href="http://raw.githubusercontent.com/objectcomputing/OpenDDS/{{latest_rel.tag_name}}/INSTALL"><code>INSTALL</code></a> for detailed instructions
->>>>>>> 1cc3b250
       on building DDS on a number of platforms.</p>
   </div>
 
