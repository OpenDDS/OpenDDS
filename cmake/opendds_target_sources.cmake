--- conflicted
+++ resolved
@@ -235,15 +235,7 @@
   get_target_property(source_macro ${target} OPENDDS_SOURCE_MACRO)
   configure_file("${_OPENDDS_CMAKE_DIR}/export.h.in" "${export_header_path}")
   _opendds_add_idl_or_header_files(${target} PUBLIC TRUE "${export_header_path}")
-<<<<<<< HEAD
-  _opendds_use_export(${target} "${uppercase_target}")
-  set(use_export "${export_header};${export_macro}")
-  set_target_properties(${target}
-    PROPERTIES
-      OPENDDS_USE_EXPORT "${use_export}")
-=======
-
->>>>>>> 9dc4cf9d
+
   if(DEFINED arg_USE_EXPORT_VAR)
     get_target_property(use_export ${target} OPENDDS_USE_EXPORT)
     set(${arg_USE_EXPORT_VAR} "${use_export}" PARENT_SCOPE)
