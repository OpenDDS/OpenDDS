include(ExternalProject)

if(_OPENDDS_MPC_TYPE STREQUAL gnuace)
  set(_OPENDDS_TAO_MPC_NAME_IS_TAO_TARGET TRUE CACHE INTERNAL "")
endif()

if(OPENDDS_JUST_BUILD_HOST_TOOLS)
  set(ws "${OPENDDS_BUILD_DIR}/host-tools.mwc")
  file(WRITE "${ws}"
    "workspace {\n"
    "  $(ACE_ROOT)/ace/ace.mpc\n"
    "  $(ACE_ROOT)/apps/gperf/src\n"
    "  $(TAO_ROOT)/TAO_IDL\n"
    "}\n"
  )
  list(APPEND _OPENDDS_CONFIGURE_ACE_TAO_ARGS "--workspace-file=${ws}")
endif()

find_package(Perl REQUIRED)
if(OPENDDS_STATIC)
  list(APPEND _OPENDDS_CONFIGURE_ACE_TAO_ARGS --static=1)
endif()
list(APPEND _OPENDDS_CONFIGURE_ACE_TAO_ARGS
  --compiler "${CMAKE_CXX_COMPILER}"
)
execute_process(
  COMMAND
    "${PERL_EXECUTABLE}" "${_OPENDDS_CMAKE_DIR}/configure_ace_tao.pl"
    --mpc "${OPENDDS_MPC}"
    --mpc-type "${_OPENDDS_MPC_TYPE}"
    --src "${OPENDDS_ACE_TAO_SRC}"
    --ace "${OPENDDS_ACE}"
    --tao "${OPENDDS_TAO}"
    ${_OPENDDS_CONFIGURE_ACE_TAO_ARGS}
    --config-file "${_OPENDDS_ACE_CONFIG_FILE}"
    ${_OPENDDS_MPC_FEATURES}
  COMMAND_ECHO STDOUT
  COMMAND_ERROR_IS_FATAL ANY
)

<<<<<<< HEAD
# Get the C++ standard OpenDDS is going to be built with. We are going to force
# the ACE/TAO build to use the same standard.
set(opendds_idl_std "$<TARGET_PROPERTY:opendds_idl,CXX_STANDARD>")
set(dcps_std "$<TARGET_PROPERTY:OpenDDS_Dcps,CXX_STANDARD>")
set(std "$<IF:$<TARGET_EXISTS:OpenDDS_Dcps>,${dcps_std},${opendds_idl_std}>")
=======
set(_build_cmd "${CMAKE_COMMAND}" -E env "ACE_ROOT=${OPENDDS_ACE}" "TAO_ROOT=${OPENDDS_TAO}")
if(_OPENDDS_XERCES3_FOR_ACE)
  list(APPEND _build_cmd "XERCESCROOT=${_OPENDDS_XERCES3_FOR_ACE}")
endif()
>>>>>>> 5c8dd05d

if(_OPENDDS_MPC_TYPE STREQUAL gnuace)
  execute_process(
    COMMAND
      "${PERL_EXECUTABLE}" "${_OPENDDS_CMAKE_DIR}/scrape_gnuace.pl"
      --workspace "${OPENDDS_ACE_TAO_SRC}"
      --loc-base "${OPENDDS_BUILD_DIR}"
      --ace "${OPENDDS_ACE}"
      --tao "${OPENDDS_TAO}"
    COMMAND_ECHO STDOUT
    COMMAND_ERROR_IS_FATAL ANY
    OUTPUT_VARIABLE mpc_projects
  )
  set(_OPENDDS_ACE_MPC_PROJECTS "${mpc_projects}" CACHE INTERNAL "")
  set(_OPENDDS_ACE_MPC_EXTERNAL_PROJECT "build_ace_tao" CACHE INTERNAL "")
  set(_OPENDDS_TAO_MPC_PROJECTS "${mpc_projects}" CACHE INTERNAL "")
  set(_OPENDDS_TAO_MPC_EXTERNAL_PROJECT "build_ace_tao" CACHE INTERNAL "")

  string(JSON project_count LENGTH "${mpc_projects}")
  if(project_count EQUAL 0)
    message(FATAL_ERROR "MPC projects was empty!")
  endif()
  set(byproducts)
  math(EXPR member_index_end "${project_count} - 1")
  foreach(member_index RANGE ${member_index_end})
    string(JSON member_name MEMBER "${mpc_projects}" ${member_index})
    string(JSON mpc_project GET "${mpc_projects}" ${member_name})
    string(JSON file GET "${mpc_project}" loc)
    list(APPEND byproducts "${file}")
  endforeach()

  if(CMAKE_GENERATOR STREQUAL "Unix Makefiles")
    list(APPEND _build_cmd "$(MAKE)")
  else()
    find_program(make_exe NAMES gmake make)
    cmake_host_system_information(RESULT core_count QUERY NUMBER_OF_LOGICAL_CORES)
    list(APPEND _build_cmd "${make_exe}" "-j${core_count}")
  endif()

  ExternalProject_Add(build_ace_tao
    SOURCE_DIR "${OPENDDS_ACE_TAO_SRC}"
    CONFIGURE_COMMAND "${CMAKE_COMMAND}" -E echo "Already configured"
    BUILD_IN_SOURCE TRUE
<<<<<<< HEAD
    BUILD_COMMAND ${make_cmd} "opendds_cmake_std=$<IF:$<BOOL:${std}>,-std=c++${std},>"
=======
    BUILD_COMMAND ${_build_cmd}
>>>>>>> 5c8dd05d
    BUILD_BYPRODUCTS ${byproducts}
    USES_TERMINAL_BUILD TRUE # Needed for Ninja to show the ACE/TAO build
    INSTALL_COMMAND "${CMAKE_COMMAND}" -E echo "No install step"
  )
elseif(_OPENDDS_MPC_TYPE MATCHES "^vs")
  set(sln ACE_TAO_for_OpenDDS.sln)
  execute_process(
    COMMAND
      "${PERL_EXECUTABLE}" "${_OPENDDS_CMAKE_DIR}/scrape_vs.pl"
      --sln "${OPENDDS_ACE_TAO_SRC}/${sln}"
      --ace "${OPENDDS_ACE}"
    COMMAND_ECHO STDOUT
    COMMAND_ERROR_IS_FATAL ANY
    OUTPUT_VARIABLE mpc_projects
  )
  set(_OPENDDS_ACE_MPC_PROJECTS "${mpc_projects}" CACHE INTERNAL "")
  set(_OPENDDS_ACE_MPC_EXTERNAL_PROJECT "build_ace_tao" CACHE INTERNAL "")
  set(_OPENDDS_TAO_MPC_PROJECTS "${mpc_projects}" CACHE INTERNAL "")
  set(_OPENDDS_TAO_MPC_EXTERNAL_PROJECT "build_ace_tao" CACHE INTERNAL "")

  string(JSON project_count LENGTH "${mpc_projects}")
  if(project_count EQUAL 0)
    message(FATAL_ERROR "MPC projects was empty!")
  endif()
  set(byproducts)
  math(EXPR member_index_end "${project_count} - 1")
  foreach(member_index RANGE ${member_index_end})
    string(JSON member_name MEMBER "${mpc_projects}" ${member_index})
    string(JSON mpc_project GET "${mpc_projects}" ${member_name})
    string(JSON configs ERROR_VARIABLE err GET "${mpc_project}" "configs")
    if(configs)
      string(JSON config_index_end LENGTH "${configs}")
      math(EXPR config_index_end "${config_index_end} - 1")
      foreach(config_index RANGE ${config_index_end})
        string(JSON config_name MEMBER "${configs}" ${config_index})
        string(JSON path GET "${configs}" ${config_name})
        list(APPEND byproducts "${path}")
      endforeach()
    else()
      string(JSON path GET "${mpc_project}" "loc")
      list(APPEND byproducts "${path}")
    endif()
  endforeach()

  list(APPEND _build_cmd
    MSBuild "${sln}" "-maxcpucount"
    "-property:Configuration=$<CONFIG>,Platform=${CMAKE_VS_PLATFORM_TOOLSET_HOST_ARCHITECTURE}"
  )

  ExternalProject_Add(build_ace_tao
    SOURCE_DIR "${OPENDDS_ACE_TAO_SRC}"
    CONFIGURE_COMMAND "${CMAKE_COMMAND}" -E echo "Already configured"
    BUILD_IN_SOURCE TRUE
<<<<<<< HEAD
    BUILD_COMMAND
      "${CMAKE_COMMAND}" -E env "ACE_ROOT=${OPENDDS_ACE}" "TAO_ROOT=${OPENDDS_TAO}"
      MSBuild "${sln}"
        "-property:Configuration=$<CONFIG>,Platform=${CMAKE_VS_PLATFORM_TOOLSET_HOST_ARCHITECTURE}"
        "$<IF:$<BOOL:${std}>,-property:LanguageStandard=stdcpp${std},>"
        "-maxcpucount"
=======
    BUILD_COMMAND ${_build_cmd}
>>>>>>> 5c8dd05d
    BUILD_BYPRODUCTS ${byproducts}
    USES_TERMINAL_BUILD TRUE # Needed for Ninja to show the ACE/TAO build
    INSTALL_COMMAND "${CMAKE_COMMAND}" -E echo "No install step"
  )
else()
  message(FATAL_ERROR "Not sure how to build ACE/TAO for this system "
    "(${CMAKE_SYSTEM_NAME}/${CMAKE_GENERATOR}/${_OPENDDS_MPC_TYPE})")
endif()<|MERGE_RESOLUTION|>--- conflicted
+++ resolved
@@ -38,18 +38,16 @@
   COMMAND_ERROR_IS_FATAL ANY
 )
 
-<<<<<<< HEAD
 # Get the C++ standard OpenDDS is going to be built with. We are going to force
 # the ACE/TAO build to use the same standard.
-set(opendds_idl_std "$<TARGET_PROPERTY:opendds_idl,CXX_STANDARD>")
-set(dcps_std "$<TARGET_PROPERTY:OpenDDS_Dcps,CXX_STANDARD>")
-set(std "$<IF:$<TARGET_EXISTS:OpenDDS_Dcps>,${dcps_std},${opendds_idl_std}>")
-=======
+set(_opendds_idl_std "$<TARGET_PROPERTY:opendds_idl,CXX_STANDARD>")
+set(_opendds_dcps_std "$<TARGET_PROPERTY:OpenDDS_Dcps,CXX_STANDARD>")
+set(_opendds_std "$<IF:$<TARGET_EXISTS:OpenDDS_Dcps>,${_opendds_dcps_std},${_opendds_idl_std}>")
+
 set(_build_cmd "${CMAKE_COMMAND}" -E env "ACE_ROOT=${OPENDDS_ACE}" "TAO_ROOT=${OPENDDS_TAO}")
 if(_OPENDDS_XERCES3_FOR_ACE)
   list(APPEND _build_cmd "XERCESCROOT=${_OPENDDS_XERCES3_FOR_ACE}")
 endif()
->>>>>>> 5c8dd05d
 
 if(_OPENDDS_MPC_TYPE STREQUAL gnuace)
   execute_process(
@@ -89,15 +87,15 @@
     list(APPEND _build_cmd "${make_exe}" "-j${core_count}")
   endif()
 
+  list(APPEND _build_cmd
+    "opendds_cmake_std=$<IF:$<BOOL:${_opendds_std}>,-std=c++${_opendds_std},>"
+  )
+
   ExternalProject_Add(build_ace_tao
     SOURCE_DIR "${OPENDDS_ACE_TAO_SRC}"
     CONFIGURE_COMMAND "${CMAKE_COMMAND}" -E echo "Already configured"
     BUILD_IN_SOURCE TRUE
-<<<<<<< HEAD
-    BUILD_COMMAND ${make_cmd} "opendds_cmake_std=$<IF:$<BOOL:${std}>,-std=c++${std},>"
-=======
     BUILD_COMMAND ${_build_cmd}
->>>>>>> 5c8dd05d
     BUILD_BYPRODUCTS ${byproducts}
     USES_TERMINAL_BUILD TRUE # Needed for Ninja to show the ACE/TAO build
     INSTALL_COMMAND "${CMAKE_COMMAND}" -E echo "No install step"
@@ -145,22 +143,14 @@
   list(APPEND _build_cmd
     MSBuild "${sln}" "-maxcpucount"
     "-property:Configuration=$<CONFIG>,Platform=${CMAKE_VS_PLATFORM_TOOLSET_HOST_ARCHITECTURE}"
+    "$<IF:$<BOOL:${_opendds_std}>,-property:LanguageStandard=stdcpp${_opendds_std},>"
   )
 
   ExternalProject_Add(build_ace_tao
     SOURCE_DIR "${OPENDDS_ACE_TAO_SRC}"
     CONFIGURE_COMMAND "${CMAKE_COMMAND}" -E echo "Already configured"
     BUILD_IN_SOURCE TRUE
-<<<<<<< HEAD
-    BUILD_COMMAND
-      "${CMAKE_COMMAND}" -E env "ACE_ROOT=${OPENDDS_ACE}" "TAO_ROOT=${OPENDDS_TAO}"
-      MSBuild "${sln}"
-        "-property:Configuration=$<CONFIG>,Platform=${CMAKE_VS_PLATFORM_TOOLSET_HOST_ARCHITECTURE}"
-        "$<IF:$<BOOL:${std}>,-property:LanguageStandard=stdcpp${std},>"
-        "-maxcpucount"
-=======
     BUILD_COMMAND ${_build_cmd}
->>>>>>> 5c8dd05d
     BUILD_BYPRODUCTS ${byproducts}
     USES_TERMINAL_BUILD TRUE # Needed for Ninja to show the ACE/TAO build
     INSTALL_COMMAND "${CMAKE_COMMAND}" -E echo "No install step"
