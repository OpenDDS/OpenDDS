--- conflicted
+++ resolved
@@ -1347,10 +1347,7 @@
 
   my %config = (
     'OPENDDS_CONFIG_AUTO_STATIC_INCLUDES' => 0,
-<<<<<<< HEAD
     'OPENDDS_CONFIG_MONOTONIC_USES_BOOTTIME' => $opts{'boottime'} // 0,
-=======
->>>>>>> 0f79a06c
   );
 
   my $replace_value = sub {
