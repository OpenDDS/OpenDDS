--- conflicted
+++ resolved
@@ -1266,13 +1266,9 @@
 }
 
 sub win32_cmake_arch {
-<<<<<<< HEAD
+  my $arch = shift;
+
   return ($arch eq 'x64' ? 'Win64' : 'Win32');
-=======
-  my $arch = shift;
-  
-  return ($arch eq 'x64' ? ' Win64' : 'Win32');
->>>>>>> 534ffdd0
 }
 
 if ($opts{'security'} && $tests && $opts{'cmake'} && ! $opts{'gtest-precompiled'}) {
