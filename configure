--- conflicted
+++ resolved
@@ -837,23 +837,17 @@
       }
     }
 
-<<<<<<< HEAD
     if ($opts{'std'}) {
       my $cpp17 = qr/(17|2a|20|2b|23)/;
       if ($opts{'std'} =~ /(0x|11|1y|14|1z|$cpp17)$/) {
-        push(@{$opts{'features'}}, 'no_cxx11=0');
+        push(@features, 'no_cxx11=0');
         print "Compiler has >= C++11 support\n" if $opts{'verbose'};
       }
 
       if ($opts{'std'} =~ /$cpp17$/) {
-        push(@{$opts{'features'}}, 'no_cxx17=0');
+        push(@features, 'no_cxx17=0');
         print "Compiler has >= C++17 support\n" if $opts{'verbose'};
       }
-=======
-    if ($opts{'std'} && $opts{'std'} =~ /(0x|11|1y|14|1z|17|2a|20|2b|23)$/) {
-      push(@features, 'no_cxx11=0');
-      print "Compiler has >= C++11 support\n" if $opts{'verbose'};
->>>>>>> 81660e1d
     }
   }
 }
