#ifndef RTPSRELAY_RELAY_HANDLER_H_
#define RTPSRELAY_RELAY_HANDLER_H_

#include "Config.h"
#include "GuidPartitionTable.h"
#include "HandlerStatisticsReporter.h"
#include "ParticipantStatisticsReporter.h"
#include "RelayPartitionTable.h"
#include "RelayStatisticsReporter.h"

#include <dds/DCPS/RTPS/RtpsDiscovery.h>

#include <ace/Message_Block.h>
#include <ace/SOCK_Dgram.h>
#include <ace/Thread_Mutex.h>
#include <ace/Time_Value.h>

#include <map>
#include <queue>
#include <set>
#include <string>
#include <utility>

#ifdef OPENDDS_SECURITY
#define CRYPTO_TYPE DDS::Security::CryptoTransform_var
#else
#define CRYPTO_TYPE int
#endif

namespace RtpsRelay {

typedef std::map<AddrPort, OpenDDS::DCPS::MonotonicTimePoint> AddrSet;

struct AddrSetStats {
  bool allow_rtps;
  AddrSet spdp_addr_set;
  AddrSet sedp_addr_set;
  AddrSet data_addr_set;
  ParticipantStatisticsReporter spdp_stats_reporter;
  ParticipantStatisticsReporter sedp_stats_reporter;
  ParticipantStatisticsReporter data_stats_reporter;
  OpenDDS::DCPS::Message_Block_Shared_Ptr spdp_message;
  OpenDDS::DCPS::MonotonicTimePoint first_spdp;
#ifdef OPENDDS_SECURITY
  std::string common_name;
#endif

  AddrSetStats()
    : allow_rtps(false)
  {}

  bool empty() const
  {
    return spdp_addr_set.empty() && sedp_addr_set.empty() && data_addr_set.empty();
  }

  AddrSet* select_addr_set(Port port)
  {
    switch (port) {
    case SPDP:
      return &spdp_addr_set;
    case SEDP:
      return &sedp_addr_set;
    case DATA:
      return &data_addr_set;
    }

    return 0;
  }

  ParticipantStatisticsReporter* select_stats_reporter(Port port)
  {
    switch (port) {
    case SPDP:
      return &spdp_stats_reporter;
    case SEDP:
      return &sedp_stats_reporter;
    case DATA:
      return &data_stats_reporter;
    }

    return 0;
  }
};

class RelayHandler;

class GuidAddrSet {
public:
  typedef std::unordered_map<OpenDDS::DCPS::GUID_t, AddrSetStats, GuidHash> GuidAddrSetMap;

  GuidAddrSet(const Config& config,
              RelayStatisticsReporter& relay_stats_reporter)
    : config_(config)
    , relay_stats_reporter_(relay_stats_reporter)
  {}

  void spdp_vertical_handler(RelayHandler* spdp_vertical_handler)
  {
    ACE_GUARD(ACE_Thread_Mutex, g, mutex_);
    spdp_vertical_handler_ = spdp_vertical_handler;
  }

  void sedp_vertical_handler(RelayHandler* sedp_vertical_handler)
  {
    ACE_GUARD(ACE_Thread_Mutex, g, mutex_);
    sedp_vertical_handler_ = sedp_vertical_handler;
  }

  void data_vertical_handler(RelayHandler* data_vertical_handler)
  {
    ACE_GUARD(ACE_Thread_Mutex, g, mutex_);
    data_vertical_handler_ = data_vertical_handler;
  }

  void process_expirations(const OpenDDS::DCPS::MonotonicTimePoint& now);

  OpenDDS::DCPS::MonotonicTimePoint get_first_spdp(const OpenDDS::DCPS::GUID_t& guid);

  void remove(const OpenDDS::DCPS::GUID_t& guid);

  void remove_pending(const OpenDDS::DCPS::GUID_t& guid)
  {
    ACE_GUARD(ACE_Thread_Mutex, g, mutex_);
    pending_.erase(guid);
  }

  class Proxy {
  public:
    Proxy(GuidAddrSet& gas)
      : gas_(gas)
    {
      gas_.mutex_.acquire();
    }

    ~Proxy()
    {
      gas_.mutex_.release();
    }

    GuidAddrSetMap::iterator find(const OpenDDS::DCPS::GUID_t& guid)
    {
      return gas_.guid_addr_set_map_.find(guid);
    }

    GuidAddrSetMap::const_iterator end()
    {
      return gas_.guid_addr_set_map_.end();
    }

    ParticipantStatisticsReporter&
    record_activity(const AddrPort& remote_address,
                    const OpenDDS::DCPS::MonotonicTimePoint& now,
                    const OpenDDS::DCPS::GUID_t& src_guid,
                    const size_t& msg_len,
                    RelayHandler& handler);

    ParticipantStatisticsReporter&
    participant_statistics_reporter(const OpenDDS::DCPS::GUID_t& guid,
                                    Port port)
    {
      return *gas_.guid_addr_set_map_[guid].select_stats_reporter(port);
    }

    bool ignore_rtps(bool from_application_participant,
                     const OpenDDS::DCPS::GUID_t& guid,
                     const OpenDDS::DCPS::MonotonicTimePoint& now,
                     bool& admitted)
    {
      return gas_.ignore_rtps(from_application_participant, guid, now, admitted);
    }


  private:
    GuidAddrSet& gas_;
    OPENDDS_DELETED_COPY_MOVE_CTOR_ASSIGN(Proxy)
  };

private:
  ParticipantStatisticsReporter&
  record_activity(const AddrPort& remote_address,
                  const OpenDDS::DCPS::MonotonicTimePoint& now,
                  const OpenDDS::DCPS::GUID_t& src_guid,
                  const size_t& msg_len,
                  RelayHandler& handler);

  bool ignore_rtps(bool from_application_participant,
                   const OpenDDS::DCPS::GUID_t& guid,
                   const OpenDDS::DCPS::MonotonicTimePoint& now,
                   bool& admitted);

  const Config& config_;
  RelayStatisticsReporter& relay_stats_reporter_;
  RelayHandler* spdp_vertical_handler_;
  RelayHandler* sedp_vertical_handler_;
  RelayHandler* data_vertical_handler_;
  GuidAddrSetMap guid_addr_set_map_;
  typedef std::list<std::pair<OpenDDS::DCPS::MonotonicTimePoint, GuidAddr> > ExpirationGuidAddrQueue;
  ExpirationGuidAddrQueue expiration_guid_addr_queue_;
  GuidSet pending_;
  typedef std::list<std::pair<OpenDDS::DCPS::MonotonicTimePoint, OpenDDS::DCPS::GUID_t> > PendingExpirationQueue;
  PendingExpirationQueue pending_expiration_queue_;
  mutable ACE_Thread_Mutex mutex_;
};

class RelayHandler : public ACE_Event_Handler {
public:
  int open(const ACE_INET_Addr& address);

  const std::string& name() const { return name_; }

  Port port() const { return port_; }

protected:
  RelayHandler(const Config& config,
               const std::string& name,
               Port port,
               ACE_Reactor* reactor,
               HandlerStatisticsReporter& stats_reporter);

  int handle_input(ACE_HANDLE handle) override;
  int handle_output(ACE_HANDLE handle) override;

  void enqueue_message(const ACE_INET_Addr& addr,
                       const OpenDDS::DCPS::Message_Block_Shared_Ptr& msg,
                       const OpenDDS::DCPS::MonotonicTimePoint& now,
                       MessageType type);

  ACE_HANDLE get_handle() const override { return socket_.get_handle(); }

  virtual CORBA::ULong process_message(const ACE_INET_Addr& remote,
                                       const OpenDDS::DCPS::MonotonicTimePoint& now,
                                       const OpenDDS::DCPS::Message_Block_Shared_Ptr& msg,
                                       MessageType& type) = 0;

private:
  ACE_SOCK_Dgram socket_;
  struct Element {
    ACE_INET_Addr address;
    OpenDDS::DCPS::Message_Block_Shared_Ptr message_block;
    OpenDDS::DCPS::MonotonicTimePoint timestamp;
    MessageType type;

    Element(const ACE_INET_Addr& a_address,
            OpenDDS::DCPS::Message_Block_Shared_Ptr a_message_block,
            const OpenDDS::DCPS::MonotonicTimePoint& a_timestamp,
            MessageType type)
      : address(a_address)
      , message_block(a_message_block)
      , timestamp(a_timestamp)
      , type(type)
    {}
  };
  typedef std::queue<Element> OutgoingType;
  OutgoingType outgoing_;
  mutable ACE_Thread_Mutex outgoing_mutex_;

protected:
  const Config& config_;
  const std::string name_;
  const Port port_;
  HandlerStatisticsReporter& stats_reporter_;
};

class HorizontalHandler;
class SpdpHandler;

// Sends to and receives from peers.
class VerticalHandler : public RelayHandler {
public:
  VerticalHandler(const Config& config,
                  const std::string& name,
                  Port port,
                  const ACE_INET_Addr& horizontal_address,
                  ACE_Reactor* reactor,
                  const GuidPartitionTable& guid_partition_table,
                  const RelayPartitionTable& relay_partition_table,
                  GuidAddrSet& guid_addr_set,
                  const OpenDDS::RTPS::RtpsDiscovery_rch& rtps_discovery,
                  const CRYPTO_TYPE& crypto,
                  const ACE_INET_Addr& application_participant_addr,
                  HandlerStatisticsReporter& stats_reporter);
  void stop();

  void horizontal_handler(HorizontalHandler* horizontal_handler) { horizontal_handler_ = horizontal_handler; }

  void spdp_handler(SpdpHandler* spdp_handler) { spdp_handler_ = spdp_handler; }

  GuidAddrSet& guid_addr_set()
  {
    return guid_addr_set_;
  }

  void venqueue_message(const ACE_INET_Addr& addr,
                        ParticipantStatisticsReporter& stats_reporter,
                        const OpenDDS::DCPS::Message_Block_Shared_Ptr& msg,
                        const OpenDDS::DCPS::MonotonicTimePoint& now,
                        MessageType type);

protected:
  virtual void cache_message(GuidAddrSet::Proxy& /*proxy*/,
                             const OpenDDS::DCPS::GUID_t& /*src_guid*/,
                             const GuidSet& /*to*/,
                             const OpenDDS::DCPS::Message_Block_Shared_Ptr& /*msg*/,
                             const OpenDDS::DCPS::MonotonicTimePoint& /*now*/) {}

  virtual bool do_normal_processing(GuidAddrSet::Proxy& /*proxy*/,
                                    const ACE_INET_Addr& /*remote*/,
                                    const OpenDDS::DCPS::GUID_t& /*src_guid*/,
                                    const GuidSet& /*to*/,
                                    bool /*admitted*/,
                                    bool& /*send_to_application_participant*/,
                                    const OpenDDS::DCPS::Message_Block_Shared_Ptr& /*msg*/,
                                    const OpenDDS::DCPS::MonotonicTimePoint& /*now*/,
                                    CORBA::ULong& /*sent*/) { return true; }

  CORBA::ULong process_message(const ACE_INET_Addr& remote,
                               const OpenDDS::DCPS::MonotonicTimePoint& now,
                               const OpenDDS::DCPS::Message_Block_Shared_Ptr& msg,
                               MessageType& type) override;
  ParticipantStatisticsReporter& record_activity(GuidAddrSet::Proxy& proxy,
                                                 const AddrPort& remote_address,
                                                 const OpenDDS::DCPS::MonotonicTimePoint& now,
                                                 const OpenDDS::DCPS::GUID_t& src_guid,
                                                 const size_t& msg_len);
  CORBA::ULong send(GuidAddrSet::Proxy& proxy,
                    const OpenDDS::DCPS::GUID_t& src_guid,
                    const StringSet& to_partitions,
                    const GuidSet& to_guids,
                    bool send_to_application_participant,
                    const OpenDDS::DCPS::Message_Block_Shared_Ptr& msg,
                    const OpenDDS::DCPS::MonotonicTimePoint& now);
  size_t send(const ACE_INET_Addr& addr,
              OpenDDS::STUN::Message message,
              const OpenDDS::DCPS::MonotonicTimePoint& now);

  void populate_address_set(AddressSet& address_set,
                            const StringSet& to_partitions);

  const GuidPartitionTable& guid_partition_table_;
  const RelayPartitionTable& relay_partition_table_;
  GuidAddrSet& guid_addr_set_;
  HorizontalHandler* horizontal_handler_;
  SpdpHandler* spdp_handler_;
  const ACE_INET_Addr application_participant_addr_;
<<<<<<< HEAD
=======
  bool is_spdp_;
  const ACE_INET_Addr horizontal_address_;
  const std::string horizontal_address_str_;
>>>>>>> 64f66e97

private:
  bool parse_message(OpenDDS::RTPS::MessageParser& message_parser,
                     const OpenDDS::DCPS::Message_Block_Shared_Ptr& msg,
                     OpenDDS::DCPS::GUID_t& src_guid,
                     GuidSet& to,
                     bool check_submessages,
                     const OpenDDS::DCPS::MonotonicTimePoint& now);

  OpenDDS::RTPS::RtpsDiscovery_rch rtps_discovery_;
#ifdef OPENDDS_SECURITY
  const DDS::Security::CryptoTransform_var crypto_;
  const DDS::Security::ParticipantCryptoHandle application_participant_crypto_handle_;
#endif
};

// Sends to and receives from other relays.
class HorizontalHandler : public RelayHandler {
public:
  HorizontalHandler(const Config& config,
                    const std::string& name,
                    Port port,
                    ACE_Reactor* reactor,
                    const GuidPartitionTable& guid_partition_table,
                    HandlerStatisticsReporter& stats_reporter);

  void vertical_handler(VerticalHandler* vertical_handler) { vertical_handler_ = vertical_handler; }
  void enqueue_message(const ACE_INET_Addr& addr,
                       const StringSet& to_partitions,
                       const GuidSet& to_guids,
                       const OpenDDS::DCPS::Message_Block_Shared_Ptr& msg,
                       const OpenDDS::DCPS::MonotonicTimePoint& now);

private:
  const GuidPartitionTable& guid_partition_table_;
  VerticalHandler* vertical_handler_;
  CORBA::ULong process_message(const ACE_INET_Addr& remote,
                               const OpenDDS::DCPS::MonotonicTimePoint& now,
                               const OpenDDS::DCPS::Message_Block_Shared_Ptr& msg,
                               MessageType& type) override;
};

class SpdpHandler : public VerticalHandler {
public:
  SpdpHandler(const Config& config,
              const std::string& name,
              const ACE_INET_Addr& address,
              ACE_Reactor* reactor,
              const GuidPartitionTable& guid_partition_table,
              const RelayPartitionTable& relay_partition_table,
              GuidAddrSet& guid_addr_set,
              const OpenDDS::RTPS::RtpsDiscovery_rch& rtps_discovery,
              const CRYPTO_TYPE& crypto,
              const ACE_INET_Addr& application_participant_addr,
              HandlerStatisticsReporter& stats_reporter);

  void replay(const SpdpReplay& spdp_replay);

  CORBA::ULong send_to_application_participant(GuidAddrSet::Proxy& proxy,
                                               const OpenDDS::DCPS::GUID_t& guid,
                                               const OpenDDS::DCPS::MonotonicTimePoint& now);

private:
  typedef std::vector<SpdpReplay> ReplayQueue;
  ReplayQueue replay_queue_;
  ACE_Thread_Mutex replay_queue_mutex_;

  void cache_message(GuidAddrSet::Proxy& proxy,
                     const OpenDDS::DCPS::GUID_t& src_guid,
                     const GuidSet& to,
                     const OpenDDS::DCPS::Message_Block_Shared_Ptr& msg,
                     const OpenDDS::DCPS::MonotonicTimePoint& now) override;

  bool do_normal_processing(GuidAddrSet::Proxy& proxy,
                            const ACE_INET_Addr& remote,
                            const OpenDDS::DCPS::GUID_t& src_guid,
                            const GuidSet& to,
                            bool admitted,
                            bool& send_to_application_participant,
                            const OpenDDS::DCPS::Message_Block_Shared_Ptr& msg,
                            const OpenDDS::DCPS::MonotonicTimePoint& now,
                            CORBA::ULong& sent) override;

  int handle_exception(ACE_HANDLE fd) override;
};

class SedpHandler : public VerticalHandler {
public:
  SedpHandler(const Config& config,
              const std::string& name,
              const ACE_INET_Addr& horizontal_address,
              ACE_Reactor* reactor,
              const GuidPartitionTable& guid_partition_table,
              const RelayPartitionTable& relay_partition_table,
              GuidAddrSet& guid_addr_set,
              const OpenDDS::RTPS::RtpsDiscovery_rch& rtps_discovery,
              const CRYPTO_TYPE& crypto,
              const ACE_INET_Addr& application_participant_addr,
              HandlerStatisticsReporter& stats_reporter);

private:
  bool do_normal_processing(GuidAddrSet::Proxy& proxy,
                            const ACE_INET_Addr& remote,
                            const OpenDDS::DCPS::GUID_t& src_guid,
                            const GuidSet& to,
                            bool admitted,
                            bool& send_to_application_participant,
                            const OpenDDS::DCPS::Message_Block_Shared_Ptr& msg,
                            const OpenDDS::DCPS::MonotonicTimePoint& now,
                            CORBA::ULong& sent) override;
};

class DataHandler : public VerticalHandler {
public:
  DataHandler(const Config& config,
              const std::string& name,
              const ACE_INET_Addr& horizontal_address,
              ACE_Reactor* reactor,
              const GuidPartitionTable& guid_partition_table,
              const RelayPartitionTable& relay_partition_table,
              GuidAddrSet& guid_addr_set,
              const OpenDDS::RTPS::RtpsDiscovery_rch& rtps_discovery,
              const CRYPTO_TYPE& crypto,
              HandlerStatisticsReporter& stats_reporter);
};

}

#endif /* RTPSRELAY_RELAY_HANDLER_H_ */<|MERGE_RESOLUTION|>--- conflicted
+++ resolved
@@ -343,12 +343,8 @@
   HorizontalHandler* horizontal_handler_;
   SpdpHandler* spdp_handler_;
   const ACE_INET_Addr application_participant_addr_;
-<<<<<<< HEAD
-=======
-  bool is_spdp_;
   const ACE_INET_Addr horizontal_address_;
   const std::string horizontal_address_str_;
->>>>>>> 64f66e97
 
 private:
   bool parse_message(OpenDDS::RTPS::MessageParser& message_parser,
