#ifndef RTPSRELAY_RELAY_HANDLER_H_
#define RTPSRELAY_RELAY_HANDLER_H_

#include "AssociationTable.h"

#include <dds/DCPS/RTPS/RtpsDiscovery.h>

#include <ace/Message_Block.h>
#include <ace/SOCK_Dgram.h>
#include <ace/Thread_Mutex.h>
#include <ace/Time_Value.h>

#include <map>
#include <queue>
#include <set>
#include <string>
#include <utility>

#ifdef OPENDDS_SECURITY
#define CRYPTO_TYPE DDS::Security::CryptoTransform_var
#else
#define CRYPTO_TYPE int
#endif

namespace RtpsRelay {

class RelayHandler : public ACE_Event_Handler {
public:
<<<<<<< HEAD
  RelayHandler(ACE_Reactor* a_reactor,
               const AssociationTable& a_association_table);

=======
>>>>>>> c780168a
  int open(const ACE_INET_Addr& a_local);
  void enqueue_message(const std::string& a_addr, ACE_Message_Block* a_msg);
  const std::string& relay_address() const { return relay_address_; }
  size_t bytes_received() const { return bytes_received_; }
  size_t bytes_sent() const { return bytes_sent_; }
  void reset_byte_counts() { bytes_received_ = 0; bytes_sent_ = 0; }

protected:
  RelayHandler(ACE_Reactor* a_reactor, const AssociationTable& a_association_table);
  int handle_input(ACE_HANDLE a_handle) override;
  int handle_output(ACE_HANDLE a_handle) override;
  ACE_HANDLE get_handle() const override { return socket_.get_handle(); }
  virtual void process_message(const ACE_INET_Addr& a_remote,
                               const OpenDDS::DCPS::MonotonicTimePoint& a_now,
                               const OpenDDS::DCPS::RepoId& a_src_guid,
<<<<<<< HEAD
                               ACE_Message_Block* a_msg) = 0;
=======
                               ACE_Message_Block* a_msg,
                               bool is_beacon_message) = 0;

  const AssociationTable& association_table_;

>>>>>>> c780168a
private:
  std::string relay_address_;
  ACE_SOCK_Dgram socket_;
  typedef std::queue<std::pair<std::string, ACE_Message_Block*>> OutgoingType;
  OutgoingType outgoing_;
  ACE_Thread_Mutex outgoing_mutex_;
  size_t bytes_received_;
  size_t bytes_sent_;
};

class HorizontalHandler;

// Sends to and receives from peers.
class VerticalHandler : public RelayHandler {
public:
  typedef std::map<OpenDDS::DCPS::RepoId, std::set<std::string>, OpenDDS::DCPS::GUID_tKeyLessThan> GuidAddrMap;

  VerticalHandler(ACE_Reactor* a_reactor,
                  const AssociationTable& a_association_table,
                  const OpenDDS::DCPS::TimeDuration& lifespan,
                  const OpenDDS::RTPS::RtpsDiscovery_rch& rtps_discovery,
                  DDS::DomainId_t application_domain,
                  const OpenDDS::DCPS::RepoId& application_participant_guid,
                  const CRYPTO_TYPE& crypto);
  void horizontal_handler(HorizontalHandler* a_horizontal_handler) { horizontal_handler_ = a_horizontal_handler; }

  GuidAddrMap::const_iterator find(const OpenDDS::DCPS::RepoId& guid) const
  {
    return guid_addr_map_.find(guid);
  }

  GuidAddrMap::const_iterator end() const
  {
    return guid_addr_map_.end();
  }

protected:
  virtual std::string extract_relay_address(const RelayAddresses& relay_addresses) const = 0;
  virtual bool do_normal_processing(const ACE_INET_Addr& /*a_remote*/,
                                    const OpenDDS::DCPS::RepoId& /*a_src_guid*/,
                                    ACE_Message_Block* /*a_msg*/) { return true; }
<<<<<<< HEAD
  virtual void purge(const OpenDDS::DCPS::RepoId& /*guid*/) {}

=======
  virtual void purge(const GuidAddr& /*ga*/) {}
>>>>>>> c780168a
  void process_message(const ACE_INET_Addr& a_remote,
                       const OpenDDS::DCPS::MonotonicTimePoint& a_now,
                       const OpenDDS::DCPS::RepoId& a_src_guid,
<<<<<<< HEAD
                       ACE_Message_Block* a_msg) override;

  GuidAddrMap guid_addr_map_;
  typedef std::map<OpenDDS::DCPS::RepoId, OpenDDS::DCPS::MonotonicTimePoint, OpenDDS::DCPS::GUID_tKeyLessThan> GuidExpirationMap;
  GuidExpirationMap guid_expiration_map_;
  typedef std::multimap<OpenDDS::DCPS::MonotonicTimePoint, OpenDDS::DCPS::RepoId> ExpirationGuidMap;
=======
                       ACE_Message_Block* a_msg,
                       bool is_beacon_message) override;

  HorizontalHandler* horizontal_handler_;
  GuidAddrMap guid_addr_map_;
  typedef std::map<GuidAddr, ACE_Time_Value> GuidExpirationMap;
  GuidExpirationMap guid_expiration_map_;
  typedef std::multimap<ACE_Time_Value, GuidAddr> ExpirationGuidMap;
>>>>>>> c780168a
  ExpirationGuidMap expiration_guid_map_;
  const OpenDDS::DCPS::TimeDuration lifespan_;
  const OpenDDS::DCPS::RepoId application_participant_guid_;
  HorizontalHandler* horizontal_handler_;

private:
  bool parse_message(OpenDDS::RTPS::MessageParser& message_parser,
                     ACE_Message_Block* msg,
                     bool& is_pad_only,
                     bool check_submessages);
  OpenDDS::RTPS::RtpsDiscovery_rch rtps_discovery_;
  const DDS::DomainId_t application_domain_;
#ifdef OPENDDS_SECURITY
  const DDS::Security::CryptoTransform_var crypto_;
  const DDS::Security::ParticipantCryptoHandle application_participant_crypto_handle_;
#endif
};

// Sends to and receives from other relays.
class HorizontalHandler : public RelayHandler {
public:
  HorizontalHandler(ACE_Reactor* a_reactor,
                    const AssociationTable& a_association_table);
  void vertical_handler(VerticalHandler* a_vertical_handler) { vertical_handler_ = a_vertical_handler; }

private:
  VerticalHandler* vertical_handler_;
  void process_message(const ACE_INET_Addr& a_remote,
                       const OpenDDS::DCPS::MonotonicTimePoint& a_now,
                       const OpenDDS::DCPS::RepoId& a_src_guid,
                       ACE_Message_Block* a_msg) override;
};

class SpdpHandler : public VerticalHandler {
public:
  SpdpHandler(ACE_Reactor* a_reactor,
              const AssociationTable& a_association_table,
              const OpenDDS::DCPS::TimeDuration& lifespan,
              const OpenDDS::RTPS::RtpsDiscovery_rch& rtps_discovery,
              DDS::DomainId_t application_domain,
              const OpenDDS::DCPS::RepoId& application_participant_guid,
              const CRYPTO_TYPE& crypto,
              const ACE_INET_Addr& application_participant_addr);

  void replay(const OpenDDS::DCPS::RepoId& guid,
              const GuidSet& local_guids,
              const RelayAddressesSet& relay_addresses);

private:
  const ACE_INET_Addr application_participant_addr_;
  const std::string application_participant_addr_str_;
  ACE_Message_Block* spdp_message_;
  typedef std::map<OpenDDS::DCPS::RepoId, ACE_Message_Block*, OpenDDS::DCPS::GUID_tKeyLessThan> SpdpMessages;
  SpdpMessages spdp_messages_;
  ACE_Thread_Mutex spdp_messages_mutex_;

  std::string extract_relay_address(const RelayAddresses& relay_addresses) const override;

  bool do_normal_processing(const ACE_INET_Addr& a_remote,
                            const OpenDDS::DCPS::RepoId& a_src_guid,
                            ACE_Message_Block* a_msg) override;

  void purge(const GuidAddr& ga) override;
};

class SedpHandler : public VerticalHandler {
public:
  SedpHandler(ACE_Reactor* a_reactor,
              const AssociationTable& a_association_table,
              const OpenDDS::DCPS::TimeDuration& lifespan,
              const OpenDDS::RTPS::RtpsDiscovery_rch& rtps_discovery,
              DDS::DomainId_t application_domain,
              const OpenDDS::DCPS::RepoId& application_participant_guid,
              const CRYPTO_TYPE& crypto,
              const ACE_INET_Addr& application_participant_addr);

private:
  const ACE_INET_Addr application_participant_addr_;
  const std::string application_participant_addr_str_;

  std::string extract_relay_address(const RelayAddresses& relay_addresses) const override;

  bool do_normal_processing(const ACE_INET_Addr& a_remote,
                            const OpenDDS::DCPS::RepoId& a_src_guid,
                            ACE_Message_Block* a_msg) override;
};

class DataHandler : public VerticalHandler {
public:
  DataHandler(ACE_Reactor* a_reactor,
              const AssociationTable& a_association_table,
              const OpenDDS::DCPS::TimeDuration& lifespan,
              const OpenDDS::RTPS::RtpsDiscovery_rch& rtps_discovery,
              DDS::DomainId_t application_domain,
              const OpenDDS::DCPS::RepoId& application_participant_guid,
              const CRYPTO_TYPE& crypto
              );

private:
  std::string extract_relay_address(const RelayAddresses& relay_addresses) const override;
};

}

#endif /* RTPSRELAY_RELAY_HANDLER_H_ */<|MERGE_RESOLUTION|>--- conflicted
+++ resolved
@@ -26,12 +26,6 @@
 
 class RelayHandler : public ACE_Event_Handler {
 public:
-<<<<<<< HEAD
-  RelayHandler(ACE_Reactor* a_reactor,
-               const AssociationTable& a_association_table);
-
-=======
->>>>>>> c780168a
   int open(const ACE_INET_Addr& a_local);
   void enqueue_message(const std::string& a_addr, ACE_Message_Block* a_msg);
   const std::string& relay_address() const { return relay_address_; }
@@ -47,15 +41,10 @@
   virtual void process_message(const ACE_INET_Addr& a_remote,
                                const OpenDDS::DCPS::MonotonicTimePoint& a_now,
                                const OpenDDS::DCPS::RepoId& a_src_guid,
-<<<<<<< HEAD
                                ACE_Message_Block* a_msg) = 0;
-=======
-                               ACE_Message_Block* a_msg,
-                               bool is_beacon_message) = 0;
 
   const AssociationTable& association_table_;
 
->>>>>>> c780168a
 private:
   std::string relay_address_;
   ACE_SOCK_Dgram socket_;
@@ -97,36 +86,20 @@
   virtual bool do_normal_processing(const ACE_INET_Addr& /*a_remote*/,
                                     const OpenDDS::DCPS::RepoId& /*a_src_guid*/,
                                     ACE_Message_Block* /*a_msg*/) { return true; }
-<<<<<<< HEAD
-  virtual void purge(const OpenDDS::DCPS::RepoId& /*guid*/) {}
-
-=======
   virtual void purge(const GuidAddr& /*ga*/) {}
->>>>>>> c780168a
   void process_message(const ACE_INET_Addr& a_remote,
                        const OpenDDS::DCPS::MonotonicTimePoint& a_now,
                        const OpenDDS::DCPS::RepoId& a_src_guid,
-<<<<<<< HEAD
                        ACE_Message_Block* a_msg) override;
-
-  GuidAddrMap guid_addr_map_;
-  typedef std::map<OpenDDS::DCPS::RepoId, OpenDDS::DCPS::MonotonicTimePoint, OpenDDS::DCPS::GUID_tKeyLessThan> GuidExpirationMap;
-  GuidExpirationMap guid_expiration_map_;
-  typedef std::multimap<OpenDDS::DCPS::MonotonicTimePoint, OpenDDS::DCPS::RepoId> ExpirationGuidMap;
-=======
-                       ACE_Message_Block* a_msg,
-                       bool is_beacon_message) override;
 
   HorizontalHandler* horizontal_handler_;
   GuidAddrMap guid_addr_map_;
-  typedef std::map<GuidAddr, ACE_Time_Value> GuidExpirationMap;
+  typedef std::map<GuidAddr, OpenDDS::DCPS::MonotonicTimePoint> GuidExpirationMap;
   GuidExpirationMap guid_expiration_map_;
-  typedef std::multimap<ACE_Time_Value, GuidAddr> ExpirationGuidMap;
->>>>>>> c780168a
+  typedef std::multimap<OpenDDS::DCPS::MonotonicTimePoint, GuidAddr> ExpirationGuidMap;
   ExpirationGuidMap expiration_guid_map_;
   const OpenDDS::DCPS::TimeDuration lifespan_;
   const OpenDDS::DCPS::RepoId application_participant_guid_;
-  HorizontalHandler* horizontal_handler_;
 
 private:
   bool parse_message(OpenDDS::RTPS::MessageParser& message_parser,
