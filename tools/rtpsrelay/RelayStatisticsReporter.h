#ifndef RTPSRELAY_RELAY_STATISTICS_REPORTER_H_
#define RTPSRELAY_RELAY_STATISTICS_REPORTER_H_

#include "Config.h"
#include "CommonIoStatsReportHelper.h"

#include <dds/rtpsrelaylib/RelayTypeSupportImpl.h>
#include <dds/rtpsrelaylib/Utility.h>

#include <dds/DCPS/JsonValueWriter.h>

namespace RtpsRelay {

class RelayStatisticsReporter {
public:
  RelayStatisticsReporter(const Config& config,
                          RelayStatisticsDataWriter_var writer)
    : config_(config)
    , log_helper_(log_relay_statistics_)
    , publish_helper_(publish_relay_statistics_)
    , writer_(writer)
  {
    DDS::Topic_var topic = writer_->get_topic();
    topic_name_ = topic->get_name();
    log_relay_statistics_.application_participant_guid(rtps_guid_to_relay_guid(config.application_participant_guid()));
    publish_relay_statistics_.application_participant_guid(rtps_guid_to_relay_guid(config.application_participant_guid()));
  }

  void input_message(size_t byte_count,
                     const OpenDDS::DCPS::TimeDuration& time,
                     const OpenDDS::DCPS::MonotonicTimePoint& now,
                     MessageType type)
  {
    log_helper_.input_message(byte_count, time, type);
    publish_helper_.input_message(byte_count, time, type);
    report(now);
  }

<<<<<<< HEAD
=======
  void ignored_message(size_t byte_count,
                       const OpenDDS::DCPS::MonotonicTimePoint& now)
  {
    log_helper_.ignored_message(byte_count);
    publish_helper_.ignored_message(byte_count);
    report(now);
  }

>>>>>>> 54439ef6
  void output_message(size_t byte_count,
                      const OpenDDS::DCPS::TimeDuration& time,
                      const OpenDDS::DCPS::TimeDuration& queue_latency,
                      const OpenDDS::DCPS::MonotonicTimePoint& now,
                      MessageType type)
  {
    log_helper_.output_message(byte_count, time, queue_latency, type);
    publish_helper_.output_message(byte_count, time, queue_latency, type);
    report(now);
  }

  void dropped_message(size_t byte_count,
                       const OpenDDS::DCPS::TimeDuration& time,
                       const OpenDDS::DCPS::TimeDuration& queue_latency,
                       const OpenDDS::DCPS::MonotonicTimePoint& now,
                       MessageType type)
  {
    log_helper_.dropped_message(byte_count, time, queue_latency, type);
    publish_helper_.dropped_message(byte_count, time, queue_latency, type);
    report(now);
  }

  void max_gain(size_t value, const OpenDDS::DCPS::MonotonicTimePoint& now)
  {
    log_helper_.max_gain(value);
    publish_helper_.max_gain(value);
    report(now);
  }

  void local_active_participants(size_t count, const OpenDDS::DCPS::MonotonicTimePoint& now)
  {
    log_relay_statistics_.local_active_participants() = static_cast<uint32_t>(count);
    publish_relay_statistics_.local_active_participants() = static_cast<uint32_t>(count);
    report(now);
  }

  void error(const OpenDDS::DCPS::MonotonicTimePoint& now)
  {
    log_helper_.error();
    publish_helper_.error();
    report(now);
  }

  void new_address(const OpenDDS::DCPS::MonotonicTimePoint& now)
  {
    ++log_relay_statistics_.new_address_count();
    ++publish_relay_statistics_.new_address_count();
    report(now);
  }

  void expired_address(const OpenDDS::DCPS::MonotonicTimePoint& now)
  {
    ++log_relay_statistics_.expired_address_count();
    ++publish_relay_statistics_.expired_address_count();
    report(now);
  }

  void max_queue_size(size_t size, const OpenDDS::DCPS::MonotonicTimePoint& now)
  {
    log_helper_.max_queue_size(size);
    publish_helper_.max_queue_size(size);
    report(now);
  }

  void report()
  {
    report(OpenDDS::DCPS::MonotonicTimePoint::now(), true);
  }

private:

  void report(const OpenDDS::DCPS::MonotonicTimePoint& now,
              bool force = false)
  {
    log_report(now, force);
    publish_report(now, force);
  }

  void log_report(const OpenDDS::DCPS::MonotonicTimePoint& now,
                  bool force)
  {
    if (!log_helper_.prepare_report(now, force, config_.log_relay_statistics())) {
      return;
    }

    ACE_DEBUG((LM_INFO, ACE_TEXT("(%P|%t) STAT: %C %C\n"), topic_name_.in(), OpenDDS::DCPS::to_json(log_relay_statistics_).c_str()));

<<<<<<< HEAD
    log_last_report_ = now;

    log_relay_statistics_.messages_in(0);
    log_relay_statistics_.bytes_in(0);
    log_relay_statistics_.messages_out(0);
    log_relay_statistics_.bytes_out(0);
    log_relay_statistics_.messages_dropped(0);
    log_relay_statistics_.bytes_dropped(0);
    log_relay_statistics_.max_gain(0);
    log_relay_statistics_.error_count(0);
    log_relay_statistics_.new_address_count(0);
    log_relay_statistics_.expired_address_count(0);
    log_relay_statistics_.max_queue_size(0);
    log_input_processing_time_ = OpenDDS::DCPS::TimeDuration::zero_value;
    log_output_processing_time_ = OpenDDS::DCPS::TimeDuration::zero_value;
    log_max_queue_latency_ = OpenDDS::DCPS::TimeDuration::zero_value;
=======
    log_helper_.reset(now);
    log_relay_statistics_.new_address_count(0);
    log_relay_statistics_.expired_address_count(0);
    log_relay_statistics_.expired_pending_count(0);
>>>>>>> 54439ef6
  }

  void publish_report(const OpenDDS::DCPS::MonotonicTimePoint& now,
                      bool force)
  {
    if (!publish_helper_.prepare_report(now, force, config_.publish_relay_statistics())) {
      return;
    }

    const auto ret = writer_->write(publish_relay_statistics_, DDS::HANDLE_NIL);
    if (ret != DDS::RETCODE_OK) {
      ACE_ERROR((LM_ERROR, "(%P|%t) ERROR: "
        "RelayStatisticsReporter::publish_report failed to write relay statistics\n"));
    }

<<<<<<< HEAD
    publish_last_report_ = now;

    publish_relay_statistics_.messages_in(0);
    publish_relay_statistics_.bytes_in(0);
    publish_relay_statistics_.messages_out(0);
    publish_relay_statistics_.bytes_out(0);
    publish_relay_statistics_.messages_dropped(0);
    publish_relay_statistics_.bytes_dropped(0);
    publish_relay_statistics_.max_gain(0);
    publish_relay_statistics_.error_count(0);
    publish_relay_statistics_.new_address_count(0);
    publish_relay_statistics_.expired_address_count(0);
    publish_relay_statistics_.max_queue_size(0);
    publish_input_processing_time_ = OpenDDS::DCPS::TimeDuration::zero_value;
    publish_output_processing_time_ = OpenDDS::DCPS::TimeDuration::zero_value;
    publish_max_queue_latency_ = OpenDDS::DCPS::TimeDuration::zero_value;
=======
    publish_helper_.reset(now);
    publish_relay_statistics_.new_address_count(0);
    publish_relay_statistics_.expired_address_count(0);
    publish_relay_statistics_.expired_pending_count(0);
>>>>>>> 54439ef6
  }

  const Config& config_;

  typedef CommonIoStatsReportHelper<RelayStatistics> Helper;

  RelayStatistics log_relay_statistics_;
  Helper log_helper_;

  RelayStatistics publish_relay_statistics_;
  Helper publish_helper_;

  RelayStatisticsDataWriter_var writer_;
  CORBA::String_var topic_name_;
};

}

#endif // RTPSRELAY_RELAY_STATISTICS_REPORTER_H_<|MERGE_RESOLUTION|>--- conflicted
+++ resolved
@@ -36,17 +36,6 @@
     report(now);
   }
 
-<<<<<<< HEAD
-=======
-  void ignored_message(size_t byte_count,
-                       const OpenDDS::DCPS::MonotonicTimePoint& now)
-  {
-    log_helper_.ignored_message(byte_count);
-    publish_helper_.ignored_message(byte_count);
-    report(now);
-  }
-
->>>>>>> 54439ef6
   void output_message(size_t byte_count,
                       const OpenDDS::DCPS::TimeDuration& time,
                       const OpenDDS::DCPS::TimeDuration& queue_latency,
@@ -134,29 +123,9 @@
 
     ACE_DEBUG((LM_INFO, ACE_TEXT("(%P|%t) STAT: %C %C\n"), topic_name_.in(), OpenDDS::DCPS::to_json(log_relay_statistics_).c_str()));
 
-<<<<<<< HEAD
-    log_last_report_ = now;
-
-    log_relay_statistics_.messages_in(0);
-    log_relay_statistics_.bytes_in(0);
-    log_relay_statistics_.messages_out(0);
-    log_relay_statistics_.bytes_out(0);
-    log_relay_statistics_.messages_dropped(0);
-    log_relay_statistics_.bytes_dropped(0);
-    log_relay_statistics_.max_gain(0);
-    log_relay_statistics_.error_count(0);
-    log_relay_statistics_.new_address_count(0);
-    log_relay_statistics_.expired_address_count(0);
-    log_relay_statistics_.max_queue_size(0);
-    log_input_processing_time_ = OpenDDS::DCPS::TimeDuration::zero_value;
-    log_output_processing_time_ = OpenDDS::DCPS::TimeDuration::zero_value;
-    log_max_queue_latency_ = OpenDDS::DCPS::TimeDuration::zero_value;
-=======
     log_helper_.reset(now);
     log_relay_statistics_.new_address_count(0);
     log_relay_statistics_.expired_address_count(0);
-    log_relay_statistics_.expired_pending_count(0);
->>>>>>> 54439ef6
   }
 
   void publish_report(const OpenDDS::DCPS::MonotonicTimePoint& now,
@@ -172,29 +141,9 @@
         "RelayStatisticsReporter::publish_report failed to write relay statistics\n"));
     }
 
-<<<<<<< HEAD
-    publish_last_report_ = now;
-
-    publish_relay_statistics_.messages_in(0);
-    publish_relay_statistics_.bytes_in(0);
-    publish_relay_statistics_.messages_out(0);
-    publish_relay_statistics_.bytes_out(0);
-    publish_relay_statistics_.messages_dropped(0);
-    publish_relay_statistics_.bytes_dropped(0);
-    publish_relay_statistics_.max_gain(0);
-    publish_relay_statistics_.error_count(0);
-    publish_relay_statistics_.new_address_count(0);
-    publish_relay_statistics_.expired_address_count(0);
-    publish_relay_statistics_.max_queue_size(0);
-    publish_input_processing_time_ = OpenDDS::DCPS::TimeDuration::zero_value;
-    publish_output_processing_time_ = OpenDDS::DCPS::TimeDuration::zero_value;
-    publish_max_queue_latency_ = OpenDDS::DCPS::TimeDuration::zero_value;
-=======
     publish_helper_.reset(now);
     publish_relay_statistics_.new_address_count(0);
     publish_relay_statistics_.expired_address_count(0);
-    publish_relay_statistics_.expired_pending_count(0);
->>>>>>> 54439ef6
   }
 
   const Config& config_;
