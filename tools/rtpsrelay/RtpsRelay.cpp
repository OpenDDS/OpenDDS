--- conflicted
+++ resolved
@@ -112,21 +112,9 @@
     } else if ((arg = args.get_the_parameter("-Lifespan"))) {
       config.lifespan(OpenDDS::DCPS::TimeDuration(ACE_OS::atoi(arg)));
       args.consume_arg();
-<<<<<<< HEAD
-=======
-    } else if ((arg = args.get_the_parameter("-StaticLimit"))) {
-      config.static_limit(ACE_OS::atoi(arg));
-      args.consume_arg();
-    } else if ((arg = args.get_the_parameter("-MaxPending"))) {
-      config.max_pending(ACE_OS::atoi(arg));
-      args.consume_arg();
-    } else if ((arg = args.get_the_parameter("-PendingTimeout"))) {
-      config.pending_timeout(OpenDDS::DCPS::TimeDuration(ACE_OS::atoi(arg)));
-      args.consume_arg();
     } else if ((arg = args.get_the_parameter("-BufferSize"))) {
       config.buffer_size(ACE_OS::atoi(arg));
       args.consume_arg();
->>>>>>> fcc2f3c9
     } else if ((arg = args.get_the_parameter("-UserData"))) {
       user_data = arg;
       args.consume_arg();
