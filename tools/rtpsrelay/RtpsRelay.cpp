--- conflicted
+++ resolved
@@ -173,101 +173,6 @@
     } else if ((arg = args.get_the_parameter("-UserData"))) {
       user_data = arg;
       args.consume_arg();
-<<<<<<< HEAD
-=======
-    } else if ((arg = args.get_the_parameter("-AllowEmptyPartition"))) {
-      config.allow_empty_partition(ACE_OS::atoi(arg));
-      args.consume_arg();
-    } else if ((arg = args.get_the_parameter("-LogWarnings"))) {
-      config.log_warnings(ACE_OS::atoi(arg));
-      args.consume_arg();
-    } else if ((arg = args.get_the_parameter("-LogDiscovery"))) {
-      config.log_discovery(ACE_OS::atoi(arg));
-      args.consume_arg();
-    } else if ((arg = args.get_the_parameter("-LogActivity"))) {
-      config.log_activity(ACE_OS::atoi(arg));
-      args.consume_arg();
-    } else if ((arg = args.get_the_parameter("-LogHttp"))) {
-      config.log_http(ACE_OS::atoi(arg));
-      args.consume_arg();
-    } else if ((arg = args.get_the_parameter("-LogThreadStatus"))) {
-      config.log_thread_status(ACE_OS::atoi(arg));
-      args.consume_arg();
-    } else if ((arg = args.get_the_parameter("-ThreadStatusSafetyFactor"))) {
-      config.thread_status_safety_factor(ACE_OS::atoi(arg));
-      args.consume_arg();
-    } else if ((arg = args.get_the_parameter("-UtilizationLimit"))) {
-      config.utilization_limit(ACE_OS::atof(arg));
-      args.consume_arg();
-    } else if ((arg = args.get_the_parameter("-LogUtilizationChanges"))) {
-      config.log_utilization_changes(ACE_OS::atoi(arg));
-      args.consume_arg();
-    } else if ((arg = args.get_the_parameter("-LogRelayStatistics"))) {
-      config.log_relay_statistics(OpenDDS::DCPS::TimeDuration(ACE_OS::atoi(arg)));
-      args.consume_arg();
-    } else if ((arg = args.get_the_parameter("-LogHandlerStatistics"))) {
-      config.log_handler_statistics(OpenDDS::DCPS::TimeDuration(ACE_OS::atoi(arg)));
-      args.consume_arg();
-    } else if ((arg = args.get_the_parameter("-PublishRelayStatistics"))) {
-      config.publish_relay_statistics(OpenDDS::DCPS::TimeDuration(ACE_OS::atoi(arg)));
-      args.consume_arg();
-    } else if ((arg = args.get_the_parameter("-PublishHandlerStatistics"))) {
-      config.publish_handler_statistics(OpenDDS::DCPS::TimeDuration(ACE_OS::atoi(arg)));
-      args.consume_arg();
-    } else if ((arg = args.get_the_parameter("-PublishRelayStatusLiveliness"))) {
-      config.publish_relay_status_liveliness(OpenDDS::DCPS::TimeDuration(ACE_OS::atoi(arg)));
-      args.consume_arg();
-    } else if ((arg = args.get_the_parameter("-PublishRelayStatus"))) {
-      config.publish_relay_status(OpenDDS::DCPS::TimeDuration(ACE_OS::atoi(arg)));
-      args.consume_arg();
-    } else if ((arg = args.get_the_parameter("-RestartDetection"))) {
-      config.restart_detection(ACE_OS::atoi(arg));
-      args.consume_arg();
-    } else if ((arg = args.get_the_parameter("-AdmissionControlQueueSize"))) {
-      config.admission_control_queue_size(static_cast<size_t>(ACE_OS::atoi(arg)));
-      args.consume_arg();
-    } else if ((arg = args.get_the_parameter("-AdmissionControlQueueDuration"))) {
-      config.admission_control_queue_duration(OpenDDS::DCPS::TimeDuration(ACE_OS::atoi(arg)));
-      args.consume_arg();
-    } else if ((arg = args.get_the_parameter("-AdmissionMaxParticipantsRange"))) {
-      auto conv = std::atoi(arg);
-      if (conv <= 0) {
-        ACE_ERROR((LM_ERROR, "(%P|%t) ERROR: Argument for -AdmissionMaxParticipantsRange option must be positive: %d\n", conv));
-        return EXIT_FAILURE;
-      }
-      config.admission_max_participants_low_water(static_cast<size_t>(conv));
-      const auto dash = std::strchr(arg, '-');
-      if (!dash) {
-        ACE_ERROR((LM_ERROR, "(%P|%t) ERROR: Argument for -AdmissionMaxParticipantsRange option must contain a '-': %C\n", arg));
-        return EXIT_FAILURE;
-      }
-      conv = std::atoi(dash + 1);
-      if (conv <= 0) {
-        ACE_ERROR((LM_ERROR, "(%P|%t) ERROR: Argument for -AdmissionMaxParticipantsRange option must be positive: %d\n", conv));
-        return EXIT_FAILURE;
-      }
-      if (static_cast<size_t>(conv) < config.admission_max_participants_low_water()) {
-        ACE_ERROR((LM_ERROR, "(%P|%t) ERROR: High value for -AdmissionMaxParticipantsRange option must be greater than or equal to low value\n"));
-        return EXIT_FAILURE;
-      }
-      config.admission_max_participants_high_water(static_cast<size_t>(conv));
-      args.consume_arg();
-    } else if ((arg = args.get_the_parameter("-RunTime"))) {
-      config.run_time(OpenDDS::DCPS::TimeDuration(ACE_OS::atoi(arg)));
-      args.consume_arg();
-    } else if ((arg = args.get_the_parameter("-HandlerThreads"))) {
-      config.handler_threads(static_cast<size_t>(std::atoi(arg)));
-      args.consume_arg();
-    } else if ((arg = args.get_the_parameter("-SynchronousOutput"))) {
-      config.synchronous_output(ACE_OS::atoi(arg));
-      args.consume_arg();
-    } else if ((arg = args.get_the_parameter("-MaxIpsPerClient"))) {
-      config.max_ips_per_client(static_cast<size_t>(ACE_OS::atoi(arg)));
-      args.consume_arg();
-    } else if ((arg = args.get_the_parameter("-RejectedAddressDuration"))) {
-      config.rejected_address_duration(OpenDDS::DCPS::TimeDuration(ACE_OS::atoi(arg)));
-      args.consume_arg();
->>>>>>> c177e816
     } else if ((arg = args.get_the_parameter("-IdentityCA"))) {
       identity_ca_file = file + arg;
       secure = true;
