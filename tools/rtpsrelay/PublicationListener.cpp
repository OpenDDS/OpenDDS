#include "PublicationListener.h"

#include <dds/rtpsrelaylib/Utility.h>

#include <dds/DCPS/DCPS_Utils.h>
#include <dds/DCPS/JsonValueWriter.h>

namespace RtpsRelay {

PublicationListener::PublicationListener(const Config& config,
                                         GuidAddrSet& guid_addr_set,
                                         OpenDDS::DCPS::DomainParticipantImpl* participant,
                                         GuidPartitionTable& guid_partition_table,
                                         RelayStatisticsReporter& stats_reporter)
  : config_(config)
  , guid_addr_set_(guid_addr_set)
  , participant_(participant)
  , guid_partition_table_(guid_partition_table)
  , stats_reporter_(stats_reporter)
  , count_(0)
{}

void PublicationListener::on_data_available(DDS::DataReader_ptr reader)
{
  const auto now = OpenDDS::DCPS::MonotonicTimePoint::now();

  DDS::PublicationBuiltinTopicDataDataReader_var dr = DDS::PublicationBuiltinTopicDataDataReader::_narrow(reader);
  if (!dr) {
    ACE_ERROR((LM_ERROR, ACE_TEXT("(%P|%t) ERROR: PublicationListener::on_data_available failed to narrow PublicationBuiltinTopicDataDataReader\n")));
    return;
  }

  DDS::PublicationBuiltinTopicDataSeq datas;
  DDS::SampleInfoSeq infos;
  DDS::ReturnCode_t ret = dr->take(datas,
                                   infos,
                                   DDS::LENGTH_UNLIMITED,
                                   DDS::NOT_READ_SAMPLE_STATE,
                                   DDS::ANY_VIEW_STATE,
                                   DDS::ANY_INSTANCE_STATE);
  if (ret != DDS::RETCODE_OK) {
    ACE_ERROR((LM_ERROR, ACE_TEXT("(%P|%t) ERROR: PublicationListener::on_data_available failed to take %C\n"), OpenDDS::DCPS::retcode_to_string(ret)));
    return;
  }

  using OpenDDS::DCPS::make_part_guid;

  for (CORBA::ULong idx = 0; idx != infos.length(); ++idx) {
    switch (infos[idx].instance_state) {
    case DDS::ALIVE_INSTANCE_STATE:
      {
        const auto& data = datas[idx];
        const auto& info = infos[idx];
        if (info.valid_data) {
          const auto repoid = participant_->get_repoid(info.instance_handle);
          const auto r = guid_partition_table_.insert(repoid, data.partition.name, now);

          if (r == GuidPartitionTable::ADDED) {
            if (config_.log_discovery()) {
              GuidAddrSet::Proxy proxy(guid_addr_set_);
              ACE_DEBUG((LM_INFO, "(%P|%t) INFO: PublicationListener::on_data_available "
                         "add local writer %C %C %C into session\n",
                         guid_to_string(repoid).c_str(), OpenDDS::DCPS::to_json(data).c_str(),
                         proxy.get_session_time(make_part_guid(repoid), now).sec_str().c_str()));
            }
            stats_reporter_.local_writers(++count_, OpenDDS::DCPS::MonotonicTimePoint::now());
          } else if (r == GuidPartitionTable::UPDATED) {
            if (config_.log_discovery()) {
              ACE_DEBUG((LM_INFO, ACE_TEXT("(%P|%t) INFO: PublicationListener::on_data_available update local writer %C %C\n"), guid_to_string(repoid).c_str(), OpenDDS::DCPS::to_json(data).c_str()));
            }
          }
        }
      }
      break;
    case DDS::NOT_ALIVE_DISPOSED_INSTANCE_STATE:
    case DDS::NOT_ALIVE_NO_WRITERS_INSTANCE_STATE:
      {
        const auto& info = infos[idx];

        const auto repoid = participant_->get_repoid(info.instance_handle);

        if (config_.log_discovery()) {
          GuidAddrSet::Proxy proxy(guid_addr_set_);
          ACE_DEBUG((LM_INFO, "(%P|%t) INFO: PublicationListener::on_data_available "
<<<<<<< HEAD
            "remove local writer %C %C into session\n",
            guid_to_string(repoid).c_str(),
            proxy.get_session_time(make_part_guid(repoid), now).sec_str().c_str()));
=======
                     "remove local writer %C %C into session\n",
                     guid_to_string(repoid).c_str(),
                     proxy.get_session_time(make_part_guid(repoid), now).sec_str().c_str()));
>>>>>>> 9520f709
        }
        guid_partition_table_.remove(repoid);
        stats_reporter_.local_writers(--count_, OpenDDS::DCPS::MonotonicTimePoint::now());
      }
      break;
    }
  }
}

}<|MERGE_RESOLUTION|>--- conflicted
+++ resolved
@@ -82,15 +82,9 @@
         if (config_.log_discovery()) {
           GuidAddrSet::Proxy proxy(guid_addr_set_);
           ACE_DEBUG((LM_INFO, "(%P|%t) INFO: PublicationListener::on_data_available "
-<<<<<<< HEAD
-            "remove local writer %C %C into session\n",
-            guid_to_string(repoid).c_str(),
-            proxy.get_session_time(make_part_guid(repoid), now).sec_str().c_str()));
-=======
                      "remove local writer %C %C into session\n",
                      guid_to_string(repoid).c_str(),
                      proxy.get_session_time(make_part_guid(repoid), now).sec_str().c_str()));
->>>>>>> 9520f709
         }
         guid_partition_table_.remove(repoid);
         stats_reporter_.local_writers(--count_, OpenDDS::DCPS::MonotonicTimePoint::now());
