#include "RelayHandler.h"

#include <dds/rtpsrelaylib/RelayTypeSupportImpl.h>

#include <dds/DCPS/LogAddr.h>
#include <dds/DCPS/Message_Block_Ptr.h>
#include <dds/DCPS/RTPS/BaseMessageTypes.h>
#include <dds/DCPS/RTPS/MessageTypes.h>
#include <dds/DCPS/RTPS/RtpsCoreTypeSupportImpl.h>
#include <dds/DCPS/TimeTypes.h>
#include <dds/DdsDcpsCoreTypeSupportImpl.h>
#include <dds/DdsDcpsGuidTypeSupportImpl.h>

#include <ace/Global_Macros.h>
#include <ace/Reactor.h>

#include <array>
#include <cstring>
#include <sstream>
#include <string>

#ifdef OPENDDS_SECURITY
#include <dds/DCPS/security/framework/SecurityRegistry.h>
#include <dds/DCPS/transport/rtps_udp/RtpsUdpDataLink.h>
#include <dds/DCPS/security/AuthenticationBuiltInImpl.h>
#endif

namespace RtpsRelay {

// This macro makes it easier to make sure the stats are updated when an error is logged
#define HANDLER_ERROR(X) { ACE_ERROR (X); stats_reporter_.error(now); }
#define HANDLER_WARNING(X) { if (config_.log_warnings()) { ACE_ERROR (X); }; stats_reporter_.error(now); }

#ifdef OPENDDS_SECURITY
namespace {
  OpenDDS::STUN::Message make_bad_request_error_response(const OpenDDS::STUN::Message& a_message,
                                                         const std::string& a_reason)
  {
    OpenDDS::STUN::Message response;
    response.class_ = OpenDDS::STUN::ERROR_RESPONSE;
    response.method = a_message.method;
    std::memcpy(response.transaction_id.data, a_message.transaction_id.data, sizeof(a_message.transaction_id.data));
    response.append_attribute(OpenDDS::STUN::make_error_code(OpenDDS::STUN::BAD_REQUEST, a_reason));
    response.append_attribute(OpenDDS::STUN::make_fingerprint());
    return response;
  }

  OpenDDS::STUN::Message make_unknown_attributes_error_response(const OpenDDS::STUN::Message& a_message,
                                                                const std::vector<OpenDDS::STUN::AttributeType>& a_unknown_attributes)
  {
    OpenDDS::STUN::Message response;
    response.class_ = OpenDDS::STUN::ERROR_RESPONSE;
    response.method = a_message.method;
    std::memcpy(response.transaction_id.data, a_message.transaction_id.data, sizeof(a_message.transaction_id.data));
    response.append_attribute(OpenDDS::STUN::make_error_code(OpenDDS::STUN::UNKNOWN_ATTRIBUTE, "Unknown Attributes"));
    response.append_attribute(OpenDDS::STUN::make_unknown_attributes(a_unknown_attributes));
    response.append_attribute(OpenDDS::STUN::make_fingerprint());
    return response;
  }
}
#endif

RelayHandler::RelayHandler(const Config& config,
                           const std::string& name,
                           Port port,
                           ACE_Reactor* reactor,
                           HandlerStatisticsReporter& stats_reporter)
  : ACE_Event_Handler(reactor)
  , config_(config)
  , name_(name)
  , port_(port)
  , stats_reporter_(stats_reporter)
{
}

int RelayHandler::open(const ACE_INET_Addr& address)
{
  if (socket_.open(address) != 0) {
    ACE_ERROR((LM_ERROR, ACE_TEXT("(%P|%t) ERROR: RelayHandler::open %C failed to open socket on '%C'\n"),
               name_.c_str(), OpenDDS::DCPS::LogAddr(address).c_str()));
    return -1;
  }
  if (socket_.enable(ACE_NONBLOCK) != 0) {
    ACE_ERROR((LM_ERROR, ACE_TEXT("(%P|%t) ERROR: RelayHandler::open %C failed to enable ACE_NONBLOCK\n"), name_.c_str()));
    return -1;
  }

  const int buffer_size = config_.buffer_size();

  if (socket_.set_option(SOL_SOCKET,
                         SO_SNDBUF,
                         (void *) &buffer_size,
                         sizeof(buffer_size)) < 0
      && errno != ENOTSUP) {
    ACE_ERROR((LM_ERROR, ACE_TEXT("(%P|%t) ERROR: RelayHandler::open %C failed to set the send buffer size to %d errno %m\n"), name_.c_str(), buffer_size));
    return -1;
  }

  if (socket_.set_option(SOL_SOCKET,
                         SO_RCVBUF,
                         (void *) &buffer_size,
                         sizeof(buffer_size)) < 0
      && errno != ENOTSUP) {
    ACE_ERROR((LM_ERROR, ACE_TEXT("(%P|%t) ERROR: RelayHandler::open %C failed to set the receive buffer size to %d errno %m\n"), name_.c_str(), buffer_size));
    return -1;
  }

  if (reactor()->register_handler(this, READ_MASK) != 0) {
    ACE_ERROR((LM_ERROR, ACE_TEXT("(%P|%t) ERROR: RelayHandler::open %C failed to register READ_MASK handler\n"), name_.c_str()));
    return -1;
  }

  return 0;
}

int RelayHandler::handle_input(ACE_HANDLE handle)
{
  const auto now = OpenDDS::DCPS::MonotonicTimePoint::now();

  ACE_INET_Addr remote;
  int inlen = 65536; // Default to maximum datagram size.

#ifdef FIONREAD
  if (ACE_OS::ioctl (handle,
                     FIONREAD,
                     &inlen) == -1) {
    HANDLER_ERROR((LM_ERROR, ACE_TEXT("(%P|%t) ERROR: RelayHandler::handle_input %C failed to get available byte count: %m\n"), name_.c_str()));
    return 0;
  }
#else
  ACE_UNUSED_ARG(handle);
#endif

  if (inlen < 0) {
    HANDLER_ERROR((LM_ERROR, ACE_TEXT("(%P|%t) ERROR: RelayHandler::handle_input %C available byte count is negative\n"), name_.c_str()));
    return 0;
  }

  // Allocate at least one byte so that recv cannot return early.
  OpenDDS::DCPS::Message_Block_Shared_Ptr buffer(new ACE_Message_Block(std::max(inlen, 1)));

  const auto bytes = socket_.recv(buffer->wr_ptr(), buffer->space(), remote);

  if (bytes < 0) {
    if (errno == ECONNRESET) {
      // Sending to a non-existent client may result in an ICMP message that is delievered as connection reset.
      return 0;
    }

    HANDLER_ERROR((LM_ERROR, ACE_TEXT("(%P|%t) ERROR: RelayHandler::handle_input %C failed to recv: %m\n"), name_.c_str()));
    return 0;
  } else if (bytes == 0) {
    // Okay.  Empty datagram.
    HANDLER_WARNING((LM_WARNING, ACE_TEXT("(%P|%t) WARNING: RelayHandler::handle_input %C received an empty datagram from %C\n"),
                     name_.c_str(), OpenDDS::DCPS::LogAddr(remote).c_str()));
    return 0;
  }

  buffer->length(bytes);
  MessageType type;
  const CORBA::ULong generated_messages = process_message(remote, now, buffer, type);
  stats_reporter_.max_gain(generated_messages, now);
  stats_reporter_.input_message(static_cast<size_t>(bytes),
    OpenDDS::DCPS::MonotonicTimePoint::now() - now, now, type);

  return 0;
}

int RelayHandler::handle_output(ACE_HANDLE)
{
  const auto now = OpenDDS::DCPS::MonotonicTimePoint::now();

  ACE_GUARD_RETURN(ACE_Thread_Mutex, g, outgoing_mutex_, 0);

  if (!outgoing_.empty()) {
    const auto& out = outgoing_.front();

    const int BUFFERS_SIZE = 2;
    iovec buffers[BUFFERS_SIZE];
    size_t total_bytes = 0;

    int idx = 0;
    for (ACE_Message_Block* block = out.message_block.get(); block && idx < BUFFERS_SIZE; block = block->cont(), ++idx) {
      buffers[idx].iov_base = block->rd_ptr();
#ifdef _MSC_VER
#pragma warning(push)
      // iov_len is 32-bit on 64-bit VC++, but we don't want a cast here
      // since on other platforms iov_len is 64-bit
#pragma warning(disable : 4267)
#endif
      buffers[idx].iov_len = block->length();
      total_bytes += buffers[idx].iov_len;
#ifdef _MSC_VER
#pragma warning(pop)
#endif
    }

    const auto bytes = socket_.send(buffers, idx, out.address, 0);

    if (bytes < 0) {
      HANDLER_ERROR((LM_ERROR, ACE_TEXT("(%P|%t) ERROR: RelayHandler::handle_output %C failed to send to %C: %m\n"),
                     name_.c_str(), OpenDDS::DCPS::LogAddr(out.address).c_str()));
      const auto new_now = OpenDDS::DCPS::MonotonicTimePoint::now();
      stats_reporter_.dropped_message(
        total_bytes, new_now - now, new_now - out.timestamp, now, out.type);
    } else {
      const auto new_now = OpenDDS::DCPS::MonotonicTimePoint::now();
      stats_reporter_.output_message(
        total_bytes, new_now - now, new_now - out.timestamp, now, out.type);
    }

    outgoing_.pop();
  }

  if (outgoing_.empty()) {
    reactor()->remove_handler(this, WRITE_MASK);
  }

  return 0;
}

void RelayHandler::enqueue_message(const ACE_INET_Addr& addr,
                                   const OpenDDS::DCPS::Message_Block_Shared_Ptr& msg,
                                   const OpenDDS::DCPS::MonotonicTimePoint& now,
                                   MessageType type)
{
  ACE_GUARD(ACE_Thread_Mutex, g, outgoing_mutex_);

  const auto empty = outgoing_.empty();

  outgoing_.push(Element(addr, msg, now, type));
  stats_reporter_.max_queue_size(outgoing_.size(), now);
  if (empty) {
    reactor()->register_handler(this, WRITE_MASK);
  }
}


ParticipantStatisticsReporter&
GuidAddrSet::Proxy::record_activity(const AddrPort& remote_address,
                                    const OpenDDS::DCPS::MonotonicTimePoint& now,
                                    const OpenDDS::DCPS::GUID_t& src_guid,
                                    MessageType msg_type,
                                    const size_t& msg_len,
                                    RelayHandler& handler)
{
  return gas_.record_activity(remote_address, now, src_guid, msg_type, msg_len, handler);
}

ParticipantStatisticsReporter&
GuidAddrSet::record_activity(const AddrPort& remote_address,
                             const OpenDDS::DCPS::MonotonicTimePoint& now,
                             const OpenDDS::DCPS::GUID_t& src_guid,
                             MessageType msg_type,
                             const size_t& msg_len,
                             RelayHandler& handler)
{
  const auto expiration = now + config_.lifespan();
  const auto cass = find_or_create(src_guid, now);
  const bool created = cass.first;
  AddrSetStats& addr_set_stats = cass.second;

  if (created && config_.log_activity()) {
    ACE_DEBUG((LM_INFO, ACE_TEXT("(%P|%t) INFO: GuidAddrSet::record_activity ")
      ACE_TEXT("%C added 0.000 s into session\n"),
      guid_to_string(src_guid).c_str()));
  }

  {
    const auto res = addr_set_stats.select_addr_set(remote_address.port)->insert(
      std::make_pair(remote_address, expiration));
    if (res.second) {
      if (config_.log_activity()) {
        const auto session_time = now - addr_set_stats.session_start;
        ACE_DEBUG((LM_INFO, ACE_TEXT("(%P|%t) INFO: GuidAddrSet::record_activity %C %C is at %C %C into session total=%B pending=%B/%B\n"), handler.name().c_str(), guid_to_string(src_guid).c_str(), OpenDDS::DCPS::LogAddr(remote_address.addr).c_str(), session_time.sec_str().c_str(), guid_addr_set_map_.size(), pending_.size(), config_.max_pending()));
      }
      relay_stats_reporter_.new_address(now);
      if (created) {
        relay_stats_reporter_.local_active_participants(guid_addr_set_map_.size(), now);
      }

      const GuidAddr ga(src_guid, remote_address);
      expiration_guid_addr_queue_.push_back(std::make_pair(expiration, ga));
    }
    res.first->second = expiration;
  }

  ParticipantStatisticsReporter& stats_reporter =
    *addr_set_stats.select_stats_reporter(remote_address.port);
  stats_reporter.input_message(msg_len, msg_type);

  return stats_reporter;
}

void GuidAddrSet::process_expirations(const OpenDDS::DCPS::MonotonicTimePoint& now)
{
  GuidAddrSet::Proxy proxy(*this);

  while (!expiration_guid_addr_queue_.empty() && expiration_guid_addr_queue_.front().first <= now) {
    const OpenDDS::DCPS::MonotonicTimePoint expiration = expiration_guid_addr_queue_.front().first;
    const GuidAddr ga = expiration_guid_addr_queue_.front().second;

    expiration_guid_addr_queue_.pop_front();

    const auto pos = guid_addr_set_map_.find(ga.guid);
    if (pos == guid_addr_set_map_.end()) {
      continue;
    }

    AddrSetStats& addr_stats = pos->second;
    AddrSet& addr_set = *addr_stats.select_addr_set(ga.address.port);
    const auto p = addr_set.find(ga.address);
    if (p == addr_set.end()) {
      continue;
    }

    if (p->second <= now) {
      addr_set.erase(p);
    } else {
      expiration_guid_addr_queue_.push_back(std::make_pair(p->second, ga));
      continue;
    }

    // Address actually expired.
    if (config_.log_activity()) {
      const auto ago = now - expiration;
      ACE_DEBUG((LM_INFO, "(%P|%t) INFO: GuidAddrSet::process_expirations "
        "%C %C expired %C ago %C into session total=%B pending=%B/%B\n",
        guid_to_string(ga.guid).c_str(), OpenDDS::DCPS::LogAddr(ga.address.addr).c_str(),
        ago.str().c_str(), proxy.get_session_time(ga.guid, now).sec_str().c_str(),
        guid_addr_set_map_.size(), pending_.size(), config_.max_pending()));
    }
    relay_stats_reporter_.expired_address(now);

    if (addr_stats.empty()) {
      remove_i(ga.guid, pos, now);
    }
  }

  while (!pending_expiration_queue_.empty() && pending_expiration_queue_.front().first <= now) {
    const auto& expiration = pending_expiration_queue_.front().first;
    const auto& guid = pending_expiration_queue_.front().second;
    if (config_.log_activity()) {
      ACE_DEBUG((LM_INFO, ACE_TEXT("(%P|%t) INFO: GuidAddrSet::process_expirations %C pending expired at %d.%d now=%d.%d %C into session total=%B pending=%B/%B\n"), guid_to_string(guid).c_str(), expiration.value().sec(), expiration.value().usec(), now.value().sec(), now.value().usec(), proxy.get_session_time(guid, now).sec_str().c_str(), guid_addr_set_map_.size(), pending_.size(), config_.max_pending()));
    }
    relay_stats_reporter_.expired_pending(now);
    pending_.erase(guid);
    pending_expiration_queue_.pop_front();
  }
}

bool GuidAddrSet::ignore_rtps(bool from_application_participant,
                              const OpenDDS::DCPS::GUID_t& guid,
                              const OpenDDS::DCPS::MonotonicTimePoint& now,
                              bool& admitted)
{
  const auto pos = guid_addr_set_map_.find(guid);
  if (pos == guid_addr_set_map_.end()) {
    return true;
  }

  if (pos->second.allow_rtps) {
    // Client has already been admitted.
    return false;
  }

  if (from_application_participant) {
    pos->second.allow_rtps = true;

    if (config_.log_activity()) {
      const auto session_time = now - pos->second.session_start;
      ACE_DEBUG((LM_INFO, ACE_TEXT("(%P|%t) INFO: GuidAddrSet::record_activity ")
                 ACE_TEXT("%C was admitted %C into session\n"),
                 guid_to_string(guid).c_str(),
                 session_time.sec_str().c_str()));
    }

    return false;
  }

  if (pos->second.spdp_addr_set.empty() || pos->second.sedp_addr_set.empty() || !pos->second.spdp_message) {
    // Don't have the necessary addresses or message to complete discovery.
    return true;
  }

  if (config_.max_pending() == 0) {
    pos->second.allow_rtps = true;
    admitted = true;
    return false;
  }

  if (pending_.size() >= config_.max_pending()) {
    // Too many new clients to admit another.
    return true;
  }

  pending_.insert(guid);
  pending_expiration_queue_.push_back(std::make_pair(now + config_.pending_timeout(), guid));
  pos->second.allow_rtps = true;
  admitted = true;

  if (config_.log_activity()) {
    const auto session_time = now - pos->second.session_start;
    ACE_DEBUG((LM_INFO, ACE_TEXT("(%P|%t) INFO: GuidAddrSet::record_activity ")
      ACE_TEXT("%C was admitted %C into session\n"),
      guid_to_string(guid).c_str(),
      session_time.sec_str().c_str()));
  }

  return false;
}

OpenDDS::DCPS::MonotonicTimePoint GuidAddrSet::get_first_spdp(const OpenDDS::DCPS::GUID_t& guid)
{
  GuidAddrSet::Proxy proxy(*this);
  const auto it = guid_addr_set_map_.find(guid);
  if (it == guid_addr_set_map_.end()) {
    return OpenDDS::DCPS::MonotonicTimePoint::zero_value;
  }
  return it->second.first_spdp;
}

void GuidAddrSet::remove(const OpenDDS::DCPS::GUID_t& guid,
                         const OpenDDS::DCPS::MonotonicTimePoint& now)
{
  // TODO: Compare loging to expiration.
  GuidAddrSet::Proxy proxy(*this);

  const auto it = guid_addr_set_map_.find(guid);
  if (it == guid_addr_set_map_.end()) {
    return;
  }

  remove_i(guid, it, now);
}

void GuidAddrSet::remove_i(const OpenDDS::DCPS::GUID_t& guid,
                           GuidAddrSetMap::iterator it,
                           const OpenDDS::DCPS::MonotonicTimePoint& now)
{
  AddrSetStats& addr_stats = it->second;
  addr_stats.spdp_stats_reporter.report(addr_stats.session_start, now);
  addr_stats.sedp_stats_reporter.report(addr_stats.session_start, now);
  addr_stats.data_stats_reporter.report(addr_stats.session_start, now);

  pending_.erase(guid);
  guid_addr_set_map_.erase(it);
  relay_stats_reporter_.local_active_participants(guid_addr_set_map_.size(), now);

  if (config_.log_activity()) {
    ACE_DEBUG((LM_INFO, ACE_TEXT("(%P|%t) INFO: GuidAddrSet::remove_i %C removed %C into session total=%B pending=%B/%B\n"), guid_to_string(guid).c_str(), get_session_time(guid, now).sec_str().c_str(), guid_addr_set_map_.size(), pending_.size(), config_.max_pending()));
  }
}

VerticalHandler::VerticalHandler(const Config& config,
                                 const std::string& name,
                                 Port port,
                                 const ACE_INET_Addr& horizontal_address,
                                 ACE_Reactor* reactor,
                                 const GuidPartitionTable& guid_partition_table,
                                 const RelayPartitionTable& relay_partition_table,
                                 GuidAddrSet& guid_addr_set,
                                 const OpenDDS::RTPS::RtpsDiscovery_rch& rtps_discovery,
                                 const CRYPTO_TYPE& crypto,
                                 const ACE_INET_Addr& application_participant_addr,
                                 HandlerStatisticsReporter& stats_reporter)
  : RelayHandler(config, name, port, reactor, stats_reporter)
  , guid_partition_table_(guid_partition_table)
  , relay_partition_table_(relay_partition_table)
  , guid_addr_set_(guid_addr_set)
  , horizontal_handler_(nullptr)
  , spdp_handler_(nullptr)
  , application_participant_addr_(application_participant_addr)
  , horizontal_address_(horizontal_address)
  , horizontal_address_str_(OpenDDS::DCPS::LogAddr(horizontal_address).c_str())
  , rtps_discovery_(rtps_discovery)
#ifdef OPENDDS_SECURITY
  , crypto_(crypto)
  , application_participant_crypto_handle_(rtps_discovery_->get_crypto_handle(config.application_domain(), config.application_participant_guid()))
#endif
{
  ACE_UNUSED_ARG(crypto);
}

void VerticalHandler::stop()
{
  reactor()->cancel_timer(this);
}

void VerticalHandler::venqueue_message(const ACE_INET_Addr& addr,
                                       ParticipantStatisticsReporter& to_psr,
                                       const OpenDDS::DCPS::Message_Block_Shared_Ptr& msg,
                                       const OpenDDS::DCPS::MonotonicTimePoint& now,
                                       MessageType type)
{
  enqueue_message(addr, msg, now, type);
  to_psr.output_message(msg->length(), type);
}

CORBA::ULong VerticalHandler::process_message(const ACE_INET_Addr& remote_address,
                                              const OpenDDS::DCPS::MonotonicTimePoint& now,
                                              const OpenDDS::DCPS::Message_Block_Shared_Ptr& msg,
                                              MessageType& type)
{
  guid_addr_set_.process_expirations(now);
  AddrPort addr_port(remote_address, port());

  const auto msg_len = msg->length();
  if (msg_len >= 4 && ACE_OS::memcmp(msg->rd_ptr(), "RTPS", 4) == 0) {
    type = MessageType::Rtps;

    OpenDDS::RTPS::MessageParser mp(*msg);
    OpenDDS::DCPS::GUID_t src_guid;
    GuidSet to;

    if (!parse_message(mp, msg, src_guid, to, true, now)) {
      HANDLER_WARNING((LM_WARNING, ACE_TEXT("(%P|%t) WARNING: VerticalHandler::process_message %C failed to parse_message from %C\n"),
        name_.c_str(), OpenDDS::DCPS::LogAddr(remote_address).c_str()));
      return 0;
    }

    GuidAddrSet::Proxy proxy(guid_addr_set_);
    record_activity(proxy, addr_port, now, src_guid, type, msg_len);

    cache_message(proxy, src_guid, to, msg, now);

    const bool from_application_participant =
      (remote_address == application_participant_addr_) &&
      (src_guid == config_.application_participant_guid());

    bool admitted = false;
    if (proxy.ignore_rtps(from_application_participant, src_guid, now, admitted)) {
      stats_reporter_.ignored_message(msg_len, now, type);
      return 0;
    }

    CORBA::ULong sent = 0;

    if (admitted && spdp_handler_) {
      sent += spdp_handler_->send_to_application_participant(proxy, src_guid, now);
    }

    bool send_to_application_participant = false;
    if (do_normal_processing(proxy, remote_address, src_guid, to, admitted, send_to_application_participant, msg, now, sent)) {
      StringSet to_partitions;
      guid_partition_table_.lookup(to_partitions, src_guid);
      sent += send(proxy, src_guid, to_partitions, to, send_to_application_participant, msg, now);
    }
    return sent;
  } else {
    // Assume STUN.
    type = MessageType::Stun;

    OpenDDS::DCPS::Serializer serializer(msg.get(), OpenDDS::STUN::encoding);
    OpenDDS::STUN::Message message;
    message.block = msg.get();
    if (!(serializer >> message)) {
      HANDLER_WARNING((LM_WARNING, ACE_TEXT("(%P|%t) WARNING: VerticalHandler::process_message %C Could not deserialize STUN message from %C\n"),
        name_.c_str(), OpenDDS::DCPS::LogAddr(remote_address).c_str()));
      return 0;
    }

    std::vector<OpenDDS::STUN::AttributeType> unknown_attributes = message.unknown_comprehension_required_attributes();

    if (!unknown_attributes.empty()) {
      HANDLER_WARNING((LM_WARNING, ACE_TEXT("(%P|%t) WARNING: VerticalHandler::process_message %C Unknown comprehension required attributes from %C\n"),
        name_.c_str(), OpenDDS::DCPS::LogAddr(remote_address).c_str()));
      send(remote_address, make_unknown_attributes_error_response(message, unknown_attributes), now);
      return 1;
    }

    if (!message.has_fingerprint()) {
      HANDLER_WARNING((LM_WARNING, ACE_TEXT("(%P|%t) WARNING: VerticalHandler::process_message %C No FINGERPRINT attribute from %C\n"),
        name_.c_str(), OpenDDS::DCPS::LogAddr(remote_address).c_str()));
      send(remote_address, make_bad_request_error_response(message, "Bad Request: FINGERPRINT must be pesent"), now);
      return 1;
    }

    bool has_guid = false;
    OpenDDS::DCPS::GUID_t src_guid;
    if (message.get_guid_prefix(src_guid.guidPrefix)) {
      src_guid.entityId = OpenDDS::DCPS::ENTITYID_PARTICIPANT;
      has_guid = true;
    }

    size_t bytes_sent = 0;

    switch (message.method) {
    case OpenDDS::STUN::BINDING:
      {
        if (message.class_ == OpenDDS::STUN::REQUEST) {
          OpenDDS::STUN::Message response;
          response.class_ = OpenDDS::STUN::SUCCESS_RESPONSE;
          response.method = OpenDDS::STUN::BINDING;
          std::memcpy(response.transaction_id.data, message.transaction_id.data, sizeof(message.transaction_id.data));
          response.append_attribute(OpenDDS::STUN::make_mapped_address(remote_address));
          response.append_attribute(OpenDDS::STUN::make_xor_mapped_address(remote_address));
          response.append_attribute(OpenDDS::STUN::make_fingerprint());
          bytes_sent = send(remote_address, response, now);
        } else if (message.class_ == OpenDDS::STUN::INDICATION) {
          // Do nothing.
        } else {
          HANDLER_WARNING((LM_WARNING, ACE_TEXT("(%P|%t) WARNING: VerticalHandler::process_message %C Unknown STUN message class from %C\n"),
            name_.c_str(), OpenDDS::DCPS::LogAddr(remote_address).c_str()));
        }
        break;
      }

    default:
      // Unknown method.  Stop processing.
      HANDLER_WARNING((LM_WARNING, ACE_TEXT("(%P|%t) WARNING: VerticalHandler::process_message %C Unknown STUN method from %C\n"),
        name_.c_str(), OpenDDS::DCPS::LogAddr(remote_address).c_str()));
      bytes_sent = send(remote_address, make_bad_request_error_response(message, "Bad Request: Unknown method"), now);
      break;
    }

    CORBA::ULong sent = bytes_sent ? 0 : 1;

    if (has_guid) {
      GuidAddrSet::Proxy proxy(guid_addr_set_);
      ParticipantStatisticsReporter& from_psr =
        record_activity(proxy, addr_port, now, src_guid, type, msg_len);
      if (bytes_sent) {
        from_psr.output_message(bytes_sent, type);
      }

      const bool from_application_participant =
        (remote_address == application_participant_addr_) &&
        (src_guid == config_.application_participant_guid());

      bool admitted = false;
      proxy.ignore_rtps(from_application_participant, src_guid, now, admitted);
      if (admitted && spdp_handler_) {
        sent += spdp_handler_->send_to_application_participant(proxy, src_guid, now);
      }
    }

    return sent;
  }
}

ParticipantStatisticsReporter&
VerticalHandler::record_activity(GuidAddrSet::Proxy& proxy,
                                 const AddrPort& remote_address,
                                 const OpenDDS::DCPS::MonotonicTimePoint& now,
                                 const OpenDDS::DCPS::GUID_t& src_guid,
                                 MessageType msg_type,
                                 const size_t& msg_len)
{
  return proxy.record_activity(remote_address, now, src_guid, msg_type, msg_len, *this);
}

bool VerticalHandler::parse_message(OpenDDS::RTPS::MessageParser& message_parser,
                                    const OpenDDS::DCPS::Message_Block_Shared_Ptr& msg,
                                    OpenDDS::DCPS::GUID_t& src_guid,
                                    GuidSet& to,
                                    bool check_submessages,
                                    const OpenDDS::DCPS::MonotonicTimePoint& now)
{
  ACE_UNUSED_ARG(msg);

  if (!message_parser.parseHeader()) {
    HANDLER_ERROR((LM_ERROR, ACE_TEXT("(%P|%t) ERROR: VerticalHandler::parse_message %C failed to deserialize RTPS header\n"), name_.c_str()));
    return false;
  }

  const auto& header = message_parser.header();
  std::memcpy(src_guid.guidPrefix, header.guidPrefix, sizeof(OpenDDS::DCPS::GuidPrefix_t));
  src_guid.entityId = OpenDDS::DCPS::ENTITYID_PARTICIPANT;

  bool valid_info_dst = false;
  bool all_valid_info_dst = true;

  while (message_parser.parseSubmessageHeader()) {
    const auto submessage_header = message_parser.submessageHeader();

    // Check that every non-info submessage has a "valid" (not unknown) destination.
    switch (submessage_header.submessageId) {
    case OpenDDS::RTPS::INFO_DST: {
      OpenDDS::DCPS::GUID_t dest = OpenDDS::DCPS::GUID_UNKNOWN;
      OpenDDS::DCPS::GuidPrefix_t_forany guidPrefix(dest.guidPrefix);
      if (!(message_parser >> guidPrefix)) {
        HANDLER_ERROR((LM_ERROR, ACE_TEXT("(%P|%t) ERROR: VerticalHandler::parse_message %C failed to deserialize INFO_DST from %C\n"), name_.c_str(), guid_to_string(src_guid).c_str()));
        return false;
      }
      valid_info_dst = dest != OpenDDS::DCPS::GUID_UNKNOWN;
      if (valid_info_dst) {
        dest.entityId = OpenDDS::DCPS::ENTITYID_PARTICIPANT;
        to.insert(dest);
      }
      break;
    }
    case OpenDDS::RTPS::INFO_TS:
    case OpenDDS::RTPS::INFO_SRC:
    case OpenDDS::RTPS::INFO_REPLY_IP4:
    case OpenDDS::RTPS::INFO_REPLY:
      break;
    default:
      all_valid_info_dst = all_valid_info_dst && valid_info_dst;
    }

    if (check_submessages) {
#ifdef OPENDDS_SECURITY
      switch (submessage_header.submessageId) {
      case OpenDDS::RTPS::SRTPS_PREFIX:
        {
          if (application_participant_crypto_handle_ == DDS::HANDLE_NIL) {
            HANDLER_ERROR((LM_ERROR, ACE_TEXT("(%P|%t) ERROR: VerticalHandler::parse_message %C no crypto handle for application participant\n"), name_.c_str()));
            return false;
          }

          DDS::Security::ParticipantCryptoHandle remote_crypto_handle = rtps_discovery_->get_crypto_handle(config_.application_domain(), config_.application_participant_guid(), src_guid);
          if (remote_crypto_handle == DDS::HANDLE_NIL) {
            HANDLER_WARNING((LM_WARNING, ACE_TEXT("(%P|%t) WARNING: VerticalHandler::parse_message %C no crypto handle for message from %C\n"), name_.c_str(), guid_to_string(src_guid).c_str()));
            return false;
          }

          DDS::OctetSeq encoded_buffer, plain_buffer;
          DDS::Security::SecurityException ex;

          if (msg->cont() != nullptr) {
            HANDLER_ERROR((LM_ERROR, ACE_TEXT("(%P|%t) ERROR: VerticalHandler::parse_message %C does not support message block chaining\n"), name_.c_str()));
            return false;
          }

          encoded_buffer.length(static_cast<CORBA::ULong>(msg->length()));
          std::memcpy(encoded_buffer.get_buffer(), msg->rd_ptr(), msg->length());

          if (!crypto_->decode_rtps_message(plain_buffer, encoded_buffer, application_participant_crypto_handle_, remote_crypto_handle, ex)) {
            HANDLER_WARNING((LM_WARNING, ACE_TEXT("(%P|%t) WARNING: VerticalHandler::parse_message %C message from %C could not be verified [%d.%d]: \"%C\"\n"), name_.c_str(), guid_to_string(src_guid).c_str(), ex.code, ex.minor_code, ex.message.in()));
            return false;
          }

          OpenDDS::RTPS::MessageParser mp(plain_buffer);
          to.clear();
          return parse_message(mp, msg, src_guid, to, false, now);
        }
        break;
      case OpenDDS::RTPS::DATA:
      case OpenDDS::RTPS::DATA_FRAG:
        {
          unsigned short extraFlags;
          unsigned short octetsToInlineQos;
          if (!(message_parser >> extraFlags) ||
              !(message_parser >> octetsToInlineQos)) {
            HANDLER_ERROR((LM_ERROR, ACE_TEXT("(%P|%t) ERROR: VerticalHandler::parse_message %C could not parse submessage from %C\n"), name_.c_str(), guid_to_string(src_guid).c_str()));
            return false;
          }
        }
        // Fall through.
      case OpenDDS::RTPS::HEARTBEAT:
      case OpenDDS::RTPS::HEARTBEAT_FRAG:
      case OpenDDS::RTPS::GAP:
      case OpenDDS::RTPS::ACKNACK:
      case OpenDDS::RTPS::NACK_FRAG:
        {
          OpenDDS::DCPS::EntityId_t readerId;
          OpenDDS::DCPS::EntityId_t writerId;
          if (!(message_parser >> readerId) ||
              !(message_parser >> writerId)) {
            HANDLER_ERROR((LM_ERROR, ACE_TEXT("(%P|%t) ERROR: VerticalHandler::parse_message %C could not parse submessage from %C\n"), name_.c_str(), guid_to_string(src_guid).c_str()));
            return false;
          }
          if (rtps_discovery_->get_crypto_handle(config_.application_domain(), config_.application_participant_guid()) != DDS::HANDLE_NIL &&
              !(OpenDDS::DCPS::RtpsUdpDataLink::separate_message(writerId) ||
                writerId == OpenDDS::DCPS::ENTITYID_SPDP_BUILTIN_PARTICIPANT_WRITER)) {
            HANDLER_WARNING((LM_WARNING, ACE_TEXT("(%P|%t) WARNING: VerticalHandler::parse_message %C submessage from %C with id %d could not be verified writerId=%02X%02X%02X%02X\n"), name_.c_str(), guid_to_string(src_guid).c_str(), submessage_header.submessageId, writerId.entityKey[0], writerId.entityKey[1], writerId.entityKey[2], writerId.entityKind));
            return false;
          }
        }
        break;
      default:
        break;
      }
#endif
    }

    message_parser.skipSubmessageContent();
  }

  if (message_parser.remaining() != 0) {
    HANDLER_ERROR((LM_ERROR, ACE_TEXT("(%P|%t) ERROR: VerticalHandler::parse_message %C trailing bytes from %C\n"), name_.c_str(), guid_to_string(src_guid).c_str()));
    return false;
  }

  if (!all_valid_info_dst) {
    to.clear();
  }

  return true;
}

CORBA::ULong VerticalHandler::send(GuidAddrSet::Proxy& proxy,
                                   const OpenDDS::DCPS::GUID_t& src_guid,
                                   const StringSet& to_partitions,
                                   const GuidSet& to_guids,
                                   bool send_to_application_participant,
                                   const OpenDDS::DCPS::Message_Block_Shared_Ptr& msg,
                                   const OpenDDS::DCPS::MonotonicTimePoint& now)
{
  AddressSet address_set;
  populate_address_set(address_set, to_partitions);
  const auto type = MessageType::Rtps;

  CORBA::ULong sent = 0;
  for (const auto& addr : address_set) {
    if (addr != horizontal_address_) {
      horizontal_handler_->enqueue_message(addr, to_partitions, to_guids, msg, now);
      ++sent;
    } else {
      // Local recipients.
      if (!to_guids.empty()) {
        for (const auto& guid : to_guids) {
          if (guid == src_guid) {
            continue;
          }
          auto p = proxy.find(guid);
          if (p != proxy.end()) {
            for (const auto& addr : *p->second.select_addr_set(port())) {
              venqueue_message(addr.first.addr,
                *p->second.select_stats_reporter(port()), msg, now, type);
              ++sent;
            }
          }
        }
      } else {
        GuidSet guids;
        guid_partition_table_.lookup(guids, to_partitions);
        for (const auto& guid : guids) {
          if (guid == src_guid) {
            continue;
          }
          auto p = proxy.find(guid);
          if (p != proxy.end()) {
            for (const auto& addr : *p->second.select_addr_set(port())) {
              venqueue_message(addr.first.addr,
                *p->second.select_stats_reporter(port()), msg, now, type);
              ++sent;
            }
          }
        }
      }
    }
  }

  if (send_to_application_participant) {
    venqueue_message(application_participant_addr_,
      proxy.participant_statistics_reporter(config_.application_participant_guid(), now, port()),
      msg, now, type);
    ++sent;
  }

  return sent;
}

size_t VerticalHandler::send(const ACE_INET_Addr& addr,
                             OpenDDS::STUN::Message message,
                             const OpenDDS::DCPS::MonotonicTimePoint& now)
{
  using namespace OpenDDS::DCPS;
  using namespace OpenDDS::STUN;
  const auto type = MessageType::Stun;
  const size_t length = HEADER_SIZE + message.length();
  Message_Block_Shared_Ptr block(new ACE_Message_Block(length));
  Serializer serializer(block.get(), encoding);
  message.block = block.get();
  serializer << message;
  RelayHandler::enqueue_message(addr, block, now, type);
  const auto new_now = OpenDDS::DCPS::MonotonicTimePoint::now();
  stats_reporter_.output_message(length, new_now - now, new_now - now, now, type);
  return length;
}

void VerticalHandler::populate_address_set(AddressSet& address_set,
                                           const StringSet& to_partitions)
{
  relay_partition_table_.lookup(address_set, to_partitions, horizontal_handler_->name());
}

HorizontalHandler::HorizontalHandler(const Config& config,
                                     const std::string& name,
                                     Port port,
                                     ACE_Reactor* reactor,
                                     const GuidPartitionTable& guid_partition_table,
                                     HandlerStatisticsReporter& stats_reporter)
  : RelayHandler(config, name, port, reactor, stats_reporter)
  , guid_partition_table_(guid_partition_table)
  , vertical_handler_(nullptr)
{}

void HorizontalHandler::enqueue_message(const ACE_INET_Addr& addr,
                                        const StringSet& to_partitions,
                                        const GuidSet& to_guids,
                                        const OpenDDS::DCPS::Message_Block_Shared_Ptr& msg,
                                        const OpenDDS::DCPS::MonotonicTimePoint& now)
{
  using namespace OpenDDS::DCPS;

  const Encoding encoding(Encoding::KIND_XCDR1);

  RelayHeader relay_header;
  auto& tp = relay_header.to_partitions();
  for (const auto& p : to_partitions) {
    tp.push_back(p);
  }
  auto& tg = relay_header.to_guids();
  for (const auto& g : to_guids) {
    tg.push_back(rtps_guid_to_relay_guid(g));
  }

  const size_t size = serialized_size(encoding, relay_header);
  const size_t total_size = size + msg->length();
  if (total_size > TransportSendStrategy::UDP_MAX_MESSAGE_SIZE) {
    HANDLER_ERROR((LM_ERROR, ACE_TEXT("(%P|%t) ERROR: HorizontalHandler::enqueue_message %C header and message too large (%B > %B)\n"), name_.c_str(), total_size, static_cast<size_t>(TransportSendStrategy::UDP_MAX_MESSAGE_SIZE)));
    return;
  }

  Message_Block_Shared_Ptr header_block(new ACE_Message_Block(size));
  Serializer ser(header_block.get(), encoding);
  ser << relay_header;
  header_block->cont(msg.get()->duplicate());
  RelayHandler::enqueue_message(addr, header_block, now, MessageType::Rtps);
}

CORBA::ULong HorizontalHandler::process_message(const ACE_INET_Addr& from,
                                                const OpenDDS::DCPS::MonotonicTimePoint& now,
                                                const OpenDDS::DCPS::Message_Block_Shared_Ptr& msg,
                                                MessageType& type)
{
  ACE_UNUSED_ARG(from);

  type = MessageType::Rtps;

  OpenDDS::RTPS::MessageParser mp(*msg);

  const size_t size_before_header = mp.remaining();

  RelayHeader relay_header;
  if (!(mp >> relay_header)) {
    HANDLER_ERROR((LM_ERROR, ACE_TEXT("(%P|%t) ERROR: HorizontalHandler::process_message %C failed to deserialize Relay header\n"), name_.c_str()));
    return 0;
  }

  const size_t size_after_header = mp.remaining();

  msg->rd_ptr(size_before_header - size_after_header);

  GuidAddrSet::Proxy proxy(vertical_handler_->guid_addr_set());

  CORBA::ULong sent = 0;

  if (!relay_header.to_guids().empty()) {
    for (const auto& guid : relay_header.to_guids()) {
      const auto p = proxy.find(relay_guid_to_rtps_guid(guid));
      if (p != proxy.end()) {
        for (const auto& addr : *p->second.select_addr_set(port())) {
          vertical_handler_->venqueue_message(
            addr.first.addr, *p->second.select_stats_reporter(port()), msg, now, type);
          ++sent;
        }
      }
    }
  } else {
    GuidSet guids;
    guid_partition_table_.lookup(guids, relay_header.to_partitions());
    for (const auto& guid : guids) {
      const auto p = proxy.find(guid);
      if (p != proxy.end()) {
        for (const auto& addr : *p->second.select_addr_set(port())) {
          vertical_handler_->venqueue_message(
            addr.first.addr, *p->second.select_stats_reporter(port()), msg, now, type);
          ++sent;
        }
      }
    }
  }

  return sent;
}

SpdpHandler::SpdpHandler(const Config& config,
                         const std::string& name,
                         const ACE_INET_Addr& address,
                         ACE_Reactor* reactor,
                         const GuidPartitionTable& guid_partition_table,
                         const RelayPartitionTable& relay_partition_table,
                         GuidAddrSet& guid_addr_set,
                         const OpenDDS::RTPS::RtpsDiscovery_rch& rtps_discovery,
                         const CRYPTO_TYPE& crypto,
                         const ACE_INET_Addr& application_participant_addr,
                         HandlerStatisticsReporter& stats_reporter)
: VerticalHandler(config, name, SPDP, address, reactor, guid_partition_table, relay_partition_table, guid_addr_set, rtps_discovery, crypto, application_participant_addr, stats_reporter)
{}

#ifdef OPENDDS_SECURITY
namespace {
  std::string extract_common_name(const OpenDDS::DCPS::Message_Block_Shared_Ptr& msg)
  {
    OpenDDS::RTPS::MessageParser message_parser(*msg);
    message_parser.parseHeader();

    while (message_parser.parseSubmessageHeader()) {
      const auto submessage_header = message_parser.submessageHeader();
      if (submessage_header.submessageId == OpenDDS::RTPS::DATA) {
        unsigned short extraFlags;
        unsigned short octetsToInlineQos;
        OpenDDS::DCPS::EntityId_t readerId;
        OpenDDS::DCPS::EntityId_t writerId;
        OpenDDS::RTPS::SequenceNumber_t writerSequenceNumber;

        if (!(message_parser >> extraFlags) ||
            !(message_parser >> octetsToInlineQos) ||
            !(message_parser >> readerId) ||
            !(message_parser >> writerId) ||
            !(message_parser >> writerSequenceNumber)) {
          ACE_ERROR((LM_ERROR, ACE_TEXT("(%P|%t) ERROR: extract_common_name() could not parse submessage\n")));
          return "";
        }

        if (writerId != OpenDDS::DCPS::ENTITYID_SPDP_BUILTIN_PARTICIPANT_WRITER) {
          // Not our message: this could be the same multicast group used
          // for SEDP and other traffic.
          break;
        }

        if (!message_parser.serializer().skip(octetsToInlineQos - 16)) {
          ACE_ERROR((LM_ERROR, ACE_TEXT("(%P|%t) ERROR: extract_common_name() could not parse submessage\n")));
          return "";
        }

        OpenDDS::RTPS::ParameterList inlineQos;
        if ((submessage_header.flags & OpenDDS::RTPS::FLAG_Q) && !(message_parser >> inlineQos)) {
          ACE_ERROR((LM_ERROR, ACE_TEXT("(%P|%t) ERROR: extract_common_name() could not parse submessage\n")));
          return "";
        }

        if (submessage_header.flags & OpenDDS::RTPS::FLAG_D) {
          OpenDDS::RTPS::ParameterList plist;
          OpenDDS::DCPS::EncapsulationHeader encap;
          OpenDDS::DCPS::Encoding enc;
          if (!(message_parser >> encap) || !encap.to_encoding(enc, OpenDDS::DCPS::MUTABLE)
                                         || enc.kind() != OpenDDS::DCPS::Encoding::KIND_XCDR1) {
            ACE_ERROR((LM_ERROR,
                       ACE_TEXT("(%P|%t) ERROR: extract_common_name() - ")
                       ACE_TEXT("failed to deserialize encapsulation header for SPDP\n")));
            return "";
          }
          message_parser.serializer().encoding(enc);
          if (!(message_parser >> plist)) {
            ACE_ERROR((LM_ERROR,
                       ACE_TEXT("(%P|%t) ERROR: extract_common_name() - ")
                       ACE_TEXT("failed to deserialize data payload for SPDP\n")));
            return "";
          }

          for (CORBA::ULong i = 0; i != plist.length(); ++i) {
            const OpenDDS::RTPS::Parameter& param = plist[i];
            if (param._d() == DDS::Security::PID_IDENTITY_TOKEN) {
              const DDS::Security::IdentityToken& idt = param.identity_token();
              if (std::strcmp(OpenDDS::Security::Identity_Status_Token_Class_Id, idt.class_id.in()) == 0) {
                for (CORBA::ULong j = 0; j != idt.properties.length(); ++j) {
                  const DDS::Property_t& prop = idt.properties[j];
                  if (std::strcmp(OpenDDS::Security::dds_cert_sn, prop.name.in()) == 0) {
                    return std::string(prop.value.in());
                  }
                }
              }
            }
          }

        }
      }

      message_parser.skipSubmessageContent();
    }

    return "";
  }
}
#endif

void SpdpHandler::cache_message(GuidAddrSet::Proxy& proxy,
                                const OpenDDS::DCPS::GUID_t& src_guid,
                                const GuidSet& to,
                                const OpenDDS::DCPS::Message_Block_Shared_Ptr& msg,
                                const OpenDDS::DCPS::MonotonicTimePoint& now)
{
  if (to.empty()) {
    const auto pos = proxy.find(src_guid);
    if (pos != proxy.end()) {
      if (!pos->second.spdp_message) {
        pos->second.first_spdp = now;
#ifdef OPENDDS_SECURITY
        pos->second.common_name = extract_common_name(msg);
        if (config_.log_activity() && !pos->second.common_name.empty()) {
          ACE_DEBUG((LM_INFO, ACE_TEXT("(%P|%t) INFO: SpdpHandler::cache_message %C dds.cert.sn %C\n"), guid_to_string(src_guid).c_str(), pos->second.common_name.c_str()));
        }
#endif
      }
      pos->second.spdp_message = msg;
    }
  }
}

bool SpdpHandler::do_normal_processing(GuidAddrSet::Proxy& proxy,
                                       const ACE_INET_Addr& remote,
                                       const OpenDDS::DCPS::GUID_t& src_guid,
                                       const GuidSet& to,
                                       bool admitted,
                                       bool& send_to_application_participant,
                                       const OpenDDS::DCPS::Message_Block_Shared_Ptr& msg,
                                       const OpenDDS::DCPS::MonotonicTimePoint& now,
                                       CORBA::ULong& sent)
{
  if (src_guid == config_.application_participant_guid()) {
    if (remote != application_participant_addr_) {
      // Something is impersonating our application participant.
      HANDLER_ERROR((LM_ERROR, ACE_TEXT("(%P|%t) ERROR: SpdpHandler::do_normal_processing application participant imposter detected at %C\n"),
        OpenDDS::DCPS::LogAddr(remote).c_str()));
      return false;
    }

    // SPDP message is from the application participant.
    if (!to.empty()) {
      // Forward to destinations.
      for (const auto& guid : to) {
        const auto pos = proxy.find(guid);
        if (pos != proxy.end()) {
          for (const auto& addr : *pos->second.select_addr_set(port())) {
            venqueue_message(addr.first.addr, *pos->second.select_stats_reporter(port()),
              msg, now, MessageType::Rtps);
            ++sent;
          }
        }
      }
    } else {
      HANDLER_ERROR((LM_ERROR, ACE_TEXT("(%P|%t) ERROR: SpdpHandler::do_normal_processing dropping non-directed SPDP message from application participant\n")));
      return false;
    }

    return false;
  }

  // SPDP message is from a client.
  if (to.empty() || to.count(config_.application_participant_guid()) != 0) {
<<<<<<< HEAD
    send_to_application_participant = true;
  }

  // Cache it.
  if (to.empty()) {
    const auto pos = proxy.find(src_guid);
    if (pos != proxy.end()) {
      if (!pos->second.spdp_message) {
        pos->second.first_spdp = now;
        if (config_.log_activity()) {
          const auto session_time = now - pos->second.session_start;
          ACE_DEBUG((LM_INFO, ACE_TEXT("(%P|%t) INFO: SpdpHandler::do_normal_processing ")
            ACE_TEXT("%C got first SPDP %C into session\n"),
            guid_to_string(src_guid).c_str(),
            session_time.sec_str().c_str()));
        }
#ifdef OPENDDS_SECURITY
        pos->second.common_name = extract_common_name(msg);
        if (config_.log_activity() && !pos->second.common_name.empty()) {
          ACE_DEBUG((LM_INFO, ACE_TEXT("(%P|%t) INFO: SpdpHandler::do_normal_processing %C dds.cert.sn %C\n"), guid_to_string(src_guid).c_str(), pos->second.common_name.c_str()));
        }
#endif
      }
      pos->second.spdp_message = msg;
    }
=======
    // Don't double send when admitted.
    send_to_application_participant = !admitted;
>>>>>>> e46895ac
  }

  return true;
}

void SpdpHandler::replay(const SpdpReplay& spdp_replay)
{
  ACE_GUARD(ACE_Thread_Mutex, g, replay_queue_mutex_);
  bool notify = replay_queue_.empty();
  replay_queue_.push_back(spdp_replay);
  if (notify) {
    reactor()->notify(this);
  }
}

CORBA::ULong SpdpHandler::send_to_application_participant(GuidAddrSet::Proxy& proxy,
                                                          const OpenDDS::DCPS::GUID_t& guid,
                                                          const OpenDDS::DCPS::MonotonicTimePoint& now)
{
  const auto pos = proxy.find(guid);
  if (pos == proxy.end()) {
    return 0;
  }

  if (!pos->second.spdp_message) {
    return 0;
  }

  return send(proxy, guid, StringSet(), GuidSet(), true, pos->second.spdp_message, now);
}


int SpdpHandler::handle_exception(ACE_HANDLE /*fd*/)
{
  ReplayQueue q;

  {
    ACE_GUARD_RETURN(ACE_Thread_Mutex, g, replay_queue_mutex_, 0);
    std::swap(q, replay_queue_);
  }

  const auto now = OpenDDS::DCPS::MonotonicTimePoint::now();

  // Fan-in refers to the idea that the SPDP messages for participants
  // in a common partition need to go to the guid in the replay
  // message.  Fan-out refers to the idea that the SPDP message of the
  // guid in the replay message needs to go out to the other
  // participants in a common partition.

  for (const auto& r : q) {
    const ACE_INET_Addr fan_in_replay_address(r.address().c_str());
    const auto fan_in_to_guid = relay_guid_to_rtps_guid(r.guid());
    GuidSet fan_in_to_guid_set;
    fan_in_to_guid_set.insert(fan_in_to_guid);

    GuidSet fan_in_from_guids;
    guid_partition_table_.lookup(fan_in_from_guids, r.partitions());

    bool do_fan_out = false;
    for (const auto& fan_in_from_guid : fan_in_from_guids) {
      if (fan_in_from_guid == fan_in_to_guid) {
        do_fan_out = true;
        continue;
      }

      GuidAddrSet::Proxy proxy(guid_addr_set_);
      const auto pos = proxy.find(fan_in_from_guid);
      if (pos != proxy.end() && pos->second.spdp_message) {
        // Send the SPDP message horizontally.  We may be sending to ourselves which is okay.
        horizontal_handler_->enqueue_message(fan_in_replay_address, StringSet(), fan_in_to_guid_set, pos->second.spdp_message, now);
      }
    }

    if (do_fan_out) {
      GuidAddrSet::Proxy proxy(guid_addr_set_);
      const auto pos = proxy.find(fan_in_to_guid);
      if (pos != proxy.end() && pos->second.spdp_message) {
        // The partitions in the replay message may be a subset of the actual partitions.
        StringSet to_partitions;
        guid_partition_table_.lookup(to_partitions, fan_in_to_guid);
        send(proxy, fan_in_to_guid, to_partitions, GuidSet(), false, pos->second.spdp_message, now);
      }
    }
  }

  return 0;
}

SedpHandler::SedpHandler(const Config& config,
                         const std::string& name,
                         const ACE_INET_Addr& address,
                         ACE_Reactor* reactor,
                         const GuidPartitionTable& guid_partition_table,
                         const RelayPartitionTable& relay_partition_table,
                         GuidAddrSet& guid_addr_set,
                         const OpenDDS::RTPS::RtpsDiscovery_rch& rtps_discovery,
                         const CRYPTO_TYPE& crypto,
                         const ACE_INET_Addr& application_participant_addr,
                         HandlerStatisticsReporter& stats_reporter)
: VerticalHandler(config, name, SEDP, address, reactor, guid_partition_table, relay_partition_table, guid_addr_set, rtps_discovery, crypto, application_participant_addr, stats_reporter)
{}

bool SedpHandler::do_normal_processing(GuidAddrSet::Proxy& proxy,
                                       const ACE_INET_Addr& remote,
                                       const OpenDDS::DCPS::GUID_t& src_guid,
                                       const GuidSet& to,
                                       bool /*admitted*/,
                                       bool& send_to_application_participant,
                                       const OpenDDS::DCPS::Message_Block_Shared_Ptr& msg,
                                       const OpenDDS::DCPS::MonotonicTimePoint& now,
                                       CORBA::ULong& sent)
{
  if (src_guid == config_.application_participant_guid()) {
    if (remote != application_participant_addr_) {
      // Something is impersonating our application participant.
      HANDLER_ERROR((LM_ERROR, ACE_TEXT("(%P|%t) ERROR: SedpHandler::do_normal_processing application participant imposter detected at %C\n"),
        OpenDDS::DCPS::LogAddr(remote).c_str()));
      return false;
    }

    // SEDP message is from the application participant.
    if (!to.empty()) {
      // Forward to destinations.
      for (const auto& guid : to) {
        const auto pos = proxy.find(guid);
        if (pos != proxy.end()) {
          for (const auto& addr : *pos->second.select_addr_set(port())) {
            venqueue_message(addr.first.addr, *pos->second.select_stats_reporter(port()),
              msg, now, MessageType::Rtps);
            ++sent;
          }
        }
      }
    } else {
      HANDLER_ERROR((LM_ERROR, ACE_TEXT("(%P|%t) ERROR: SedpHandler::do_normal_processing dropping non-directed SEDP message from application participant\n")));
      return false;
    }

    return false;
  }

  // SEDP message is from a client.
  if (to.empty() || to.count(config_.application_participant_guid()) != 0) {
    send_to_application_participant = true;
  }

  return true;
}

DataHandler::DataHandler(const Config& config,
                         const std::string& name,
                         const ACE_INET_Addr& address,
                         ACE_Reactor* reactor,
                         const GuidPartitionTable& guid_partition_table,
                         const RelayPartitionTable& relay_partition_table,
                         GuidAddrSet& guid_addr_set,
                         const OpenDDS::RTPS::RtpsDiscovery_rch& rtps_discovery,
                         const CRYPTO_TYPE& crypto,
                         HandlerStatisticsReporter& stats_reporter)
: VerticalHandler(config, name, DATA, address, reactor, guid_partition_table, relay_partition_table, guid_addr_set, rtps_discovery, crypto, ACE_INET_Addr(), stats_reporter)
{}

}<|MERGE_RESOLUTION|>--- conflicted
+++ resolved
@@ -1090,6 +1090,13 @@
     if (pos != proxy.end()) {
       if (!pos->second.spdp_message) {
         pos->second.first_spdp = now;
+        if (config_.log_activity()) {
+          const auto session_time = now - pos->second.session_start;
+          ACE_DEBUG((LM_INFO, ACE_TEXT("(%P|%t) INFO: SpdpHandler::cache_message ")
+                     ACE_TEXT("%C got first SPDP %C into session\n"),
+                     guid_to_string(src_guid).c_str(),
+                     session_time.sec_str().c_str()));
+        }
 #ifdef OPENDDS_SECURITY
         pos->second.common_name = extract_common_name(msg);
         if (config_.log_activity() && !pos->second.common_name.empty()) {
@@ -1143,36 +1150,8 @@
 
   // SPDP message is from a client.
   if (to.empty() || to.count(config_.application_participant_guid()) != 0) {
-<<<<<<< HEAD
-    send_to_application_participant = true;
-  }
-
-  // Cache it.
-  if (to.empty()) {
-    const auto pos = proxy.find(src_guid);
-    if (pos != proxy.end()) {
-      if (!pos->second.spdp_message) {
-        pos->second.first_spdp = now;
-        if (config_.log_activity()) {
-          const auto session_time = now - pos->second.session_start;
-          ACE_DEBUG((LM_INFO, ACE_TEXT("(%P|%t) INFO: SpdpHandler::do_normal_processing ")
-            ACE_TEXT("%C got first SPDP %C into session\n"),
-            guid_to_string(src_guid).c_str(),
-            session_time.sec_str().c_str()));
-        }
-#ifdef OPENDDS_SECURITY
-        pos->second.common_name = extract_common_name(msg);
-        if (config_.log_activity() && !pos->second.common_name.empty()) {
-          ACE_DEBUG((LM_INFO, ACE_TEXT("(%P|%t) INFO: SpdpHandler::do_normal_processing %C dds.cert.sn %C\n"), guid_to_string(src_guid).c_str(), pos->second.common_name.c_str()));
-        }
-#endif
-      }
-      pos->second.spdp_message = msg;
-    }
-=======
     // Don't double send when admitted.
     send_to_application_participant = !admitted;
->>>>>>> e46895ac
   }
 
   return true;
