#include "RelayHandler.h"

#include "lib/RelayTypeSupportImpl.h"

#include <dds/DCPS/Message_Block_Ptr.h>
#include <dds/DCPS/RTPS/BaseMessageTypes.h>
#include <dds/DCPS/RTPS/MessageTypes.h>
#include <dds/DCPS/RTPS/RtpsCoreTypeSupportImpl.h>
#include <dds/DCPS/TimeTypes.h>
#include <dds/DdsDcpsCoreTypeSupportImpl.h>
#include <dds/DdsDcpsGuidTypeSupportImpl.h>

#include <ace/Global_Macros.h>
#include <ace/Reactor.h>

#include <array>
#include <cstring>
#include <sstream>
#include <string>

#ifdef OPENDDS_SECURITY
#include <dds/DCPS/security/framework/SecurityRegistry.h>
#include <dds/DCPS/transport/rtps_udp/RtpsUdpDataLink.h>
#endif

namespace {
  const OpenDDS::DCPS::Encoding encoding_unaligned_big(OpenDDS::DCPS::Encoding::KIND_CDR_UNALIGNED,
                                                       OpenDDS::DCPS::ENDIAN_BIG);
}

namespace RtpsRelay {

bool
operator<(const Duration_t& x, const Duration_t& y)
{
  if (x.sec() != y.sec()) {
    return x.sec() < y.sec();
  }
  return x.nanosec() < y.nanosec();
}

#ifdef OPENDDS_SECURITY
namespace {
  OpenDDS::STUN::Message make_bad_request_error_response(const OpenDDS::STUN::Message& a_message,
                                                         const std::string& a_reason)
  {
    OpenDDS::STUN::Message response;
    response.class_ = OpenDDS::STUN::ERROR_RESPONSE;
    response.method = a_message.method;
    std::memcpy(response.transaction_id.data, a_message.transaction_id.data, sizeof(a_message.transaction_id.data));
    response.append_attribute(OpenDDS::STUN::make_error_code(OpenDDS::STUN::BAD_REQUEST, a_reason));
    response.append_attribute(OpenDDS::STUN::make_fingerprint());
    return response;
  }

  OpenDDS::STUN::Message make_unknown_attributes_error_response(const OpenDDS::STUN::Message& a_message,
                                                                const std::vector<OpenDDS::STUN::AttributeType>& a_unknown_attributes)
  {
    OpenDDS::STUN::Message response;
    response.class_ = OpenDDS::STUN::ERROR_RESPONSE;
    response.method = a_message.method;
    std::memcpy(response.transaction_id.data, a_message.transaction_id.data, sizeof(a_message.transaction_id.data));
    response.append_attribute(OpenDDS::STUN::make_error_code(OpenDDS::STUN::UNKNOWN_ATTRIBUTE, "Unknown Attributes"));
    response.append_attribute(OpenDDS::STUN::make_unknown_attributes(a_unknown_attributes));
    response.append_attribute(OpenDDS::STUN::make_fingerprint());
    return response;
  }
}
#endif

RelayHandler::RelayHandler(const RelayHandlerConfig& config,
                           const std::string& name,
                           ACE_Reactor* reactor,
                           Governor& governor)
  : ACE_Event_Handler(reactor)
  , governor_(governor)
  , config_(config)
  , name_(name)
{
  handler_statistics_.application_participant_guid(repoid_to_guid(config.application_participant_guid()));
  handler_statistics_.name(name);
}

int RelayHandler::open(const ACE_INET_Addr& address)
{
  if (socket_.open(address) != 0) {
    ACE_ERROR((LM_ERROR, ACE_TEXT("(%P|%t) %N:%l ERROR: RelayHandler::open %C failed to open socket on '%C'\n"), name_.c_str(), addr_to_string(address).c_str()));
    return -1;
  }
  if (socket_.enable(ACE_NONBLOCK) != 0) {
    ACE_ERROR((LM_ERROR, ACE_TEXT("(%P|%t) %N:%l ERROR: RelayHandler::open %C failed to enable ACE_NONBLOCK\n"), name_.c_str()));
    return -1;
  }

  int send_buffer_size = 16384;
#ifdef ACE_DEFAULT_MAX_SOCKET_BUFSIZ
  send_buffer_size = ACE_DEFAULT_MAX_SOCKET_BUFSIZ;
#endif

  if (socket_.set_option(SOL_SOCKET,
                         SO_SNDBUF,
                         (void *) &send_buffer_size,
                         sizeof(send_buffer_size)) < 0
      && errno != ENOTSUP) {
    ACE_ERROR((LM_ERROR, ACE_TEXT("(%P|%t) %N:%l ERROR: RelayHandler::open %C failed to set the send buffer size to %d errno %m\n"), name_.c_str(), send_buffer_size));
    return -1;
  }

  if (reactor()->register_handler(this, READ_MASK) != 0) {
    ACE_ERROR((LM_ERROR, ACE_TEXT("(%P|%t) %N:%l ERROR: RelayHandler::open %C failed to register READ_MASK handler\n"), name_.c_str()));
    return -1;
  }

  if (config_.handler_statistics_writer() || config_.publish_participant_statistics()) {
    reset_statistics(OpenDDS::DCPS::MonotonicTimePoint::now());
    if (reactor()->schedule_timer(this, &this->handler_statistics_, config_.statistics_interval().value(), config_.statistics_interval().value()) == -1) {
      ACE_ERROR((LM_ERROR, ACE_TEXT("(%P|%t) %N:%l ERROR: RelayHandler::open %C failed to register schedule statistics timer\n"), name_.c_str()));
      return -1;
    }
  }

  return 0;
}

int RelayHandler::handle_input(ACE_HANDLE handle)
{
  ACE_INET_Addr remote;
  int inlen = 65536; // Default to maximum datagram size.

#ifdef FIONREAD
  if (ACE_OS::ioctl (handle,
                     FIONREAD,
                     &inlen) == -1) {
    ACE_ERROR((LM_ERROR, ACE_TEXT("(%P|%t) %N:%l ERROR: RelayHandler::handle_input %C failed to get available byte count: %m\n"), name_.c_str()));
    return 0;
  }
#else
  ACE_UNUSED_ARG(handle);
#endif

  if (inlen < 0) {
    ACE_ERROR((LM_ERROR, ACE_TEXT("(%P|%t) %N:%l ERROR: RelayHandler::handle_input %C available byte count is negative\n"), name_.c_str()));
    return 0;
  }

  // Allocate at least one byte so that recv cannot return early.
  OpenDDS::DCPS::Message_Block_Shared_Ptr buffer(new ACE_Message_Block(std::max(inlen, 1)));

  const auto bytes = socket_.recv(buffer->wr_ptr(), buffer->space(), remote);

  if (bytes < 0) {
    if (errno == ECONNRESET) {
      // Sending to a non-existent client may result in an ICMP message that is delievered as connection reset.
      return 0;
    }

    ACE_ERROR((LM_ERROR, ACE_TEXT("(%P|%t) %N:%l ERROR: RelayHandler::handle_input %C failed to recv: %m\n"), name_.c_str()));
    return 0;
  } else if (bytes == 0) {
    // Okay.  Empty datagram.
    ACE_ERROR((LM_WARNING, ACE_TEXT("(%P|%t) %N:%l WARNING: RelayHandler::handle_input %C received an empty datagram from %C\n"), name_.c_str(), addr_to_string(remote).c_str()));
    return 0;
  }

  buffer->length(bytes);

  handler_statistics_._bytes_in += bytes;
  ++handler_statistics_._messages_in;

  if (config_.publish_participant_statistics()) {
    auto& ps = participant_statistics_[remote];
    ps._bytes_in += bytes;
    ++ps._messages_in;
  }

  process_message(remote, OpenDDS::DCPS::MonotonicTimePoint::now(), buffer);
  return 0;
}

int RelayHandler::handle_output(ACE_HANDLE)
{
  ACE_GUARD_RETURN(ACE_Thread_Mutex, g, outgoing_mutex_, 0);

  if (!outgoing_.empty()) {
    const auto& out = outgoing_.front();

    const int BUFFERS_SIZE = 2;
    iovec buffers[BUFFERS_SIZE];

    int idx = 0;
    for (ACE_Message_Block* block = out.second.get(); block && idx < BUFFERS_SIZE; block = block->cont(), ++idx) {
      buffers[idx].iov_base = block->rd_ptr();
#ifdef _MSC_VER
#pragma warning(push)
      // iov_len is 32-bit on 64-bit VC++, but we don't want a cast here
      // since on other platforms iov_len is 64-bit
#pragma warning(disable : 4267)
#endif
      buffers[idx].iov_len = block->length();
#ifdef _MSC_VER
#pragma warning(pop)
#endif
    }

    const auto bytes = socket_.send(buffers, idx, out.first, 0);

    if (bytes < 0) {
      ACE_ERROR((LM_ERROR, ACE_TEXT("(%P|%t) %N:%l ERROR: RelayHandler::handle_output %C failed to send to %C: %m\n"), name_.c_str(), addr_to_string(out.first).c_str()));
    } else {
      governor_.add_bytes(bytes);
      handler_statistics_._bytes_out += bytes;
      ++handler_statistics_._messages_out;

      if (config_.publish_participant_statistics()) {
        auto& ps = participant_statistics_[out.first];
        ps._bytes_out += bytes;
        ++ps._messages_out;
      }
    }

    outgoing_.pop();
  }

  if (outgoing_.empty()) {
    reactor()->remove_handler(this, WRITE_MASK);
  } else {
    // Check if rate limiting.
    const auto now = OpenDDS::DCPS::MonotonicTimePoint::now();
    const auto send_time = governor_.get_next_send_time();
    const auto d = send_time - now;
    const auto dds_d = d.to_dds_duration();
    const Duration_t relay_duration = { dds_d.sec, dds_d.nanosec };

    if (send_time > now) {
      reactor()->remove_handler(this, WRITE_MASK);
      reactor()->schedule_timer(this, 0, d.value());

      handler_statistics_._max_queue_latency = std::max(handler_statistics_._max_queue_latency, relay_duration);
    }
  }

  return 0;
}

int RelayHandler::handle_timeout(const ACE_Time_Value& ace_now, const void* ptr)
{
  if (ptr == &this->handler_statistics_) {
    // Statistics.
    const OpenDDS::DCPS::MonotonicTimePoint now(ace_now);
    const auto duration = now - last_report_time_;
    const auto dds_duration = duration.to_dds_duration();

    if (config_.handler_statistics_writer()) {
      handler_statistics_._interval._sec = dds_duration.sec;
      handler_statistics_._interval._nanosec = dds_duration.nanosec;
      handler_statistics_._local_active_participants = local_active_participants();

      if (config_.publish_participant_statistics()) {
        for (auto& p : participant_statistics_) {
          p.second.address(addr_to_string(p.first));
          handler_statistics_.participant_statistics().push_back(p.second);
        }
      }

      const auto ret = config_.handler_statistics_writer()->write(handler_statistics_, DDS::HANDLE_NIL);
      if (ret != DDS::RETCODE_OK) {
        ACE_ERROR((LM_ERROR, ACE_TEXT("(%P|%t) %N:%l ERROR: RelayHandler::handle_timeout %C failed to write handler statistics\n"), name_.c_str()));
      }
    }

    reset_statistics(now);
  } else {
    // Governor.
    reactor()->register_handler(this, WRITE_MASK);
  }

  return 0;
}

void RelayHandler::reset_statistics(const OpenDDS::DCPS::MonotonicTimePoint& now)
{
  last_report_time_ = now;
  handler_statistics_._bytes_in = 0;
  handler_statistics_._messages_in = 0;
  handler_statistics_._bytes_out = 0;
  handler_statistics_._messages_out = 0;
  handler_statistics_._max_fan_out = 0;
  handler_statistics_._max_queue_size = 0;
  handler_statistics_._max_queue_latency._sec = 0;
  handler_statistics_._max_queue_latency._nanosec = 0;
  handler_statistics_.participant_statistics().clear();
  participant_statistics_.clear();
}

void RelayHandler::enqueue_message(const ACE_INET_Addr& addr, const OpenDDS::DCPS::Message_Block_Shared_Ptr& msg)
{
  ACE_GUARD(ACE_Thread_Mutex, g, outgoing_mutex_);

  const auto empty = outgoing_.empty();

  outgoing_.push(std::make_pair(addr, msg));
  handler_statistics_._max_queue_size = std::max(handler_statistics_._max_queue_size, static_cast<uint32_t>(outgoing_.size()));

  if (empty) {
    reactor()->register_handler(this, WRITE_MASK);
  }
}

VerticalHandler::VerticalHandler(const RelayHandlerConfig& config,
                                 const std::string& name,
                                 const ACE_INET_Addr& horizontal_address,
                                 ACE_Reactor* reactor,
                                 Governor& governor,
                                 const AssociationTable& association_table,
                                 GuidNameAddressDataWriter_ptr responsible_relay_writer,
                                 GuidNameAddressDataReader_ptr responsible_relay_reader,
                                 const OpenDDS::RTPS::RtpsDiscovery_rch& rtps_discovery,
                                 const CRYPTO_TYPE& crypto)
  : RelayHandler(config, name, reactor, governor)
  , association_table_(association_table)
  , responsible_relay_writer_(responsible_relay_writer)
  , responsible_relay_reader_(responsible_relay_reader)
  , horizontal_handler_(nullptr)
  , horizontal_address_(horizontal_address)
  , horizontal_address_str_(addr_to_string(horizontal_address))
  , rtps_discovery_(rtps_discovery)
#ifdef OPENDDS_SECURITY
  , crypto_(crypto)
  , application_participant_crypto_handle_(rtps_discovery_->get_crypto_handle(config.application_domain(), config.application_participant_guid()))
#endif
{
  ACE_UNUSED_ARG(crypto);
}

void VerticalHandler::process_message(const ACE_INET_Addr& remote,
                                      const OpenDDS::DCPS::MonotonicTimePoint& now,
                                      const OpenDDS::DCPS::Message_Block_Shared_Ptr& msg)
{
  OpenDDS::DCPS::RepoId src_guid;
  GuidSet to;
  bool is_beacon = true;

  OpenDDS::RTPS::MessageParser mp(*msg);
  if (!parse_message(mp, msg, src_guid, to, is_beacon, true)) {
    ACE_ERROR((LM_ERROR, ACE_TEXT("(%P|%t) %N:%l ERROR: VerticalHandler::process_message %C failed to parse_message from %C\n"), name_.c_str(), addr_to_string(remote).c_str()));
    return;
  }

  guid_addr_map_[src_guid].insert(remote);
  const GuidAddr ga(src_guid, remote);

  // Compute the new expiration time for this SPDP client.
  const auto expiration = now + config_.lifespan();
  const auto res = guid_expiration_map_.insert(std::make_pair(ga, expiration));
  if (!res.second) {
    // The SPDP client already exists.  Remove the previous expiration.
    const auto previous_expiration = res.first->second;
    auto r = expiration_guid_map_.equal_range(previous_expiration);
    while (r.first != r.second && r.first->second != ga) {
      ++r.first;
    }
    expiration_guid_map_.erase(r.first);
    // Assign the new expiration time.
    res.first->second = expiration;
    // Assert ownership.
    const auto address = read_address(src_guid);
    if (address != horizontal_address_) {
      write_address(src_guid);
    }
  } else {
    // Assert ownership.
    write_address(src_guid);
  }
  // Assign the new expiration time.
  expiration_guid_map_.insert(std::make_pair(expiration, ga));

  // Process expirations.
  for (auto pos = expiration_guid_map_.begin(), limit = expiration_guid_map_.end(); pos != limit && pos->first < now;) {
    ACE_DEBUG((LM_INFO, ACE_TEXT("(%P|%t) %N:%l VerticalHandler::process_message %C %C expired at %d.%d now=%d.%d\n"), name_.c_str(), guid_to_string(pos->second.guid).c_str(), pos->first.value().sec(), pos->first.value().usec(), now.value().sec(), now.value().usec()));
    purge(pos->second);
    guid_addr_map_.erase(pos->second.guid);
    guid_expiration_map_.erase(pos->second);
    unregister_address(pos->second.guid);
    expiration_guid_map_.erase(pos++);
  }

  // Readers send empty messages so we know where they are.
  if (is_beacon) {
    return;
  }

  if (do_normal_processing(remote, src_guid, to, msg)) {
    association_table_.lookup_destinations(to, src_guid);
    send(remote, to, msg);
  }
}

bool VerticalHandler::parse_message(OpenDDS::RTPS::MessageParser& message_parser,
                                    const OpenDDS::DCPS::Message_Block_Shared_Ptr& msg,
                                    OpenDDS::DCPS::RepoId& src_guid,
                                    GuidSet& to,
                                    bool& is_beacon,
                                    bool check_submessages)
{
  ACE_UNUSED_ARG(msg);

  if (!message_parser.parseHeader()) {
    ACE_ERROR((LM_ERROR, ACE_TEXT("(%P|%t) %N:%l ERROR: VerticalHandler::parse_message %C failed to deserialize RTPS header\n"), name_.c_str()));
    return false;
  }

  const auto& header = message_parser.header();
  std::memcpy(src_guid.guidPrefix, header.guidPrefix, sizeof(OpenDDS::DCPS::GuidPrefix_t));
  src_guid.entityId = OpenDDS::DCPS::ENTITYID_PARTICIPANT;

  while (message_parser.parseSubmessageHeader()) {
    const auto submessage_header = message_parser.submessageHeader();

    if (submessage_header.submessageId != OpenDDS::RTPS::PAD) {
      is_beacon = false;
    }

    if (submessage_header.submessageId == OpenDDS::RTPS::INFO_DST) {
      OpenDDS::DCPS::RepoId dest;
      OpenDDS::DCPS::GuidPrefix_t_forany guidPrefix(dest.guidPrefix);
      if (!(message_parser >> guidPrefix)) {
        ACE_ERROR((LM_ERROR, ACE_TEXT("(%P|%t) %N:%l ERROR: VerticalHandler::parse_message %C failed to deserialize INFO_DST from %C\n"), name_.c_str(), guid_to_string(src_guid).c_str()));
        return false;
      }
      dest.entityId = OpenDDS::DCPS::ENTITYID_PARTICIPANT;
      to.insert(dest);
    }

    if (check_submessages) {
#ifdef OPENDDS_SECURITY
      switch (submessage_header.submessageId) {
      case OpenDDS::RTPS::SRTPS_PREFIX:
        {
          if (application_participant_crypto_handle_ == DDS::HANDLE_NIL) {
            ACE_ERROR((LM_ERROR, ACE_TEXT("(%P|%t) %N:%l ERROR: VerticalHandler::parse_message %C no crypto handle for application participant\n"), name_.c_str()));
            return false;
          }

          DDS::Security::ParticipantCryptoHandle remote_crypto_handle = rtps_discovery_->get_crypto_handle(config_.application_domain(), config_.application_participant_guid(), src_guid);
          if (remote_crypto_handle == DDS::HANDLE_NIL) {
            ACE_ERROR((LM_ERROR, ACE_TEXT("(%P|%t) %N:%l ERROR: VerticalHandler::parse_message %C no crypto handle for message from %C\n"), name_.c_str(), guid_to_string(src_guid).c_str()));
            return false;
          }

          DDS::OctetSeq encoded_buffer, plain_buffer;
          DDS::Security::SecurityException ex;

          if (msg->cont() != nullptr) {
            ACE_ERROR((LM_ERROR, ACE_TEXT("(%P|%t) %N:%l ERROR: VerticalHandler::parse_message %C does not support message block chaining\n"), name_.c_str()));
            return false;
          }

          encoded_buffer.length(static_cast<CORBA::ULong>(msg->length()));
          std::memcpy(encoded_buffer.get_buffer(), msg->rd_ptr(), msg->length());

          if (!crypto_->decode_rtps_message(plain_buffer, encoded_buffer, application_participant_crypto_handle_, remote_crypto_handle, ex)) {
            ACE_ERROR((LM_ERROR, ACE_TEXT("(%P|%t) %N:%l ERROR: VerticalHandler::parse_message %C message from %C could not be verified [%d.%d]: \"%C\"\n"), name_.c_str(), guid_to_string(src_guid).c_str(), ex.code, ex.minor_code, ex.message.in()));
            return false;
          }

          OpenDDS::RTPS::MessageParser mp(plain_buffer);
          to.clear();
          is_beacon = true;
          return parse_message(mp, msg, src_guid, to, is_beacon, false);
        }
        break;
      case OpenDDS::RTPS::DATA:
      case OpenDDS::RTPS::DATA_FRAG:
        {
          unsigned short extraFlags;
          unsigned short octetsToInlineQos;
          if (!(message_parser >> extraFlags) ||
              !(message_parser >> octetsToInlineQos)) {
            ACE_ERROR((LM_ERROR, ACE_TEXT("(%P|%t) %N:%l ERROR: VerticalHandler::parse_message %C could not parse submessage from %C\n"), name_.c_str(), guid_to_string(src_guid).c_str()));
            return false;
          }
        }
        // Fall through.
      case OpenDDS::RTPS::HEARTBEAT:
      case OpenDDS::RTPS::HEARTBEAT_FRAG:
      case OpenDDS::RTPS::GAP:
      case OpenDDS::RTPS::ACKNACK:
      case OpenDDS::RTPS::NACK_FRAG:
        {
          OpenDDS::DCPS::EntityId_t readerId;
          OpenDDS::DCPS::EntityId_t writerId;
          if (!(message_parser >> readerId) ||
              !(message_parser >> writerId)) {
            ACE_ERROR((LM_ERROR, ACE_TEXT("(%P|%t) %N:%l ERROR: VerticalHandler::parse_message %C could not parse submessage from %C\n"), name_.c_str(), guid_to_string(src_guid).c_str()));
            return false;
          }
          if (rtps_discovery_->get_crypto_handle(config_.application_domain(), config_.application_participant_guid()) != DDS::HANDLE_NIL &&
              !(OpenDDS::DCPS::RtpsUdpDataLink::separate_message(writerId) ||
                writerId == OpenDDS::DCPS::ENTITYID_SPDP_BUILTIN_PARTICIPANT_WRITER)) {
            ACE_ERROR((LM_ERROR, ACE_TEXT("(%P|%t) %N:%l ERROR: VerticalHandler::parse_message %C submessage from %C with id %d could not be verified writerId=%02X%02X%02X%02X\n"), name_.c_str(), guid_to_string(src_guid).c_str(), submessage_header.submessageId, writerId.entityKey[0], writerId.entityKey[1], writerId.entityKey[2], writerId.entityKind));
            return false;
          }
        }
        break;
      default:
        break;
      }
#endif
    }

    message_parser.skipSubmessageContent();
  }

  if (message_parser.remaining() != 0) {
    ACE_ERROR((LM_ERROR, ACE_TEXT("(%P|%t) %N:%l ERROR: VerticalHandler::parse_message %C trailing bytes from %C\n"), name_.c_str(), guid_to_string(src_guid).c_str()));
    return false;
  }

  return true;
}

void VerticalHandler::send(const ACE_INET_Addr& from,
                           const GuidSet& to,
                           const OpenDDS::DCPS::Message_Block_Shared_Ptr& msg)
{
  AddressMap address_map;
  populate_address_map(address_map, to);

  size_t fan_out = 0;
  for (const auto& p : address_map) {
    const auto& addr = p.first;
    const auto& guids = p.second;
    fan_out += guids.size();
    if (addr != horizontal_address_) {
      horizontal_handler_->enqueue_message(addr, guids, msg);
    } else {
      for (const auto& guid : guids) {
        const auto p = find(guid);
        if (p != end()) {
          for (const auto& addr : p->second) {
            enqueue_message(addr, msg);
          }
        } else {
          ACE_ERROR((LM_WARNING, ACE_TEXT("(%P|%t) %N:%l WARNING: VerticalHandler::send %C failed to get address for %C\n"), name_.c_str(), guid_to_string(guid).c_str()));
        }
      }
    }
  }
  max_fan_out(from, fan_out);
}

void VerticalHandler::populate_address_map(AddressMap& address_map, const GuidSet& to)
{
  for (const auto& guid : to) {
    const auto address = read_address(guid);
    if (address == ACE_INET_Addr()) {
      continue;
    }
    address_map[address].insert(guid);
  }
}

ACE_INET_Addr VerticalHandler::read_address(const OpenDDS::DCPS::RepoId& guid) const
{
  GuidNameAddress key;
  assign(key.guid(), guid);
  key.name(name_);

  DDS::InstanceHandle_t handle = responsible_relay_reader_->lookup_instance(key);
  if (handle == DDS::HANDLE_NIL) {
    return ACE_INET_Addr();
  }
  GuidNameAddressSeq received_data;
  DDS::SampleInfoSeq info_seq;
  const auto ret = responsible_relay_reader_->read_instance(received_data, info_seq, 1, handle,
                                                            DDS::ANY_SAMPLE_STATE, DDS::ANY_VIEW_STATE, DDS::ALIVE_INSTANCE_STATE);
  if (ret != DDS::RETCODE_OK) {
    ACE_ERROR((LM_WARNING, ACE_TEXT("(%P|%t) %N:%l WARNING: VerticalHandler::read_address %C failed to read address for %C\n"), name_.c_str(), guid_to_string(guid).c_str()));
    return ACE_INET_Addr();
  }

  return ACE_INET_Addr(received_data[0].address().c_str());
}

void VerticalHandler::write_address(const OpenDDS::DCPS::RepoId& guid)
{
  GuidNameAddress gna;
  assign(gna.guid(), guid);
  gna.name(name_);
  gna.address(horizontal_address_str_);

  ACE_DEBUG((LM_INFO, ACE_TEXT("(%P|%t) %N:%l VerticalHandler::write_address %C claiming %C\n"), name_.c_str(), guid_to_string(guid).c_str()));
  const auto ret = responsible_relay_writer_->write(gna, DDS::HANDLE_NIL);
  if (ret != DDS::RETCODE_OK) {
    ACE_ERROR((LM_ERROR, ACE_TEXT("(%P|%t) %N:%l ERROR: VerticalHandler::write_address %C failed to write address for %C\n"), name_.c_str(), guid_to_string(guid).c_str()));
  }
}

void VerticalHandler::unregister_address(const OpenDDS::DCPS::RepoId& guid)
{
  GuidNameAddress gna;
  assign(gna.guid(), guid);
  gna.name(name_);

  ACE_DEBUG((LM_INFO, ACE_TEXT("(%P|%t) %N:%l %C VerticalHandler::unregister_address disclaiming %C\n"), name_.c_str(), guid_to_string(guid).c_str()));
  const auto ret = responsible_relay_writer_->unregister_instance(gna, DDS::HANDLE_NIL);
  if (ret != DDS::RETCODE_OK) {
    ACE_ERROR((LM_ERROR, ACE_TEXT("(%P|%t) %N:%l ERROR: VerticalHandler::unregister_address %C failed to unregister_instance for %C\n"), name_.c_str(), guid_to_string(guid).c_str()));
  }
}

HorizontalHandler::HorizontalHandler(const RelayHandlerConfig& config,
                                     const std::string& name,
                                     ACE_Reactor* reactor,
                                     Governor& governor)
  : RelayHandler(config, name, reactor, governor)
  , vertical_handler_(nullptr)
{}

void HorizontalHandler::enqueue_message(const ACE_INET_Addr& addr,
                                        const GuidSet& guids,
                                        const OpenDDS::DCPS::Message_Block_Shared_Ptr& msg)
{
  using namespace OpenDDS::DCPS;

  const Encoding encoding(Encoding::KIND_XCDR1);

  // Determine how many guids we can pack into a single UDP message.
  const auto max_guids_per_message =
    (TransportSendStrategy::UDP_MAX_MESSAGE_SIZE - msg->length() - 4) / sizeof(RepoId);

  auto remaining = guids.size();
  auto pos = guids.begin();

  while (remaining) {
    auto guids_in_message = std::min(max_guids_per_message, remaining);
    remaining -= guids_in_message;

    RelayHeader relay_header;
    auto& to = relay_header.to();
    for (; guids_in_message; --guids_in_message, ++pos) {
      to.push_back(repoid_to_guid(*pos));
    }

    size_t size = 0;
    serialized_size(encoding, size, relay_header);
    Message_Block_Shared_Ptr header_block(new ACE_Message_Block(size));
    Serializer ser(header_block.get(), encoding);
    ser << relay_header;
    header_block->cont(msg.get()->duplicate());
    RelayHandler::enqueue_message(addr, header_block);
  }
}

void HorizontalHandler::process_message(const ACE_INET_Addr& from,
                                        const OpenDDS::DCPS::MonotonicTimePoint&,
                                        const OpenDDS::DCPS::Message_Block_Shared_Ptr& msg)
{
  OpenDDS::RTPS::MessageParser mp(*msg);

  const size_t size_before_header = mp.remaining();

  RelayHeader relay_header;
  if (!(mp >> relay_header)) {
    ACE_ERROR((LM_ERROR, ACE_TEXT("(%P|%t) %N:%l ERROR: HorizontalHandler::process_message %C failed to deserialize Relay header\n"), name_.c_str()));
    return;
  }

  const size_t size_after_header = mp.remaining();

  msg->rd_ptr(size_before_header - size_after_header);

  for (const auto& guid : relay_header.to()) {
    const auto p = vertical_handler_->find(guid_to_repoid(guid));
    if (p != vertical_handler_->end()) {
      for (const auto& addr : p->second) {
        vertical_handler_->enqueue_message(addr, msg);
      }
    } else {
      ACE_ERROR((LM_WARNING, ACE_TEXT("(%P|%t) %N:%l WARNING: HorizontalHandler::process_message %C failed to get address for %C\n"), name_.c_str(), guid_to_string(guid_to_repoid(guid)).c_str()));
    }
  }
  max_fan_out(from, relay_header.to().size());
}

SpdpHandler::SpdpHandler(const RelayHandlerConfig& config,
                         const std::string& name,
                         const ACE_INET_Addr& address,
                         ACE_Reactor* reactor,
                         Governor& governor,
                         const AssociationTable& association_table,
                         GuidNameAddressDataWriter_ptr responsible_relay_writer,
                         GuidNameAddressDataReader_ptr responsible_relay_reader,
                         const OpenDDS::RTPS::RtpsDiscovery_rch& rtps_discovery,
                         const CRYPTO_TYPE& crypto,
                         const ACE_INET_Addr& application_participant_addr)
: VerticalHandler(config, name, address, reactor, governor, association_table, responsible_relay_writer, responsible_relay_reader, rtps_discovery, crypto)
, application_participant_addr_(application_participant_addr)
{}

bool SpdpHandler::do_normal_processing(const ACE_INET_Addr& remote,
                                       const OpenDDS::DCPS::RepoId& src_guid,
                                       const GuidSet& to,
                                       const OpenDDS::DCPS::Message_Block_Shared_Ptr& msg)
{
  if (src_guid == config_.application_participant_guid()) {
    if (remote != application_participant_addr_) {
      // Something is impersonating our application participant.
      return false;
    }

    // SPDP message is from the application participant.
    if (!to.empty()) {
      // Forward to destinations.
      for (const auto& guid : to) {
        const auto pos = guid_addr_map_.find(guid);
        if (pos != guid_addr_map_.end()) {
          for (const auto& addr : pos->second) {
            enqueue_message(addr, msg);
          }
        }
      }
      max_fan_out(remote, to.size());
    } else {
      // Forward to all peers except the application participant.
      for (const auto& p : guid_addr_map_) {
        if (p.first != config_.application_participant_guid()) {
          for (const auto& addr : p.second) {
            enqueue_message(addr, msg);
          }
        }
      }
      max_fan_out(remote, guid_addr_map_.size());
    }

    return false;
  }

  // SPDP message is from a client.
  if (to.empty() || to.count(config_.application_participant_guid()) != 0) {
    // Forward to the application participant.
    enqueue_message(application_participant_addr_, msg);
    max_fan_out(remote, 1);
  }

  // Cache it.
  if (to.empty()) {
    ACE_GUARD_RETURN(ACE_Thread_Mutex, g, spdp_messages_mutex_, false);
    spdp_messages_[src_guid] = msg;
  }

  return true;
}

void SpdpHandler::purge(const GuidAddr& ga)
{
  ACE_GUARD(ACE_Thread_Mutex, g, spdp_messages_mutex_);
  const auto pos = spdp_messages_.find(ga.guid);
  if (pos != spdp_messages_.end()) {
    spdp_messages_.erase(pos);
  }
}

void SpdpHandler::replay(const OpenDDS::DCPS::RepoId& from,
                         const GuidSet& to)
{
  if (to.empty()) {
    return;
  }

  const auto from_guid = to_participant_guid(from);

  ACE_GUARD(ACE_Thread_Mutex, g, replay_queue_mutex_);
  bool notify = replay_queue_.empty();
  replay_queue_.push(Replay{from_guid, to});
  if (notify) {
    reactor()->notify(this);
  }
}

int SpdpHandler::handle_exception(ACE_HANDLE /*fd*/)
{
  ReplayQueue q;

  {
    ACE_GUARD_RETURN(ACE_Thread_Mutex, g, replay_queue_mutex_, 0);
    std::swap(q, replay_queue_);
  }

  while (!q.empty()) {
    const Replay& r = q.front();
    ACE_GUARD_RETURN(ACE_Thread_Mutex, g, spdp_messages_mutex_, 0);

    const auto pos = spdp_messages_.find(r.from_guid);
    if (pos != spdp_messages_.end()) {
      send(ACE_INET_Addr(), r.to, pos->second);
    }

    q.pop();
  }

  return 0;
}

SedpHandler::SedpHandler(const RelayHandlerConfig& config,
                         const std::string& name,
                         const ACE_INET_Addr& address,
                         ACE_Reactor* reactor,
                         Governor& governor,
                         const AssociationTable& association_table,
                         GuidNameAddressDataWriter_ptr responsible_relay_writer,
                         GuidNameAddressDataReader_ptr responsible_relay_reader,
                         const OpenDDS::RTPS::RtpsDiscovery_rch& rtps_discovery,
                         const CRYPTO_TYPE& crypto,
                         const ACE_INET_Addr& application_participant_addr)
: VerticalHandler(config, name, address, reactor, governor, association_table, responsible_relay_writer, responsible_relay_reader, rtps_discovery, crypto)
  , application_participant_addr_(application_participant_addr)
{}

bool SedpHandler::do_normal_processing(const ACE_INET_Addr& remote,
                                       const OpenDDS::DCPS::RepoId& src_guid,
                                       const GuidSet& to,
                                       const OpenDDS::DCPS::Message_Block_Shared_Ptr& msg)
{
  if (src_guid == config_.application_participant_guid()) {
    if (remote != application_participant_addr_) {
      // Something is impersonating our application participant.
      return false;
    }

    // SEDP message is from the application participant.
    if (!to.empty()) {
      // Forward to destinations.
      for (const auto& guid : to) {
        const auto pos = guid_addr_map_.find(guid);
        if (pos != guid_addr_map_.end()) {
          for (const auto& addr : pos->second) {
            enqueue_message(addr, msg);
          }
        }
      }
      max_fan_out(remote, to.size());
    } else {
      // Forward to all peers except the application participant.
      for (const auto& p : guid_addr_map_) {
        if (p.first != config_.application_participant_guid()) {
          for (const auto& addr : p.second) {
            enqueue_message(addr, msg);
          }
        }
      }
      max_fan_out(remote, guid_addr_map_.size());
    }

    return false;
  }

  // SEDP message is from a client.
  if (to.empty() || to.count(config_.application_participant_guid()) != 0) {
    // Forward to the application participant.
    enqueue_message(application_participant_addr_, msg);
    max_fan_out(remote, 1);
  }
  return true;
}

DataHandler::DataHandler(const RelayHandlerConfig& config,
                         const std::string& name,
                         const ACE_INET_Addr& address,
                         ACE_Reactor* reactor,
                         Governor& governor,
                         const AssociationTable& association_table,
                         GuidNameAddressDataWriter_ptr responsible_relay_writer,
                         GuidNameAddressDataReader_ptr responsible_relay_reader,
                         const OpenDDS::RTPS::RtpsDiscovery_rch& rtps_discovery,
                         const CRYPTO_TYPE& crypto)
: VerticalHandler(config, name, address, reactor, governor, association_table, responsible_relay_writer, responsible_relay_reader, rtps_discovery, crypto)
{}

#ifdef OPENDDS_SECURITY

StunHandler::StunHandler(const RelayHandlerConfig& config,
                         const std::string& name,
                         ACE_Reactor* reactor,
                         Governor& governor)
  : RelayHandler(config, name, reactor, governor)
{}

void StunHandler::process_message(const ACE_INET_Addr& remote_address,
                                  const OpenDDS::DCPS::MonotonicTimePoint&,
                                  const OpenDDS::DCPS::Message_Block_Shared_Ptr& msg)
{
<<<<<<< HEAD
  OpenDDS::DCPS::Serializer serializer(msg.get(), encoding_unaligned_big);
=======
  OpenDDS::DCPS::Serializer serializer(msg.get(), OpenDDS::STUN::encoding);
>>>>>>> b576d67f
  OpenDDS::STUN::Message message;
  message.block = msg.get();
  if (!(serializer >> message)) {
    ACE_ERROR((LM_WARNING, ACE_TEXT("(%P|%t) %N:%l WARNING: StunHandler::process_message %C Could not deserialize STUN message from %C\n"), addr_to_string(remote_address).c_str()));
    return;
  }

  if (message.class_ == OpenDDS::STUN::INDICATION) {
    return;
  }

  if (message.class_ != OpenDDS::STUN::REQUEST) {
    ACE_ERROR((LM_WARNING, ACE_TEXT("(%P|%t) %N:%l WARNING: StunHandler::process_message Unknown STUN message class from %C\n"), addr_to_string(remote_address).c_str()));
    return;
  }

  std::vector<OpenDDS::STUN::AttributeType> unknown_attributes = message.unknown_comprehension_required_attributes();

  if (!unknown_attributes.empty()) {
    ACE_ERROR((LM_WARNING, ACE_TEXT("(%P|%t) %N:%l WARNING: StunHandler::process_message Unknown comprehension requird attributes from %C\n"), addr_to_string(remote_address).c_str()));
    send(remote_address, make_unknown_attributes_error_response(message, unknown_attributes));
    return;
  }

  if (!message.has_fingerprint()) {
    ACE_ERROR((LM_WARNING, ACE_TEXT("(%P|%t) %N:%l WARNING: StunHandler::process_message No FINGERPRINT attribute from %C\n"), addr_to_string(remote_address).c_str()));
    send(remote_address, make_bad_request_error_response(message, "Bad Request: FINGERPRINT must be pesent"));
    return;
  }

  switch (message.method) {
  case OpenDDS::STUN::BINDING:
    {
      OpenDDS::STUN::Message response;
      response.class_ = OpenDDS::STUN::SUCCESS_RESPONSE;
      response.method = OpenDDS::STUN::BINDING;
      std::memcpy(response.transaction_id.data, message.transaction_id.data, sizeof(message.transaction_id.data));
      response.append_attribute(OpenDDS::STUN::make_mapped_address(remote_address));
      response.append_attribute(OpenDDS::STUN::make_xor_mapped_address(remote_address));
      response.append_attribute(OpenDDS::STUN::make_fingerprint());
      send(remote_address, response);
    }
    break;

  default:
    // Unknown method.  Stop processing.
    ACE_ERROR((LM_WARNING, ACE_TEXT("(%P|%t) %N:%l WARNING: StunHandler::process_message Unknown STUN method from %C\n"), addr_to_string(remote_address).c_str()));
    send(remote_address, make_bad_request_error_response(message, "Bad Request: Unknown method"));
    break;
  }
}

void StunHandler::send(const ACE_INET_Addr& addr, OpenDDS::STUN::Message message)
{
  using namespace OpenDDS::DCPS;
  using namespace OpenDDS::STUN;
  Message_Block_Shared_Ptr block(new ACE_Message_Block(HEADER_SIZE + message.length()));
<<<<<<< HEAD
  Serializer serializer(block.get(), encoding_unaligned_big);
=======
  Serializer serializer(block.get(), encoding);
>>>>>>> b576d67f
  message.block = block.get();
  serializer << message;
  enqueue_message(addr, block);
}
#endif /* OPENDDS_SECURITY */

}<|MERGE_RESOLUTION|>--- conflicted
+++ resolved
@@ -22,11 +22,6 @@
 #include <dds/DCPS/security/framework/SecurityRegistry.h>
 #include <dds/DCPS/transport/rtps_udp/RtpsUdpDataLink.h>
 #endif
-
-namespace {
-  const OpenDDS::DCPS::Encoding encoding_unaligned_big(OpenDDS::DCPS::Encoding::KIND_CDR_UNALIGNED,
-                                                       OpenDDS::DCPS::ENDIAN_BIG);
-}
 
 namespace RtpsRelay {
 
@@ -890,11 +885,7 @@
                                   const OpenDDS::DCPS::MonotonicTimePoint&,
                                   const OpenDDS::DCPS::Message_Block_Shared_Ptr& msg)
 {
-<<<<<<< HEAD
-  OpenDDS::DCPS::Serializer serializer(msg.get(), encoding_unaligned_big);
-=======
   OpenDDS::DCPS::Serializer serializer(msg.get(), OpenDDS::STUN::encoding);
->>>>>>> b576d67f
   OpenDDS::STUN::Message message;
   message.block = msg.get();
   if (!(serializer >> message)) {
@@ -952,11 +943,7 @@
   using namespace OpenDDS::DCPS;
   using namespace OpenDDS::STUN;
   Message_Block_Shared_Ptr block(new ACE_Message_Block(HEADER_SIZE + message.length()));
-<<<<<<< HEAD
-  Serializer serializer(block.get(), encoding_unaligned_big);
-=======
   Serializer serializer(block.get(), encoding);
->>>>>>> b576d67f
   message.block = block.get();
   serializer << message;
   enqueue_message(addr, block);
