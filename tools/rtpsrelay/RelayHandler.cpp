--- conflicted
+++ resolved
@@ -122,11 +122,7 @@
   // Allocate at least one byte so that recv cannot return early.
   OpenDDS::DCPS::Message_Block_Shared_Ptr buffer(new ACE_Message_Block(std::max(inlen, 1)));
 
-<<<<<<< HEAD
-  const auto bytes = socket_.recv(buffer->wr_ptr(), buffer->size(), remote);
-=======
   const auto bytes = socket_.recv(buffer->wr_ptr(), buffer->space(), remote);
->>>>>>> 0e59c1ed
 
   if (bytes < 0) {
     ACE_ERROR((LM_ERROR, "(%P|%t) %N:%l ERROR: RelayHandler::handle_input failed to recv: %m\n"));
