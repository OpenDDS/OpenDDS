--- conflicted
+++ resolved
@@ -152,9 +152,9 @@
                                  const OpenDDS::DCPS::RepoId& application_participant_guid,
                                  const CRYPTO_TYPE& crypto)
   : RelayHandler(a_reactor, a_association_table)
+  , horizontal_handler_(nullptr)
   , lifespan_(lifespan)
   , application_participant_guid_(application_participant_guid)
-  , horizontal_handler_(nullptr)
   , rtps_discovery_(rtps_discovery)
   , application_domain_(application_domain)
 #ifdef OPENDDS_SECURITY
@@ -185,23 +185,13 @@
   const GuidAddr ga(a_src_guid, addr_str);
 
   // Compute the new expiration time for this SPDP client.
-<<<<<<< HEAD
   const auto expiration = a_now + lifespan_;
-  std::pair<GuidExpirationMap::iterator, bool> res = guid_expiration_map_.insert(std::make_pair(a_src_guid, expiration));
-  if (!res.second) {
-    // The SPDP client already exists.  Remove the previous expiration.
-    const auto previous_expiration = res.first->second;
-    std::pair<ExpirationGuidMap::iterator, ExpirationGuidMap::iterator> r = expiration_guid_map_.equal_range(previous_expiration);
-    while (r.first != r.second && r.first->second != a_src_guid) {
-=======
-  const ACE_Time_Value expiration = a_now + lifespan_;
   const auto res = guid_expiration_map_.insert(std::make_pair(ga, expiration));
   if (!res.second) {
     // The SPDP client already exists.  Remove the previous expiration.
     const auto previous_expiration = res.first->second;
     auto r = expiration_guid_map_.equal_range(previous_expiration);
     while (r.first != r.second && r.first->second != ga) {
->>>>>>> c780168a
       ++r.first;
     }
     expiration_guid_map_.erase(r.first);
@@ -332,7 +322,6 @@
   return true;
 }
 
-<<<<<<< HEAD
 bool VerticalHandler::parse_message(OpenDDS::RTPS::MessageParser& message_parser,
                                     ACE_Message_Block* msg,
                                     bool& is_beacon,
@@ -442,10 +431,7 @@
   return true;
 }
 
-void SpdpHandler::purge(const OpenDDS::DCPS::RepoId& guid)
-=======
 void SpdpHandler::purge(const GuidAddr& ga)
->>>>>>> c780168a
 {
   ACE_GUARD(ACE_Thread_Mutex, g, spdp_messages_mutex_);
   const auto pos = spdp_messages_.find(ga.guid);
