/*
 * Distributed under the OpenDDS License.
 * See: http://www.opendds.org/license.html
 */
#ifndef RTPSRELAY_CONFIG_H_
#define RTPSRELAY_CONFIG_H_

#include <dds/DCPS/ConfigStoreImpl.h>
#include <dds/DCPS/GuidUtils.h>
#include <dds/DCPS/Service_Participant.h>
#include <dds/DCPS/TimeDuration.h>

#include <dds/DdsDcpsInfrastructureC.h>

#include <dds/rtpsrelaylib/RelayC.h>

#include <ace/Arg_Shifter.h>

namespace RtpsRelay {

const char RTPS_RELAY_ADMIT_STATE[] = "RTPS_RELAY_ADMIT_STATE";
const OpenDDS::DCPS::EnumList<AdmitState> admit_state_encoding[] =
  {
    { AdmitState::AS_NORMAL, "Normal" },
    { AdmitState::AS_NOT_ADMITTING, "NotAdmitting" }
  };

const char RTPS_RELAY_DRAIN_STATE[] = "RTPS_RELAY_DRAIN_STATE";
const OpenDDS::DCPS::EnumList<DrainState> drain_state_encoding[] =
  {
    { DrainState::DS_NORMAL, "Normal" },
    { DrainState::DS_DRAINING, "Draining" }
  };

const char RTPS_RELAY_DRAIN_INTERVAL[] = "RTPS_RELAY_DRAIN_INTERVAL";

const char RTPS_RELAY_LIFESPAN[] = "RTPS_RELAY_LIFESPAN";
const DDS::Duration_t RTPS_RELAY_LIFESPAN_default = {60, 0}; // 1 minute

const char RTPS_RELAY_INACTIVE_PERIOD[] = "RTPS_RELAY_INACTIVE_PERIOD";
const DDS::Duration_t RTPS_RELAY_INACTIVE_PERIOD_default = {60, 0}; // 1 minute

const char RTPS_RELAY_LOG_WARNINGS[] = "RTPS_RELAY_LOG_WARNINGS";
const bool RTPS_RELAY_LOG_WARNINGS_default = false;

const char RTPS_RELAY_LOG_DISCOVERY[] = "RTPS_RELAY_LOG_DISCOVERY";
const bool RTPS_RELAY_LOG_DISCOVERY_default = false;

const char RTPS_RELAY_LOG_ACTIVITY[] = "RTPS_RELAY_LOG_ACTIVITY";
const bool RTPS_RELAY_LOG_ACTIVITY_default = false;

const char RTPS_RELAY_LOG_HTTP[] = "RTPS_RELAY_LOG_HTTP";
const bool RTPS_RELAY_LOG_HTTP_default = false;

const char RTPS_RELAY_LOG_THREAD_STATUS[] = "RTPS_RELAY_LOG_THREAD_STATUS";
const bool RTPS_RELAY_LOG_THREAD_STATUS_default = false;

const char RTPS_RELAY_THREAD_STATUS_SAFETY_FACTOR[] = "RTPS_RELAY_THREAD_STATUS_SAFETY_FACTOR";
const int RTPS_RELAY_THREAD_STATUS_SAFETY_FACTOR_default = 3;

const char RTPS_RELAY_UTILIZATION_LIMIT[] = "RTPS_RELAY_UTILIZATION_LIMIT";
const double RTPS_RELAY_UTILIZATION_LIMIT_default = .95;

const char RTPS_RELAY_LOG_UTILIZATION_CHANGES[] = "RTPS_RELAY_LOG_UTILIZATION_CHANGES";
const bool RTPS_RELAY_LOG_UTILIZATION_CHANGES_default = false;

const char RTPS_RELAY_LOG_RELAY_STATISTICS[] = "RTPS_RELAY_LOG_RELAY_STATISTICS";
const DDS::Duration_t RTPS_RELAY_LOG_RELAY_STATISTICS_default = {0, 0};

const char RTPS_RELAY_LOG_HANDLER_STATISTICS[] = "RTPS_RELAY_LOG_HANDLER_STATISTICS";
const DDS::Duration_t RTPS_RELAY_LOG_HANDLER_STATISTICS_default = {0, 0};

const char RTPS_RELAY_LOG_PARTICIPANT_STATISTICS[] = "RTPS_RELAY_LOG_PARTICIPANT_STATISTICS";
const bool RTPS_RELAY_LOG_PARTICIPANT_STATISTICS_default = false;

const char RTPS_RELAY_PUBLISH_RELAY_STATISTICS[] = "RTPS_RELAY_PUBLISH_RELAY_STATISTICS";
const DDS::Duration_t RTPS_RELAY_PUBLISH_RELAY_STATISTICS_default = {0, 0};

const char RTPS_RELAY_PUBLISH_HANDLER_STATISTICS[] = "RTPS_RELAY_PUBLISH_HANDLER_STATISTICS";
const DDS::Duration_t RTPS_RELAY_PUBLISH_HANDLER_STATISTICS_default = {0, 0};

const char RTPS_RELAY_PUBLISH_PARTICIPANT_STATISTICS[] = "RTPS_RELAY_PUBLISH_PARTICIPANT_STATISTICS";
const bool RTPS_RELAY_PUBLISH_PARTICIPANT_STATISTICS_default = false;

const char RTPS_RELAY_PUBLISH_RELAY_STATUS[] = "RTPS_RELAY_PUBLISH_RELAY_STATUS";
const DDS::Duration_t RTPS_RELAY_PUBLISH_RELAY_STATUS_default = {0, 0};

const char RTPS_RELAY_PUBLISH_RELAY_STATUS_LIVELINESS[] = "RTPS_RELAY_PUBLISH_RELAY_STATUS_LIVELINESS";
const DDS::Duration_t RTPS_RELAY_PUBLISH_RELAY_STATUS_LIVELINESS_default = {0, 0};

const char RTPS_RELAY_RESTART_DETECTION[] = "RTPS_RELAY_RESTART_DETECTION";
const bool RTPS_RELAY_RESTART_DETECTION_default = false;

const char RTPS_RELAY_ADMISSION_CONTROL_QUEUE_SIZE[] = "RTPS_RELAY_ADMISSION_CONTROL_QUEUE_SIZE";
const DDS::UInt64 RTPS_RELAY_ADMISSION_CONTROL_QUEUE_SIZE_default = 0;

const char RTPS_RELAY_ADMISSION_CONTROL_QUEUE_DURATION[] = "RTPS_RELAY_ADMISSION_CONTROL_QUEUE_DURATION";
const DDS::Duration_t RTPS_RELAY_ADMISSION_CONTROL_QUEUE_DURATION_default = {0, 0};

const char RTPS_RELAY_MAX_IPS_PER_CLIENT[] = "RTPS_RELAY_MAX_IPS_PER_CLIENT";
const DDS::UInt64 RTPS_RELAY_MAX_IPS_PER_CLIENT_default = 0;

const char RTPS_RELAY_REJECTED_ADDRESS_DURATION[] = "RTPS_RELAY_REJECTED_ADDRESS_DURATION";
const DDS::Duration_t RTPS_RELAY_REJECTED_ADDRESS_DURATION_default = {0, 0};

const char RTPS_RELAY_MAX_PARTICIPANTS_HIGH_WATER[] = "RTPS_RELAY_MAX_PARTICIPANTS_HIGH_WATER";
const DDS::UInt64 RTPS_RELAY_MAX_PARTICIPANTS_HIGH_WATER_default = 0;

const char RTPS_RELAY_MAX_PARTICIPANTS_LOW_WATER[] = "RTPS_RELAY_MAX_PARTICIPANTS_LOW_WATER";
const DDS::UInt64 RTPS_RELAY_MAX_PARTICIPANTS_LOW_WATER_default = 0;

/// Configuration values for the RtpsRelay
///
/// Each value uses one of these implementation strategies:
/// a. A data member of this class holds the value and simple accessor/mutator functions are provided.
///    This is used for values that can't change after initialization.
/// b. The value is kept in the ConfigStore instance managed by the OpenDDS Service_Participant.
///    This is used for values that can change any time.  Internal components that depend on this
///    value can access it on-demand from this class and/or subscribe to updates from the ConfigStore.
///    These values are also cached locally for lightweight read access.
class Config : public OpenDDS::DCPS::ConfigListener {
public:
  Config()
<<<<<<< HEAD
    : InternalDataReaderListener{TheServiceParticipant->job_queue()}
=======
    : application_participant_guid_(OpenDDS::DCPS::GUID_UNKNOWN)
    , lifespan_(60) // 1 minute
    , inactive_period_(60) // 1 minute
#ifdef ACE_DEFAULT_MAX_SOCKET_BUFSIZ
    , buffer_size_(ACE_DEFAULT_MAX_SOCKET_BUFSIZ)
#else
    , buffer_size_(16384)
#endif
    , application_domain_(1)
    , allow_empty_partition_(true)
    , log_warnings_(false)
    , log_discovery_(false)
    , log_activity_(false)
    , log_http_(false)
    , log_thread_status_(false)
    , thread_status_safety_factor_(3)
    , utilization_limit_(.95)
    , log_utilization_changes_(false)
    , restart_detection_(false)
    , admission_control_queue_size_(0)
    , max_ips_per_client_(0)
    , admission_max_participants_high_water_(0)
    , admission_max_participants_low_water_(0)
    , handler_threads_(1)
    , synchronous_output_(false)
>>>>>>> c177e816
  {
    TheServiceParticipant->config_store()->add_section("", "rtps_relay");
  }

  bool from_arg(ACE_Arg_Shifter_T<char>& args);
  void set_defaults();

  void relay_id(const std::string& value)
  {
    relay_id_ = value;
  }

  const std::string& relay_id() const
  {
    return relay_id_;
  }

  void application_participant_guid(const OpenDDS::DCPS::GUID_t& value)
  {
    application_participant_guid_ = value;
  }

  const OpenDDS::DCPS::GUID_t& application_participant_guid() const
  {
    return application_participant_guid_;
  }

  void lifespan(const OpenDDS::DCPS::TimeDuration& value)
  {
    lifespan(value.to_dds_duration());
  }

  void lifespan(const DDS::Duration_t& value)
  {
    TheServiceParticipant->config_store()->set_duration(RTPS_RELAY_LIFESPAN, value);
  }

  OpenDDS::DCPS::TimeDuration lifespan() const
  {
    return cached_lifespan_.get();
  }

  void inactive_period(const OpenDDS::DCPS::TimeDuration& value)
  {
    inactive_period(value.to_dds_duration());
  }

  void inactive_period(const DDS::Duration_t& value)
  {
    TheServiceParticipant->config_store()->set_duration(RTPS_RELAY_INACTIVE_PERIOD, value);
  }

  OpenDDS::DCPS::TimeDuration inactive_period() const
  {
    return cached_inactive_period_.get();
  }

  void buffer_size(int value)
  {
    buffer_size_ = value;
  }

  int buffer_size() const
  {
    return buffer_size_;
  }

  void application_domain(DDS::DomainId_t value)
  {
    application_domain_ = value;
  }

  DDS::DomainId_t application_domain() const
  {
    return application_domain_;
  }

  void allow_empty_partition(bool flag)
  {
    allow_empty_partition_ = flag;
  }

  bool allow_empty_partition() const
  {
    return allow_empty_partition_;
  }

  void log_warnings(bool flag)
  {
    TheServiceParticipant->config_store()->set_boolean(RTPS_RELAY_LOG_WARNINGS, flag);
  }

  bool log_warnings() const
  {
    return cached_log_warnings_.get();
  }

  void log_discovery(bool flag)
  {
    TheServiceParticipant->config_store()->set_boolean(RTPS_RELAY_LOG_DISCOVERY, flag);
  }

  bool log_discovery() const
  {
    return cached_log_discovery_.get();
  }

  void log_activity(bool flag)
  {
    TheServiceParticipant->config_store()->set_boolean(RTPS_RELAY_LOG_ACTIVITY, flag);
  }

  bool log_activity() const
  {
    return cached_log_activity_.get();
  }

  void log_http(bool flag)
  {
    TheServiceParticipant->config_store()->set_boolean(RTPS_RELAY_LOG_HTTP, flag);
  }

  bool log_http() const
  {
    return cached_log_http_.get();
  }

  void log_thread_status(bool flag)
  {
    TheServiceParticipant->config_store()->set_boolean(RTPS_RELAY_LOG_THREAD_STATUS, flag);
  }

  bool log_thread_status() const
  {
    return cached_log_thread_status_.get();
  }

  void thread_status_safety_factor(int value)
  {
    TheServiceParticipant->config_store()->set_int32(RTPS_RELAY_THREAD_STATUS_SAFETY_FACTOR, value);
  }

  int thread_status_safety_factor() const
  {
    return cached_thread_status_safety_factor_.get();
  }

  void utilization_limit(double value)
  {
    TheServiceParticipant->config_store()->set_float64(RTPS_RELAY_UTILIZATION_LIMIT, value);
  }

  double utilization_limit() const
  {
    return cached_utilization_limit_.get();
  }

  void log_utilization_changes(bool value)
  {
    TheServiceParticipant->config_store()->set_boolean(RTPS_RELAY_LOG_UTILIZATION_CHANGES, value);
  }

  bool log_utilization_changes() const
  {
    return cached_log_utilization_changes_.get();
  }

  void log_relay_statistics(const OpenDDS::DCPS::TimeDuration& value)
  {
    TheServiceParticipant->config_store()->set_duration(RTPS_RELAY_LOG_RELAY_STATISTICS, value.to_dds_duration());
  }

  OpenDDS::DCPS::TimeDuration log_relay_statistics() const
  {
    return cached_log_relay_statistics_.get();
  }

  void log_handler_statistics(const OpenDDS::DCPS::TimeDuration& value)
  {
    TheServiceParticipant->config_store()->set_duration(RTPS_RELAY_LOG_HANDLER_STATISTICS, value.to_dds_duration());
  }

  OpenDDS::DCPS::TimeDuration log_handler_statistics() const
  {
    return cached_log_handler_statistics_.get();
  }

<<<<<<< HEAD
  void log_participant_statistics(bool value)
  {
    TheServiceParticipant->config_store()->set_boolean(RTPS_RELAY_LOG_PARTICIPANT_STATISTICS, value);
  }

  bool log_participant_statistics() const
  {
    return cached_log_participant_statistics_.get();
  }

  void publish_relay_statistics(const OpenDDS::DCPS::TimeDuration& value)
=======
  void publish_relay_statistics(OpenDDS::DCPS::TimeDuration value)
>>>>>>> c177e816
  {
    TheServiceParticipant->config_store()->set_duration(RTPS_RELAY_PUBLISH_RELAY_STATISTICS, value.to_dds_duration());
  }

  OpenDDS::DCPS::TimeDuration publish_relay_statistics() const
  {
    return cached_publish_relay_statistics_.get();
  }

  void publish_handler_statistics(const OpenDDS::DCPS::TimeDuration& value)
  {
    TheServiceParticipant->config_store()->set_duration(RTPS_RELAY_PUBLISH_HANDLER_STATISTICS, value.to_dds_duration());
  }

  OpenDDS::DCPS::TimeDuration publish_handler_statistics() const
  {
    return cached_publish_handler_statistics_.get();
  }

<<<<<<< HEAD
  void publish_participant_statistics(bool value)
  {
    TheServiceParticipant->config_store()->set_boolean(RTPS_RELAY_PUBLISH_PARTICIPANT_STATISTICS, value);
  }

  bool publish_participant_statistics() const
  {
    return cached_publish_participant_statistics_.get();
  }

  void publish_relay_status(const OpenDDS::DCPS::TimeDuration& value)
=======
  void publish_relay_status(OpenDDS::DCPS::TimeDuration value)
>>>>>>> c177e816
  {
    TheServiceParticipant->config_store()->set_duration(RTPS_RELAY_PUBLISH_RELAY_STATUS, value.to_dds_duration());
  }

  OpenDDS::DCPS::TimeDuration publish_relay_status() const
  {
    return cached_publish_relay_status_.get();
  }

  void publish_relay_status_liveliness(const OpenDDS::DCPS::TimeDuration& value)
  {
    TheServiceParticipant->config_store()->set_duration(RTPS_RELAY_PUBLISH_RELAY_STATUS_LIVELINESS, value.to_dds_duration());
  }

  OpenDDS::DCPS::TimeDuration publish_relay_status_liveliness() const
  {
    return cached_publish_relay_status_liveliness_.get();
  }

  void restart_detection(bool flag)
  {
    TheServiceParticipant->config_store()->set_boolean(RTPS_RELAY_RESTART_DETECTION, flag);
  }

  bool restart_detection() const
  {
    return cached_restart_detection_.get();
  }

  void admission_control_queue_size(size_t value)
  {
    TheServiceParticipant->config_store()->set_uint64(RTPS_RELAY_ADMISSION_CONTROL_QUEUE_SIZE, value);
  }

  size_t admission_control_queue_size() const
  {
    return cached_admission_control_queue_size_.get();
  }

  void admission_control_queue_duration(const OpenDDS::DCPS::TimeDuration& value)
  {
    TheServiceParticipant->config_store()->set_duration(RTPS_RELAY_ADMISSION_CONTROL_QUEUE_DURATION, value.to_dds_duration());
  }

  OpenDDS::DCPS::TimeDuration admission_control_queue_duration() const
  {
    return cached_admission_control_queue_duration_.get();
  }

  void run_time(OpenDDS::DCPS::TimeDuration value)
  {
    run_time_ = value;
  }

  OpenDDS::DCPS::TimeDuration run_time() const
  {
    return run_time_;
  }

  void max_ips_per_client(size_t value)
  {
    TheServiceParticipant->config_store()->set_uint64(RTPS_RELAY_MAX_IPS_PER_CLIENT, value);
  }

  size_t max_ips_per_client() const
  {
    return cached_max_ips_per_client_.get();
  }

  void rejected_address_duration(const OpenDDS::DCPS::TimeDuration& value)
  {
    TheServiceParticipant->config_store()->set_duration(RTPS_RELAY_REJECTED_ADDRESS_DURATION, value.to_dds_duration());
  }

  OpenDDS::DCPS::TimeDuration rejected_address_duration() const
  {
    return cached_rejected_address_duration_.get();
  }

  void admission_max_participants_high_water(size_t value)
  {
    TheServiceParticipant->config_store()->set_uint64(RTPS_RELAY_MAX_PARTICIPANTS_HIGH_WATER, value);
  }

  size_t admission_max_participants_high_water() const
  {
    return cached_admission_max_participants_high_water_.get();
  }

  void admission_max_participants_low_water(size_t value)
  {
    TheServiceParticipant->config_store()->set_uint64(RTPS_RELAY_MAX_PARTICIPANTS_LOW_WATER, value);
  }

  size_t admission_max_participants_low_water() const
  {
    return cached_admission_max_participants_low_water_.get();
  }

  void handler_threads(size_t count)
  {
    handler_threads_ = count;
  }

  size_t handler_threads() const
  {
    return handler_threads_;
  }

  void synchronous_output(bool flag)
  {
    synchronous_output_ = flag;
  }

  bool synchronous_output() const
  {
    return synchronous_output_;
  }

  void drain_interval(const OpenDDS::DCPS::TimeDuration& value)
  {
    TheServiceParticipant->config_store()->set(RTPS_RELAY_DRAIN_INTERVAL,
                                               value,
                                               OpenDDS::DCPS::ConfigStoreImpl::Format_IntegerMilliseconds);
  }

  static bool to_time_duration(const std::string& value, OpenDDS::DCPS::TimeDuration& out);

private:
  void on_data_available(InternalDataReader_rch reader) override;

  bool parse_admission_participants_range(const char* arg);

  template <typename T, bool ConvertFromString(const std::string&, T&)>
  class CachedValue {
  public:
    explicit CachedValue(const T& default_value)
      : default_value_{default_value}
    {}

    void set(const std::string& value_as_string)
    {
      ACE_Guard<ACE_Thread_Mutex> g{lock_};
      T val;
      if (ConvertFromString(value_as_string, val)) {
        value_ = val;
      }
    }

    template <typename Fn>
    void default_if_empty(Fn&& func) const
    {
      ACE_Guard<ACE_Thread_Mutex> g{lock_};
      if (!value_) {
        func(default_value_);
      }
    }

    T get() const
    {
      ACE_Guard<ACE_Thread_Mutex> g{lock_};
      return value_.value_or(default_value_);
    }

  private:
    mutable ACE_Thread_Mutex lock_;
    OPENDDS_OPTIONAL_NS::optional<T> value_;
    const T default_value_;
  };

  CachedValue<OpenDDS::DCPS::TimeDuration, to_time_duration> cached_lifespan_{OpenDDS::DCPS::TimeDuration{RTPS_RELAY_LIFESPAN_default}};
  CachedValue<OpenDDS::DCPS::TimeDuration, to_time_duration> cached_inactive_period_{OpenDDS::DCPS::TimeDuration{RTPS_RELAY_INACTIVE_PERIOD_default}};
  CachedValue<bool, OpenDDS::DCPS::ConfigStoreImpl::convert_value> cached_log_warnings_{RTPS_RELAY_LOG_WARNINGS_default};
  CachedValue<bool, OpenDDS::DCPS::ConfigStoreImpl::convert_value> cached_log_discovery_{RTPS_RELAY_LOG_DISCOVERY_default};
  CachedValue<bool, OpenDDS::DCPS::ConfigStoreImpl::convert_value> cached_log_activity_{RTPS_RELAY_LOG_ACTIVITY_default};
  CachedValue<bool, OpenDDS::DCPS::ConfigStoreImpl::convert_value> cached_log_http_{RTPS_RELAY_LOG_HTTP_default};
  CachedValue<bool, OpenDDS::DCPS::ConfigStoreImpl::convert_value> cached_log_thread_status_{RTPS_RELAY_LOG_THREAD_STATUS_default};
  CachedValue<int, OpenDDS::DCPS::convertToInteger> cached_thread_status_safety_factor_{RTPS_RELAY_THREAD_STATUS_SAFETY_FACTOR_default};
  CachedValue<double, OpenDDS::DCPS::convertToFloating> cached_utilization_limit_{RTPS_RELAY_UTILIZATION_LIMIT_default};
  CachedValue<bool, OpenDDS::DCPS::ConfigStoreImpl::convert_value> cached_log_utilization_changes_{RTPS_RELAY_LOG_UTILIZATION_CHANGES_default};
  CachedValue<OpenDDS::DCPS::TimeDuration, to_time_duration> cached_log_relay_statistics_{OpenDDS::DCPS::TimeDuration{RTPS_RELAY_LOG_RELAY_STATISTICS_default}};
  CachedValue<OpenDDS::DCPS::TimeDuration, to_time_duration> cached_log_handler_statistics_{OpenDDS::DCPS::TimeDuration{RTPS_RELAY_LOG_HANDLER_STATISTICS_default}};
  CachedValue<bool, OpenDDS::DCPS::ConfigStoreImpl::convert_value> cached_log_participant_statistics_{RTPS_RELAY_LOG_PARTICIPANT_STATISTICS_default};
  CachedValue<OpenDDS::DCPS::TimeDuration, to_time_duration> cached_publish_relay_statistics_{OpenDDS::DCPS::TimeDuration{RTPS_RELAY_PUBLISH_RELAY_STATISTICS_default}};
  CachedValue<OpenDDS::DCPS::TimeDuration, to_time_duration> cached_publish_handler_statistics_{OpenDDS::DCPS::TimeDuration{RTPS_RELAY_PUBLISH_HANDLER_STATISTICS_default}};
  CachedValue<bool, OpenDDS::DCPS::ConfigStoreImpl::convert_value> cached_publish_participant_statistics_{RTPS_RELAY_PUBLISH_PARTICIPANT_STATISTICS_default};
  CachedValue<OpenDDS::DCPS::TimeDuration, to_time_duration> cached_publish_relay_status_{OpenDDS::DCPS::TimeDuration{RTPS_RELAY_PUBLISH_RELAY_STATUS_default}};
  CachedValue<OpenDDS::DCPS::TimeDuration, to_time_duration> cached_publish_relay_status_liveliness_{OpenDDS::DCPS::TimeDuration{RTPS_RELAY_PUBLISH_RELAY_STATUS_LIVELINESS_default}};
  CachedValue<bool, OpenDDS::DCPS::ConfigStoreImpl::convert_value> cached_restart_detection_{RTPS_RELAY_RESTART_DETECTION_default};
  CachedValue<size_t, OpenDDS::DCPS::convertToInteger> cached_admission_control_queue_size_{RTPS_RELAY_ADMISSION_CONTROL_QUEUE_SIZE_default};
  CachedValue<OpenDDS::DCPS::TimeDuration, to_time_duration> cached_admission_control_queue_duration_{OpenDDS::DCPS::TimeDuration{RTPS_RELAY_ADMISSION_CONTROL_QUEUE_DURATION_default}};
  CachedValue<size_t, OpenDDS::DCPS::convertToInteger> cached_max_ips_per_client_{RTPS_RELAY_MAX_IPS_PER_CLIENT_default};
  CachedValue<OpenDDS::DCPS::TimeDuration, to_time_duration> cached_rejected_address_duration_{OpenDDS::DCPS::TimeDuration{RTPS_RELAY_REJECTED_ADDRESS_DURATION_default}};
  CachedValue<size_t, OpenDDS::DCPS::convertToInteger> cached_admission_max_participants_high_water_{RTPS_RELAY_MAX_PARTICIPANTS_HIGH_WATER_default};
  CachedValue<size_t, OpenDDS::DCPS::convertToInteger> cached_admission_max_participants_low_water_{RTPS_RELAY_MAX_PARTICIPANTS_LOW_WATER_default};

  // start of variables without ConfigStore support
  std::string relay_id_;
<<<<<<< HEAD
  OpenDDS::DCPS::GUID_t application_participant_guid_ = OpenDDS::DCPS::GUID_UNKNOWN;
  int buffer_size_ =
#ifdef ACE_DEFAULT_MAX_SOCKET_BUFSIZ
    ACE_DEFAULT_MAX_SOCKET_BUFSIZ;
#else
    16384;
#endif
  DDS::DomainId_t application_domain_ = 1;
  bool allow_empty_partition_ = true;
=======
  OpenDDS::DCPS::GUID_t application_participant_guid_;
  OpenDDS::DCPS::TimeDuration lifespan_;
  OpenDDS::DCPS::TimeDuration inactive_period_;
  int buffer_size_;
  DDS::DomainId_t application_domain_;
  bool allow_empty_partition_;
  bool log_warnings_;
  bool log_discovery_;
  bool log_activity_;
  bool log_http_;
  bool log_thread_status_;
  int thread_status_safety_factor_;
  double utilization_limit_;
  bool log_utilization_changes_;
  OpenDDS::DCPS::TimeDuration log_relay_statistics_;
  OpenDDS::DCPS::TimeDuration log_handler_statistics_;
  OpenDDS::DCPS::TimeDuration publish_relay_statistics_;
  OpenDDS::DCPS::TimeDuration publish_handler_statistics_;
  OpenDDS::DCPS::TimeDuration publish_relay_status_;
  OpenDDS::DCPS::TimeDuration publish_relay_status_liveliness_;
  bool restart_detection_;
  size_t admission_control_queue_size_;
  OpenDDS::DCPS::TimeDuration admission_control_queue_duration_;
>>>>>>> c177e816
  OpenDDS::DCPS::TimeDuration run_time_;
  bool synchronous_output_ = false;
  size_t handler_threads_ = 1;
  // end of variables without ConfigStore support
};

}

#endif // RTPSRELAY_CONFIG_H_<|MERGE_RESOLUTION|>--- conflicted
+++ resolved
@@ -121,35 +121,7 @@
 class Config : public OpenDDS::DCPS::ConfigListener {
 public:
   Config()
-<<<<<<< HEAD
     : InternalDataReaderListener{TheServiceParticipant->job_queue()}
-=======
-    : application_participant_guid_(OpenDDS::DCPS::GUID_UNKNOWN)
-    , lifespan_(60) // 1 minute
-    , inactive_period_(60) // 1 minute
-#ifdef ACE_DEFAULT_MAX_SOCKET_BUFSIZ
-    , buffer_size_(ACE_DEFAULT_MAX_SOCKET_BUFSIZ)
-#else
-    , buffer_size_(16384)
-#endif
-    , application_domain_(1)
-    , allow_empty_partition_(true)
-    , log_warnings_(false)
-    , log_discovery_(false)
-    , log_activity_(false)
-    , log_http_(false)
-    , log_thread_status_(false)
-    , thread_status_safety_factor_(3)
-    , utilization_limit_(.95)
-    , log_utilization_changes_(false)
-    , restart_detection_(false)
-    , admission_control_queue_size_(0)
-    , max_ips_per_client_(0)
-    , admission_max_participants_high_water_(0)
-    , admission_max_participants_low_water_(0)
-    , handler_threads_(1)
-    , synchronous_output_(false)
->>>>>>> c177e816
   {
     TheServiceParticipant->config_store()->add_section("", "rtps_relay");
   }
@@ -337,21 +309,7 @@
     return cached_log_handler_statistics_.get();
   }
 
-<<<<<<< HEAD
-  void log_participant_statistics(bool value)
-  {
-    TheServiceParticipant->config_store()->set_boolean(RTPS_RELAY_LOG_PARTICIPANT_STATISTICS, value);
-  }
-
-  bool log_participant_statistics() const
-  {
-    return cached_log_participant_statistics_.get();
-  }
-
   void publish_relay_statistics(const OpenDDS::DCPS::TimeDuration& value)
-=======
-  void publish_relay_statistics(OpenDDS::DCPS::TimeDuration value)
->>>>>>> c177e816
   {
     TheServiceParticipant->config_store()->set_duration(RTPS_RELAY_PUBLISH_RELAY_STATISTICS, value.to_dds_duration());
   }
@@ -371,21 +329,7 @@
     return cached_publish_handler_statistics_.get();
   }
 
-<<<<<<< HEAD
-  void publish_participant_statistics(bool value)
-  {
-    TheServiceParticipant->config_store()->set_boolean(RTPS_RELAY_PUBLISH_PARTICIPANT_STATISTICS, value);
-  }
-
-  bool publish_participant_statistics() const
-  {
-    return cached_publish_participant_statistics_.get();
-  }
-
   void publish_relay_status(const OpenDDS::DCPS::TimeDuration& value)
-=======
-  void publish_relay_status(OpenDDS::DCPS::TimeDuration value)
->>>>>>> c177e816
   {
     TheServiceParticipant->config_store()->set_duration(RTPS_RELAY_PUBLISH_RELAY_STATUS, value.to_dds_duration());
   }
@@ -584,7 +528,6 @@
 
   // start of variables without ConfigStore support
   std::string relay_id_;
-<<<<<<< HEAD
   OpenDDS::DCPS::GUID_t application_participant_guid_ = OpenDDS::DCPS::GUID_UNKNOWN;
   int buffer_size_ =
 #ifdef ACE_DEFAULT_MAX_SOCKET_BUFSIZ
@@ -594,31 +537,6 @@
 #endif
   DDS::DomainId_t application_domain_ = 1;
   bool allow_empty_partition_ = true;
-=======
-  OpenDDS::DCPS::GUID_t application_participant_guid_;
-  OpenDDS::DCPS::TimeDuration lifespan_;
-  OpenDDS::DCPS::TimeDuration inactive_period_;
-  int buffer_size_;
-  DDS::DomainId_t application_domain_;
-  bool allow_empty_partition_;
-  bool log_warnings_;
-  bool log_discovery_;
-  bool log_activity_;
-  bool log_http_;
-  bool log_thread_status_;
-  int thread_status_safety_factor_;
-  double utilization_limit_;
-  bool log_utilization_changes_;
-  OpenDDS::DCPS::TimeDuration log_relay_statistics_;
-  OpenDDS::DCPS::TimeDuration log_handler_statistics_;
-  OpenDDS::DCPS::TimeDuration publish_relay_statistics_;
-  OpenDDS::DCPS::TimeDuration publish_handler_statistics_;
-  OpenDDS::DCPS::TimeDuration publish_relay_status_;
-  OpenDDS::DCPS::TimeDuration publish_relay_status_liveliness_;
-  bool restart_detection_;
-  size_t admission_control_queue_size_;
-  OpenDDS::DCPS::TimeDuration admission_control_queue_duration_;
->>>>>>> c177e816
   OpenDDS::DCPS::TimeDuration run_time_;
   bool synchronous_output_ = false;
   size_t handler_threads_ = 1;
