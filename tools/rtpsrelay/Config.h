#ifndef RTPSRELAY_CONFIG_H_
#define RTPSRELAY_CONFIG_H_

#include <dds/DCPS/TimeDuration.h>
#include <dds/DCPS/GuidUtils.h>
#include <dds/DdsDcpsInfrastructureC.h>

namespace RtpsRelay {

class Config {
public:
  Config()
    : application_participant_guid_(OpenDDS::DCPS::GUID_UNKNOWN)
    , lifespan_(60) // 1 minute
<<<<<<< HEAD
=======
    , static_limit_(0)
    , max_pending_(0)
    , pending_timeout_(60) // 1 minute
#ifdef ACE_DEFAULT_MAX_SOCKET_BUFSIZ
    , buffer_size_(ACE_DEFAULT_MAX_SOCKET_BUFSIZ)
#else
    , buffer_size_(16384)
#endif
>>>>>>> fcc2f3c9
    , application_domain_(1)
    , allow_empty_partition_(true)
    , log_warnings_(false)
    , log_entries_(false)
    , log_discovery_(false)
    , log_activity_(false)
  {}

  void application_participant_guid(const OpenDDS::DCPS::GUID_t& value)
  {
    application_participant_guid_ = value;
  }

  const OpenDDS::DCPS::GUID_t& application_participant_guid() const
  {
    return application_participant_guid_;
  }

  void lifespan(const OpenDDS::DCPS::TimeDuration& value)
  {
    lifespan_ = value;
  }

  const OpenDDS::DCPS::TimeDuration& lifespan() const
  {
    return lifespan_;
  }

<<<<<<< HEAD
=======
  void static_limit(size_t value)
  {
    static_limit_ = value;
  }

  size_t static_limit() const
  {
    return static_limit_;
  }

  void max_pending(size_t value)
  {
    max_pending_ = value;
  }

  size_t max_pending() const
  {
    return max_pending_;
  }

  void pending_timeout(const OpenDDS::DCPS::TimeDuration& value)
  {
    pending_timeout_ = value;
  }

  const OpenDDS::DCPS::TimeDuration& pending_timeout() const
  {
    return pending_timeout_;
  }

  void buffer_size(int value)
  {
    buffer_size_ = value;
  }

  int buffer_size() const
  {
    return buffer_size_;
  }

>>>>>>> fcc2f3c9
  void application_domain(DDS::DomainId_t value)
  {
    application_domain_ = value;
  }

  DDS::DomainId_t application_domain() const
  {
    return application_domain_;
  }

  void allow_empty_partition(bool flag)
  {
    allow_empty_partition_ = flag;
  }

  bool allow_empty_partition() const
  {
    return allow_empty_partition_;
  }

  void log_warnings(bool flag)
  {
    log_warnings_ = flag;
  }

  bool log_warnings() const
  {
    return log_warnings_;
  }

  void log_entries(bool flag)
  {
    log_entries_ = flag;
  }

  bool log_entries() const
  {
    return log_entries_;
  }

  void log_discovery(bool flag)
  {
    log_discovery_ = flag;
  }

  bool log_discovery() const
  {
    return log_discovery_;
  }

  void log_activity(bool flag)
  {
    log_activity_ = flag;
  }

  bool log_activity() const
  {
    return log_activity_;
  }

  void log_relay_statistics(OpenDDS::DCPS::TimeDuration value)
  {
    log_relay_statistics_ = value;
  }

  OpenDDS::DCPS::TimeDuration log_relay_statistics() const
  {
    return log_relay_statistics_;
  }

  void log_handler_statistics(OpenDDS::DCPS::TimeDuration value)
  {
    log_handler_statistics_ = value;
  }

  OpenDDS::DCPS::TimeDuration log_handler_statistics() const
  {
    return log_handler_statistics_;
  }

  void log_participant_statistics(OpenDDS::DCPS::TimeDuration value)
  {
    log_participant_statistics_ = value;
  }

  OpenDDS::DCPS::TimeDuration log_participant_statistics() const
  {
    return log_participant_statistics_;
  }

  void log_domain_statistics(OpenDDS::DCPS::TimeDuration value)
  {
    log_domain_statistics_ = value;
  }

  OpenDDS::DCPS::TimeDuration log_domain_statistics() const
  {
    return log_domain_statistics_;
  }

  void publish_relay_statistics(OpenDDS::DCPS::TimeDuration value)
  {
    publish_relay_statistics_ = value;
  }

  OpenDDS::DCPS::TimeDuration publish_relay_statistics() const
  {
    return publish_relay_statistics_;
  }

  void publish_handler_statistics(OpenDDS::DCPS::TimeDuration value)
  {
    publish_handler_statistics_ = value;
  }

  OpenDDS::DCPS::TimeDuration publish_handler_statistics() const
  {
    return publish_handler_statistics_;
  }

  void publish_participant_statistics(OpenDDS::DCPS::TimeDuration value)
  {
    publish_participant_statistics_ = value;
  }

  OpenDDS::DCPS::TimeDuration publish_participant_statistics() const
  {
    return publish_participant_statistics_;
  }

  void publish_domain_statistics(OpenDDS::DCPS::TimeDuration value)
  {
    publish_domain_statistics_ = value;
  }

  OpenDDS::DCPS::TimeDuration publish_domain_statistics() const
  {
    return publish_domain_statistics_;
  }

private:
  OpenDDS::DCPS::GUID_t application_participant_guid_;
  OpenDDS::DCPS::TimeDuration lifespan_;
<<<<<<< HEAD
=======
  size_t static_limit_;
  size_t max_pending_;
  OpenDDS::DCPS::TimeDuration pending_timeout_;
  int buffer_size_;
>>>>>>> fcc2f3c9
  DDS::DomainId_t application_domain_;
  bool allow_empty_partition_;
  bool log_warnings_;
  bool log_entries_;
  bool log_discovery_;
  bool log_activity_;
  OpenDDS::DCPS::TimeDuration log_relay_statistics_;
  OpenDDS::DCPS::TimeDuration log_handler_statistics_;
  OpenDDS::DCPS::TimeDuration log_participant_statistics_;
  OpenDDS::DCPS::TimeDuration log_domain_statistics_;
  OpenDDS::DCPS::TimeDuration publish_relay_statistics_;
  OpenDDS::DCPS::TimeDuration publish_handler_statistics_;
  OpenDDS::DCPS::TimeDuration publish_participant_statistics_;
  OpenDDS::DCPS::TimeDuration publish_domain_statistics_;
};

}

#endif // RTPSRELAY_CONFIG_H_<|MERGE_RESOLUTION|>--- conflicted
+++ resolved
@@ -12,17 +12,11 @@
   Config()
     : application_participant_guid_(OpenDDS::DCPS::GUID_UNKNOWN)
     , lifespan_(60) // 1 minute
-<<<<<<< HEAD
-=======
-    , static_limit_(0)
-    , max_pending_(0)
-    , pending_timeout_(60) // 1 minute
 #ifdef ACE_DEFAULT_MAX_SOCKET_BUFSIZ
     , buffer_size_(ACE_DEFAULT_MAX_SOCKET_BUFSIZ)
 #else
     , buffer_size_(16384)
 #endif
->>>>>>> fcc2f3c9
     , application_domain_(1)
     , allow_empty_partition_(true)
     , log_warnings_(false)
@@ -51,38 +45,6 @@
     return lifespan_;
   }
 
-<<<<<<< HEAD
-=======
-  void static_limit(size_t value)
-  {
-    static_limit_ = value;
-  }
-
-  size_t static_limit() const
-  {
-    return static_limit_;
-  }
-
-  void max_pending(size_t value)
-  {
-    max_pending_ = value;
-  }
-
-  size_t max_pending() const
-  {
-    return max_pending_;
-  }
-
-  void pending_timeout(const OpenDDS::DCPS::TimeDuration& value)
-  {
-    pending_timeout_ = value;
-  }
-
-  const OpenDDS::DCPS::TimeDuration& pending_timeout() const
-  {
-    return pending_timeout_;
-  }
-
   void buffer_size(int value)
   {
     buffer_size_ = value;
@@ -93,7 +55,6 @@
     return buffer_size_;
   }
 
->>>>>>> fcc2f3c9
   void application_domain(DDS::DomainId_t value)
   {
     application_domain_ = value;
@@ -237,13 +198,7 @@
 private:
   OpenDDS::DCPS::GUID_t application_participant_guid_;
   OpenDDS::DCPS::TimeDuration lifespan_;
-<<<<<<< HEAD
-=======
-  size_t static_limit_;
-  size_t max_pending_;
-  OpenDDS::DCPS::TimeDuration pending_timeout_;
   int buffer_size_;
->>>>>>> fcc2f3c9
   DDS::DomainId_t application_domain_;
   bool allow_empty_partition_;
   bool log_warnings_;
