<<<<<<< HEAD
=======
Thu Jun 12 14:11:26 UTC 2014  Brian Johnson  <johnsonb@ociweb.com>

        * tests/DCPS/Messenger/DataReaderListener.h:
        * tests/DCPS/Messenger/DataReaderListener.cpp:
        * tests/DCPS/Messenger/subscriber.cpp:

          Made is_reliable a static method for subscriber to use.

        * tests/DCPS/Messenger/publisher.cpp:

          Copied DataReaderListener logic for determining if reliability qos
          needed to be set.

Thu Jun 12 13:44:03 UTC 2014  Brian Johnson  <johnsonb@ociweb.com>

        * tests/Utils/DataReaderListenerImpl.h:

          Fixed warnings.

        * tests/Utils/ListenerRecorder.h:

          Debug statement.

Wed Jun 11 17:28:55 UTC 2014  Brian Johnson  <johnsonb@ociweb.com>

        * tests/Utils/DDSApp.h:

          Fixed warning.

Wed Jun 11 16:47:26 UTC 2014  Brian Johnson  <johnsonb@ociweb.com>

        * tests/Utils/DDSApp.cpp:

          Fixed compile error for SunOS.

Tue Jun 10 15:15:16 UTC 2014  Brian Johnson  <johnsonb@ociweb.com>

        * tests/DCPS/PersistentInfoRepo/PersistentInfoRepo.mpc:

          Missed fixing subscriber project.

Tue Jun 10 12:50:11 UTC 2014  Brian Johnson  <johnsonb@ociweb.com>

        * tests/DCPS/PersistentInfoRepo/PersistentInfoRepo.mpc:

          Changed path to TestUtils to be relative to this directory to
          fix the install builds.

        * tests/DCPS/PersistentInfoRepo/Subscriber.cpp:

          Fixed build warning.

Mon Jun  9 19:52:38 UTC 2014  Brian Johnson  <johnsonb@ociweb.com>

        * tests/Utils/DataReaderListenerImpl.h:

          Fixed missed include.

        * tests/Utils/DDSApp.cpp:

          Using argv directly.

Mon Jun  9 16:21:12 UTC 2014  Brian Johnson  <johnsonb@ociweb.com>

        * tests/DCPS/PersistentInfoRepo/Listener.h:
        * tests/Utils/DDSApp.h:
        * tests/Utils/DataReaderListenerImpl.h:
        * tests/Utils/ListenerRecorder.h:

          Fixed errors on linux builds.

Fri Jun  6 20:56:37 UTC 2014  Brian Johnson  <johnsonb@ociweb.com>

        * tests/DCPS/PersistentInfoRepo/Publisher.cpp:
        * tests/DCPS/PersistentInfoRepo/Subscriber.cpp:

          Method change from DDSApp.

        * tests/Utils/DDSApp.h:
        * tests/Utils/DDSFacade.h:

          Added documentation.

Fri Jun  6 19:55:16 UTC 2014  Brian Johnson  <johnsonb@ociweb.com>

        * tests/DCPS/PersistentInfoRepo:
        * tests/DCPS/PersistentInfoRepo/Listener.h:
        * tests/DCPS/PersistentInfoRepo/Listener.cpp:
        * tests/DCPS/PersistentInfoRepo/PersistentInfoRepo.mpc:
        * tests/DCPS/PersistentInfoRepo/Publisher.cpp:
        * tests/DCPS/PersistentInfoRepo/README:
        * tests/DCPS/PersistentInfoRepo/Subscriber.cpp:
        * tests/DCPS/PersistentInfoRepo/multicast.ini:
        * tests/DCPS/PersistentInfoRepo/pub_multicast_async.ini:
        * tests/DCPS/PersistentInfoRepo/rtps.ini:
        * tests/DCPS/PersistentInfoRepo/run_test.pl:
        * tests/DCPS/PersistentInfoRepo/shmem.ini:
        * tests/DCPS/PersistentInfoRepo/tcp.ini:
        * tests/DCPS/PersistentInfoRepo/udp.ini:

          Added preliminary test that will verify that a persistent
          InfoRepo can associate data readers and data writers
          that were created before and after the InfoRepo went down.

Fri Jun  6 19:51:13 UTC 2014  Brian Johnson  <johnsonb@ociweb.com>

        * tests/Utils:
        * tests/Utils/DDSApp.h:
        * tests/Utils/DDSApp.cpp:
        * tests/Utils/DDSFacade.h:
        * tests/Utils/DataReaderListenerImpl.h:
        * tests/Utils/ListenerRecorder.h:
        * tests/Utils/TestUtils.mpc:
        * tests/Utils/TestUtils_Export.h:

          Added library to make writing tests easier.

Fri Jun  6 14:23:13 UTC 2014  Brian Johnson  <johnsonb@ociweb.com>

        * dds/idl/HTemplate.txt:

          Added typedefs to tie together generated types.

Thu Jun  5 17:57:50 UTC 2014  Brian Johnson  <johnsonb@ociweb.com>

        * dds/InfoRepo/FederatorManagerImpl.cpp:

          Fixing error passing in POD type for ACE_DEBUG.

Thu Jun  5 15:51:18 UTC 2014  Brian Johnson  <johnsonb@ociweb.com>

        * dds/InfoRepo/FederatorConfig.cpp:
        * dds/InfoRepo/FederatorManagerImpl.cpp:
        * dds/InfoRepo/FederatorManagerImpl_updates.cpp:

          Fixing error passing in POD type for ACE_DEBUG.

Wed Jun  4 16:50:22 UTC 2014  Brian Johnson  <johnsonb@ociweb.com>

        * dds/InfoRepo/FederationId.h:
        * dds/InfoRepo/FederationId.cpp:
        * dds/InfoRepo/FederatorConfig.h:
        * dds/InfoRepo/FederatorConfig.inl:
        * dds/InfoRepo/FederatorConfig.cpp:

          Moved id and the fact that it was overridden into its
          own class, so info can be preserved and passed around
          rather than being copied.

        * dds/InfoRepo/DCPSInfoRepo.mpc:
        * dds/InfoRepo/DCPSInfoRepoServ.cpp:
        * dds/InfoRepo/DCPSInfo_i.h:
        * dds/InfoRepo/DCPSInfo_i.cpp:
        * dds/InfoRepo/DCPS_IR_Participant.h:
        * dds/InfoRepo/DCPS_IR_Participant.cpp:
        * dds/InfoRepo/FederatorManagerImpl.h:
        * dds/InfoRepo/FederatorManagerImpl.inl:
        * dds/InfoRepo/FederatorManagerImpl.cpp:
        * dds/InfoRepo/FederatorManagerImpl_updates.cpp:
        * dds/InfoRepo/UpdateListener_T.h:
        * dds/InfoRepo/UpdateListener_T.cpp:

          Changes from refactoring to FederationId.

Wed Jun  4 15:00:58 UTC 2014  Brian Johnson  <johnsonb@ociweb.com>

        * dds/InfoRepo/FederatorConfig.cpp:

          Added setting random id when no endpoint is provided
          (persistence requires endpoints).

Wed Jun  4 14:17:31 UTC 2014  Brian Johnson  <johnsonb@ociweb.com>

        * dds/InfoRepo/FederatorConfig.cpp:

          Fixing wide character build errors.

Tue Jun  3 21:43:13 UTC 2014  Brian Johnson  <johnsonb@ociweb.com>

        * dds/InfoRepo/FederatorConfig.cpp:

          Fixed fuzz errors.

>>>>>>> 14f2ceef
Tue Jun  3 20:56:08 UTC 2014  Brian Johnson  <johnsonb@ociweb.com>

        * dds/InfoRepo/DCPS_IR_Participant.cpp:

          Changed owner to be the same as the defaulted FederationId.

        * dds/InfoRepo/FederatorConfig.h:
        * dds/InfoRepo/FederatorConfig.cpp:

          Added hashing the federationId off of orb endpoints.

        * dds/InfoRepo/UpdateListener_T.cpp:

          Changed back to using NIL_REPOSITORY.

Tue Jun  3 15:45:29 UTC 2014  Jeff Schmitz  <schmitzj@ociweb.com>

        * java/tests/messenger/publisher/run_test.pl:
        * java/tests/messenger/run_test.pl:
        * java/tests/messenger/subscriber/run_test.pl:
        * tests/DCPS/Messenger/publisher.cpp:

          Fuzz.

Mon Jun  2 17:17:20 UTC 2014  Jeff Schmitz  <schmitzj@ociweb.com>

        * java/tests/messenger/publisher/TestPublisher.java:
        * java/tests/messenger/publisher/run_test.pl:
        * java/tests/messenger/run_test.pl:
        * java/tests/messenger/subscriber/TestSubscriber.java:
        * java/tests/messenger/subscriber/run_test.pl:
        * tests/DCPS/Messenger/Args.h:
        * tests/DCPS/Messenger/Writer.cpp:
        * tests/DCPS/Messenger/publisher.cpp:
        * tests/DCPS/Messenger/stack_subscriber.cpp:
        * tests/DCPS/Messenger/subscriber.cpp:

          Wait for acks if appropriate, use reliable QOS if reliable
          transport.

Mon Jun  2 14:31:31 UTC 2014  Peter Oschwald  <oschwaldp@ociweb.com>

        * dds/DCPS/transport/framework/TransportSendStrategy.cpp:

          Added locking around pkt_chain_ access in TransportSendStrategy
          stop() to stop the access violation seen during shutdown.

Sun Jun  1 23:56:21 UTC 2014  Jeff Schmitz  <schmitzj@ociweb.com>

        * dds/InfoRepo/FederatorConfig.inl:
        * dds/InfoRepo/FederatorManagerImpl.inl:
        * java/tests/messenger/publisher/TestPublisher.java:
        * java/tests/messenger/subscriber/TestSubscriber.java:

          Fuzz

Fri May 30 20:39:48 UTC 2014  Jeff Schmitz  <schmitzj@ociweb.com>

        * java/tests/messenger/publisher/TestPublisher.java:
        * java/tests/messenger/subscriber/TestSubscriber.java:

          Set reliability QOS, wait for acks.

        * tests/DCPS/ManyToMany:

          svn:ignore

Fri May 30 17:56:32 UTC 2014  Brian Johnson  <johnsonb@ociweb.com>

        * dds/InfoRepo/DCPSInfoRepoServ.cpp:

          Changed to use a method to definitely identify it the
          FederationId was defaulted.

        * dds/InfoRepo/FederatorConfig.h:
        * dds/InfoRepo/FederatorConfig.inl:
        * dds/InfoRepo/FederatorConfig.cpp:
        * dds/InfoRepo/FederatorManagerImpl.h:
        * dds/InfoRepo/FederatorManagerImpl.inl:
        * dds/InfoRepo/FederatorManagerImpl.cpp:
        * dds/InfoRepo/UpdateListener_T.h:
        * dds/InfoRepo/UpdateListener_T.cpp:

          Added tracking if the FederationId was defaulted (or set)
          and cleaned up some of the (essentially) public data members.

Fri May 30 16:02:26 UTC 2014  Jeff Schmitz  <schmitzj@ociweb.com>

        * java/tests/messenger/publisher/TestPublisher.java:
        * java/tests/messenger/subscriber/TestSubscriber.java:

          Roll back QOS setting - causing crash.

Fri May 30 15:26:46 UTC 2014  Brian Johnson  <johnsonb@ociweb.com>

        * dds/InfoRepo/FederatorConfig.cpp:

          Changed random function name to avoid build errors.

Fri May 30 12:16:58 UTC 2014  Brian Johnson  <johnsonb@ociweb.com>

        * dds/InfoRepo/FederatorConfig.h:
        * dds/InfoRepo/FederatorConfig.cpp:

          Added a static constant variable to be the default FederatedId
          to allow GUIDs to be unique among readers/writers on all InfoRepos
          on a network to allow multicast to work.

        * dds/InfoRepo/DCPSInfoRepoServ.cpp:
        * dds/InfoRepo/UpdateListener_T.cpp:

          Changed to compare to the default FederatedId to determine if the
          federatedId is defaulted or not.

        * tests/DCPS/LargeSample/run_test.pl:

          Removed delay to ensure repo ids were assigned in the same
          order.

Thu May 29 20:37:34 UTC 2014  Brian Johnson  <johnsonb@ociweb.com>

        * tests/DCPS/LargeSample/run_test.pl:

          Changed the test to ensure that all repo ids are assigned
          in the same order and so they will not be unique.

Thu May 29 13:22:55 UTC 2014  Jeff Schmitz  <schmitzj@ociweb.com>

        * dds/DCPS/DataWriterImpl.h:
        * dds/DCPS/DataWriterImpl.cpp:
        * dds/DCPS/WriteDataContainer.h:
        * dds/DCPS/WriteDataContainer.cpp:
        * dds/DCPS/UnregisterHandler.h:

          Undo rev 6216 due to deadlock

Wed May 28 18:39:28 UTC 2014  Brian Johnson  <johnsonb@ociweb.com>

        * java/tests/messenger/publisher/TestPublisher.java:
        * java/tests/messenger/subscriber/TestSubscriber.java:

          Initializing memory for QosHolder.

Wed May 28 17:39:38 UTC 2014  Jeff Schmitz  <schmitzj@ociweb.com>

        * dds/DCPS/DataWriterImpl.h:
        * dds/DCPS/DataWriterImpl.cpp:
        * dds/DCPS/UnregisterHandler.h:
        * dds/DCPS/WriteDataContainer.h:
        * dds/DCPS/WriteDataContainer.cpp:

          Remove friendship of DataWriterImpl to WriteDataContainer.

          Move body of unregister_instances() from DataWriterImpl to
          WriteDataContainer.  Provide callback for WriteDataContainer to
          invoke unregister_instance_i().

Wed May 28 13:51:42 UTC 2014  Brian Johnson  <johnsonb@ociweb.com>

        * java/tests/messenger/publisher/TestPublisher.java:
        * java/tests/messenger/subscriber/TestSubscriber.java:

          Fixed qos settings to prevent dropping messages.

Wed May 28 13:21:13 UTC 2014  Brian Johnson  <johnsonb@ociweb.com>

        * java/tests/messenger/subscriber/DataReaderListenerImpl.java:

          Fixed not equals check.

Wed May 28 13:01:40 UTC 2014  Brian Johnson  <johnsonb@ociweb.com>

        * tests/DCPS/Messenger/publisher.cpp:

          Added history qos of KEEP_ALL to prevent samples being
          overwritten if sending not keeping up.

Tue May 27 21:17:10 UTC 2014  Peter Oschwald  <oschwaldp@ociweb.com>

        * dds/DCPS/DataWriterImpl.h:
        * dds/DCPS/DataWriterImpl.cpp:
        * dds/idl/CPPTemplate.txt:

          Added reader_info_lock_ to DataWriterImpl to protect
          accesses to reader_info_ from different threads.

Tue May 27 20:18:50 UTC 2014  Brian Johnson  <johnsonb@ociweb.com>

        * java/tests/messenger/subscriber/DataReaderListenerImpl.java:

          Fixed fuzz errors.

Tue May 27 20:00:51 UTC 2014  Brian Johnson  <johnsonb@ociweb.com>

        * java/tests/messenger/subscriber/DataReaderListenerImpl.java:

          Reporting failing value.

Tue May 27 19:55:28 UTC 2014  Brian Johnson  <johnsonb@ociweb.com>

        * java/tests/messenger/subscriber/DataReaderListenerImpl.java:
        * tests/DCPS/Messenger/DataReaderListener.cpp:

          Added validation of subject_id.

Tue May 27 19:18:38 UTC 2014  Brian Johnson  <johnsonb@ociweb.com>

        * java/tests/messenger/subscriber/DataReaderListenerImpl.java:
        * tests/DCPS/Messenger/DataReaderListener.cpp:

          Changed subscriber to expect from to be "Comic Book Guy" or "OpenDDS-Java".

Tue May 27 17:43:43 UTC 2014  Brian Johnson  <johnsonb@ociweb.com>

        * java/tests/messenger/subscriber/DataReaderListenerImpl.java:
        * java/tests/messenger/subscriber/TestSubscriber.java:

          Cleaned up fuzz errors.

Tue May 27 17:30:45 UTC 2014  Brian Johnson  <johnsonb@ociweb.com>

        * java/tests/messenger/both/Both.java:
        * java/tests/messenger/publisher/TestPublisher.java:
        * java/tests/messenger/subscriber/DataReaderListenerImpl.java:
        * java/tests/messenger/subscriber/TestSubscriber.java:

          Changed to match cpp published and expected data.

Tue May 27 17:20:55 UTC 2014  Brian Johnson  <johnsonb@ociweb.com>

        * tests/DCPS/LargeSample/DataReaderListener.h:
        * tests/DCPS/LargeSample/DataReaderListener.cpp:

          Returning correct failure status for subscriber.cpp.

        * tests/DCPS/LargeSample/Messenger.idl:

          Changed idl order to make garbled data more evident.

        * tests/DCPS/LargeSample/Writer.cpp:

          Added reporting data that is being sent for debugging.

        * tests/DCPS/Reliability/sub/Subscriber.cpp:

          Cleaned up indentation.

Sat May 24 11:14:33 UTC 2014  Brian Johnson  <johnsonb@ociweb.com>

        * tests/DCPS/Messenger/DataReaderListener.cpp:

          Fixed warnings and fuzz errors.

Fri May 23 19:05:54 UTC 2014  Brian Johnson  <johnsonb@ociweb.com>

        * tests/DCPS/Messenger/Args.h:
        * tests/DCPS/Messenger/DataReaderListener.cpp:
        * tests/DCPS/Messenger/publisher.cpp:

          Fixed test for unreliable transports and increased the number
          of messages sent.

Fri May 23 18:25:21 UTC 2014  Brian Johnson  <johnsonb@ociweb.com>

        * tests/DCPS/Messenger/Args.h:
        * tests/DCPS/Messenger/DataReaderListener.h:
        * tests/DCPS/Messenger/DataReaderListener.cpp:
        * tests/DCPS/Messenger/Writer.h:
        * tests/DCPS/Messenger/Writer.cpp:
        * tests/DCPS/Messenger/subscriber.cpp:

          Changed to actually validate the messages that are received.

Thu May 22 21:25:34 UTC 2014  Jeff Schmitz  <schmitzj@ociweb.com>

        * dds/DCPS/DataReaderImpl.cpp:

          In add_association, acquire writers_lock_ to access
          writers_, instead of sample_lock_

Thu May 22 20:52:53 UTC 2014  Jeff Schmitz  <schmitzj@ociweb.com>

        * dds/DCPS/DataWriterImpl.cpp:

          Only send END_HISTORiC_SAMPLES if durable.

Thu May 22 13:56:00 UTC 2014  Brian Johnson  <johnsonb@ociweb.com>

        * tests/DCPS/ManyToMany/DataReaderListener.cpp:

          Improved error reporting.

Wed May 21 20:34:12 UTC 2014  Jeff Schmitz  <schmitzj@ociweb.com>

        * dds/DCPS/DataReaderImpl.cpp:
        * dds/DCPS/RecorderImpl.cpp:
        * dds/DCPS/WriterInfo.h:
        * dds/DCPS/WriterInfo.cpp:

          Check reader qos in WriterInfo to verify both reader and writer
          have durability set.

        * dds/DCPS/transport/rtps_udp/RtpsSampleHeader.cpp:

          Correct log message.

Tue May 20 21:45:16 UTC 2014  Brian Johnson  <johnsonb@ociweb.com>

        * tests/DCPS/ManyToMany/DataReaderListener.h:
        * tests/DCPS/ManyToMany/DataReaderListener.cpp:
        * tests/DCPS/ManyToMany/Options.h:

          Added flag to not validate the received messages to avoid
          having growing storage.

Tue May 20 18:53:48 UTC 2014  Jeff Schmitz  <schmitzj@ociweb.com>

        * dds/DCPS/DataReaderImpl.cpp:

          Release sample lock before aquiring writers lock.

Tue May 20 16:21:52 UTC 2014  Jeff Schmitz  <schmitzj@ociweb.com>

        * dds/DCPS/PublisherImpl.cpp:
        * dds/DCPS/SubscriberImpl.cpp:

          Check if servant is null before calling set_deleted.

Mon May 19 22:01:40 UTC 2014  Peter Oschwald  <oschwald_p@ociweb.com>

        * dds/DCPS/PublisherImpl.cpp:
        * dds/DCPS/SubscriberImpl.cpp:

          When deleting a data reader or writer, set_deleted(true) so
          that DataReaderImpl and DataWriterImpl will see that the
          entity is deleted in add_association check.

Sat May 17 19:30:21 UTC 2014  Brian Johnson  <johnsonb@ociweb.com>

        * tests/DCPS/LargeSample/Messenger.idl:

          Replaced randomly named parameters with names that are more
          descriptive (i.e. process_id, writer_id, etc).

        * tests/DCPS/LargeSample/DataReaderListener.cpp:
        * tests/DCPS/LargeSample/Writer.cpp:
        * tests/DCPS/ManyToMany/DataReaderListener.cpp:
        * tests/DCPS/ManyToMany/Writer.cpp:
        * tests/DCPS/ManyToMany/publisher.cpp:

          Changed parameter names and log messages because of
          Messenger.idl changes.

Sat May 17 11:59:07 UTC 2014  Brian Johnson  <johnsonb@ociweb.com>

        * tests/DCPS/LargeSample/DataReaderListener.h:
        * tests/DCPS/LargeSample/DataReaderListener.cpp:

          Added checking the received data to verify that the data is
          valid.

        * tests/DCPS/LargeSample/subscriber.cpp:

          Changed to use constants to determine the number of samples
          to expect.

Sat May 17 03:39:08 UTC 2014  Brian Johnson  <johnsonb@ociweb.com>

        * bin/dcps_tests.lst:

          Removed rtps reliability test, since it doesn't work.

        * tests/DCPS/Reliability/multicast.ini:
        * tests/DCPS/Reliability/rtps.ini:

          Added ini files to support other transports.

        * tests/DCPS/Reliability/run_test.pl:

          Added selecting other transports.

Fri May 16 18:30:59 UTC 2014  Brian Johnson  <johnsonb@ociweb.com>

        * bin/dcps_tests.lst:

          Added rtps reliability test.

Thu May 15 19:46:50 UTC 2014  Brian Johnson  <johnsonb@ociweb.com>

        * dds/DCPS/transport/framework/TransportReassembly.h:
        * dds/DCPS/transport/framework/TransportReassembly.cpp:

          Fixed case where first fragment is received, only one fragment
          is present (so all contiguous fragments have been received),
          but the last fragment has not been received.

        * dds/DCPS/transport/rtps_udp/RtpsUdpDataLink.h:
        * dds/DCPS/transport/rtps_udp/RtpsUdpDataLink.cpp:

          Fixed setting the bits to the bitmap based on the fragment
          heartbeat.

        * tests/DCPS/LargeSample/DataReaderListener.h:
        * tests/DCPS/LargeSample/DataReaderListener.cpp:

          Changed test to verify that repeated messages are not received.

        * tests/DCPS/LargeSample/run_test.pl:

          Changed test to not use BIT.

Tue May 13 15:51:58 UTC 2014  Jeff Schmitz  <schmitzj@ociweb.com>

        * tests/DCPS/ConfigTransports/subscriber.cpp:

          Fuzz

Tue May 13 14:51:31 UTC 2014  Brian Johnson  <johnsonb@ociweb.com>

        * tools/modeling/codegen/model/Sync.h:
        * tools/modeling/codegen/model/Sync.cpp:

          Added setting number of readers a WriterSync needs to expect.

Mon May 12 21:23:45 UTC 2014  Jeff Schmitz  <schmitzj@ociweb.com>

        * tests/DCPS/ConfigTransports/Options.cpp:
        * tests/DCPS/ConfigTransports/publisher.cpp:
        * tests/DCPS/ConfigTransports/run_test.pl:
        * tests/DCPS/ConfigTransports/subscriber.cpp:

          Increase duration, increase logging on shutdown.
          Check if two participants are the same before deleting.

Mon May 12 17:00:00 UTC 2014  Brian Johnson  <johnsonb@ociweb.com>

        * tests/DCPS/Prst_delayed_subscriber/publisher.cpp:
        * tests/DCPS/Prst_delayed_subscriber/subscriber.cpp:

          Fixed memory leaks identified by valgrind.

        * bin/dcps_tests.lst:
        * tests/DCPS/FooTest5/run_test.pl:

          Added multi-reader test to expose any problems with using
          multiple readers and multicast.

Thu May  8 17:49:33 UTC 2014  Brian Johnson  <johnsonb@ociweb.com>

        * tests/DCPS/LargeSample/run_test.pl:

          Added printing out log files if error is indicated.

        * tests/DCPS/ManyToMany/run_test.pl:

          Cleanup of logging.

Thu May  8 17:31:02 UTC 2014  Brian Johnson  <johnsonb@ociweb.com>

        * tests/DCPS/Priority/run_test.pl:

          Forcing logging for diagnosing intermittent errors on specific builds.

Thu May  8 15:40:00 UTC 2014  Brian Johnson  <johnsonb@ociweb.com>

        * bin/dcps_tests.lst:

          Changed ManyToMany tcp tests to be 12 writers to 12 readers.

        * tests/DCPS/ManyToMany/Writer.h:
        * tests/DCPS/ManyToMany/Writer.cpp:
        * tests/DCPS/ManyToMany/publisher.cpp:

          Changed to report status when a sample timesout.

Thu May  8 15:10:50 UTC 2014  Brian Johnson  <johnsonb@ociweb.com>

        * tests/DCPS/ManyToMany/publisher.cpp:

          Logging the process id to verify the correct string that
          should be in the received sample.

        * tests/DCPS/ManyToMany/Writer.cpp:

          Added logging to track down error with multiple process ids being
          sent when there is only one publisher process.

Thu May  8 14:20:58 UTC 2014  Brian Johnson  <johnsonb@ociweb.com>

        * tests/DCPS/ManyToMany/run_test.pl:

          Setting a minimum total duration.

        * tests/DCPS/ManyToMany/DataReaderListener.cpp:
        * tests/DCPS/ManyToMany/Writer.cpp:

          Cleanup logging.

        * tests/DCPS/ManyToMany/subscriber.cpp:

          Polling readers at a set interval.

Thu May  8 13:50:29 UTC 2014  Brian Johnson  <johnsonb@ociweb.com>

        * tests/DCPS/ManyToMany/run_test.pl:

          Added printing out log files content when tests fail.

        * tests/DCPS/ManyToMany/DataReaderListener.cpp:
        * tests/DCPS/ManyToMany/Writer.cpp:
        * tests/DCPS/ManyToMany/publisher.cpp:
        * tests/DCPS/ManyToMany/subscriber.cpp:

          Cleaned up logging.

Wed May  7 21:06:22 UTC 2014  Brian Johnson  <johnsonb@ociweb.com>

        * tests/DCPS/ManyToMany/publisher.cpp:
        * tests/DCPS/ManyToMany/subscriber.cpp:

          Added timestamps for debugging.

        * tests/DCPS/ManyToMany/run_test.pl:

          Increased time to wait for kill.

Wed May  7 18:09:59 UTC 2014  Brian Johnson  <johnsonb@ociweb.com>

        * dds/DCPS/transport/multicast/MulticastTransport.h:
        * dds/DCPS/transport/multicast/MulticastTransport.cpp:

          Fixed multicast to work with multiple participants in one process.
          Added map keyed on the local peer (domain participant) instead of
          having one client and server links for all local peers.

        * dds/DCPS/transport/multicast/MulticastDataLink.cpp:
        * dds/DCPS/transport/multicast/MulticastSession.cpp:

          Added passing the local peer to pending_connection.

        * tests/DCPS/ManyToMany/run_test.pl:

          Turned off Built in Topics.

Fri May  2 20:21:04 UTC 2014  Jeff Schmitz  <schmitzj@ociweb.com>

        * tests/DCPS/ConfigTransports/run_test.pl:

          Increase process timeout to 30 seconds (from 5).

Fri May  2 19:13:06 UTC 2014  Jeff Schmitz  <schmitzj@ociweb.com>

        * tests/DCPS/Federation/Publisher.cpp:
        * tests/DCPS/Federation/Subscriber.cpp:

          Cleanup publisher, subscriber.

Thu May  1 13:30:28 UTC 2014  Brian Johnson  <johnsonb@ociweb.com>

        * tests/DCPS/TransientLocalTest/publisher.cpp:

          Removed whitespace.

Wed Apr 30 20:41:22 UTC 2014  Jeff Schmitz  <schmitzj@ociweb.com>

        * dds/DCPS/DataReaderImpl.cpp:

Wed Apr 30 19:35:16 UTC 2014  Jeff Schmitz  <schmitzj@ociweb.com>

        * dds/DCPS/WriterInfo.h:
        * dds/DCPS/WriterInfo.cpp:
        * dds/DCPS/DataSampleHeader.h:

          Add control message END_HISTORIC_SAMPLES, add place to track
          durable writers who have sent it.

        * dds/DCPS/DataReaderImpl.h:
        * dds/DCPS/DataReaderImpl.cpp:

          Filter out data samples for durable writers for whom we have not
          received END_HISTORIC_SAMPLES.
          Upon receipt of END_HISTORIC_SAMPLES, stop filtering that writer.

        * dds/DCPS/DataWriterImpl.h:
        * dds/DCPS/DataWriterImpl.cpp:

          Send END_HISTORIC_SAMPLES when done sending durable data.

        * tests/DCPS/TransientLocalTest/publisher.cpp:
        * tests/DCPS/TransientLocalTest/run_test.pl:
        * tests/DCPS/TransientLocalTest/subscriber.cpp:

          Test also with a subscriber prior to the publisher.

Wed Apr 30 17:35:00 UTC 2014  Brian Johnson  <johnsonb@ociweb.com>

        * tests/transport/simple/SimpleDataWriter.cpp:

          Added class to cleanup DataSampleListElements memory.

Wed Apr 30 16:39:20 UTC 2014  Brian Johnson  <johnsonb@ociweb.com>

        * tests/DCPS/ManyToMany/run_test.pl:

          Fixed the svn:executable property.

Wed Apr 30 14:34:37 UTC 2014  Brian Johnson  <johnsonb@ociweb.com>

        * bin/dcps_tests.lst:

          Turned on initial tests for all transports.

        * tests/DCPS/ManyToMany/run_test.pl:

          Got rid of "custom" keyword.

Wed Apr 30 12:58:01 UTC 2014  Brian Johnson  <johnsonb@ociweb.com>

        * tests/DCPS/ManyToMany/run_test.pl:

          Added more controls for test.

Tue Apr 29 18:44:17 UTC 2014  Brian Johnson  <johnsonb@ociweb.com>

        * tests/DCPS/ManyToMany/DataReaderListener.h:
        * tests/DCPS/ManyToMany/DataReaderListener.cpp:

          Improved logging.

        * tests/DCPS/ManyToMany/Options.h:

          Added supplying the number of subscriber processes and how long
          the subscriber should set its timeout for.

        * tests/DCPS/ManyToMany/Writer.cpp:

          Added tracking how many subscribers to wait for.

        * tests/DCPS/ManyToMany/run_test.pl:

          Added interface for configuring the test.

        * tests/DCPS/ManyToMany/subscriber.cpp:

          Changed to use passed in timeout.

Mon Apr 28 15:57:29 UTC 2014  Jeff Schmitz  <schmitzj@ociweb.com>

        * tests/DCPS/Dispose/main.cpp:

          Fix Fuzz

Sun Apr 27 19:59:18 UTC 2014  Brian Johnson  <johnsonb@ociweb.com>

        * tests/DCPS/ManyToMany/Options.h:

          Getting test to work and fixed wide character build errors.

        * tests/DCPS/ManyToMany/DataReaderListener.cpp:
        * tests/DCPS/ManyToMany/Writer.cpp:
        * tests/DCPS/ManyToMany/publisher.cpp:
        * tests/DCPS/ManyToMany/run_test.pl:
        * tests/DCPS/ManyToMany/subscriber.cpp:

          Getting test to work.

Sat Apr 26 10:44:58 UTC 2014  Brian Johnson  <johnsonb@ociweb.com>

        * tests/DCPS/ManyToMany/DataReaderListener.h:

          Fixed compile error for gcc.

Fri Apr 25 21:34:24 UTC 2014  Jeff Schmitz  <schmitzj@ociweb.com>

        * tests/DCPS/ManyToMany/ManyToMany.mpc:

          Fixed IDl project reference

Fri Apr 25 21:09:46 UTC 2014  Brian Johnson  <johnsonb@ociweb.com>

        * tests/DCPS/LargeSample/Messenger.idl:

          Added parameter to track which participant sample is sent from.

        * tests/DCPS/ManyToMany:
        * tests/DCPS/ManyToMany/DataReaderListener.h:
        * tests/DCPS/ManyToMany/DataReaderListener.cpp:
        * tests/DCPS/ManyToMany/ManyToMany.mpc:
        * tests/DCPS/ManyToMany/Options.h:
        * tests/DCPS/ManyToMany/README:
        * tests/DCPS/ManyToMany/Writer.h:
        * tests/DCPS/ManyToMany/Writer.cpp:
        * tests/DCPS/ManyToMany/multicast.ini:
        * tests/DCPS/ManyToMany/pub_multicast_async.ini:
        * tests/DCPS/ManyToMany/publisher.cpp:
        * tests/DCPS/ManyToMany/rtps.ini:
        * tests/DCPS/ManyToMany/run_test.pl:
        * tests/DCPS/ManyToMany/shmem.ini:
        * tests/DCPS/ManyToMany/subscriber.cpp:
        * tests/DCPS/ManyToMany/tcp.ini:
        * tests/DCPS/ManyToMany/udp.ini:

          Created test to allow testing many publishers to many subscribers.
          Test is not running yet.

Fri Apr 25 13:15:16 UTC 2014  Brian Johnson  <johnsonb@ociweb.com>

        * performance-tests/Bench/src/testprocess.cpp:
        * performance-tests/DCPS/Priority/publisher_main.cpp:
        * performance-tests/DCPS/Priority/subscriber_main.cpp:
        * tests/DCPS/Priority/publisher_main.cpp:
        * tests/DCPS/Priority/subscriber_main.cpp:
        * tests/DCPS/SubscriberCycle/Publisher.cpp:
        * tests/DCPS/TestFramework/TestFramework.cpp:
        * tests/DCPS/Thrasher/Publisher.cpp:
        * tests/DCPS/WaitForAck/publisher_main.cpp:
        * tests/DCPS/WaitForAck/subscriber_main.cpp:

          Storing the DomainParticipantFactory pointer returned by calling
          TheParticipantFactoryWithArgs in a var to ensure its ref count is
          decreased.

Thu Apr 24 20:41:08 UTC 2014  Brian Johnson  <johnsonb@ociweb.com>

        * tests/DCPS/LargeSample/DataReaderListener.cpp:
        * tests/DCPS/LargeSample/Writer.cpp:

          Added logging for improved debugging.

        * tests/DCPS/LargeSample/publisher.cpp:
        * tests/DCPS/LargeSample/subscriber.cpp:

          Added Keep all history qos so data can be sent reliably.

Thu Apr 24 18:32:40 UTC 2014  Brian Johnson  <johnsonb@ociweb.com>

        * tests/DCPS/TestFramework/TestFramework_T.cpp:

          Cleaned up extra reference to writer.

Thu Apr 24 18:10:55 UTC 2014  Brian Johnson  <johnsonb@ociweb.com>

        * dds/InfoRepo/FederatorManagerImpl.cpp:
        * performance-tests/Bench/src/Process.cpp:
        * performance-tests/DCPS/Priority/Publisher.cpp:
        * performance-tests/DCPS/Priority/Subscriber.cpp:
        * tests/DCPS/Dispose/main.cpp:
        * tests/DCPS/Federation/Publisher.cpp:
        * tests/DCPS/Federation/Subscriber.cpp:
        * tests/DCPS/MultiRepoTest/TestMonitor.cpp:
        * tests/DCPS/MultiRepoTest/TestSystem.cpp:
        * tests/DCPS/Presentation/main.cpp:
        * tests/DCPS/Priority/Publisher.cpp:
        * tests/DCPS/Priority/Subscriber.cpp:
        * tests/DCPS/SubscriberCycle/ParticipantTask.cpp:
        * tests/DCPS/TestFramework/TestFramework.cpp:
        * tests/DCPS/Thrasher/ParticipantTask.cpp:
        * tests/DCPS/TimeBasedFilter/main.cpp:
        * tests/DCPS/WaitForAck/Publisher.cpp:
        * tests/DCPS/WaitForAck/Subscriber.cpp:

          Storing TheParticipantFactory pointer in var to make sure
          memory is cleaned up.

Thu Apr 24 17:27:59 UTC 2014  Brian Johnson  <johnsonb@ociweb.com>

        * tests/DCPS/TestFramework/TestFramework.cpp:

          Reverted change since participant is already cleaned up
          (still need to identify why valgrind indicates it is lost).

Thu Apr 24 17:20:41 UTC 2014  Brian Johnson  <johnsonb@ociweb.com>

        * tests/DCPS/TestFramework/TestFramework.cpp:

          Cleaned up participant.

        * tests/DCPS/unit/Main.cpp:

          Ensured DataSampleListElements were deleted.

Thu Apr 24 14:30:28 UTC 2014  Brian Johnson  <johnsonb@ociweb.com>

        * tests/DCPS/Priority/Publisher.cpp:
        * tests/DCPS/WaitForAck/Publisher.cpp:

          Added storing retrieved entity in a var so the reference added
          by get_entity is cleaned up.

Tue Apr 22 19:24:17 UTC 2014  Brian Johnson  <johnsonb@ociweb.com>

        * tests/DCPS/LargeSample/rtps.ini:

          Removed reliable, since run_test.pl passes the reliability flag.

Tue Apr 22 19:20:53 UTC 2014  Brian Johnson  <johnsonb@ociweb.com>

        * tests/DCPS/LargeSample/rtps.ini:

          Added reliability so subscriber will configure the Qos correctly.

Tue Apr 22 15:37:57 UTC 2014  Brian Johnson  <johnsonb@ociweb.com>

        * java/tests/messenger/both/Both.java:
        * java/tests/messenger/publisher/TestPublisher.java:
        * java/tests/messenger/subscriber/TestSubscriber.java:

          Added logging.

Tue Apr 22 15:27:09 UTC 2014  Jeff Schmitz  <schmitzj@ociweb.com>

        * tests/DCPS/ManualAssertLiveliness/subscriber.cpp:

          Use ERROR in output so that scoreboard detects it.

Tue Apr 22 15:13:11 UTC 2014  Brian Johnson  <johnsonb@ociweb.com>

        * tests/DCPS/RecorderReplayer/Publisher.cpp:
        * tests/DCPS/RecorderReplayer/Relay.cpp:
        * tests/DCPS/RecorderReplayer/Subscriber.cpp:

          Changed to create all non-participant vars in a sub-scope to
          ensure all references are cleaned up before cleaning up the
          participant and shutting down.

        * tests/DCPS/RecorderReplayer/run_test.pl:

          Fixed error statement.

Mon Apr 21 18:57:28 UTC 2014  Brian Johnson  <johnsonb@ociweb.com>

        * tests/DCPS/Priority/run_test.pl:

          Reset the transport debug default value to undef.

Mon Apr 21 17:55:05 UTC 2014  Brian Johnson  <johnsonb@ociweb.com>

        * tests/DCPS/ConfigTransports/Puller.cpp:

          Removed cleanup of the participants.

        * tests/DCPS/ConfigTransports/publisher.cpp:

          Cleaned up commented out code.

        * tests/DCPS/ConfigTransports/subscriber.cpp:

          Moved participant1 and participant2 declaration to the outer scope and
          moved cleanup of participants and shutting down the service participant to
          occur at the end of processing and put all other code in a sub-scope so
          they are cleaned up before participants and the service participant are
          cleaned up.

Mon Apr 21 11:50:41 UTC 2014  Brian Johnson  <johnsonb@ociweb.com>

        * tests/DCPS/FooTest3_0/PubDriver.cpp:

          Removed deleting of publisher and topic after they were already deleted by
          delete_contained_entities and removed unneeded check that the data writer
          wasn't there any more.

Sat Apr 19 10:54:21 UTC 2014  Brian Johnson  <johnsonb@ociweb.com>

        * tests/DCPS/FooTest5/subscriber.cpp:

          Fixed compile error.

Fri Apr 18 21:07:18 UTC 2014  Brian Johnson  <johnsonb@ociweb.com>

        * bin/dcps_tests.lst:

          Removed transport debug level (it screws up the test matrix).

        * tests/DCPS/Priority/run_test.pl:

          defaulting transport debug to 2.

        * tests/DCPS/FooTest5/run_test.pl:

          Adding setting ACE_LOG_TIMESTAMP to improve diagnostics.

        * tests/DCPS/FooTest5/subscriber.cpp:

          Improving log message.

Fri Apr 18 18:20:08 UTC 2014  Brian Johnson  <johnsonb@ociweb.com>

        * bin/dcps_tests.lst:

          Adding transport debug level for Priority test to identify error
          where not enough space can be allocated.

Fri Apr 18 14:45:30 UTC 2014  Brian Johnson  <johnsonb@ociweb.com>

        * tests/DCPS/Priority/transport.ini:
        * tests/DCPS/Priority/transport_solaris.ini:

          Removed setting scheduler parameters.

Fri Apr 18 12:41:40 UTC 2014  Brian Johnson  <johnsonb@ociweb.com>

        * tests/DCPS/Messenger/publisher.cpp:
        * tests/DCPS/Messenger/subscriber.cpp:

          Moved call to TheServiceParticipant->shutdown() to occur before applicable
          vars go out of scope.

Thu Apr 17 18:46:52 UTC 2014  Brian Johnson  <johnsonb@ociweb.com>

        * tests/DCPS/Priority/publisher_main.cpp:

          Removed testing scheduler in this test.

Thu Apr 17 16:53:23 UTC 2014  Brian Johnson  <johnsonb@ociweb.com>

        * bin/dcps_tests.lst:

          Added back in Priority tests.

        * tests/DCPS/Priority/DataReaderListener.cpp:

          Increased sleeping to definitely cause back pressure on all builds.

        * tests/DCPS/Priority/publisher_main.cpp:

          Temporarily removed check for scheduler.

        * tests/DCPS/Priority/Publisher.cpp:

          Increased the number of instance samples to prevent low priority samples
          being removed from the queue before high priority sample can be passed
          to write.

Thu Apr 17 15:12:57 UTC 2014  Brian Johnson  <johnsonb@ociweb.com>

        * bin/dcps_tests.lst:

          Temporarily turned off Priority tests.

Thu Apr 17 13:00:38 UTC 2014  Brian Johnson  <johnsonb@ociweb.com>

        * dds/DCPS/DataSampleList.cpp:

          Fixed error in setting tail_ for removing a next instance sample
          from the tail of the list.

Tue Apr 15 21:41:19 UTC 2014  Jeff Schmitz  <schmitzj@ociweb.com>

        * dds/InfoRepo/DCPSInfo_i.cpp:

          Additional logging prior to calling find_subscription_reference()
          and find_publication_reference().

        * tests/DCPS/PersistentDurability/run_test.pl:

          Raise log level.

Tue Apr 15 20:57:02 UTC 2014  Brian Johnson  <johnsonb@ociweb.com>

        * tests/DCPS/Priority/DataReaderListener.cpp:

          Added more diagnostics.

        * tests/DCPS/ReaderDataLifecycle/main.cpp:

          Added class to handle cleanup when exiting and added
          diagnostics messages.

        * tests/DCPS/ReaderDataLifecycle/run_test.pl:

          Added timestamps to track when data is disposed.

Tue Apr 15 15:40:10 UTC 2014  Brian Johnson  <johnsonb@ociweb.com>

        * dds/DCPS/WriteDataContainer.cpp:

          Fixed race condition where the element has been marked with
          space available after the condition has timedout, but before
          it has re-acquired the lock.

Tue Apr 15 14:24:33 UTC 2014  Brian Johnson  <johnsonb@ociweb.com>

        * dds/DCPS/WriteDataContainer.cpp:

          Removed logging of lock recursion level since it isn't
          implemented on some platforms.

Mon Apr 14 19:20:55 UTC 2014  Brian Johnson  <johnsonb@ociweb.com>

        * tests/DCPS/Priority/publisher_main.cpp:

          Changed check of scheduler to just ensure scheduler was set
          since publisher would need to be run as super user on linux
          platforms to select the round robin scheduler.

Mon Apr 14 19:20:05 UTC 2014  Jeff Schmitz  <schmitzj@ociweb.com>

        * tests/DCPS/TransientLocalTest/publisher.cpp:
        * tests/DCPS/TransientLocalTest/subscriber.cpp:

          Create different topic name to diagnose out-of-order issues.

Mon Apr 14 19:17:26 UTC 2014  Jeff Schmitz  <schmitzj@ociweb.com>

        * dds/DCPS/RequestedDeadlineWatchdog.cpp:

          Additional Watchdog logging at debug level 6 and up

        * tests/DCPS/Deadline/run_test.pl:

          Run test at debug level 6.

Mon Apr 14 19:01:34 UTC 2014  Brian Johnson  <johnsonb@ociweb.com>

        * tests/DCPS/Priority/publisher_main.cpp:

          Fixed error in error statement.

Mon Apr 14 18:55:30 UTC 2014  Brian Johnson  <johnsonb@ociweb.com>

        * tests/DCPS/Priority/Publisher.cpp:
        * tests/DCPS/Priority/Subscriber.cpp:

          Removed verbose check on setup (one time) logging messages to better
          diagnose when in the sequence of events errors are happening.

Mon Apr 14 17:42:00 UTC 2014  Brian Johnson  <johnsonb@ociweb.com>

        * tests/DCPS/Priority/Publisher.cpp:
        * tests/DCPS/Priority/Subscriber.cpp:

          Added logging error for not associating the publication and
          subscription.

Mon Apr 14 16:35:35 UTC 2014  Brian Johnson  <johnsonb@ociweb.com>

        * dds/DCPS/WriteDataContainer.cpp:

          Added logic to determine if lock is held prior to editing the head
          of the waiting_list_.

Mon Apr 14 15:15:44 UTC 2014  Brian Johnson  <johnsonb@ociweb.com>

        * dds/DCPS/WriteDataContainer.cpp:

          Added logic to determine if lock is held prior to waiting on the
          condition.

        * tests/DCPS/Priority/Publisher.cpp:

          Changing path of logic that is taken in
          WriteDataContainer::obtain_buffer to prevent errors (let
          tests/DCPS/FooTest5 track the obtain_buffer error).

Mon Apr 14 12:08:11 UTC 2014  Brian Johnson  <johnsonb@ociweb.com>

        * tests/DCPS/Priority/Publisher.cpp:

          Added back kludge 2 second delay before publisher starts
          writing.

Sat Apr 12 11:53:44 UTC 2014  Brian Johnson  <johnsonb@ociweb.com>

        * tests/DCPS/Priority/Subscriber.cpp:

          Added source timestamp destination order Qos.

Sat Apr 12 11:39:19 UTC 2014  Brian Johnson  <johnsonb@ociweb.com>

        * ChangeLog:
        * tests/DCPS/Priority/subscriber_main.cpp:

          Fixed fuz errors.

Fri Apr 11 18:42:46 UTC 2014  Brian Johnson  <johnsonb@ociweb.com>

        * bin/dcps_tests.lst:

          Added testing priority for multiple key instances

        * tests/DCPS/Priority/Options.h:
        * tests/DCPS/Priority/Options.inl:
        * tests/DCPS/Priority/Options.cpp:

          Added parameter for indicating there should be multiple instances.

        * tests/DCPS/Priority/Publisher.cpp:

          Added being able to set the priority sample to have a different key.

        * tests/DCPS/Priority/run_test.pl:

          Added option to have the high priority sample sent as a different instance.

Fri Apr 11 17:28:21 UTC 2014  Brian Johnson  <johnsonb@ociweb.com>

        * tests/DCPS/Priority/Test.idl:

          Added new fields for tracking samples, which samples are priority,
          and extra storage to increase time to send samples.

        * tests/DCPS/Priority/DataReaderListener.h:
        * tests/DCPS/Priority/DataReaderListener.cpp:

          Changed to verify that a high priority message arrives before the last
          low priority message sent before it.

        * tests/DCPS/Priority/Publisher.cpp:

          Changed QOS and changed to send a sequence of low priority messages
          until a timeout occurs and then send a high priority message,
          indicating the sequence number of the low priority messages that it
          should be received before.

        * tests/DCPS/Priority/Subscriber.h:
        * tests/DCPS/Priority/Subscriber.cpp:

          Changed to report that the test passed and changed QOS settings.

        * tests/DCPS/Priority/publisher_main.cpp:

          Cleaned up error statement.

        * tests/DCPS/Priority/subscriber_main.cpp:

          Changed how passing is determined.

        * tests/DCPS/Priority/transport.ini:

          Fixing multicast config to match what run_test.pl passes.

        * tests/DCPS/Priority/run_test.pl:

          Cleaned up test parameters and description.

Fri Apr 11 16:29:37 UTC 2014  Jeff Schmitz  <schmitzj@ociweb.com>


        * tests/DCPS/FooTest2:

        * tests/DCPS/FooTest2/FooTest2.obsolete_mpc:
        * tests/DCPS/FooTest2/README:
        * tests/DCPS/FooTest2/main.cpp:
        * tests/DCPS/FooTest2/obsolete_test.pl:

          Removed these files.

Fri Apr 11 14:04:45 UTC 2014  Brian Johnson  <johnsonb@ociweb.com>

        * dds/DCPS/Service_Participant.cpp:

          Reverted change revision 5550 so scheduler string will be processed.

Thu Apr 10 19:06:20 UTC 2014  Brian Johnson  <johnsonb@ociweb.com>

        * tests/DCPS/Reliability/pub/Publisher.cpp:

          Cleaned up code.

Thu Apr 10 18:16:25 UTC 2014  Brian Johnson  <johnsonb@ociweb.com>

        * tests/DCPS/Priority/publisher_main.cpp:

          Added test to verify that Service_Participant::scheduler is being
          set to the value in the transport ini file.

        * tests/DCPS/Priority/run_test.pl:

          Fixed description.

Wed Apr  9 19:37:22 UTC 2014  Brian Johnson  <johnsonb@ociweb.com>

        * MPC/config/dcps_test_java.mpb:

          Added mpb file for java test libraries to depend on to
          cause libout to be set to the current directory.

        * MPC/config/idl2jni.mpb:

          Removed setting libout to current directory and leaving setting
          libout for decendant projects.

        * java/dds/dcps_java.mpc:

          Removed setting libout and moved dcpslib dependency after idl2jni
          to ensure that libout is set correctly.

        * java/jms/native/opendds_jms_native.mpc:

          Moved dcpslib dependency after idl2jni to ensure that libout is
          set correctly.

        * java/tests/builtintopics/builtintopics_test.mpc:
        * java/tests/complex_idl/complex_idl_test.mpc:
        * java/tests/messenger/both/java_both_test.mpc:
        * java/tests/messenger/messenger_idl/messenger_idl_test.mpc:
        * java/tests/messenger/publisher/publisher_idl_test.mpc:
        * java/tests/messenger/subscriber/subscriber_idl_test.mpc:
        * java/tests/multirepo/multirepo_test.mpc:
        * java/tests/transport_config/transport_config.mpc:
        * java/tests/zerocopy/zerocopy.mpc:

          Changed to depend on dcps_test_java, so the test lib will not
          go to $DDS_ROOT/lib.

Tue Apr  8 01:23:39 UTC 2014  Jeff Schmitz  <schmitzj@ociweb.com>

        * java/idl2jni/codegen/im_java.cpp:

          Fix fuzz.

Mon Apr  7 22:14:37 UTC 2014  Jeff Schmitz  <schmitzj@ociweb.com>

        * java/idl2jni/codegen/im_java.cpp:
        * java/idl2jni/codegen/im_jni.cpp:

          Handle struct fowrard declaration.

Mon Apr  7 20:43:57 UTC 2014  Jeff Schmitz  <schmitzj@ociweb.com>

        * tests/DCPS/ConfigTransports/Pusher.cpp:

          Don't delete domain partipant in Pusher destructor.

        * tests/DCPS/ConfigTransports/publisher.cpp:
        * tests/DCPS/ConfigTransports/subscriber.cpp:

          Additional logging.

Thu Apr  3 19:23:53 UTC 2014  Jeff Schmitz  <schmitzj@ociweb.com>

        * tests/DCPS/ConfigTransports/publisher.cpp:

          Clean up and shut down publisher properly.

Thu Apr  3 17:50:59 UTC 2014  Jeff Schmitz  <schmitzj@ociweb.com>

        * tests/DCPS/TransientLocalTest/DataReaderListener.cpp:

          Check sample_info for valid_data prior to incrementing num_reads
          and checking msg.count.

Thu Mar 20 17:54:24 UTC 2014  Jeff Schmitz  <schmitzj@ociweb.com>

        * bin/expfile.pl:

          replace perl with special variable $^X in system call so PATH to
          perl will not be lost.

Fri Mar 14 15:31:34 UTC 2014  Jeff Schmitz  <schmitzj@ociweb.com>

        * tests/DCPS/ZeroCopyDataReaderListener/ZeroCopyDataReaderListener.mpc:

          Fix dependencies/libs

Thu Mar 13 15:01:09 UTC 2014  Jeff Schmitz  <schmitzj@ociweb.com>

        * README:

          Fixed Fuzz.

        * dds/DCPS/AssociationData.h:

          Fixed warning - precedence of >> vs comparison.

        * tests/DCPS/Reliability/pub/Publisher.cpp:

          Fixed warning - sprintf size.

        * tests/DCPS/ZeroCopyDataReaderListener/ZeroCopyDataReaderListener.mpc:

          Fixed project name length warning.

        * tests/DCPS/ManyTopicMultiProcess:
        * tests/DCPS/SubscriberCycle:
        * tests/DCPS/UnitTests:

          Set svn:ignore.

Wed Mar 12 23:26:36 UTC 2014  Jeff Schmitz  <schmitzj@ociweb.com>

        * dds/DCPS/RakeResults_T.cpp:
        * tests/DCPS/ZeroCopyDataReaderListener/DataReaderListener.cpp:

          Fuzz failures.

        * tests/DCPS/ZeroCopyDataReaderListener/ZeroCopyDataReaderListener.mpc:

          Project names too long.

Wed Mar 12 18:01:30 UTC 2014  Jeff Schmitz  <schmitzj@ociweb.com>

        * tests/DCPS/Reliability/pub/Publisher.cpp:

          Build warnings.

Wed Mar 12 16:57:47 UTC 2014  Jeff Schmitz  <schmitzj@ociweb.com>

        * tests/DCPS/Reliability/sub/Subscriber.cpp:

          Build failure when wide chars enabled.

Wed Mar 12 16:33:07 UTC 2014  Jeff Schmitz  <schmitzj@ociweb.com>

        * tests/DCPS/Reliability/sub/Subscriber.cpp:

          Initialize pointer.

Wed Mar 12 16:01:43 UTC 2014  Jeff Schmitz  <schmitzj@ociweb.com>

        * tests/DCPS/Reliability/Boilerplate.cpp:
        * tests/DCPS/Reliability/IDL/Reliability.idl:
        * tests/DCPS/Reliability/pub/Publisher.cpp:
        * tests/DCPS/Reliability/run_test.pl:
        * tests/DCPS/Reliability/shmem.ini:
        * tests/DCPS/Reliability/sub/DataReaderListenerImpl.h:
        * tests/DCPS/Reliability/sub/DataReaderListenerImpl.cpp:
        * tests/DCPS/Reliability/sub/SeqReaderListenerImpl.cpp:
        * tests/DCPS/Reliability/sub/Subscriber.cpp:
        * tests/DCPS/Reliability/sub/TakeNextReaderListenerImpl.cpp:
        * tests/DCPS/Reliability/sub/ZeroCopyReaderListenerImpl.cpp:

          Fuzz changes.

        * tests/DCPS/Reliability/pub/Publisher.mpc:
        * tests/DCPS/Reliability/sub/Subscriber.mpc:

          Change name of projects

Tue Mar 11 20:04:40 UTC 2014  Jeff Schmitz  <schmitzj@ociweb.com>

        * bin/dcps_tests.lst:
        * tests/DCPS/Reliability:
        * tests/DCPS/Reliability/Boilerplate.h:
        * tests/DCPS/Reliability/Boilerplate.cpp:
        * tests/DCPS/Reliability/IDL:
        * tests/DCPS/Reliability/IDL/Reliability.idl:
        * tests/DCPS/Reliability/IDL/Reliability.mpc:
        * tests/DCPS/Reliability/IDL/Reliability_Export.h:
        * tests/DCPS/Reliability/pub:
        * tests/DCPS/Reliability/pub/Publisher.mpc:
        * tests/DCPS/Reliability/pub/Publisher.cpp:
        * tests/DCPS/Reliability/run_test.pl:
        * tests/DCPS/Reliability/shmem.ini:
        * tests/DCPS/Reliability/sub:
        * tests/DCPS/Reliability/sub/DataReaderListenerImpl.h:
        * tests/DCPS/Reliability/sub/DataReaderListenerImpl.cpp:
        * tests/DCPS/Reliability/sub/SeqReaderListenerImpl.h:
        * tests/DCPS/Reliability/sub/SeqReaderListenerImpl.cpp:
        * tests/DCPS/Reliability/sub/Subscriber.cpp:
        * tests/DCPS/Reliability/sub/Subscriber.mpc:
        * tests/DCPS/Reliability/sub/TakeNextReaderListenerImpl.h:
        * tests/DCPS/Reliability/sub/TakeNextReaderListenerImpl.cpp:
        * tests/DCPS/Reliability/sub/ZeroCopyReaderListenerImpl.h:
        * tests/DCPS/Reliability/sub/ZeroCopyReaderListenerImpl.cpp:

          Test to verify reliability.

Tue Mar 11 16:31:16 UTC 2014  Jeff Schmitz <schmitzj@ociweb.com>

        * tests/DCPS/ZeroCopyDataReaderListener/DataReaderListener.cpp:
        * tests/DCPS/ZeroCopyDataReaderListener/ZeroCopyDataReaderListener.mpc:
        * tests/DCPS/ZeroCopyDataReaderListener/publisher.cpp:

          Wait for acks in publisher.

Mon Mar 10 16:26:29 UTC 2014  Jeff Schmitz  <schmitzj@ociweb.com>

        * dds/DCPS/ZeroCopySeq_T.cpp:

          Set loaner to NULL when setting sequence length to zero.

Mon Mar 10 16:23:38 UTC 2014  Jeff Schmitz  <schmitzj@ociweb.com>

        * dds/DCPS/InstanceState.h:
        * dds/DCPS/InstanceState.inl:
        * dds/DCPS/InstanceState.cpp:

          Make empty() and release_if_empty() retutn true if the instance was
          released.

        * dds/DCPS/ReceivedDataElementList.h:
        * dds/DCPS/ReceivedDataElementList.cpp:

          Change both remove() implementations to return true if the instance
          was released.

        * dds/DCPS/RakeResults_T.cpp:

          Prevent take() crash when writer disassociates by preventing access
          of instance which has been released within copy_into().

Fri Mar  7 21:39:41 UTC 2014  Jeff Schmitz  <schmitzj@ociweb.com>

        * tests/DCPS/ZeroCopyDataReaderListener/DataReaderListener.cpp:

          Return loan of zero copy samples

Fri Mar  7 21:03:01 UTC 2014  Jeff Schmitz  <schmitzj@ociweb.com>

        * tests/DCPS/ZeroCopyDataReaderListener/ZeroCopyDataReaderListener.mpc:
        * tests/DCPS/ZeroCopyDataReaderListener/Messenger.mpc:

          Renamed mpc file due to duplicate names

Fri Mar  7 20:44:04 UTC 2014  Jeff Schmitz  <schmitzj@ociweb.com>


        * dds/DCPS/transport/framework/DataLink.cpp:

          Correct method name in logs.
        * bin/dcps_tests.lst:
        * tests/DCPS/ZeroCopyDataReaderListener:
        * tests/DCPS/ZeroCopyDataReaderListener/DataReaderListener.h:
        * tests/DCPS/ZeroCopyDataReaderListener/DataReaderListener.cpp:

          New test to demonstrate crash with long-lived ZeroCopy seq

Thu Mar  6 16:08:53 UTC 2014  Jeff Schmitz  <schmitzj@ociweb.com>

        * dds/InfoRepo/DCPS_IR_Topic_Description.cpp:

          Don't inform subsctiption of an assocation to a crashed publication

Wed Mar  5 18:05:27 UTC 2014  Jeff Schmitz  <schmitzj@ociweb.com>

        * dds/InfoRepo/DCPSInfoRepoServ.cpp:

          Fixed parsing of -ReassociateDelay argument.

Wed Feb 26 04:43:44 UTC 2014  Adam Mitz  <mitza@ociweb.com>

        * java/idl2jni/codegen/im_jni.cpp:

          Added coverage for typedef-of-string fields in unions.

        * java/idl2jni/tests/simple/simple.idl:

          Regression test for the above.

Mon Jan 27 21:24:53 UTC 2014  Mike Martinez  <martinez_m@ociweb.com>

        * ChangeLog:
        * NEWS:
        * README:
        * docs/history/ChangeLog-3.5:

        Setup for next version.


Local Variables:
mode: change-log
add-log-time-format: (lambda () (progn (setq tz (getenv "TZ")) (set-time-zone-rule "UTC") (setq time (format-time-string "%a %b %e %H:%M:%S %Z %Y" (current-time))) (set-time-zone-rule tz) time))
indent-tabs-mode: nil
End:<|MERGE_RESOLUTION|>--- conflicted
+++ resolved
@@ -1,5 +1,3 @@
-<<<<<<< HEAD
-=======
 Thu Jun 12 14:11:26 UTC 2014  Brian Johnson  <johnsonb@ociweb.com>
 
         * tests/DCPS/Messenger/DataReaderListener.h:
@@ -183,7 +181,6 @@
 
           Fixed fuzz errors.
 
->>>>>>> 14f2ceef
 Tue Jun  3 20:56:08 UTC 2014  Brian Johnson  <johnsonb@ociweb.com>
 
         * dds/InfoRepo/DCPS_IR_Participant.cpp:
