--- conflicted
+++ resolved
@@ -1,12 +1,7 @@
 # OpenDDS Releases
 
-<<<<<<< HEAD
-## Version 3.19.0 of OpenDDS
-OpenDDS 3.19.0 is currently in development, so this list might change.
-=======
 ## Version 3.20.0 of OpenDDS
 OpenDDS 3.20.0 is currently in development, so this list might change.
->>>>>>> 143859da
 
 ### Additions:
 - TODO: Add your features here
@@ -17,8 +12,6 @@
 ### Notes:
 - TODO: Add your notes here
 
-<<<<<<< HEAD
-=======
 ## Version 3.19.0 of OpenDDS
 OpenDDS 3.19.0 was released on Dec 10 2021.
 
@@ -55,7 +48,6 @@
 - MSVC++ 12.0 updates (#3075)
 - Fixed dependency cycle when `OPENDDS_TARGET_SOURCES` is used on a CMake target that also has Qt MOC source files (#3093)
 
->>>>>>> 143859da
 ## Version 3.18.1 of OpenDDS
 OpenDDS 3.18.1 was released on Sep 24 2021.
 
