--- conflicted
+++ resolved
@@ -1,9 +1,21 @@
-<<<<<<< HEAD
 # OpenDDS Releases
-=======
-Version 3.13.1 of OpenDDS
-
-##### Fixes:
+
+## Version 3.14 of OpenDDS
+Released %TIMESTAMP%
+
+### Additions:
+- Monitor and the ishapes demo now use Qt5
+
+### Fixes:
+- TODO: Add your fixes here
+
+### Notes:
+- Removed outdated `-Gws` option of `opendds_idl`. This option produced sample
+  descriptions for the Wireshark dissector before OpenDDS v3.7.
+
+## Version 3.13.1 of OpenDDS
+
+### Fixes:
 - rtps_udp: enhanced generation of gaps for durable data (#1001)
 - rtps_udp transport: improved handling of socket errors (#1002)
 - Fixed a bug in contains_entity for DataReaders (#944)
@@ -20,23 +32,6 @@
 - Configure: Android support (#964)
 - Configure: added for --host-tools option (part of #968)
 - Make install awareness of user_macros.GNU and improved Java bindings support (#1022)
-
-_______________________________________________________________________________
-Version 3.13 of OpenDDS
->>>>>>> 770d7a61
-
-## Version 3.14 of OpenDDS
-Released %TIMESTAMP%
-
-### Additions:
-- Monitor and the ishapes demo now use Qt5
-
-### Fixes:
-- TODO: Add your fixes here
-
-### Notes:
-- Removed outdated `-Gws` option of `opendds_idl`. This option produced sample
-  descriptions for the Wireshark dissector before OpenDDS v3.7.
 
 ## Version 3.13 of OpenDDS
 
