--- conflicted
+++ resolved
@@ -232,7 +232,6 @@
   /// Listener to initiate failover with.
   FailoverListener*    failoverListener_;
 
-<<<<<<< HEAD
   CORBA::ORB_var orb_;
   bool orb_from_user_;
 
@@ -250,7 +249,7 @@
 
   static OrbRunner* orb_runner_;
   static ACE_Thread_Mutex mtx_orb_runner_;
-=======
+
   typedef std::map<RepoId, DataReaderRemote_var, DCPS::GUID_tKeyLessThan> DataReaderMap;
 
   DataReaderMap dataReaderMap_;
@@ -260,7 +259,6 @@
   DataWriterMap dataWriterMap_;
 
   mutable ACE_Thread_Mutex lock_;
->>>>>>> 611c8f47
 
 public:
   class Config : public Discovery::Config {
