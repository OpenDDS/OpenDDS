--- conflicted
+++ resolved
@@ -421,8 +421,7 @@
     }
     keys_[h] = dr_keys;
     if (existing_handle_iter != derived_key_handles_.end()) {
-      static const unsigned int SUBMSG_KEY_IDX = 0;
-      sessions_.erase(std::make_pair(h, SUBMSG_KEY_IDX));
+      sessions_.erase(std::make_pair(h, submessage_key_index));
       return h;
     }
     derived_key_handles_[input_handles] = h;
@@ -434,58 +433,6 @@
   return h;
 }
 
-<<<<<<< HEAD
-=======
-bool CryptoBuiltInImpl::rekey_remote_datareader(
-  DatareaderCryptoHandle remote_datareader_crypto_handle,
-  SharedSecretHandle* shared_secret,
-  SecurityException& ex)
-{
-  if (DDS::HANDLE_NIL == remote_datareader_crypto_handle) {
-    CommonUtilities::set_security_error(ex, -1, 0, "Invalid Remote DataReader Crypto Handle");
-    return false;
-  }
-  if (!shared_secret) {
-    CommonUtilities::set_security_error(ex, -1, 0, "Invalid Shared Secret Handle");
-    return false;
-  }
-
-  ACE_Guard<ACE_Thread_Mutex> guard(mutex_);
-
-  const KeyTable_t::iterator iter = keys_.find(remote_datareader_crypto_handle);
-  if (iter == keys_.end()) {
-    CommonUtilities::set_security_error(ex, -1, 0, "Invalid Remote DataReader Crypto Handle");
-    return DDS::HANDLE_NIL;
-  }
-
-  KeySeq& dr_keys = iter->second;
-  dr_keys[0] = make_volatile_key(shared_secret->challenge1(),
-                                 shared_secret->challenge2(),
-                                 shared_secret->sharedSecret());
-  if (!dr_keys[0].master_salt.length()
-      || !dr_keys[0].master_sender_key.length()) {
-    CommonUtilities::set_security_error(ex, -1, 0, "Couldn't create key for "
-                                        "volatile remote reader");
-    return DDS::HANDLE_NIL;
-  }
-
-  const KeyId_t sKey = std::make_pair(remote_datareader_crypto_handle, submessage_key_index);
-  sessions_.erase(sKey);
-
-  if (security_debug.bookkeeping && !security_debug.showkeys) {
-    ACE_DEBUG((LM_DEBUG, ACE_TEXT("(%P|%t) {bookkeeping} CryptoBuiltInImpl::rekey_remote_datareader ")
-               ACE_TEXT("created volatile key for RDRCH %d\n"), remote_datareader_crypto_handle));
-  }
-  if (security_debug.showkeys) {
-    ACE_DEBUG((LM_DEBUG, ACE_TEXT("(%P|%t) {showkeys} CryptoBuiltInImpl::rekey_remote_datareader ")
-               ACE_TEXT("created volatile key for RDRCH %d:\n%C"), remote_datareader_crypto_handle,
-               to_dds_string(dr_keys[0]).c_str()));
-  }
-
-  return true;
-}
-
->>>>>>> 39e7088d
 DatareaderCryptoHandle CryptoBuiltInImpl::register_local_datareader(
   ParticipantCryptoHandle participant_crypto,
   const DDS::PropertySeq& properties,
@@ -588,8 +535,7 @@
     }
     keys_[h] = dw_keys;
     if (existing_handle_iter != derived_key_handles_.end()) {
-      static const unsigned int SUBMSG_KEY_IDX = 0;
-      sessions_.erase(std::make_pair(h, SUBMSG_KEY_IDX));
+      sessions_.erase(std::make_pair(h, submessage_key_index));
       return h;
     }
     derived_key_handles_[input_handles] = h;
@@ -601,58 +547,6 @@
   return h;
 }
 
-<<<<<<< HEAD
-=======
-bool CryptoBuiltInImpl::rekey_remote_datawriter(
-  DatawriterCryptoHandle remote_datawriter_crypto_handle,
-  SharedSecretHandle* shared_secret,
-  SecurityException& ex)
-{
-  if (DDS::HANDLE_NIL == remote_datawriter_crypto_handle) {
-    CommonUtilities::set_security_error(ex, -1, 0, "Invalid Remote DataWriter Crypto Handle");
-    return false;
-  }
-  if (!shared_secret) {
-    CommonUtilities::set_security_error(ex, -1, 0, "Invalid Shared Secret Handle");
-    return false;
-  }
-
-  ACE_Guard<ACE_Thread_Mutex> guard(mutex_);
-
-  const KeyTable_t::iterator iter = keys_.find(remote_datawriter_crypto_handle);
-  if (iter == keys_.end()) {
-    CommonUtilities::set_security_error(ex, -1, 0, "Invalid Remote DataWriter Crypto Handle");
-    return DDS::HANDLE_NIL;
-  }
-
-  KeySeq& dr_keys = iter->second;
-  dr_keys[0] = make_volatile_key(shared_secret->challenge1(),
-                                 shared_secret->challenge2(),
-                                 shared_secret->sharedSecret());
-  if (!dr_keys[0].master_salt.length()
-      || !dr_keys[0].master_sender_key.length()) {
-    CommonUtilities::set_security_error(ex, -1, 0, "Couldn't create key for "
-                                        "volatile remote writer");
-    return DDS::HANDLE_NIL;
-  }
-
-  const KeyId_t sKey = std::make_pair(remote_datawriter_crypto_handle, submessage_key_index);
-  sessions_.erase(sKey);
-
-  if (security_debug.bookkeeping && !security_debug.showkeys) {
-    ACE_DEBUG((LM_DEBUG, ACE_TEXT("(%P|%t) {bookkeeping} CryptoBuiltInImpl::rekey_remote_datawriter ")
-               ACE_TEXT("created volatile key for RDWCH %d\n"), remote_datawriter_crypto_handle));
-  }
-  if (security_debug.showkeys) {
-    ACE_DEBUG((LM_DEBUG, ACE_TEXT("(%P|%t) {showkeys} CryptoBuiltInImpl::rekey_remote_datawriter ")
-               ACE_TEXT("created volatile key for RDWCH %d:\n%C"), remote_datawriter_crypto_handle,
-               to_dds_string(dr_keys[0]).c_str()));
-  }
-
-  return true;
-}
-
->>>>>>> 39e7088d
 bool CryptoBuiltInImpl::unregister_participant(ParticipantCryptoHandle handle, SecurityException& ex)
 {
   if (DDS::HANDLE_NIL == handle) {
