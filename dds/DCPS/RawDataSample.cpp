--- conflicted
+++ resolved
@@ -26,12 +26,8 @@
                              ACE_UINT32 nano_sec,
                              PublicationId pid,
                              bool byte_order,
-<<<<<<< HEAD
-                             ACE_Message_Block* blk)
-=======
                              ACE_Message_Block* blk,
                              Encoding::Kind encoding_kind)
->>>>>>> 143859da
   : header_(header)
   , message_id_(mid)
   , publication_id_(pid)
