/*
 * Distributed under the OpenDDS License.
 * See: http://www.opendds.org/license.html
 */

#ifndef OPENDDS_DCPS_STATICDISCOVERY_H
#define OPENDDS_DCPS_STATICDISCOVERY_H

#include "WaitSet.h"
#include "PoolAllocator.h"
#include "TopicDetails.h"
#include "SporadicTask.h"
#include "GuidUtils.h"
#include "Marked_Default_Qos.h"
#include "DCPS_Utils.h"
#include "BuiltInTopicDataReaderImpls.h"
#include "dcps_export.h"

#include <ace/Configuration.h>

#ifndef ACE_LACKS_PRAGMA_ONCE
#  pragma once
#endif

OPENDDS_BEGIN_VERSIONED_NAMESPACE_DECL

namespace OpenDDS {
namespace DCPS {

class StaticDiscovery;

typedef RcHandle<StaticDiscovery> StaticDiscovery_rch;

class OpenDDS_Dcps_Export EndpointRegistry {
public:
  struct Topic {
    OPENDDS_STRING name;
    OPENDDS_STRING type_name;
  };
  typedef OPENDDS_MAP(OPENDDS_STRING, Topic) TopicMapType;
  TopicMapType topic_map;

  typedef OPENDDS_MAP(OPENDDS_STRING, DDS::DataReaderQos) DataReaderQosMapType;
  DataReaderQosMapType datareaderqos_map;

  typedef OPENDDS_MAP(OPENDDS_STRING, DDS::DataWriterQos) DataWriterQosMapType;
  DataWriterQosMapType datawriterqos_map;

  typedef OPENDDS_MAP(OPENDDS_STRING, DDS::SubscriberQos) SubscriberQosMapType;
  SubscriberQosMapType subscriberqos_map;

  typedef OPENDDS_MAP(OPENDDS_STRING, DDS::PublisherQos) PublisherQosMapType;
  PublisherQosMapType publisherqos_map;

  typedef OPENDDS_SET_CMP(RepoId, GUID_tKeyLessThan) RepoIdSetType;
  struct Reader {
    OPENDDS_STRING topic_name;
    DDS::DataReaderQos qos;
    DDS::SubscriberQos subscriber_qos;
    OPENDDS_STRING trans_cfg;
    TransportLocatorSeq trans_info;
    RepoIdSetType best_effort_writers;
    RepoIdSetType reliable_writers;
    Reader(const OPENDDS_STRING& tn,
           const DDS::DataReaderQos& q,
           const DDS::SubscriberQos& sq,
           const OPENDDS_STRING& transport_cfg,
           const TransportLocatorSeq& ti)
      : topic_name(tn)
      , qos(q)
      , subscriber_qos(sq)
      , trans_cfg(transport_cfg)
      , trans_info(ti)
    {}
  };
  typedef OPENDDS_MAP_CMP(RepoId, Reader, GUID_tKeyLessThan) ReaderMapType;
  ReaderMapType reader_map;

  struct Writer {
    OPENDDS_STRING topic_name;
    DDS::DataWriterQos qos;
    DDS::PublisherQos publisher_qos;
    OPENDDS_STRING trans_cfg;
    TransportLocatorSeq trans_info;
    RepoIdSetType best_effort_readers;
    RepoIdSetType reliable_readers;
    Writer(const OPENDDS_STRING& tn,
           const DDS::DataWriterQos& q,
           const DDS::PublisherQos& pq,
           const OPENDDS_STRING& transport_cfg,
           const TransportLocatorSeq& ti)
      : topic_name(tn)
      , qos(q)
      , publisher_qos(pq)
      , trans_cfg(transport_cfg)
      , trans_info(ti)
    {}
  };
  typedef OPENDDS_MAP_CMP(RepoId, Writer, GUID_tKeyLessThan) WriterMapType;
  WriterMapType writer_map;

  struct StaticDiscGuidDomainEqual {

    bool
    operator() (const GuidPrefix_t& lhs, const GuidPrefix_t& rhs) const
    {
      return std::memcmp(&lhs[2], &rhs[2], sizeof(DDS::DomainId_t)) == 0;
    }
  };
  struct StaticDiscGuidPartEqual {

    bool
    operator() (const GuidPrefix_t& lhs, const GuidPrefix_t& rhs) const
    {
      return std::memcmp(&lhs[6], &rhs[6], 6) == 0;
    }
  };

  void match();

  static EntityId_t build_id(const unsigned char* entity_key /* length of 3 */,
                             const unsigned char entity_kind);

  static RepoId build_id(DDS::DomainId_t domain,
                         const unsigned char* participant_id /* length of 6 */,
                         const EntityId_t& entity_id);
};

class StaticParticipant;
class StaticEndpointManager
  : public RcEventHandler
  , public DiscoveryListener
{
protected:
  struct DiscoveredSubscription : PoolAllocationBase {
    DiscoveredSubscription()
      : bit_ih_(DDS::HANDLE_NIL)
      , participant_discovered_at_(monotonic_time_zero())
      , transport_context_(0)
    {
    }

    explicit DiscoveredSubscription(const DiscoveredReaderData& r)
      : reader_data_(r)
      , bit_ih_(DDS::HANDLE_NIL)
      , participant_discovered_at_(monotonic_time_zero())
      , transport_context_(0)
    {
    }

    RepoIdSet matched_endpoints_;
    DiscoveredReaderData reader_data_;
    DDS::InstanceHandle_t bit_ih_;
    MonotonicTime_t participant_discovered_at_;
    ACE_CDR::ULong transport_context_;
    XTypes::TypeInformation type_info_;

    const char* get_topic_name() const
    {
      return reader_data_.ddsSubscriptionData.topic_name;
    }

    const char* get_type_name() const
    {
      return reader_data_.ddsSubscriptionData.type_name;
    }
  };

  typedef OPENDDS_MAP_CMP(GUID_t, DiscoveredSubscription,
                          GUID_tKeyLessThan) DiscoveredSubscriptionMap;

  typedef DiscoveredSubscriptionMap::iterator DiscoveredSubscriptionIter;

  struct DiscoveredPublication : PoolAllocationBase {
    DiscoveredPublication()
    : bit_ih_(DDS::HANDLE_NIL)
    , participant_discovered_at_(monotonic_time_zero())
    , transport_context_(0)
    {
    }

    explicit DiscoveredPublication(const DiscoveredWriterData& w)
    : writer_data_(w)
    , bit_ih_(DDS::HANDLE_NIL)
    , participant_discovered_at_(monotonic_time_zero())
    , transport_context_(0)
    {
    }

    RepoIdSet matched_endpoints_;
    DiscoveredWriterData writer_data_;
    DDS::InstanceHandle_t bit_ih_;
    MonotonicTime_t participant_discovered_at_;
    ACE_CDR::ULong transport_context_;
    XTypes::TypeInformation type_info_;

    const char* get_topic_name() const
    {
      return writer_data_.ddsPublicationData.topic_name;
    }

    const char* get_type_name() const
    {
      return writer_data_.ddsPublicationData.type_name;
    }
  };

  typedef OPENDDS_MAP_CMP(GUID_t, DiscoveredPublication,
                          GUID_tKeyLessThan) DiscoveredPublicationMap;
  typedef DiscoveredPublicationMap::iterator DiscoveredPublicationIter;

  struct LocalEndpoint {
    LocalEndpoint()
      : topic_id_(GUID_UNKNOWN)
      , participant_discovered_at_(monotonic_time_zero())
      , transport_context_(0)
      , sequence_(SequenceNumber::SEQUENCENUMBER_UNKNOWN())
    {
    }

    GUID_t topic_id_;
    TransportLocatorSeq trans_info_;
    MonotonicTime_t participant_discovered_at_;
    ACE_CDR::ULong transport_context_;
    RepoIdSet matched_endpoints_;
    SequenceNumber sequence_;
    RepoIdSet remote_expectant_opendds_associations_;
    XTypes::TypeInformation type_info_;
  };

  struct LocalPublication : LocalEndpoint {
    DataWriterCallbacks_wrch publication_;
    DDS::DataWriterQos qos_;
    DDS::PublisherQos publisher_qos_;
  };

  struct LocalSubscription : LocalEndpoint {
    DataReaderCallbacks_wrch subscription_;
    DDS::DataReaderQos qos_;
    DDS::SubscriberQos subscriber_qos_;
    ContentFilterProperty_t filterProperties;
  };

  typedef OPENDDS_MAP_CMP(GUID_t, LocalPublication,
                          GUID_tKeyLessThan) LocalPublicationMap;
  typedef LocalPublicationMap::iterator LocalPublicationIter;
  typedef LocalPublicationMap::const_iterator LocalPublicationCIter;

  typedef OPENDDS_MAP_CMP(GUID_t, LocalSubscription,
                          GUID_tKeyLessThan) LocalSubscriptionMap;
  typedef LocalSubscriptionMap::iterator LocalSubscriptionIter;
  typedef LocalSubscriptionMap::const_iterator LocalSubscriptionCIter;

  typedef OPENDDS_MAP_CMP(GUID_t, String, GUID_tKeyLessThan) TopicNameMap;

  static DDS::BuiltinTopicKey_t get_key(const DiscoveredPublication& pub)
  {
    return pub.writer_data_.ddsPublicationData.key;
  }
  static DDS::BuiltinTopicKey_t get_key(const DiscoveredSubscription& sub)
  {
    return sub.reader_data_.ddsSubscriptionData.key;
  }

  virtual void remove_from_bit_i(const DiscoveredPublication& /*pub*/) { }
  virtual void remove_from_bit_i(const DiscoveredSubscription& /*sub*/) { }

  virtual DDS::ReturnCode_t write_publication_data(const GUID_t& /*rid*/,
                                                   LocalPublication& /*pub*/,
                                                   const GUID_t& reader = GUID_UNKNOWN)
  {
    ACE_UNUSED_ARG(reader);
    return DDS::RETCODE_OK;
  }

  virtual DDS::ReturnCode_t write_subscription_data(const GUID_t& /*rid*/,
                                                    LocalSubscription& /*pub*/,
                                                    const GUID_t& reader = GUID_UNKNOWN)
  {
    ACE_UNUSED_ARG(reader);
    return DDS::RETCODE_OK;
  }

  virtual bool send_type_lookup_request(const XTypes::TypeIdentifierSeq& /*type_ids*/,
                                        const GUID_t& /*endpoint*/,
                                        bool /*is_discovery_protected*/,
                                        bool /*send_get_types*/)
  {
    return true;
  }

public:
  StaticEndpointManager(const RepoId& participant_id,
                        ACE_Thread_Mutex& lock,
                        const EndpointRegistry& registry,
                        StaticParticipant& participant);

  ~StaticEndpointManager();

  void init_bit();

  virtual void assign_publication_key(RepoId& rid,
                                      const RepoId& topicId,
                                      const DDS::DataWriterQos& qos);
  virtual void assign_subscription_key(RepoId& rid,
                                       const RepoId& topicId,
                                       const DDS::DataReaderQos& qos);

  virtual bool update_topic_qos(const RepoId& /*topicId*/,
                                const DDS::TopicQos& /*qos*/);

  virtual bool update_publication_qos(const RepoId& /*publicationId*/,
                                      const DDS::DataWriterQos& /*qos*/,
                                      const DDS::PublisherQos& /*publisherQos*/);

  virtual bool update_subscription_qos(const RepoId& /*subscriptionId*/,
                                       const DDS::DataReaderQos& /*qos*/,
                                       const DDS::SubscriberQos& /*subscriberQos*/);

  virtual bool update_subscription_params(const RepoId& /*subId*/,
                                          const DDS::StringSeq& /*params*/);

  virtual bool disassociate();

  virtual DDS::ReturnCode_t add_publication_i(const RepoId& /*rid*/,
                                              LocalPublication& /*pub*/);

  virtual DDS::ReturnCode_t remove_publication_i(const RepoId& /*publicationId*/,
                                                 LocalPublication& /*pub*/);

  virtual DDS::ReturnCode_t add_subscription_i(const RepoId& /*rid*/,
                                               LocalSubscription& /*pub*/);

  virtual DDS::ReturnCode_t remove_subscription_i(const RepoId& /*subscriptionId*/,
                                                  LocalSubscription& /*sub*/);

  virtual bool is_expectant_opendds(const GUID_t& endpoint) const;

  virtual bool shutting_down() const;

  virtual void populate_transport_locator_sequence(TransportLocatorSeq*& /*tls*/,
                                                   DiscoveredSubscriptionIter& /*iter*/,
                                                   const RepoId& /*reader*/);

  virtual void populate_transport_locator_sequence(TransportLocatorSeq*& /*tls*/,
                                                   DiscoveredPublicationIter& /*iter*/,
                                                   const RepoId& /*reader*/);

  virtual void reader_exists(const RepoId& readerid, const RepoId& writerid);
  virtual void reader_does_not_exist(const RepoId& readerid, const RepoId& writerid);
  virtual void writer_exists(const RepoId& writerid, const RepoId& readerid);
  virtual void writer_does_not_exist(const RepoId& writerid, const RepoId& readerid);
  void cleanup_type_lookup_data(const GuidPrefix_t& prefix,
                                const XTypes::TypeIdentifier& ti,
                                bool secure);

#ifndef DDS_HAS_MINIMUM_BIT
  PublicationBuiltinTopicDataDataReaderImpl* pub_bit();
  SubscriptionBuiltinTopicDataDataReaderImpl* sub_bit();
#endif /* DDS_HAS_MINIMUM_BIT */

  void type_lookup_init(ReactorInterceptor_rch reactor_interceptor);
  void type_lookup_fini();
  void type_lookup_service(const XTypes::TypeLookupService_rch type_lookup_service);

  void purge_dead_topic(const String& topic_name);

  void ignore(const GUID_t& to_ignore);
  bool ignoring(const GUID_t& guid) const;
  bool ignoring(const char* topic_name) const;

  TopicStatus assert_topic(GUID_t& topicId, const char* topicName,
                           const char* dataTypeName, const DDS::TopicQos& qos,
                           bool hasDcpsKey, TopicCallbacks* topic_callbacks);
  TopicStatus find_topic(const char* topicName,
                         CORBA::String_out dataTypeName,
                         DDS::TopicQos_out qos,
                         GUID_t& topicId);
  TopicStatus remove_topic(const GUID_t& topicId);


  GUID_t add_publication(const GUID_t& topicId,
                         DataWriterCallbacks_rch publication,
                         const DDS::DataWriterQos& qos,
                         const TransportLocatorSeq& transInfo,
                         const DDS::PublisherQos& publisherQos,
                         const XTypes::TypeInformation& type_info);
  void remove_publication(const GUID_t& publicationId);
  void update_publication_locators(const GUID_t& publicationId,
                                   const TransportLocatorSeq& transInfo);

  GUID_t add_subscription(const GUID_t& topicId,
                          DataReaderCallbacks_rch subscription,
                          const DDS::DataReaderQos& qos,
                          const TransportLocatorSeq& transInfo,
                          const DDS::SubscriberQos& subscriberQos,
                          const char* filterClassName,
                          const char* filterExpr,
                          const DDS::StringSeq& params,
                          const XTypes::TypeInformation& type_info);
  void remove_subscription(const GUID_t& subscriptionId);
  void update_subscription_locators(const GUID_t& subscriptionId,
                                    const TransportLocatorSeq& transInfo);

  void match_endpoints(GUID_t repoId, const TopicDetails& td,
                       bool remove = false);

  void remove_assoc(const GUID_t& remove_from, const GUID_t& removing);

  virtual void add_assoc_i(const GUID_t& /* local_guid */, const LocalPublication& /* lpub */,
                           const GUID_t& /* remote_guid */, const DiscoveredSubscription& /* dsub */) {}
  virtual void remove_assoc_i(const GUID_t& /* local_guid */, const LocalPublication& /* lpub */,
                              const GUID_t& /* remote_guid */) {}
  virtual void add_assoc_i(const GUID_t& /* local_guid */, const LocalSubscription& /* lsub */,
                           const GUID_t& /* remote_guid */, const DiscoveredPublication& /* dpub */) {}
  virtual void remove_assoc_i(const GUID_t& /* local_guid */, const LocalSubscription& /* lsub */,
                              const GUID_t& /* remote_guid */) {}

private:
  struct MatchingData {
    MatchingData()
      : got_minimal(false), got_complete(false)
    {}

    /// Sequence number of the first request for remote minimal types.
    SequenceNumber rpc_seqnum_minimal;

    /// Whether all minimal types are obtained.
    bool got_minimal;

    /// Sequence number of the first request for remote complete types.
    /// Set to SEQUENCENUMBER_UNKNOWN if there is no such request.
    SequenceNumber rpc_seqnum_complete;

    /// Whether all complete types are obtained.
    bool got_complete;

    MonotonicTimePoint time_added_to_map;
  };

  struct MatchingPair {
    MatchingPair(GUID_t writer, GUID_t reader)
      : writer_(writer), reader_(reader) {}

    GUID_t writer_;
    GUID_t reader_;

    bool operator<(const MatchingPair& a_other) const
    {
      if (GUID_tKeyLessThan()(writer_, a_other.writer_)) return true;

      if (GUID_tKeyLessThan()(a_other.writer_, writer_)) return false;

      if (GUID_tKeyLessThan()(reader_, a_other.reader_)) return true;

      if (GUID_tKeyLessThan()(a_other.reader_, reader_)) return false;

      return false;
    }
  };
  typedef OPENDDS_MAP(MatchingPair, MatchingData) MatchingDataMap;
  typedef MatchingDataMap::iterator MatchingDataIter;

  void match(const GUID_t& writer, const GUID_t& reader);
  void need_minimal_and_or_complete_types(const XTypes::TypeInformation* type_info,
                                          bool& need_minimal,
                                          bool& need_complete) const;
  void remove_expired_endpoints(const MonotonicTimePoint& /*now*/);
  void match_continue(const GUID_t& writer, const GUID_t& reader);
  void save_matching_data_and_get_typeobjects(const XTypes::TypeInformation* type_info,
                                              MatchingData& md, const MatchingPair& mp,
                                              const RepoId& remote_id,
                                              bool is_discovery_protected,
                                              bool get_minimal, bool get_complete);
  void get_remote_type_objects(const XTypes::TypeIdentifierWithDependencies& tid_with_deps,
                               MatchingData& md, bool get_minimal, const RepoId& remote_id,
                               bool is_discovery_protected);

  void remove_from_bit(const DiscoveredPublication& pub)
  {
    remove_from_bit_i(pub);
  }

  void remove_from_bit(const DiscoveredSubscription& sub)
  {
    remove_from_bit_i(sub);
  }

  GUID_t make_topic_guid();

  bool has_dcps_key(const GUID_t& topicId) const;

  ACE_Thread_Mutex& lock_;
  GUID_t participant_id_;
  RepoIdSet ignored_guids_;
  unsigned int topic_counter_;
  LocalPublicationMap local_publications_;
  LocalSubscriptionMap local_subscriptions_;
  DiscoveredPublicationMap discovered_publications_;
  DiscoveredSubscriptionMap discovered_subscriptions_;
  TopicDetailsMap topics_;
  TopicNameMap topic_names_;
  OPENDDS_SET(OPENDDS_STRING) ignored_topics_;
  OPENDDS_SET_CMP(GUID_t, GUID_tKeyLessThan) relay_only_readers_;
  const EndpointRegistry& registry_;
#ifndef DDS_HAS_MINIMUM_BIT
  StaticParticipant& participant_;
#endif

  XTypes::TypeLookupService_rch type_lookup_service_;
  MatchingDataMap matching_data_buffer_;
  typedef PmfSporadicTask<StaticEndpointManager> StaticEndpointManagerSporadic;
  RcHandle<StaticEndpointManagerSporadic> type_lookup_reply_deadline_processor_;
  TimeDuration max_type_lookup_service_reply_period_;
  SequenceNumber type_lookup_service_sequence_number_;
<<<<<<< HEAD
  const bool use_xtypes_;
  bool use_xtypes_complete_;
=======
>>>>>>> b4b46c87

  struct TypeIdOrigSeqNumber {
    GuidPrefix_t participant; // Prefix of remote participant
    XTypes::TypeIdentifier type_id; // Remote type
    SequenceNumber seq_number; // Of the original request
    bool secure; // Communicate via secure endpoints or not
    MonotonicTimePoint time_started;
  };

  // Map from the sequence number of the most recent request for a type to its TypeIdentifier
  // and the sequence number of the first request sent for that type. Every time a new request
  // is sent for a type, a new entry must be stored.
  typedef OPENDDS_MAP(SequenceNumber, TypeIdOrigSeqNumber) OrigSeqNumberMap;
  OrigSeqNumberMap orig_seq_numbers_;
};

class StaticParticipant : public RcObject {
public:
  StaticParticipant(RepoId& guid,
                    const DDS::DomainParticipantQos& qos,
                    const EndpointRegistry& registry)
    : qos_(qos)
    , endpoint_manager_(make_rch<StaticEndpointManager>(guid, ref(lock_), ref(registry), ref(*this)))
  {}

  void init_bit(const DDS::Subscriber_var& bit_subscriber)
  {
    bit_subscriber_ = bit_subscriber;
    endpoint_manager_->init_bit();
  }

  void fini_bit()
  {
    bit_subscriber_ = 0;
  }

  void shutdown() {}

  DDS::Subscriber_ptr init_bit(DomainParticipantImpl* participant);

  void fini_bit(DCPS::DomainParticipantImpl* participant);

  bool attach_participant(DDS::DomainId_t domainId, const GUID_t& participantId);

  bool remove_domain_participant(DDS::DomainId_t domain_id, const GUID_t& participantId);

  bool ignore_domain_participant(DDS::DomainId_t domain, const GUID_t& myParticipantId,
    const GUID_t& ignoreId);

  bool update_domain_participant_qos(DDS::DomainId_t domain, const GUID_t& participant,
    const DDS::DomainParticipantQos& qos);

  DCPS::TopicStatus assert_topic(
    GUID_t& topicId,
    DDS::DomainId_t domainId,
    const GUID_t& participantId,
    const char* topicName,
    const char* dataTypeName,
    const DDS::TopicQos& qos,
    bool hasDcpsKey,
    DCPS::TopicCallbacks* topic_callbacks);

  DCPS::TopicStatus find_topic(
    DDS::DomainId_t domainId,
    const GUID_t& participantId,
    const char* topicName,
    CORBA::String_out dataTypeName,
    DDS::TopicQos_out qos,
    GUID_t& topicId);

  DCPS::TopicStatus remove_topic(
    DDS::DomainId_t domainId,
    const GUID_t& participantId,
    const GUID_t& topicId);

  bool ignore_topic(DDS::DomainId_t domainId,
    const GUID_t& myParticipantId, const GUID_t& ignoreId);

  bool update_topic_qos(const GUID_t& topicId, DDS::DomainId_t domainId,
    const GUID_t& participantId, const DDS::TopicQos& qos);

  GUID_t add_publication(
    DDS::DomainId_t domainId,
    const GUID_t& participantId,
    const GUID_t& topicId,
    DCPS::DataWriterCallbacks_rch publication,
    const DDS::DataWriterQos& qos,
    const DCPS::TransportLocatorSeq& transInfo,
    const DDS::PublisherQos& publisherQos,
    const XTypes::TypeInformation& type_info);

  bool remove_publication(DDS::DomainId_t domainId, const GUID_t& participantId,
    const GUID_t& publicationId);

  bool ignore_publication(DDS::DomainId_t domainId, const GUID_t& participantId,
    const GUID_t& ignoreId);

  bool update_publication_qos(
    DDS::DomainId_t domainId,
    const GUID_t& partId,
    const GUID_t& dwId,
    const DDS::DataWriterQos& qos,
    const DDS::PublisherQos& publisherQos);

  void update_publication_locators(
    DDS::DomainId_t domainId,
    const GUID_t& partId,
    const GUID_t& dwId,
    const DCPS::TransportLocatorSeq& transInfo);

  GUID_t add_subscription(
    DDS::DomainId_t domainId,
    const GUID_t& participantId,
    const GUID_t& topicId,
    DCPS::DataReaderCallbacks_rch subscription,
    const DDS::DataReaderQos& qos,
    const DCPS::TransportLocatorSeq& transInfo,
    const DDS::SubscriberQos& subscriberQos,
    const char* filterClassName,
    const char* filterExpr,
    const DDS::StringSeq& params,
    const XTypes::TypeInformation& type_info);

  bool remove_subscription(DDS::DomainId_t domainId, const GUID_t& participantId,
    const GUID_t& subscriptionId);

  bool ignore_subscription(DDS::DomainId_t domainId, const GUID_t& participantId,
    const GUID_t& ignoreId);

  bool update_subscription_qos(
    DDS::DomainId_t domainId,
    const GUID_t& partId,
    const GUID_t& drId,
    const DDS::DataReaderQos& qos,
    const DDS::SubscriberQos& subQos);

  bool update_subscription_params(
    DDS::DomainId_t domainId,
    const GUID_t& partId,
    const GUID_t& subId,
    const DDS::StringSeq& params);

  void update_subscription_locators(
    DDS::DomainId_t domainId,
    const GUID_t& partId,
    const GUID_t& subId,
    const DCPS::TransportLocatorSeq& transInfo);

  void ignore_domain_participant(const GUID_t& ignoreId)
  {
    ACE_GUARD(ACE_Thread_Mutex, g, lock_);
    endpoint_manager().ignore(ignoreId);

    DiscoveredParticipantIter iter = participants_.find(ignoreId);
    if (iter != participants_.end()) {
      remove_discovered_participant(iter);
    }
  }

  virtual bool announce_domain_participant_qos()
  {
    return true;
  }

  bool update_domain_participant_qos(const DDS::DomainParticipantQos& qos)
  {
    ACE_GUARD_RETURN(ACE_Thread_Mutex, g, lock_, false);
    qos_ = qos;
    return announce_domain_participant_qos();
  }

  TopicStatus assert_topic(
    GUID_t& topicId, const char* topicName,
    const char* dataTypeName, const DDS::TopicQos& qos,
    bool hasDcpsKey, TopicCallbacks* topic_callbacks)
  {
    if (std::strlen(topicName) > 256 || std::strlen(dataTypeName) > 256) {
      if (DCPS_debug_level) {
        ACE_ERROR((LM_ERROR, ACE_TEXT("(%P|%t) ERROR LocalParticipant::assert_topic() - ")
                   ACE_TEXT("topic or type name length limit (256) exceeded\n")));
      }
      return PRECONDITION_NOT_MET;
    }

    return endpoint_manager().assert_topic(topicId, topicName, dataTypeName, qos, hasDcpsKey, topic_callbacks);
  }

  TopicStatus find_topic(
    const char* topicName,
    CORBA::String_out dataTypeName,
    DDS::TopicQos_out qos,
    GUID_t& topicId)
  {
    return endpoint_manager().find_topic(topicName, dataTypeName, qos, topicId);
  }

  TopicStatus remove_topic(const GUID_t& topicId)
  {
    return endpoint_manager().remove_topic(topicId);
  }

  void ignore_topic(const GUID_t& ignoreId)
  {
    ACE_GUARD(ACE_Thread_Mutex, g, lock_);
    endpoint_manager().ignore(ignoreId);
  }

  bool update_topic_qos(const GUID_t& topicId, const DDS::TopicQos& qos)
  {
    return endpoint_manager().update_topic_qos(topicId, qos);
  }

  GUID_t add_publication(
    const GUID_t& topicId,
    DataWriterCallbacks_rch publication,
    const DDS::DataWriterQos& qos,
    const TransportLocatorSeq& transInfo,
    const DDS::PublisherQos& publisherQos,
    const XTypes::TypeInformation& type_info)
  {
    return endpoint_manager().add_publication(topicId, publication, qos,
                                              transInfo, publisherQos, type_info);
  }

  void remove_publication(const GUID_t& publicationId)
  {
    endpoint_manager().remove_publication(publicationId);
  }

  void ignore_publication(const GUID_t& ignoreId)
  {
    ACE_GUARD(ACE_Thread_Mutex, g, lock_);
    return endpoint_manager().ignore(ignoreId);
  }

  bool update_publication_qos(
    const GUID_t& publicationId,
    const DDS::DataWriterQos& qos,
    const DDS::PublisherQos& publisherQos)
  {
    return endpoint_manager().update_publication_qos(publicationId, qos, publisherQos);
  }

  void update_publication_locators(const GUID_t& publicationId,
                                   const TransportLocatorSeq& transInfo)
  {
    endpoint_manager().update_publication_locators(publicationId, transInfo);
  }

  GUID_t add_subscription(
    const GUID_t& topicId,
    DataReaderCallbacks_rch subscription,
    const DDS::DataReaderQos& qos,
    const TransportLocatorSeq& transInfo,
    const DDS::SubscriberQos& subscriberQos,
    const char* filterClassName,
    const char* filterExpr,
    const DDS::StringSeq& params,
    const XTypes::TypeInformation& type_info)
  {
    return endpoint_manager().add_subscription(topicId, subscription, qos, transInfo,
      subscriberQos, filterClassName, filterExpr, params, type_info);
  }

  void remove_subscription(const GUID_t& subscriptionId)
  {
    endpoint_manager().remove_subscription(subscriptionId);
  }

  void ignore_subscription(const GUID_t& ignoreId)
  {
    ACE_GUARD(ACE_Thread_Mutex, g, lock_);
    return endpoint_manager().ignore(ignoreId);
  }

  bool update_subscription_qos(
    const GUID_t& subscriptionId,
    const DDS::DataReaderQos& qos,
    const DDS::SubscriberQos& subscriberQos)
  {
    return endpoint_manager().update_subscription_qos(subscriptionId, qos, subscriberQos);
  }

  bool update_subscription_params(const GUID_t& subId, const DDS::StringSeq& params)
  {
    return endpoint_manager().update_subscription_params(subId, params);
  }

  void update_subscription_locators(const GUID_t& subId, const TransportLocatorSeq& transInfo)
  {
    endpoint_manager().update_subscription_locators(subId, transInfo);
  }

  DDS::Subscriber_var bit_subscriber() const
  {
    return bit_subscriber_;
  }

  void type_lookup_service(const XTypes::TypeLookupService_rch type_lookup_service)
  {
    endpoint_manager().type_lookup_service(type_lookup_service);
  }

private:
  struct DiscoveredParticipant {

    DiscoveredParticipant()
    : location_ih_(DDS::HANDLE_NIL)
    , bit_ih_(DDS::HANDLE_NIL)
    , seq_reset_count_(0)
    {
    }

    struct LocationUpdate {
      ParticipantLocation mask_;
      ACE_INET_Addr from_;
      SystemTimePoint timestamp_;
      LocationUpdate() {}
      LocationUpdate(ParticipantLocation mask,
                     const ACE_INET_Addr& from,
                     const SystemTimePoint& timestamp)
        : mask_(mask), from_(from), timestamp_(timestamp) {}
    };
    typedef OPENDDS_VECTOR(LocationUpdate) LocationUpdateList;
    LocationUpdateList location_updates_;
    ParticipantLocationBuiltinTopicData location_data_;
    DDS::InstanceHandle_t location_ih_;

    ACE_INET_Addr local_address_;
    MonotonicTimePoint discovered_at_;
    MonotonicTimePoint lease_expiration_;
    DDS::InstanceHandle_t bit_ih_;
    SequenceNumber last_seq_;
    ACE_UINT16 seq_reset_count_;
  };

  typedef OPENDDS_MAP_CMP(GUID_t, DiscoveredParticipant,
                          GUID_tKeyLessThan) DiscoveredParticipantMap;
  typedef DiscoveredParticipantMap::iterator DiscoveredParticipantIter;
  typedef DiscoveredParticipantMap::const_iterator
    DiscoveredParticipantConstIter;

  void remove_discovered_participant(DiscoveredParticipantIter& iter);

  virtual void remove_discovered_participant_i(DiscoveredParticipantIter&) {}

#ifndef DDS_HAS_MINIMUM_BIT
  ParticipantBuiltinTopicDataDataReaderImpl* part_bit()
  {
    DDS::Subscriber_var bit_sub(bit_subscriber());
    if (!bit_sub.in())
      return 0;

    DDS::DataReader_var d =
      bit_sub->lookup_datareader(BUILT_IN_PARTICIPANT_TOPIC);
    return dynamic_cast<ParticipantBuiltinTopicDataDataReaderImpl*>(d.in());
  }

  ParticipantLocationBuiltinTopicDataDataReaderImpl* part_loc_bit()
  {
    DDS::Subscriber_var bit_sub(bit_subscriber());
    if (!bit_sub.in())
      return 0;

    DDS::DataReader_var d =
      bit_sub->lookup_datareader(BUILT_IN_PARTICIPANT_LOCATION_TOPIC);
    return dynamic_cast<ParticipantLocationBuiltinTopicDataDataReaderImpl*>(d.in());
  }

  ConnectionRecordDataReaderImpl* connection_record_bit()
  {
    DDS::Subscriber_var bit_sub(bit_subscriber());
    if (!bit_sub.in())
      return 0;

    DDS::DataReader_var d =
      bit_sub->lookup_datareader(BUILT_IN_CONNECTION_RECORD_TOPIC);
    return dynamic_cast<ConnectionRecordDataReaderImpl*>(d.in());
  }

  InternalThreadBuiltinTopicDataDataReaderImpl* internal_thread_bit()
  {
    DDS::Subscriber_var bit_sub(bit_subscriber());
    if (!bit_sub.in())
      return 0;

    DDS::DataReader_var d =
      bit_sub->lookup_datareader(BUILT_IN_INTERNAL_THREAD_TOPIC);
    return dynamic_cast<InternalThreadBuiltinTopicDataDataReaderImpl*>(d.in());
  }
#endif /* DDS_HAS_MINIMUM_BIT */

  StaticEndpointManager& endpoint_manager() { return *endpoint_manager_; }

  mutable ACE_Thread_Mutex lock_;
  DDS::Subscriber_var bit_subscriber_;
  DDS::DomainParticipantQos qos_;
  DiscoveredParticipantMap participants_;

  RcHandle<StaticEndpointManager> endpoint_manager_;
};

class OpenDDS_Dcps_Export StaticDiscovery : public Discovery {
public:
  explicit StaticDiscovery(const RepoKey& key);

  int load_configuration(ACE_Configuration_Heap& config);

  virtual GUID_t generate_participant_guid();

  virtual AddDomainStatus add_domain_participant(DDS::DomainId_t domain,
                                                 const DDS::DomainParticipantQos& qos,
                                                 XTypes::TypeLookupService_rch tls);

#if defined(OPENDDS_SECURITY)
  virtual AddDomainStatus add_domain_participant_secure(
    DDS::DomainId_t domain,
    const DDS::DomainParticipantQos& qos,
    XTypes::TypeLookupService_rch tls,
    const GUID_t& guid,
    DDS::Security::IdentityHandle id,
    DDS::Security::PermissionsHandle perm,
    DDS::Security::ParticipantCryptoHandle part_crypto);
#endif

  EndpointRegistry registry;

  static StaticDiscovery_rch instance() { return instance_; }

  DDS::Subscriber_ptr init_bit(DCPS::DomainParticipantImpl* participant);

  void fini_bit(DCPS::DomainParticipantImpl* participant);

  bool attach_participant(DDS::DomainId_t domainId, const GUID_t& participantId);

  bool remove_domain_participant(DDS::DomainId_t domain_id, const GUID_t& participantId);

  bool ignore_domain_participant(DDS::DomainId_t domain, const GUID_t& myParticipantId,
    const GUID_t& ignoreId);

  bool update_domain_participant_qos(DDS::DomainId_t domain, const GUID_t& participant,
    const DDS::DomainParticipantQos& qos);

  DCPS::TopicStatus assert_topic(
    GUID_t& topicId,
    DDS::DomainId_t domainId,
    const GUID_t& participantId,
    const char* topicName,
    const char* dataTypeName,
    const DDS::TopicQos& qos,
    bool hasDcpsKey,
    DCPS::TopicCallbacks* topic_callbacks);

  DCPS::TopicStatus find_topic(
    DDS::DomainId_t domainId,
    const GUID_t& participantId,
    const char* topicName,
    CORBA::String_out dataTypeName,
    DDS::TopicQos_out qos,
    GUID_t& topicId);

  DCPS::TopicStatus remove_topic(
    DDS::DomainId_t domainId,
    const GUID_t& participantId,
    const GUID_t& topicId);

  bool ignore_topic(DDS::DomainId_t domainId,
    const GUID_t& myParticipantId, const GUID_t& ignoreId);

  bool update_topic_qos(const GUID_t& topicId, DDS::DomainId_t domainId,
    const GUID_t& participantId, const DDS::TopicQos& qos);

  GUID_t add_publication(
    DDS::DomainId_t domainId,
    const GUID_t& participantId,
    const GUID_t& topicId,
    DCPS::DataWriterCallbacks_rch publication,
    const DDS::DataWriterQos& qos,
    const DCPS::TransportLocatorSeq& transInfo,
    const DDS::PublisherQos& publisherQos,
    const XTypes::TypeInformation& type_info);

  bool remove_publication(DDS::DomainId_t domainId, const GUID_t& participantId,
    const GUID_t& publicationId);

  bool ignore_publication(DDS::DomainId_t domainId, const GUID_t& participantId,
    const GUID_t& ignoreId);

  bool update_publication_qos(
    DDS::DomainId_t domainId,
    const GUID_t& partId,
    const GUID_t& dwId,
    const DDS::DataWriterQos& qos,
    const DDS::PublisherQos& publisherQos);

  void update_publication_locators(
    DDS::DomainId_t domainId,
    const GUID_t& partId,
    const GUID_t& dwId,
    const DCPS::TransportLocatorSeq& transInfo);

  GUID_t add_subscription(
    DDS::DomainId_t domainId,
    const GUID_t& participantId,
    const GUID_t& topicId,
    DCPS::DataReaderCallbacks_rch subscription,
    const DDS::DataReaderQos& qos,
    const DCPS::TransportLocatorSeq& transInfo,
    const DDS::SubscriberQos& subscriberQos,
    const char* filterClassName,
    const char* filterExpr,
    const DDS::StringSeq& params,
    const XTypes::TypeInformation& type_info);

  bool remove_subscription(DDS::DomainId_t domainId, const GUID_t& participantId,
    const GUID_t& subscriptionId);

  bool ignore_subscription(DDS::DomainId_t domainId, const GUID_t& participantId,
    const GUID_t& ignoreId);

  bool update_subscription_qos(
    DDS::DomainId_t domainId,
    const GUID_t& partId,
    const GUID_t& drId,
    const DDS::DataReaderQos& qos,
    const DDS::SubscriberQos& subQos);

  bool update_subscription_params(
    DDS::DomainId_t domainId,
    const GUID_t& partId,
    const GUID_t& subId,
    const DDS::StringSeq& params);

  void update_subscription_locators(
    DDS::DomainId_t domainId,
    const GUID_t& partId,
    const GUID_t& subId,
    const DCPS::TransportLocatorSeq& transInfo);

private:
  typedef RcHandle<StaticParticipant> ParticipantHandle;
  typedef OPENDDS_MAP_CMP(GUID_t, ParticipantHandle, GUID_tKeyLessThan) ParticipantMap;
  typedef OPENDDS_MAP(DDS::DomainId_t, ParticipantMap) DomainParticipantMap;

  ParticipantHandle get_part(const DDS::DomainId_t domain_id, const GUID_t& part_id) const;

  void create_bit_dr(DDS::TopicDescription_ptr topic, const char* type,
                     SubscriberImpl* sub,
                     const DDS::DataReaderQos& qos);

  int parse_topics(ACE_Configuration_Heap& cf);
  int parse_datawriterqos(ACE_Configuration_Heap& cf);
  int parse_datareaderqos(ACE_Configuration_Heap& cf);
  int parse_publisherqos(ACE_Configuration_Heap& cf);
  int parse_subscriberqos(ACE_Configuration_Heap& cf);
  int parse_endpoints(ACE_Configuration_Heap& cf);

  void pre_writer(DataWriterImpl* writer);
  void pre_reader(DataReaderImpl* reader);

  static StaticDiscovery_rch instance_;

  mutable ACE_Thread_Mutex lock_;

  DomainParticipantMap participants_;
};

} // namespace DCPS
} // namespace OpenDDS

OPENDDS_END_VERSIONED_NAMESPACE_DECL

#endif /* OPENDDS_STATICDISCOVERY_STATICDISCOVERY_H */<|MERGE_RESOLUTION|>--- conflicted
+++ resolved
@@ -513,11 +513,8 @@
   RcHandle<StaticEndpointManagerSporadic> type_lookup_reply_deadline_processor_;
   TimeDuration max_type_lookup_service_reply_period_;
   SequenceNumber type_lookup_service_sequence_number_;
-<<<<<<< HEAD
   const bool use_xtypes_;
   bool use_xtypes_complete_;
-=======
->>>>>>> b4b46c87
 
   struct TypeIdOrigSeqNumber {
     GuidPrefix_t participant; // Prefix of remote participant
