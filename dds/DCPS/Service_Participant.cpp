/*
 *
 *
 * Distributed under the OpenDDS License.
 * See: http://www.opendds.org/license.html
 */

#include "DCPS/DdsDcps_pch.h" //Only the _pch include should start with DCPS/
#include "WaitSet.h"
#include "dds/DCPS/transport/framework/TransportRegistry.h"
#include "debug.h"
#include "Service_Participant.h"
#include "BuiltInTopicUtils.h"
#include "DataDurabilityCache.h"
#include "GuidConverter.h"
#include "MonitorFactory.h"
#include "ConfigUtils.h"
#include "RecorderImpl.h"
#include "ReplayerImpl.h"
#include "StaticDiscovery.h"
#if defined(OPENDDS_SECURITY)
#include "security/framework/SecurityRegistry.h"
#endif

#include "ace/Singleton.h"
#include "ace/Arg_Shifter.h"
#include "ace/Reactor.h"
#include "ace/Select_Reactor.h"
#include "ace/Configuration_Import_Export.h"
#include "ace/Service_Config.h"
#include "ace/Argv_Type_Converter.h"
#include "ace/Auto_Ptr.h"
#include "ace/Sched_Params.h"
#include "ace/Malloc_Allocator.h"
#include "ace/OS_NS_unistd.h"

#ifdef OPENDDS_SAFETY_PROFILE
#include <stdio.h> // <cstdio> after FaceCTS bug 623 is fixed
#else
#include <fstream>
#endif

#if !defined (__ACE_INLINE__)
#include "Service_Participant.inl"
#endif /* __ACE_INLINE__ */

namespace {

void set_log_file_name(const char* fname)
{
#ifdef OPENDDS_SAFETY_PROFILE
  ACE_LOG_MSG->msg_ostream(fopen(fname, "a"), true);
#else
  std::ofstream* output_stream = new std::ofstream(fname, ios::app);
  if (output_stream->bad()) {
    delete output_stream;
  } else {
    ACE_LOG_MSG->msg_ostream(output_stream, true);
  }
#endif
  ACE_LOG_MSG->clr_flags(ACE_Log_Msg::STDERR | ACE_Log_Msg::LOGGER);
  ACE_LOG_MSG->set_flags(ACE_Log_Msg::OSTREAM);
}


void set_log_verbose(unsigned long verbose_logging)
{
  // Code copied from TAO_ORB_Core::init() in
  // TAO version 1.6a_p13.

  typedef void (ACE_Log_Msg::*PTMF)(u_long);
  PTMF flagop = &ACE_Log_Msg::set_flags;
  u_long value;

  switch (verbose_logging)
    {
    case 0:
      flagop = &ACE_Log_Msg::clr_flags;
      value = ACE_Log_Msg::VERBOSE | ACE_Log_Msg::VERBOSE_LITE;
      break;
    case 1:
      value = ACE_Log_Msg::VERBOSE_LITE; break;
    default:
      value = ACE_Log_Msg::VERBOSE; break;
    }

  (ACE_LOG_MSG->*flagop)(value);
}


}

OPENDDS_BEGIN_VERSIONED_NAMESPACE_DECL

namespace OpenDDS {
namespace DCPS {

int Service_Participant::zero_argc = 0;

const size_t DEFAULT_NUM_CHUNKS = 20;

const size_t DEFAULT_CHUNK_MULTIPLIER = 10;

const int DEFAULT_FEDERATION_RECOVERY_DURATION       = 900; // 15 minutes in seconds.
const int DEFAULT_FEDERATION_INITIAL_BACKOFF_SECONDS = 1;   // Wait only 1 second.
const int DEFAULT_FEDERATION_BACKOFF_MULTIPLIER      = 2;   // Exponential backoff.
const int DEFAULT_FEDERATION_LIVELINESS              = 60;  // 1 minute hearbeat.

const int BIT_LOOKUP_DURATION_MSEC = 2000;

static ACE_TString config_fname(ACE_TEXT(""));

static const ACE_TCHAR DEFAULT_REPO_IOR[] = ACE_TEXT("file://repo.ior");

static const char DEFAULT_PERSISTENT_DATA_DIR[] = "OpenDDS-durable-data-dir";

static const ACE_TCHAR COMMON_SECTION_NAME[] = ACE_TEXT("common");
static const ACE_TCHAR DOMAIN_SECTION_NAME[] = ACE_TEXT("domain");
static const ACE_TCHAR REPO_SECTION_NAME[]   = ACE_TEXT("repository");
static const ACE_TCHAR RTPS_SECTION_NAME[]   = ACE_TEXT("rtps_discovery");

static bool got_debug_level = false;
static bool got_use_rti_serialization = false;
static bool got_info = false;
static bool got_chunks = false;
static bool got_chunk_association_multiplier = false;
static bool got_liveliness_factor = false;
static bool got_bit_transport_port = false;
static bool got_bit_transport_ip = false;
static bool got_bit_lookup_duration_msec = false;
static bool got_global_transport_config = false;
static bool got_bit_flag = false;

#if defined(OPENDDS_SECURITY)
static bool got_security_flag = false;
static bool got_security_debug = false;
static bool got_security_fake_encryption = false;
#endif

static bool got_publisher_content_filter = false;
static bool got_transport_debug_level = false;
static bool got_pending_timeout = false;
#ifndef OPENDDS_NO_PERSISTENCE_PROFILE
static bool got_persistent_data_dir = false;
#endif
static bool got_default_discovery = false;
#ifndef DDS_DEFAULT_DISCOVERY_METHOD
# ifdef OPENDDS_SAFETY_PROFILE
#  define DDS_DEFAULT_DISCOVERY_METHOD Discovery::DEFAULT_RTPS
# else
#  define DDS_DEFAULT_DISCOVERY_METHOD Discovery::DEFAULT_REPO
# endif
#endif
static bool got_log_fname = false;
static bool got_log_verbose = false;
static bool got_default_address = false;
static bool got_bidir_giop = false;
static bool got_monitor = false;

Service_Participant::Service_Participant()
  :
#ifndef OPENDDS_SAFETY_PROFILE
    ORB_argv_(false /*substitute_env_args*/),
#endif
    reactor_task_(false),
    defaultDiscovery_(DDS_DEFAULT_DISCOVERY_METHOD),
    n_chunks_(DEFAULT_NUM_CHUNKS),
    association_chunk_multiplier_(DEFAULT_CHUNK_MULTIPLIER),
    liveliness_factor_(80),
    bit_transport_port_(0),
    bit_enabled_(
#ifdef DDS_HAS_MINIMUM_BIT
      false
#else
      true
#endif
    ),
#if defined(OPENDDS_SECURITY)
    security_enabled_(false),
#endif
    bit_lookup_duration_msec_(BIT_LOOKUP_DURATION_MSEC),
    global_transport_config_(ACE_TEXT("")),
    monitor_factory_(0),
    federation_recovery_duration_(DEFAULT_FEDERATION_RECOVERY_DURATION),
    federation_initial_backoff_seconds_(DEFAULT_FEDERATION_INITIAL_BACKOFF_SECONDS),
    federation_backoff_multiplier_(DEFAULT_FEDERATION_BACKOFF_MULTIPLIER),
    federation_liveliness_(DEFAULT_FEDERATION_LIVELINESS),
#if defined OPENDDS_SAFETY_PROFILE && defined ACE_HAS_ALLOC_HOOKS
    pool_size_(1024*1024*16),
    pool_granularity_(8),
#endif
    scheduler_(-1),
    priority_min_(0),
    priority_max_(0),
    publisher_content_filter_(true),
#ifndef OPENDDS_NO_PERSISTENCE_PROFILE
    persistent_data_dir_(DEFAULT_PERSISTENT_DATA_DIR),
#endif
    bidir_giop_(true),
    monitor_enabled_(false),
    shut_down_(false),
    default_configuration_file_(ACE_TEXT(""))
{
  initialize();
}

Service_Participant::~Service_Participant()
{
  shutdown();

  if (DCPS_debug_level > 0) {
    ACE_DEBUG((LM_DEBUG,
               "%T (%P|%t) Service_Participant::~Service_Participant()\n"));
  }
}

Service_Participant*
Service_Participant::instance()
{
  // Hide the template instantiation to prevent multiple instances
  // from being created.

  return ACE_Singleton<Service_Participant, ACE_SYNCH_MUTEX>::instance();
}

ACE_Reactor_Timer_Interface*
Service_Participant::timer()
{
  return reactor_task_.get_reactor();
}

ACE_Reactor*
Service_Participant::reactor()
{
  return reactor_task_.get_reactor();
}

ACE_thread_t
Service_Participant::reactor_owner() const
{
  return reactor_task_.get_reactor_owner();
}

void
Service_Participant::shutdown()
{
  // When we are already shutdown just let the shutdown be a noop
  if (shut_down_) {
    return;
  }

  shut_down_ = true;
  try {
    TransportRegistry::instance()->release();
    {
      ACE_GUARD(TAO_SYNCH_MUTEX, guard, this->factory_lock_);

      if (dp_factory_servant_)
        dp_factory_servant_->cleanup();
      dp_factory_servant_.reset();

      domainRepoMap_.clear();

      reactor_task_.stop();

      discoveryMap_.clear();

  #ifndef OPENDDS_NO_PERSISTENCE_PROFILE
      transient_data_cache_.reset();
      persistent_data_cache_.reset();
  #endif

      discovery_types_.clear();
      monitor_factory_ = 0;
    }
    TransportRegistry::close();
#if defined(OPENDDS_SECURITY)
    OpenDDS::Security::SecurityRegistry::close();
#endif
  } catch (const CORBA::Exception& ex) {
    ex._tao_print_exception("ERROR: Service_Participant::shutdown");
  }
}

#ifdef ACE_USES_WCHAR
DDS::DomainParticipantFactory_ptr
Service_Participant::get_domain_participant_factory(int &argc,
                                                    char *argv[])
{
  ACE_Argv_Type_Converter converter(argc, argv);
  return get_domain_participant_factory(converter.get_argc(),
                                        converter.get_TCHAR_argv());
}
#endif

DDS::DomainParticipantFactory_ptr
Service_Participant::get_domain_participant_factory(int &argc,
                                                    ACE_TCHAR *argv[])
{
  if (!dp_factory_servant_) {
    ACE_GUARD_RETURN(TAO_SYNCH_MUTEX,
                     guard,
                     this->factory_lock_,
                     DDS::DomainParticipantFactory::_nil());

    shut_down_ = false;
    if (!dp_factory_servant_) {
      // This used to be a call to ORB_init().  Since the ORB is now managed
      // by InfoRepoDiscovery, just save the -ORB* args for later use.
      // The exceptions are -ORBLogFile and -ORBVerboseLogging, which
      // are processed by the service participant. This allows log control
      // even if an ORB is not being used.
#ifndef OPENDDS_SAFETY_PROFILE
      ORB_argv_.add(ACE_TEXT("unused_arg_0"));
#endif
      /* NOTE ABOUT ADDING NEW OPTIONS HERE ==================================
       *
       * The argument parsing here is simple. It will match substrings of
       * options even if that isn't the whole option. For example; If
       * "-DCPSSecurity" is checked before "-DCPSSecurityDebug" and
       * "-DCPSSecurityDebug" is passed, it will match "-DCPSSecurity". Check
       * to make sure the order is correct.
       *
       * TODO/TBD: Create or make use of a stricter command line argument
       * parsing method/library. Something where we can define the format of
       * the argument and it will handle it better. Maybe could be integrated
       * into the config parsing, which has most of these options.
       */
      ACE_Arg_Shifter shifter(argc, argv);
      while (shifter.is_anything_left()) {
        if (shifter.cur_arg_strncasecmp(ACE_TEXT("-ORBLogFile")) == 0) {
          shifter.ignore_arg();
        } else if (shifter.cur_arg_strncasecmp(ACE_TEXT("-ORBVerboseLogging")) == 0) {
          shifter.ignore_arg();
        } else if (shifter.cur_arg_strncasecmp(ACE_TEXT("-ORB")) < 0) {
          shifter.ignore_arg();
        } else {
#ifndef OPENDDS_SAFETY_PROFILE
          ORB_argv_.add(shifter.get_current());
#endif
          shifter.consume_arg();
          if (shifter.is_parameter_next()) {
#ifndef OPENDDS_SAFETY_PROFILE
            ORB_argv_.add(shifter.get_current(), true /*quote_arg*/);
#endif
            shifter.consume_arg();
          }
        }
      }

      if (parse_args(argc, argv) != 0) {
        return DDS::DomainParticipantFactory::_nil();
      }

      if (config_fname.is_empty() && !default_configuration_file_.is_empty()) {
        config_fname = default_configuration_file_;
      }

      if (config_fname.is_empty()) {
        if (DCPS_debug_level) {
          ACE_DEBUG((LM_NOTICE,
                     ACE_TEXT("(%P|%t) NOTICE: not using file configuration - no configuration ")
                     ACE_TEXT("file specified.\n")));
        }

      } else {
        // Load configuration only if the configuration
        // file exists.
        FILE* in = ACE_OS::fopen(config_fname.c_str(),
                                 ACE_TEXT("r"));

        if (!in) {
          ACE_DEBUG((LM_WARNING,
                     ACE_TEXT("(%P|%t) WARNING: not using file configuration - ")
                     ACE_TEXT("can not open \"%s\" for reading. %p\n"),
                     config_fname.c_str(), ACE_TEXT("fopen")));

        } else {
          ACE_OS::fclose(in);

          if (this->load_configuration() != 0) {
            ACE_ERROR((LM_ERROR,
                       ACE_TEXT("(%P|%t) ERROR: Service_Participant::get_domain_participant_factory: ")
                       ACE_TEXT("load_configuration() failed.\n")));
            return DDS::DomainParticipantFactory::_nil();
          }
        }
      }

#if defined OPENDDS_SAFETY_PROFILE && defined ACE_HAS_ALLOC_HOOKS
      // For non-FACE tests, configure pool
      configure_pool();
#endif

      // Establish the default scheduling mechanism and
      // priority here.  Sadly, the ORB is already
      // initialized so we have no influence over its
      // scheduling or thread priority(ies).

      /// @TODO: Move ORB initialization to after the
      ///        configuration file is processed and the
      ///        initial scheduling policy and priority are
      ///        established.
      this->initializeScheduling();

      dp_factory_servant_ = make_rch<DomainParticipantFactoryImpl>();

      reactor_task_.open(0);

      if (this->monitor_enabled_) {
#if !defined(ACE_AS_STATIC_LIBS)
        ACE_TString directive = ACE_TEXT("dynamic OpenDDS_Monitor Service_Object * OpenDDS_monitor:_make_MonitorFactoryImpl()");
        ACE_Service_Config::process_directive(directive.c_str());
#endif
        this->monitor_factory_ =
          ACE_Dynamic_Service<MonitorFactory>::instance ("OpenDDS_Monitor");

        if (this->monitor_factory_ == 0) {
          if (this->monitor_enabled_) {
            ACE_ERROR((LM_ERROR,
                       ACE_TEXT("ERROR: Service_Participant::get_domain_participant_factory, ")
                       ACE_TEXT("Unable to enable monitor factory.\n")));
          }
        }
      }

      if (this->monitor_factory_ == 0) {
        // Use the stubbed factory
        MonitorFactory::service_initialize();
        this->monitor_factory_ =
          ACE_Dynamic_Service<MonitorFactory>::instance ("OpenDDS_Monitor_Default");
      }
      if (this->monitor_enabled_) {
        this->monitor_factory_->initialize();
      }

      this->monitor_.reset(this->monitor_factory_->create_sp_monitor(this));
    }
  }

  return DDS::DomainParticipantFactory::_duplicate(dp_factory_servant_.in());
}

int
Service_Participant::parse_args(int &argc, ACE_TCHAR *argv[])
{
  ACE_Arg_Shifter arg_shifter(argc, argv);

  while (arg_shifter.is_anything_left()) {
    const ACE_TCHAR *currentArg = 0;

    if ((currentArg = arg_shifter.get_the_parameter(ACE_TEXT("-DCPSDebugLevel"))) != 0) {
      set_DCPS_debug_level(ACE_OS::atoi(currentArg));
      arg_shifter.consume_arg();
      got_debug_level = true;

    } else if ((currentArg = arg_shifter.get_the_parameter(ACE_TEXT("-DCPSInfoRepo"))) != 0) {
      this->set_repo_ior(currentArg, Discovery::DEFAULT_REPO);
      arg_shifter.consume_arg();
      got_info = true;

    } else if ((currentArg = arg_shifter.get_the_parameter(ACE_TEXT("-DCPSRTISerialization"))) != 0) {
      Serializer::set_use_rti_serialization(ACE_OS::atoi(currentArg));
      arg_shifter.consume_arg();
      got_use_rti_serialization = true;

    } else if ((currentArg = arg_shifter.get_the_parameter(ACE_TEXT("-DCPSChunks"))) != 0) {
      n_chunks_ = ACE_OS::atoi(currentArg);
      arg_shifter.consume_arg();
      got_chunks = true;

    } else if ((currentArg = arg_shifter.get_the_parameter(ACE_TEXT("-DCPSChunkAssociationMultiplier"))) != 0) {
      association_chunk_multiplier_ = ACE_OS::atoi(currentArg);
      arg_shifter.consume_arg();
      got_chunk_association_multiplier = true;

    } else if ((currentArg = arg_shifter.get_the_parameter(ACE_TEXT("-DCPSConfigFile"))) != 0) {
      config_fname = currentArg;
      arg_shifter.consume_arg();

    } else if ((currentArg = arg_shifter.get_the_parameter(ACE_TEXT("-DCPSLivelinessFactor"))) != 0) {
      liveliness_factor_ = ACE_OS::atoi(currentArg);
      arg_shifter.consume_arg();
      got_liveliness_factor = true;

    } else if ((currentArg = arg_shifter.get_the_parameter(ACE_TEXT("-DCPSBitTransportPort"))) != 0) {
      /// No need to guard this insertion as we are still single
      /// threaded here.
      this->bit_transport_port_ = ACE_OS::atoi(currentArg);
      arg_shifter.consume_arg();
      got_bit_transport_port = true;

    } else if ((currentArg = arg_shifter.get_the_parameter(ACE_TEXT("-DCPSBitTransportIPAddress"))) != 0) {
      /// No need to guard this insertion as we are still single
      /// threaded here.
      this->bit_transport_ip_ = currentArg;
      arg_shifter.consume_arg();
      got_bit_transport_ip = true;

    } else if ((currentArg = arg_shifter.get_the_parameter(ACE_TEXT("-DCPSBitLookupDurationMsec"))) != 0) {
      bit_lookup_duration_msec_ = ACE_OS::atoi(currentArg);
      arg_shifter.consume_arg();
      got_bit_lookup_duration_msec = true;

    } else if ((currentArg = arg_shifter.get_the_parameter(ACE_TEXT("-DCPSGlobalTransportConfig"))) != 0) {
      global_transport_config_ = currentArg;
      arg_shifter.consume_arg();
      got_global_transport_config = true;

    } else if ((currentArg = arg_shifter.get_the_parameter(ACE_TEXT("-DCPSBit"))) != 0) {
      bit_enabled_ = ACE_OS::atoi(currentArg);
      arg_shifter.consume_arg();
      got_bit_flag = true;

    } else if ((currentArg = arg_shifter.get_the_parameter(ACE_TEXT("-DCPSTransportDebugLevel"))) != 0) {
      OpenDDS::DCPS::Transport_debug_level = ACE_OS::atoi(currentArg);
      arg_shifter.consume_arg();
      got_transport_debug_level = true;

#ifndef OPENDDS_NO_PERSISTENCE_PROFILE
    } else if ((currentArg = arg_shifter.get_the_parameter(ACE_TEXT("-DCPSPersistentDataDir"))) != 0) {
      this->persistent_data_dir_ = ACE_TEXT_ALWAYS_CHAR(currentArg);
      arg_shifter.consume_arg();
      got_persistent_data_dir = true;
#endif

    } else if ((currentArg = arg_shifter.get_the_parameter(ACE_TEXT("-DCPSPendingTimeout"))) != 0) {
      pending_timeout_ = TimeDuration(ACE_OS::atoi(currentArg));
      arg_shifter.consume_arg();
      got_pending_timeout = true;

    } else if ((currentArg = arg_shifter.get_the_parameter(ACE_TEXT("-DCPSPublisherContentFilter"))) != 0) {
      this->publisher_content_filter_ = ACE_OS::atoi(currentArg);
      arg_shifter.consume_arg();
      got_publisher_content_filter = true;

    } else if ((currentArg = arg_shifter.get_the_parameter(ACE_TEXT("-DCPSDefaultDiscovery"))) != 0) {
      this->defaultDiscovery_ = ACE_TEXT_ALWAYS_CHAR(currentArg);
      arg_shifter.consume_arg();
      got_default_discovery = true;

    } else if ((currentArg = arg_shifter.get_the_parameter(ACE_TEXT("-DCPSBidirGIOP"))) != 0) {
      bidir_giop_ = ACE_OS::atoi(currentArg);
      arg_shifter.consume_arg();
      got_bidir_giop = true;

    } else if ((currentArg = arg_shifter.get_the_parameter(ACE_TEXT("-FederationRecoveryDuration"))) != 0) {
      this->federation_recovery_duration_ = ACE_OS::atoi(currentArg);
      arg_shifter.consume_arg();

    } else if ((currentArg = arg_shifter.get_the_parameter(ACE_TEXT("-FederationInitialBackoffSeconds"))) != 0) {
      this->federation_initial_backoff_seconds_ = ACE_OS::atoi(currentArg);
      arg_shifter.consume_arg();

    } else if ((currentArg = arg_shifter.get_the_parameter(ACE_TEXT("-FederationBackoffMultiplier"))) != 0) {
      this->federation_backoff_multiplier_ = ACE_OS::atoi(currentArg);
      arg_shifter.consume_arg();

    } else if ((currentArg = arg_shifter.get_the_parameter(ACE_TEXT("-FederationLivelinessDuration"))) != 0) {
      this->federation_liveliness_ = ACE_OS::atoi(currentArg);
      arg_shifter.consume_arg();

    } else if ((currentArg = arg_shifter.get_the_parameter(ACE_TEXT("-ORBLogFile"))) != 0) {
      set_log_file_name(ACE_TEXT_ALWAYS_CHAR(currentArg));
      arg_shifter.consume_arg();
      got_log_fname = true;

    } else if ((currentArg = arg_shifter.get_the_parameter(ACE_TEXT("-ORBVerboseLogging"))) != 0) {
      set_log_verbose(ACE_OS::atoi(currentArg));
      arg_shifter.consume_arg();
      got_log_verbose = true;

    } else if ((currentArg = arg_shifter.get_the_parameter(ACE_TEXT("-DCPSDefaultAddress"))) != 0) {
      this->default_address_ = ACE_TEXT_ALWAYS_CHAR(currentArg);
      arg_shifter.consume_arg();
      got_default_address = true;

    } else if ((currentArg = arg_shifter.get_the_parameter(ACE_TEXT("-DCPSMonitor"))) != 0) {
      this->monitor_enabled_ = ACE_OS::atoi(currentArg);
      arg_shifter.consume_arg();
      got_monitor = true;

#if defined(OPENDDS_SECURITY)
    } else if ((currentArg = arg_shifter.get_the_parameter(ACE_TEXT("-DCPSSecurityDebugLevel"))) != 0) {
      security_debug.set_debug_level(ACE_OS::atoi(currentArg));
      arg_shifter.consume_arg();
      got_security_debug = true;

    } else if ((currentArg = arg_shifter.get_the_parameter(ACE_TEXT("-DCPSSecurityDebug"))) != 0) {
      security_debug.parse_flags(currentArg);
      arg_shifter.consume_arg();
      got_security_debug = true;

    } else if ((currentArg = arg_shifter.get_the_parameter(ACE_TEXT("-DCPSSecurityFakeEncryption"))) != 0) {
      security_debug.fake_encryption = ACE_OS::atoi(currentArg);
      arg_shifter.consume_arg();
      got_security_fake_encryption = true;

    // Must be last "-DCPSSecurity*" option, see comment above this arg parsing loop
    } else if ((currentArg = arg_shifter.get_the_parameter(ACE_TEXT("-DCPSSecurity"))) != 0) {
      security_enabled_ = ACE_OS::atoi(currentArg);
      arg_shifter.consume_arg();
      got_security_flag = true;

#endif

    } else {
      arg_shifter.ignore_arg();
    }
  }

  // Indicates successful parsing of the command line
  return 0;
}

void
Service_Participant::initialize()
{
  //NOTE: in the future these initial values may be configurable
  //      (to override the Specification's default values
  //       hmm - I guess that would be OK since the user
  //       is overriding them.)
  initial_TransportPriorityQosPolicy_.value = 0;
  initial_LifespanQosPolicy_.duration.sec = DDS::DURATION_INFINITE_SEC;
  initial_LifespanQosPolicy_.duration.nanosec = DDS::DURATION_INFINITE_NSEC;

  initial_DurabilityQosPolicy_.kind = DDS::VOLATILE_DURABILITY_QOS;

  initial_DurabilityServiceQosPolicy_.service_cleanup_delay.sec =
    DDS::DURATION_ZERO_SEC;
  initial_DurabilityServiceQosPolicy_.service_cleanup_delay.nanosec =
    DDS::DURATION_ZERO_NSEC;
  initial_DurabilityServiceQosPolicy_.history_kind =
    DDS::KEEP_LAST_HISTORY_QOS;
  initial_DurabilityServiceQosPolicy_.history_depth = 1;
  initial_DurabilityServiceQosPolicy_.max_samples =
    DDS::LENGTH_UNLIMITED;
  initial_DurabilityServiceQosPolicy_.max_instances =
    DDS::LENGTH_UNLIMITED;
  initial_DurabilityServiceQosPolicy_.max_samples_per_instance =
    DDS::LENGTH_UNLIMITED;

  initial_PresentationQosPolicy_.access_scope = DDS::INSTANCE_PRESENTATION_QOS;
  initial_PresentationQosPolicy_.coherent_access = false;
  initial_PresentationQosPolicy_.ordered_access = false;

  initial_DeadlineQosPolicy_.period.sec = DDS::DURATION_INFINITE_SEC;
  initial_DeadlineQosPolicy_.period.nanosec = DDS::DURATION_INFINITE_NSEC;

  initial_LatencyBudgetQosPolicy_.duration.sec = DDS::DURATION_ZERO_SEC;
  initial_LatencyBudgetQosPolicy_.duration.nanosec = DDS::DURATION_ZERO_NSEC;

  initial_OwnershipQosPolicy_.kind = DDS::SHARED_OWNERSHIP_QOS;
#ifndef OPENDDS_NO_OWNERSHIP_KIND_EXCLUSIVE
  initial_OwnershipStrengthQosPolicy_.value = 0;
#endif

  initial_LivelinessQosPolicy_.kind = DDS::AUTOMATIC_LIVELINESS_QOS;
  initial_LivelinessQosPolicy_.lease_duration.sec = DDS::DURATION_INFINITE_SEC;
  initial_LivelinessQosPolicy_.lease_duration.nanosec = DDS::DURATION_INFINITE_NSEC;

  initial_TimeBasedFilterQosPolicy_.minimum_separation.sec = DDS::DURATION_ZERO_SEC;
  initial_TimeBasedFilterQosPolicy_.minimum_separation.nanosec = DDS::DURATION_ZERO_NSEC;

  initial_ReliabilityQosPolicy_.kind = DDS::BEST_EFFORT_RELIABILITY_QOS;
  initial_ReliabilityQosPolicy_.max_blocking_time.sec = DDS::DURATION_INFINITE_SEC;
  initial_ReliabilityQosPolicy_.max_blocking_time.nanosec = DDS::DURATION_INFINITE_NSEC;

  initial_DestinationOrderQosPolicy_.kind = DDS::BY_RECEPTION_TIMESTAMP_DESTINATIONORDER_QOS;

  initial_HistoryQosPolicy_.kind = DDS::KEEP_LAST_HISTORY_QOS;
  initial_HistoryQosPolicy_.depth = 1;

  initial_ResourceLimitsQosPolicy_.max_samples = DDS::LENGTH_UNLIMITED;
  initial_ResourceLimitsQosPolicy_.max_instances = DDS::LENGTH_UNLIMITED;
  initial_ResourceLimitsQosPolicy_.max_samples_per_instance = DDS::LENGTH_UNLIMITED;

  initial_EntityFactoryQosPolicy_.autoenable_created_entities = true;

  initial_WriterDataLifecycleQosPolicy_.autodispose_unregistered_instances = true;

  initial_ReaderDataLifecycleQosPolicy_.autopurge_nowriter_samples_delay.sec = DDS::DURATION_INFINITE_SEC;
  initial_ReaderDataLifecycleQosPolicy_.autopurge_nowriter_samples_delay.nanosec = DDS::DURATION_INFINITE_NSEC;
  initial_ReaderDataLifecycleQosPolicy_.autopurge_disposed_samples_delay.sec = DDS::DURATION_INFINITE_SEC;
  initial_ReaderDataLifecycleQosPolicy_.autopurge_disposed_samples_delay.nanosec = DDS::DURATION_INFINITE_NSEC;

  initial_DomainParticipantQos_.user_data = initial_UserDataQosPolicy_;
  initial_DomainParticipantQos_.entity_factory = initial_EntityFactoryQosPolicy_;
  initial_DomainParticipantFactoryQos_.entity_factory = initial_EntityFactoryQosPolicy_;

  initial_TopicQos_.topic_data = initial_TopicDataQosPolicy_;
  initial_TopicQos_.durability = initial_DurabilityQosPolicy_;
  initial_TopicQos_.durability_service = initial_DurabilityServiceQosPolicy_;
  initial_TopicQos_.deadline = initial_DeadlineQosPolicy_;
  initial_TopicQos_.latency_budget = initial_LatencyBudgetQosPolicy_;
  initial_TopicQos_.liveliness = initial_LivelinessQosPolicy_;
  initial_TopicQos_.reliability = initial_ReliabilityQosPolicy_;
  initial_TopicQos_.destination_order = initial_DestinationOrderQosPolicy_;
  initial_TopicQos_.history = initial_HistoryQosPolicy_;
  initial_TopicQos_.resource_limits = initial_ResourceLimitsQosPolicy_;
  initial_TopicQos_.transport_priority = initial_TransportPriorityQosPolicy_;
  initial_TopicQos_.lifespan = initial_LifespanQosPolicy_;
  initial_TopicQos_.ownership = initial_OwnershipQosPolicy_;

  initial_DataWriterQos_.durability = initial_DurabilityQosPolicy_;
  initial_DataWriterQos_.durability_service = initial_DurabilityServiceQosPolicy_;
  initial_DataWriterQos_.deadline = initial_DeadlineQosPolicy_;
  initial_DataWriterQos_.latency_budget = initial_LatencyBudgetQosPolicy_;
  initial_DataWriterQos_.liveliness = initial_LivelinessQosPolicy_;
  initial_DataWriterQos_.reliability = initial_ReliabilityQosPolicy_;
  initial_DataWriterQos_.reliability.kind = DDS::RELIABLE_RELIABILITY_QOS;
  initial_DataWriterQos_.reliability.max_blocking_time.sec = 0;
  initial_DataWriterQos_.reliability.max_blocking_time.nanosec = 100000000;
  initial_DataWriterQos_.destination_order = initial_DestinationOrderQosPolicy_;
  initial_DataWriterQos_.history = initial_HistoryQosPolicy_;
  initial_DataWriterQos_.resource_limits = initial_ResourceLimitsQosPolicy_;
  initial_DataWriterQos_.transport_priority = initial_TransportPriorityQosPolicy_;
  initial_DataWriterQos_.lifespan = initial_LifespanQosPolicy_;
  initial_DataWriterQos_.user_data = initial_UserDataQosPolicy_;
  initial_DataWriterQos_.ownership = initial_OwnershipQosPolicy_;
#ifdef OPENDDS_NO_OWNERSHIP_KIND_EXCLUSIVE
  initial_DataWriterQos_.ownership_strength.value = 0;
#else
  initial_DataWriterQos_.ownership_strength = initial_OwnershipStrengthQosPolicy_;
#endif
  initial_DataWriterQos_.writer_data_lifecycle = initial_WriterDataLifecycleQosPolicy_;

  initial_PublisherQos_.presentation = initial_PresentationQosPolicy_;
  initial_PublisherQos_.partition = initial_PartitionQosPolicy_;
  initial_PublisherQos_.group_data = initial_GroupDataQosPolicy_;
  initial_PublisherQos_.entity_factory = initial_EntityFactoryQosPolicy_;

  initial_DataReaderQos_.durability = initial_DurabilityQosPolicy_;
  initial_DataReaderQos_.deadline = initial_DeadlineQosPolicy_;
  initial_DataReaderQos_.latency_budget = initial_LatencyBudgetQosPolicy_;
  initial_DataReaderQos_.liveliness = initial_LivelinessQosPolicy_;
  initial_DataReaderQos_.reliability = initial_ReliabilityQosPolicy_;
  initial_DataReaderQos_.destination_order = initial_DestinationOrderQosPolicy_;
  initial_DataReaderQos_.history = initial_HistoryQosPolicy_;
  initial_DataReaderQos_.resource_limits = initial_ResourceLimitsQosPolicy_;
  initial_DataReaderQos_.user_data = initial_UserDataQosPolicy_;
  initial_DataReaderQos_.time_based_filter = initial_TimeBasedFilterQosPolicy_;
  initial_DataReaderQos_.ownership = initial_OwnershipQosPolicy_;
  initial_DataReaderQos_.reader_data_lifecycle = initial_ReaderDataLifecycleQosPolicy_;

  initial_SubscriberQos_.presentation = initial_PresentationQosPolicy_;
  initial_SubscriberQos_.partition = initial_PartitionQosPolicy_;
  initial_SubscriberQos_.group_data = initial_GroupDataQosPolicy_;
  initial_SubscriberQos_.entity_factory = initial_EntityFactoryQosPolicy_;
}

void
Service_Participant::initializeScheduling()
{
  //
  // Establish the scheduler if specified.
  //
  if (this->schedulerString_.length() == 0) {
    if (DCPS_debug_level > 0) {
      ACE_DEBUG((LM_NOTICE,
                 ACE_TEXT("(%P|%t) NOTICE: Service_Participant::intializeScheduling() - ")
                 ACE_TEXT("no scheduling policy specified, not setting policy.\n")));
    }

  } else {
    //
    // Translate the scheduling policy to a usable value.
    //
    int ace_scheduler = ACE_SCHED_OTHER;
    this->scheduler_  = THR_SCHED_DEFAULT;

    if (this->schedulerString_ == ACE_TEXT("SCHED_RR")) {
      this->scheduler_ = THR_SCHED_RR;
      ace_scheduler    = ACE_SCHED_RR;

    } else if (this->schedulerString_ == ACE_TEXT("SCHED_FIFO")) {
      this->scheduler_ = THR_SCHED_FIFO;
      ace_scheduler    = ACE_SCHED_FIFO;

    } else if (this->schedulerString_ == ACE_TEXT("SCHED_OTHER")) {
      this->scheduler_ = THR_SCHED_DEFAULT;
      ace_scheduler    = ACE_SCHED_OTHER;

    } else {
      ACE_DEBUG((LM_WARNING,
                 ACE_TEXT("(%P|%t) WARNING: Service_Participant::initializeScheduling() - ")
                 ACE_TEXT("unrecognized scheduling policy: %s, set to SCHED_OTHER.\n"),
                 this->schedulerString_.c_str()));
    }

    //
    // Attempt to set the scheduling policy.
    //
#ifdef ACE_WIN32
    ACE_DEBUG((LM_NOTICE,
               ACE_TEXT("(%P|%t) NOTICE: Service_Participant::initializeScheduling() - ")
               ACE_TEXT("scheduling is not implemented on Win32.\n")));
    ACE_UNUSED_ARG(ace_scheduler);
#else
    ACE_Sched_Params params(
      ace_scheduler,
      ACE_Sched_Params::priority_min(ace_scheduler),
      ACE_SCOPE_THREAD,
      schedulerQuantum_.value());

    if (ACE_OS::sched_params(params) != 0) {
      if (ACE_OS::last_error() == EPERM) {
        ACE_DEBUG((LM_WARNING,
                   ACE_TEXT("(%P|%t) WARNING: Service_Participant::initializeScheduling() - ")
                   ACE_TEXT("user is not superuser, requested scheduler not set.\n")));

      } else {
        ACE_ERROR((LM_ERROR,
                   ACE_TEXT("(%P|%t) ERROR: Service_Participant::initializeScheduling() - ")
                   ACE_TEXT("sched_params failed: %m.\n")));
      }

      // Reset the scheduler value(s) if we did not succeed.
      this->scheduler_ = -1;
      ace_scheduler    = ACE_SCHED_OTHER;

    } else if (DCPS_debug_level > 0) {
      ACE_DEBUG((LM_DEBUG,
                 ACE_TEXT("(%P|%t) Service_Participant::initializeScheduling() - ")
                 ACE_TEXT("scheduling policy set to %s(%d).\n"),
                 this->schedulerString_.c_str()));
    }

    //
    // Setup some scheduler specific information for later use.
    //
    this->priority_min_ = ACE_Sched_Params::priority_min(ace_scheduler, ACE_SCOPE_THREAD);
    this->priority_max_ = ACE_Sched_Params::priority_max(ace_scheduler, ACE_SCOPE_THREAD);
#endif // ACE_WIN32
  }
}

#ifdef DDS_HAS_WCHAR
bool
Service_Participant::set_repo_ior(const wchar_t* ior,
                                  Discovery::RepoKey key,
                                  bool attach_participant)
{
  return set_repo_ior(ACE_Wide_To_Ascii(ior).char_rep(), key, attach_participant);
}
#endif

bool
Service_Participant::set_repo_ior(const char* ior,
                                  Discovery::RepoKey key,
                                  bool attach_participant)
{
  if (DCPS_debug_level > 0) {
    ACE_DEBUG((LM_DEBUG,
               ACE_TEXT("(%P|%t) Service_Participant::set_repo_ior: Repo[ %C] == %C\n"),
               key.c_str(), ior));
  }

  // This is a global used for the bizzare commandline/configfile
  // processing done for this class.
  got_info = true;

  if (key == "-1") {
    key = Discovery::DEFAULT_REPO;
  }

  const OPENDDS_STRING repo_type = ACE_TEXT_ALWAYS_CHAR(REPO_SECTION_NAME);
  if (!discovery_types_.count(repo_type)) {
    // Re-use a transport registry function to attempt a dynamic load of the
    // library that implements the 'repo_type' (InfoRepoDiscovery)
    TheTransportRegistry->load_transport_lib(repo_type);
  }

  if (discovery_types_.count(repo_type)) {
    ACE_Configuration_Heap cf;
    cf.open();
    ACE_Configuration_Section_Key sect_key;
    ACE_TString section = REPO_SECTION_NAME;
    section += ACE_TEXT('\\');
    section += ACE_TEXT_CHAR_TO_TCHAR(key.c_str());
    cf.open_section(cf.root_section(), section.c_str(), 1 /*create*/, sect_key);
    cf.set_string_value(sect_key, ACE_TEXT("RepositoryIor"),
                        ACE_TEXT_CHAR_TO_TCHAR(ior));

    discovery_types_[repo_type]->discovery_config(cf);

    this->remap_domains(key, key, attach_participant);
    return true;
  }

  ACE_ERROR_RETURN((LM_ERROR,
                    ACE_TEXT("(%P|%t) Service_Participant::set_repo_ior ")
                    ACE_TEXT("ERROR - no discovery type registered for ")
                    ACE_TEXT("InfoRepoDiscovery\n")),
                   false);
}

void
Service_Participant::remap_domains(Discovery::RepoKey oldKey,
                                   Discovery::RepoKey newKey,
                                   bool attach_participant)
{
  // Search the mappings for any domains mapped to this repository.
  OPENDDS_VECTOR(DDS::DomainId_t) domainList;
  {
    ACE_GUARD(ACE_Recursive_Thread_Mutex, guard, this->maps_lock_);

    for (DomainRepoMap::const_iterator current = this->domainRepoMap_.begin();
         current != this->domainRepoMap_.end();
         ++current) {
      if (current->second == oldKey) {
        domainList.push_back(current->first);
      }
    }
  }

  // Remap the domains that were attached to this repository.
  for (unsigned int index = 0; index < domainList.size(); ++index) {
    // For mapped domains, attach their participants by setting the
    // mapping again.
    this->set_repo_domain(domainList[ index], newKey, attach_participant);
  }
}

void
Service_Participant::set_repo_domain(const DDS::DomainId_t domain,
                                     Discovery::RepoKey key,
                                     bool attach_participant)
{
  typedef std::pair<Discovery_rch, RepoId> DiscRepoPair;
  OPENDDS_VECTOR(DiscRepoPair) repoList;
  {
    ACE_GUARD(ACE_Recursive_Thread_Mutex, guard, this->maps_lock_);
    DomainRepoMap::const_iterator where = this->domainRepoMap_.find(domain);

    if (key == "-1") {
      key = Discovery::DEFAULT_REPO;
    }

    if ((where == this->domainRepoMap_.end()) || (where->second != key)) {
      // Only assign entries into the map when they change the
      // contents.
      this->domainRepoMap_[ domain] = key;

      if (DCPS_debug_level > 0) {
        ACE_DEBUG((LM_DEBUG,
                   ACE_TEXT("(%P|%t) Service_Participant::set_repo_domain: ")
                   ACE_TEXT("Domain[ %d] = Repo[ %C].\n"),
                   domain, key.c_str()));
      }
    }

    //
    // Make sure that we mark each DomainParticipant for this domain
    // using this repository as attached to this repository.
    //
    // @TODO: Move this note into user documentation.
    // N.B. Calling set_repo() or set_repo_ior() will result in this
    //      code executing again with the new repository.  It is best
    //      to call those routines first when making changes.
    //

    // No servant means no participant.  No worries.
    if (this->dp_factory_servant_) {
      // Map of domains to sets of participants.
      const DomainParticipantFactoryImpl::DPMap& participants
      = this->dp_factory_servant_->participants();

      // Extract the set of participants for the current domain.
      DomainParticipantFactoryImpl::DPMap::const_iterator
      which  = participants.find(domain);

      if (which != participants.end()) {
        // Extract the repository to attach this domain to.
        RepoKeyDiscoveryMap::const_iterator disc_iter = this->discoveryMap_.find(key);

        if (disc_iter != this->discoveryMap_.end()) {
          for (DomainParticipantFactoryImpl::DPSet::const_iterator
               current  = which->second.begin();
               current != which->second.end();
               ++current) {
            try {
              // Attach each DomainParticipant in this domain to this
              // repository.
              RepoId id = (*current)->get_id();
              repoList.push_back(std::make_pair(disc_iter->second, id));

              if (DCPS_debug_level > 0) {
                GuidConverter converter(id);
                ACE_DEBUG((LM_DEBUG,
                           ACE_TEXT("(%P|%t) Service_Participant::set_repo_domain: ")
                           ACE_TEXT("participant %C attached to Repo[ %C].\n"),
                           OPENDDS_STRING(converter).c_str(),
                           key.c_str()));
              }

            } catch (const CORBA::Exception& ex) {
              ex._tao_print_exception(
                "ERROR: Service_Participant::set_repo_domain: failed to attach repository - ");
              return;
            }
          }
        }
      }
    }
  } // End of GUARD scope.

  // Make all of the remote calls after releasing the lock.
  for (unsigned int index = 0; index < repoList.size(); ++index) {
    if (DCPS_debug_level > 0) {
      GuidConverter converter(repoList[ index].second);
      ACE_DEBUG((LM_DEBUG,
                 ACE_TEXT("(%P|%t) Service_Participant::set_repo_domain: ")
                 ACE_TEXT("(%d of %d) attaching domain %d participant %C to Repo[ %C].\n"),
                 (1+index), repoList.size(), domain,
                 OPENDDS_STRING(converter).c_str(),
                 key.c_str()));
    }

    if (attach_participant)
    {
      repoList[ index].first->attach_participant(domain, repoList[ index].second);
    }
  }
}

void
Service_Participant::repository_lost(Discovery::RepoKey key)
{
  // Find the lost repository.
  RepoKeyDiscoveryMap::iterator initialLocation = this->discoveryMap_.find(key);
  RepoKeyDiscoveryMap::iterator current         = initialLocation;

  if (current == this->discoveryMap_.end()) {
    ACE_DEBUG((LM_WARNING,
               ACE_TEXT("(%P|%t) WARNING: Service_Participant::repository_lost: ")
               ACE_TEXT("lost repository %C was not present, ")
               ACE_TEXT("finding another anyway.\n"),
               key.c_str()));

  } else {
    // Start with the repository *after* the lost one.
    ++current;
  }

  // Calculate the bounding end time for attempts.
  const TimeDuration td(federation_recovery_duration());
  const MonotonicTimePoint recoveryFailedTime(MonotonicTimePoint::now() + td);

  // Backoff delay.
  int backoff = this->federation_initial_backoff_seconds();

  // Keep trying until the total recovery time specified is exceeded.
  while (recoveryFailedTime > MonotonicTimePoint::now()) {

    // Wrap to the beginning at the end of the list.
    if (current == this->discoveryMap_.end()) {
      // Continue to traverse the list.
      current = this->discoveryMap_.begin();
    }

    // Handle reaching the lost repository by waiting before trying
    // again.
    if (current == initialLocation) {
      if (DCPS_debug_level > 0) {
        ACE_DEBUG((LM_DEBUG,
                   ACE_TEXT("(%P|%t) Service_Participant::repository_lost: ")
                   ACE_TEXT("waiting %d seconds to traverse the ")
                   ACE_TEXT("repository list another time ")
                   ACE_TEXT("for lost key %C.\n"),
                   backoff,
                   key.c_str()));
      }

      // Wait to traverse the list and try again.
      ACE_OS::sleep(backoff);

      // Exponentially backoff delay.
      backoff *= this->federation_backoff_multiplier();

      // Don't increment current to allow us to reattach to the
      // original repository if it is restarted.
    }

    // Check the availability of the current repository.
    if (current->second->active()) {

      if (DCPS_debug_level > 0) {
        ACE_DEBUG((LM_DEBUG,
                   ACE_TEXT("(%P|%t) Service_Participant::repository_lost: ")
                   ACE_TEXT("replacing repository %C with %C.\n"),
                   key.c_str(),
                   current->first.c_str()));
      }

      // If we reach here, the validate_connection() call succeeded
      // and the repository is reachable.
      this->remap_domains(key, current->first);

      // Now we are done.  This is the only non-failure exit from
      // this method.
      return;

    } else {
      ACE_DEBUG((LM_WARNING,
                 ACE_TEXT("(%P|%t) WARNING: Service_Participant::repository_lost: ")
                 ACE_TEXT("repository %C was not available to replace %C, ")
                 ACE_TEXT("looking for another.\n"),
                 current->first.c_str(),
                 key.c_str()));
    }

    // Move to the next candidate repository.
    ++current;
  }

  // If we reach here, we have exceeded the total recovery time
  // specified.
  OPENDDS_ASSERT(recoveryFailedTime.is_zero());
}

void
Service_Participant::set_default_discovery(const Discovery::RepoKey& key)
{
  this->defaultDiscovery_ = key;
}

Discovery::RepoKey
Service_Participant::get_default_discovery()
{
  return this->defaultDiscovery_;
}

Discovery_rch
Service_Participant::get_discovery(const DDS::DomainId_t domain)
{
  // Default to the Default InfoRepo-based discovery unless the user has
  // changed defaultDiscovery_ using the API or config file
  Discovery::RepoKey repo = defaultDiscovery_;

  // Find if this domain has a repo key (really a discovery key)
  // mapped to it.
  DomainRepoMap::const_iterator where = this->domainRepoMap_.find(domain);
  if (where != this->domainRepoMap_.end()) {
    repo = where->second;
  }

  RepoKeyDiscoveryMap::const_iterator location = this->discoveryMap_.find(repo);

  if (location == this->discoveryMap_.end()) {
    if ((repo == Discovery::DEFAULT_REPO) ||
        (repo == "-1")) {
      // Set the default repository IOR if it hasn't already happened
      // by this point.  This is why this can't be const.
      bool ok = this->set_repo_ior(DEFAULT_REPO_IOR, Discovery::DEFAULT_REPO);

      if (!ok) {
        if (DCPS_debug_level > 0) {
          ACE_DEBUG((LM_DEBUG,
                     ACE_TEXT("(%P|%t) Service_Participant::get_discovery: ")
                     ACE_TEXT("failed attempt to set default IOR for domain %d.\n"),
                     domain));
        }

      } else {
        // Found the default!
        if (DCPS_debug_level > 4) {
          ACE_DEBUG((LM_DEBUG,
                     ACE_TEXT("(%P|%t) Service_Participant::get_discovery: ")
                     ACE_TEXT("returning default repository for domain %d.\n"),
                     domain));
        }

      }
      return this->discoveryMap_[Discovery::DEFAULT_REPO];

    } else if (repo == Discovery::DEFAULT_RTPS) {

      ACE_Configuration_Heap cf;
      cf.open();
      ACE_Configuration_Section_Key k;
      cf.open_section(cf.root_section(), RTPS_SECTION_NAME, 1 /*create*/, k);
      this->load_discovery_configuration(cf, RTPS_SECTION_NAME);

      // Try to find it again
      location = this->discoveryMap_.find(Discovery::DEFAULT_RTPS);

      if (location == this->discoveryMap_.end()) {
        // Unable to load DEFAULT_RTPS
        if (DCPS_debug_level > 0) {
          ACE_DEBUG((LM_DEBUG,
                     ACE_TEXT("(%P|%t) Service_Participant::get_discovery: ")
                     ACE_TEXT("failed attempt to set default RTPS discovery for domain %d.\n"),
                     domain));
        }

        return Discovery_rch();

      } else {
        // Found the default!
        if (DCPS_debug_level > 4) {
          ACE_DEBUG((LM_DEBUG,
                     ACE_TEXT("(%P|%t) Service_Participant::get_discovery: ")
                     ACE_TEXT("returning default RTPS discovery for domain %d.\n"),
                     domain));
        }

        return location->second;
      }

    } else {
      // Non-default repositories _must_ be loaded by application.
      if (DCPS_debug_level > 4) {
        ACE_DEBUG((LM_DEBUG,
                   ACE_TEXT("(%P|%t) Service_Participant::get_discovery: ")
                   ACE_TEXT("repository for domain %d was not set.\n"),
                   domain));
      }

      return Discovery_rch();
    }
  }

  if (DCPS_debug_level > 4) {
    ACE_DEBUG((LM_DEBUG,
               ACE_TEXT("(%P|%t) Service_Participant::get_discovery: ")
               ACE_TEXT("returning repository for domain %d, repo %C.\n"),
               domain, repo.c_str()));
  }

  return location->second;
}

OPENDDS_STRING
Service_Participant::bit_transport_ip() const
{
  return ACE_TEXT_ALWAYS_CHAR(this->bit_transport_ip_.c_str());
}

int
Service_Participant::bit_transport_port() const
{
  return this->bit_transport_port_;
}

void
Service_Participant::bit_transport_port(int port)
{
  ACE_GUARD(ACE_Recursive_Thread_Mutex, guard, this->maps_lock_);
  this->bit_transport_port_ = port;
  got_bit_transport_port = true;
}

int
Service_Participant::bit_lookup_duration_msec() const
{
  return bit_lookup_duration_msec_;
}

void
Service_Participant::bit_lookup_duration_msec(int sec)
{
  bit_lookup_duration_msec_ = sec;
  got_bit_lookup_duration_msec = true;
}

size_t
Service_Participant::n_chunks() const
{
  return n_chunks_;
}

void
Service_Participant::n_chunks(size_t chunks)
{
  n_chunks_ = chunks;
  got_chunks = true;
}

size_t
Service_Participant::association_chunk_multiplier() const
{
  return association_chunk_multiplier_;
}

void
Service_Participant::association_chunk_multiplier(size_t multiplier)
{
  association_chunk_multiplier_ = multiplier;
  got_chunk_association_multiplier = true;
}

void
Service_Participant::liveliness_factor(int factor)
{
  liveliness_factor_ = factor;
  got_liveliness_factor = true;
}

int
Service_Participant::liveliness_factor() const
{
  return liveliness_factor_;
}

void
Service_Participant::register_discovery_type(const char* section_name,
                                             Discovery::Config* cfg)
{
  discovery_types_[section_name].reset(cfg);
}

int
Service_Participant::load_configuration()
{
  int status = 0;

  if ((status = this->cf_.open()) != 0)
    ACE_ERROR_RETURN((LM_ERROR,
                      ACE_TEXT("(%P|%t) ERROR: Service_Participant::load_configuration ")
                      ACE_TEXT("open() returned %d\n"),
                      status),
                     -1);

  ACE_Ini_ImpExp import(this->cf_);
  status = import.import_config(config_fname.c_str());

  if (status != 0) {
    ACE_ERROR_RETURN((LM_ERROR,
                      ACE_TEXT("(%P|%t) ERROR: Service_Participant::load_configuration ")
                      ACE_TEXT("import_config () returned %d\n"),
                      status),
                     -1);
  } else {
    status = this->load_configuration(this->cf_, config_fname.c_str());
  }
  return status;
}

int
Service_Participant::load_configuration(
  ACE_Configuration_Heap& config,
  const ACE_TCHAR* filename)
{
  int status = 0;

  status = this->load_common_configuration(config, filename);

  if (status != 0) {
    ACE_ERROR_RETURN((LM_ERROR,
                      ACE_TEXT("(%P|%t) ERROR: Service_Participant::load_configuration ")
                      ACE_TEXT("load_common_configuration () returned %d\n"),
                      status),
                     -1);
  }

  // Register static discovery.
  this->add_discovery(static_rchandle_cast<Discovery>(StaticDiscovery::instance()));

  status = this->load_discovery_configuration(config, RTPS_SECTION_NAME);

  if (status != 0) {
    ACE_ERROR_RETURN((LM_ERROR,
                      ACE_TEXT("(%P|%t) ERROR: Service_Participant::load_configuration ")
                      ACE_TEXT("load_discovery_configuration() returned %d\n"),
                      status),
                     -1);
  }

  status = this->load_discovery_configuration(config, REPO_SECTION_NAME);

  if (status != 0) {
    ACE_ERROR_RETURN((LM_ERROR,
                      ACE_TEXT("(%P|%t) ERROR: Service_Participant::load_configuration ")
                      ACE_TEXT("load_discovery_configuration() returned %d\n"),
                      status),
                     -1);
  }

  status = TransportRegistry::instance()->load_transport_configuration(
             ACE_TEXT_ALWAYS_CHAR(filename), config);
  if (this->global_transport_config_ != ACE_TEXT("")) {
    TransportConfig_rch config = TransportRegistry::instance()->get_config(
      ACE_TEXT_ALWAYS_CHAR(this->global_transport_config_.c_str()));
    if (!config) {
      ACE_ERROR_RETURN((LM_ERROR,
                        ACE_TEXT("(%P|%t) ERROR: Service_Participant::load_configuration ")
                        ACE_TEXT("Unable to locate specified global transport config: %s\n"),
                        this->global_transport_config_.c_str()),
                       -1);
    }
    TransportRegistry::instance()->global_config(config);
  }

  if (status != 0) {
    ACE_ERROR_RETURN((LM_ERROR,
                      ACE_TEXT("(%P|%t) ERROR: Service_Participant::load_configuration ")
                      ACE_TEXT("load_transport_configuration () returned %d\n"),
                      status),
                     -1);
  }

  // Needs to be loaded after the [rtps_discovery/*] and [repository/*]
  // sections to allow error reporting on bad discovery config names.
  // Also loaded after the transport configuration so that
  // DefaultTransportConfig within [domain/*] can use TransportConfig objects.
  status = this->load_domain_configuration(config, filename);

  if (status != 0) {
    ACE_ERROR_RETURN((LM_ERROR,
                      ACE_TEXT("(%P|%t) ERROR: Service_Participant::load_configuration ")
                      ACE_TEXT("load_domain_configuration () returned %d\n"),
                      status),
                     -1);
  }

  // Needs to be loaded after transport configs and instances and domains.
  try {
    status = StaticDiscovery::instance()->load_configuration(config);

    if (status != 0) {
      ACE_ERROR_RETURN((LM_ERROR,
        ACE_TEXT("(%P|%t) ERROR: Service_Participant::load_configuration ")
        ACE_TEXT("load_discovery_configuration() returned %d\n"),
        status),
        -1);
    }
  } catch (const CORBA::BAD_PARAM& ex) {
    ex._tao_print_exception("Exception caught in Service_Participant::load_configuration: "
      "trying to load_discovery_configuration()");
    return -1;
  }

  return 0;
}

int
Service_Participant::load_common_configuration(ACE_Configuration_Heap& cf,
                                               const ACE_TCHAR* filename)
{
  const ACE_Configuration_Section_Key &root = cf.root_section();
  ACE_Configuration_Section_Key sect;

  if (cf.open_section(root, COMMON_SECTION_NAME, 0, sect) != 0) {
    if (DCPS_debug_level > 0) {
      // This is not an error if the configuration file does not have
      // a common section. The code default configuration will be used.
      ACE_DEBUG((LM_NOTICE,
                 ACE_TEXT("(%P|%t) NOTICE: Service_Participant::load_common_configuration ")
                 ACE_TEXT("failed to open section %s\n"),
                 COMMON_SECTION_NAME));
    }

    return 0;

  } else {
    const ACE_TCHAR* message =
      ACE_TEXT("(%P|%t) NOTICE: using %s value from command option (overrides value if it's in config file)\n");

    if (got_debug_level) {
      ACE_DEBUG((LM_NOTICE, message, ACE_TEXT("DCPSDebugLevel")));
    } else {
      GET_CONFIG_VALUE(cf, sect, ACE_TEXT("DCPSDebugLevel"), DCPS_debug_level, int)
    }

    if (got_info) {
      ACE_DEBUG((LM_NOTICE, message, ACE_TEXT("DCPSInfoRepo")));
    } else {
      ACE_TString value;
      GET_CONFIG_TSTRING_VALUE(cf, sect, ACE_TEXT("DCPSInfoRepo"), value)
      if (!value.empty()) {
        this->set_repo_ior(value.c_str(), Discovery::DEFAULT_REPO);
      }
    }

    if (got_use_rti_serialization) {
      ACE_DEBUG((LM_NOTICE, message, ACE_TEXT("DCPSRTISerialization")));
    } else {
      bool should_use = false;
      GET_CONFIG_VALUE(cf, sect, ACE_TEXT("DCPSRTISerialization"), should_use, bool)
      Serializer::set_use_rti_serialization(should_use);
    }

    if (got_chunks) {
      ACE_DEBUG((LM_NOTICE, message, ACE_TEXT("DCPSChunks")));
    } else {
      GET_CONFIG_VALUE(cf, sect, ACE_TEXT("DCPSChunks"), this->n_chunks_, size_t)
    }

    if (got_chunk_association_multiplier) {
      ACE_DEBUG((LM_NOTICE, message, ACE_TEXT("DCPSChunkAssociationMutltiplier")));
    } else {
      GET_CONFIG_VALUE(cf, sect, ACE_TEXT("DCPSChunkAssociationMutltiplier"), this->association_chunk_multiplier_, size_t)
    }

    if (got_bit_transport_port) {
      ACE_DEBUG((LM_NOTICE, message, ACE_TEXT("DCPSBitTransportPort")));
    } else {
      GET_CONFIG_VALUE(cf, sect, ACE_TEXT("DCPSBitTransportPort"), this->bit_transport_port_, int)
    }

    if (got_bit_transport_ip) {
      ACE_DEBUG((LM_NOTICE, message, ACE_TEXT("DCPSBitTransportIPAddress")));
    } else {
      GET_CONFIG_TSTRING_VALUE(cf, sect, ACE_TEXT("DCPSBitTransportIPAddress"), this->bit_transport_ip_)
    }

    if (got_liveliness_factor) {
      ACE_DEBUG((LM_NOTICE, message, ACE_TEXT("DCPSLivelinessFactor")));
    } else {
      GET_CONFIG_VALUE(cf, sect, ACE_TEXT("DCPSLivelinessFactor"), this->liveliness_factor_, int)
    }

    if (got_bit_lookup_duration_msec) {
      ACE_DEBUG((LM_NOTICE, message, ACE_TEXT("DCPSBitLookupDurationMsec")));
    } else {
      GET_CONFIG_VALUE(cf, sect, ACE_TEXT("DCPSBitLookupDurationMsec"), this->bit_lookup_duration_msec_, int)
    }

    if (got_global_transport_config) {
      ACE_DEBUG((LM_NOTICE, message, ACE_TEXT("DCPSGlobalTransportConfig")));
    } else {
      GET_CONFIG_TSTRING_VALUE(cf, sect, ACE_TEXT("DCPSGlobalTransportConfig"), this->global_transport_config_);
      if (this->global_transport_config_ == ACE_TEXT("$file")) {
        // When the special string of "$file" is used, substitute the file name
        this->global_transport_config_ = filename;
      }
    }

    if (got_bit_flag) {
      ACE_DEBUG((LM_NOTICE, message, ACE_TEXT("DCPSBit")));
    } else {
      GET_CONFIG_VALUE(cf, sect, ACE_TEXT("DCPSBit"), this->bit_enabled_, int)
    }

#if defined(OPENDDS_SECURITY)
    if (got_security_flag) {
      ACE_DEBUG((LM_NOTICE, message, ACE_TEXT("DCPSSecurity")));
    } else {
      GET_CONFIG_VALUE(cf, sect, ACE_TEXT("DCPSSecurity"), this->security_enabled_, int)
    }

    if (got_security_debug) {
      ACE_DEBUG((LM_NOTICE, message, ACE_TEXT("DCPSSecurityDebug or DCPSSecurityDebugLevel")));
    } else {
      const ACE_TCHAR* debug_name = ACE_TEXT("DCPSSecurityDebug");
      const ACE_TCHAR* debug_level_name = ACE_TEXT("DCPSSecurityDebugLevel");
      bool got_value = false;
      ACE_TString debug_level_value;
      if (cf.get_string_value(sect, debug_level_name, debug_level_value) == -1) {
        ACE_TString debug_value;
        if (cf.get_string_value(sect, debug_name, debug_value) != -1) {
          if (debug_value != ACE_TEXT("")) {
            got_value = true;
            security_debug.parse_flags(debug_value.c_str());
          }
        }
      } else if (debug_level_value != ACE_TEXT("")) {
        got_value = true;
        security_debug.set_debug_level(ACE_OS::atoi(debug_level_value.c_str()));
      }
      if (!got_value && OpenDDS::DCPS::Transport_debug_level > 0) {
        ACE_DEBUG((LM_NOTICE,
          ACE_TEXT("(%P|%t) NOTICE: DCPSSecurityDebug and DCPSSecurityDebugLevel ")
          ACE_TEXT("are not defined in config file or are blank - using code default.\n")));
      }
    }

    if (got_security_fake_encryption) {
      ACE_DEBUG((LM_NOTICE, message, ACE_TEXT("DCPSSecurityFakeEncryption")));
    } else {
      GET_CONFIG_VALUE(cf, sect, ACE_TEXT("DCPSSecurityFakeEncryption"), security_debug.fake_encryption, int)
    }
#endif

    if (got_transport_debug_level) {
      ACE_DEBUG((LM_NOTICE, message, ACE_TEXT("DCPSTransportDebugLevel")));
    } else {
      GET_CONFIG_VALUE(cf, sect, ACE_TEXT("DCPSTransportDebugLevel"), OpenDDS::DCPS::Transport_debug_level, int)
    }

#ifndef OPENDDS_NO_PERSISTENCE_PROFILE
    if (got_persistent_data_dir) {
      ACE_DEBUG((LM_NOTICE, message, ACE_TEXT("DCPSPersistentDataDir")));
    } else {
      ACE_TString value;
      GET_CONFIG_TSTRING_VALUE(cf, sect, ACE_TEXT("DCPSPersistentDataDir"), value)
      this->persistent_data_dir_ = ACE_TEXT_ALWAYS_CHAR(value.c_str());
    }
#endif

    if (got_pending_timeout) {
      ACE_DEBUG((LM_NOTICE, message, ACE_TEXT("DCPSPendingTimeout")));
    } else {
      int timeout = 0;
      GET_CONFIG_VALUE(cf, sect, ACE_TEXT("DCPSPendingTimeout"), timeout, int)
      pending_timeout_ = TimeDuration(timeout);
    }

    if (got_publisher_content_filter) {
      ACE_DEBUG((LM_NOTICE, message, ACE_TEXT("DCPSPublisherContentFilter")));
    } else {
      GET_CONFIG_VALUE(cf, sect, ACE_TEXT("DCPSPublisherContentFilter"),
        this->publisher_content_filter_, bool)
    }

    if (got_default_discovery) {
      ACE_Configuration::VALUETYPE type;
      if (cf.find_value(sect, ACE_TEXT("DCPSDefaultDiscovery"), type) != -1) {
        ACE_DEBUG((LM_NOTICE, message, ACE_TEXT("DCPSDefaultDiscovery")));
      }
    } else {
      GET_CONFIG_STRING_VALUE(cf, sect, ACE_TEXT("DCPSDefaultDiscovery"),
        this->defaultDiscovery_);
    }

    if (got_bidir_giop) {
      ACE_Configuration::VALUETYPE type;
      if (cf.find_value(sect, ACE_TEXT("DCPSBidirGIOP"), type) != -1) {
        ACE_DEBUG((LM_NOTICE, message, ACE_TEXT("DCPSBidirGIOP")));
      }
    } else {
      GET_CONFIG_VALUE(cf, sect, ACE_TEXT("DCPSBidirGIOP"), bidir_giop_, bool)
    }

    ACE_Configuration::VALUETYPE type;
    if (got_log_fname) {
      if (cf.find_value(sect, ACE_TEXT("ORBLogFile"), type) != -1) {
        ACE_DEBUG((LM_NOTICE, message, ACE_TEXT("ORBLogFile")));
      }
    } else {
      OPENDDS_STRING log_fname;
      GET_CONFIG_STRING_VALUE(cf, sect, ACE_TEXT("ORBLogFile"), log_fname);
      if (!log_fname.empty()) {
        set_log_file_name(log_fname.c_str());
      }
    }

    if (got_log_verbose) {
      if (cf.find_value(sect, ACE_TEXT("ORBVerboseLogging"), type) != -1) {
        ACE_DEBUG((LM_NOTICE, message, ACE_TEXT("ORBVerboseLogging")));
      }
    } else {
      unsigned long verbose_logging = 0;
      GET_CONFIG_VALUE(cf, sect, ACE_TEXT("ORBVerboseLogging"), verbose_logging, unsigned long);
      set_log_verbose(verbose_logging);
    }

    if (got_default_address) {
      ACE_DEBUG((LM_NOTICE, message, ACE_TEXT("DCPSDefaultAddress")));
    } else {
      GET_CONFIG_STRING_VALUE(cf, sect, ACE_TEXT("DCPSDefaultAddress"), this->default_address_)
    }

    if (got_monitor) {
      ACE_DEBUG((LM_NOTICE, message, ACE_TEXT("DCPSMonitor")));
    } else {
      GET_CONFIG_VALUE(cf, sect, ACE_TEXT("DCPSMonitor"), monitor_enabled_, bool)
    }

    // These are not handled on the command line.
    GET_CONFIG_VALUE(cf, sect, ACE_TEXT("FederationRecoveryDuration"), this->federation_recovery_duration_, int)
    GET_CONFIG_VALUE(cf, sect, ACE_TEXT("FederationInitialBackoffSeconds"), this->federation_initial_backoff_seconds_, int)
    GET_CONFIG_VALUE(cf, sect, ACE_TEXT("FederationBackoffMultiplier"), this->federation_backoff_multiplier_, int)
    GET_CONFIG_VALUE(cf, sect, ACE_TEXT("FederationLivelinessDuration"), this->federation_liveliness_, int)

#if defined OPENDDS_SAFETY_PROFILE && defined ACE_HAS_ALLOC_HOOKS
    GET_CONFIG_VALUE(cf, sect, ACE_TEXT("pool_size"), pool_size_, size_t)
    GET_CONFIG_VALUE(cf, sect, ACE_TEXT("pool_granularity"), pool_granularity_, size_t)
#endif

    //
    // Establish the scheduler if specified.
    //
    GET_CONFIG_TSTRING_VALUE(cf, sect, ACE_TEXT("scheduler"), this->schedulerString_)

    suseconds_t usec(0);

    GET_CONFIG_VALUE(cf, sect, ACE_TEXT("scheduler_slice"), usec, suseconds_t)

    if (usec > 0) {
      schedulerQuantum_ = TimeDuration(0, usec);
    }
  }

  return 0;
}

int
Service_Participant::load_domain_configuration(ACE_Configuration_Heap& cf,
                                               const ACE_TCHAR* filename)
{
  const ACE_Configuration_Section_Key& root = cf.root_section();
  ACE_Configuration_Section_Key domain_sect;

  if (cf.open_section(root, DOMAIN_SECTION_NAME, 0, domain_sect) != 0) {
    if (DCPS_debug_level > 0) {
      // This is not an error if the configuration file does not have
      // any domain (sub)section. The code default configuration will be used.
      ACE_DEBUG((LM_NOTICE,
                 ACE_TEXT("(%P|%t) NOTICE: Service_Participant::load_domain_configuration ")
                 ACE_TEXT("failed to open [%s] section - using code default.\n"),
                 DOMAIN_SECTION_NAME));
    }

    return 0;

  } else {
    // Ensure there are no properties in this section
    ValueMap vm;
    if (pullValues(cf, domain_sect, vm) > 0) {
      // There are values inside [domain]
      ACE_ERROR_RETURN((LM_ERROR,
                        ACE_TEXT("(%P|%t) Service_Participant::load_domain_configuration(): ")
                        ACE_TEXT("domain sections must have a subsection name\n")),
                       -1);
    }
    // Process the subsections of this section (the individual domains)
    KeyList keys;
    if (processSections(cf, domain_sect, keys) != 0) {
      ACE_ERROR_RETURN((LM_ERROR,
                        ACE_TEXT("(%P|%t) Service_Participant::load_domain_configuration(): ")
                        ACE_TEXT("too many nesting layers in the [domain] section.\n")),
                       -1);
    }

    // Loop through the [domain/*] sections
    for (KeyList::const_iterator it = keys.begin(); it != keys.end(); ++it) {
      OPENDDS_STRING domain_name = it->first;

      ValueMap values;
      pullValues(cf, it->second, values);
      DDS::DomainId_t domainId = -1;
      Discovery::RepoKey repoKey;
      OPENDDS_STRING perDomainDefaultTportConfig;
      for (ValueMap::const_iterator it = values.begin(); it != values.end(); ++it) {
        OPENDDS_STRING name = it->first;
        if (name == "DomainId") {
          OPENDDS_STRING value = it->second;
          if (!convertToInteger(value, domainId)) {
            ACE_ERROR_RETURN((LM_ERROR,
                              ACE_TEXT("(%P|%t) Service_Participant::load_domain_configuration(): ")
                              ACE_TEXT("Illegal integer value for DomainId (%C) in [domain/%C] section.\n"),
                              value.c_str(), domain_name.c_str()),
                             -1);
          }
          if (DCPS_debug_level > 0) {
            ACE_DEBUG((LM_DEBUG,
                       ACE_TEXT("(%P|%t) [domain/%C]: DomainId == %d\n"),
                       domain_name.c_str(), domainId));
          }
        } else if (name == "DomainRepoKey") {
          // We will still process this for backward compatibility, but
          // it can now be replaced by "DiscoveryConfig=REPO:<key>"
          repoKey = it->second;
          if (repoKey == "-1") {
            repoKey = Discovery::DEFAULT_REPO;
          }

          if (DCPS_debug_level > 0) {
            ACE_DEBUG((LM_DEBUG,
                       ACE_TEXT("(%P|%t) [domain/%C]: DomainRepoKey == %C\n"),
                       domain_name.c_str(), repoKey.c_str()));
          }
        } else if (name == "DiscoveryConfig") {
          repoKey = it->second;

        } else if (name == "DefaultTransportConfig") {
          if (it->second == "$file") {
            // When the special string of "$file" is used, substitute the file name
            perDomainDefaultTportConfig = ACE_TEXT_ALWAYS_CHAR(filename);

          } else {
            perDomainDefaultTportConfig = it->second;
          }

        } else {
          ACE_ERROR_RETURN((LM_ERROR,
                            ACE_TEXT("(%P|%t) Service_Participant::load_domain_configuration(): ")
                            ACE_TEXT("Unexpected entry (%C) in [domain/%C] section.\n"),
                            name.c_str(), domain_name.c_str()),
                           -1);
        }
      }

      if (domainId == -1) {
        // DomainId parameter is not set, try using the domain name as an ID
        if (!convertToInteger(domain_name, domainId)) {
          ACE_ERROR_RETURN((LM_ERROR,
                            ACE_TEXT("(%P|%t) Service_Participant::load_domain_configuration(): ")
                            ACE_TEXT("Missing DomainId value in [domain/%C] section.\n"),
                            domain_name.c_str()),
                           -1);
        }
      }

      if (!perDomainDefaultTportConfig.empty()) {
        TransportRegistry* const reg = TransportRegistry::instance();
        TransportConfig_rch tc = reg->get_config(perDomainDefaultTportConfig);
        if (tc.is_nil()) {
          ACE_ERROR_RETURN((LM_ERROR,
            ACE_TEXT("(%P|%t) Service_Participant::load_domain_configuration(): ")
            ACE_TEXT("Unknown transport config %C in [domain/%C] section.\n"),
            perDomainDefaultTportConfig.c_str(), domain_name.c_str()), -1);
        } else {
          reg->domain_default_config(domainId, tc);
        }
      }

      // Check to see if the specified discovery configuration has been defined
      if (!repoKey.empty()) {
        if ((repoKey != Discovery::DEFAULT_REPO) &&
            (repoKey != Discovery::DEFAULT_RTPS) &&
            (repoKey != Discovery::DEFAULT_STATIC) &&
            (this->discoveryMap_.find(repoKey) == this->discoveryMap_.end())) {
          ACE_ERROR_RETURN((LM_ERROR,
                            ACE_TEXT("(%P|%t) Service_Participant::load_domain_configuration(): ")
                            ACE_TEXT("Specified configuration (%C) not found.  Referenced in [domain/%C] section.\n"),
                            repoKey.c_str(), domain_name.c_str()),
                           -1);
        }
        this->set_repo_domain(domainId, repoKey);
      }
    }
  }

  return 0;
}

int
Service_Participant::load_discovery_configuration(ACE_Configuration_Heap& cf,
                                                  const ACE_TCHAR* section_name)
{
  const ACE_Configuration_Section_Key &root = cf.root_section();
  ACE_Configuration_Section_Key sect;
  if (cf.open_section(root, section_name, 0, sect) == 0) {

    const OPENDDS_STRING sect_name = ACE_TEXT_ALWAYS_CHAR(section_name);
    DiscoveryTypes::iterator iter =
      this->discovery_types_.find(sect_name);

    if (iter == this->discovery_types_.end()) {
      // See if we can dynamically load the required libraries
      TheTransportRegistry->load_transport_lib(sect_name);
      iter = this->discovery_types_.find(sect_name);
    }

    if (iter != this->discovery_types_.end()) {
      // discovery code is loaded, process options
      return iter->second->discovery_config(cf);
    } else {
      // No discovery code can be loaded, report an error
      ACE_ERROR_RETURN((LM_ERROR,
                        ACE_TEXT("(%P|%t) ERROR: Service_Participant::")
                        ACE_TEXT("load_discovery_configuration ")
                        ACE_TEXT("Unable to load libraries for %s\n"),
                        section_name),
                       -1);
    }
  }
  return 0;
}

#if defined OPENDDS_SAFETY_PROFILE && defined ACE_HAS_ALLOC_HOOKS
void
Service_Participant::configure_pool()
{
  if (pool_size_) {
    SafetyProfilePool::instance()->configure_pool(pool_size_, pool_granularity_);
    SafetyProfilePool::instance()->install();
  }
}
#endif

#ifndef OPENDDS_NO_PERSISTENCE_PROFILE
DataDurabilityCache *
Service_Participant::get_data_durability_cache(
  DDS::DurabilityQosPolicy const & durability)
{
  DDS::DurabilityQosPolicyKind const kind =
    durability.kind;

  DataDurabilityCache * cache = 0;

  if (kind == DDS::TRANSIENT_DURABILITY_QOS) {
    {
      ACE_GUARD_RETURN(TAO_SYNCH_MUTEX,
                       guard,
                       this->factory_lock_,
                       0);

      if (!this->transient_data_cache_) {
        this->transient_data_cache_.reset(new DataDurabilityCache(kind));
      }
    }

    cache = this->transient_data_cache_.get();

  } else if (kind == DDS::PERSISTENT_DURABILITY_QOS) {
    {
      ACE_GUARD_RETURN(TAO_SYNCH_MUTEX,
                       guard,
                       this->factory_lock_,
                       0);

      try {
        if (!this->persistent_data_cache_) {
          this->persistent_data_cache_.reset(new DataDurabilityCache(kind,
                                                                     this->persistent_data_dir_));
        }

      } catch (const std::exception& ex) {
        if (DCPS_debug_level > 0) {
          ACE_ERROR((LM_WARNING,
                     ACE_TEXT("(%P|%t) WARNING: Service_Participant::get_data_durability_cache ")
                     ACE_TEXT("failed to create PERSISTENT cache, falling back on ")
                     ACE_TEXT("TRANSIENT behavior: %C\n"), ex.what()));
        }

        this->persistent_data_cache_.reset(new DataDurabilityCache(DDS::TRANSIENT_DURABILITY_QOS));
      }
    }

    cache = this->persistent_data_cache_.get();
  }

  return cache;
}
#endif

void
Service_Participant::add_discovery(Discovery_rch discovery)
{
  if (discovery) {
    ACE_GUARD(ACE_Recursive_Thread_Mutex, guard, this->maps_lock_);
    this->discoveryMap_[discovery->key()] = discovery;
  }
}

const Service_Participant::RepoKeyDiscoveryMap&
Service_Participant::discoveryMap() const
{
  return this->discoveryMap_;
}

const Service_Participant::DomainRepoMap&
Service_Participant::domainRepoMap() const
{
  return this->domainRepoMap_;
}

Recorder_ptr
Service_Participant::create_recorder(DDS::DomainParticipant_ptr participant,
                                     DDS::Topic_ptr a_topic,
                                     const DDS::SubscriberQos& subscriber_qos,
                                     const DDS::DataReaderQos& datareader_qos,
                                     const RecorderListener_rch& a_listener)
{
  DomainParticipantImpl* participant_servant = dynamic_cast<DomainParticipantImpl*>(participant);
  if (participant_servant)
    return participant_servant->create_recorder(a_topic, subscriber_qos, datareader_qos, a_listener, 0);
  return 0;
}

DDS::ReturnCode_t
Service_Participant::delete_recorder(Recorder_ptr recorder)
{
  DDS::ReturnCode_t ret = DDS::RETCODE_ERROR;
  RecorderImpl* impl = dynamic_cast<RecorderImpl*>(recorder);
  if (impl){
    ret = impl->cleanup();
    impl->participant()->delete_recorder(recorder);
  }
  return ret;
}

Replayer_ptr
Service_Participant::create_replayer(DDS::DomainParticipant_ptr participant,
                                     DDS::Topic_ptr a_topic,
                                     const DDS::PublisherQos& publisher_qos,
                                     const DDS::DataWriterQos& datawriter_qos,
                                     const ReplayerListener_rch& a_listener)
{
  ACE_DEBUG((LM_DEBUG, "Service_Participant::create_replayer\n"));
  DomainParticipantImpl* participant_servant = dynamic_cast<DomainParticipantImpl*>(participant);
  if (participant_servant)
    return participant_servant->create_replayer(a_topic, publisher_qos, datawriter_qos, a_listener, 0);
  return 0;
}

DDS::ReturnCode_t
Service_Participant::delete_replayer(Replayer_ptr replayer)
{
  DDS::ReturnCode_t ret = DDS::RETCODE_ERROR;
  ReplayerImpl* impl = static_cast<ReplayerImpl*>(replayer);
  if (impl) {
    ret = impl->cleanup();
    impl->participant()->delete_replayer(replayer);
  }
  return ret;
}

<<<<<<< HEAD
DDS::Topic_ptr
Service_Participant::create_typeless_topic(
  DDS::DomainParticipant_ptr participant,
  const char * topic_name,
  const char * type_name,
  bool type_has_keys,
  const DDS::TopicQos & qos,
=======
DDS::Topic_ptr Service_Participant::create_typeless_topic(
  DDS::DomainParticipant_ptr participant,
  const char* topic_name,
  const char* type_name,
  bool type_has_keys,
  const DDS::TopicQos& qos,
>>>>>>> 5c72da46
  DDS::TopicListener_ptr a_listener,
  DDS::StatusMask mask)
{
  DomainParticipantImpl* participant_servant = dynamic_cast<DomainParticipantImpl*>(participant);
  if (!participant_servant) {
    return 0;
  }
  return participant_servant->create_typeless_topic(topic_name, type_name, type_has_keys, qos, a_listener, mask);
}

<<<<<<< HEAD
void
Service_Participant::default_configuration_file(const ACE_TCHAR* path)
=======
void Service_Participant::default_configuration_file(const ACE_TCHAR* path)
>>>>>>> 5c72da46
{
  default_configuration_file_ = path;
}

} // namespace DCPS
} // namespace OpenDDS

OPENDDS_END_VERSIONED_NAMESPACE_DECL<|MERGE_RESOLUTION|>--- conflicted
+++ resolved
@@ -2000,22 +2000,12 @@
   return ret;
 }
 
-<<<<<<< HEAD
-DDS::Topic_ptr
-Service_Participant::create_typeless_topic(
-  DDS::DomainParticipant_ptr participant,
-  const char * topic_name,
-  const char * type_name,
-  bool type_has_keys,
-  const DDS::TopicQos & qos,
-=======
 DDS::Topic_ptr Service_Participant::create_typeless_topic(
   DDS::DomainParticipant_ptr participant,
   const char* topic_name,
   const char* type_name,
   bool type_has_keys,
   const DDS::TopicQos& qos,
->>>>>>> 5c72da46
   DDS::TopicListener_ptr a_listener,
   DDS::StatusMask mask)
 {
@@ -2026,12 +2016,7 @@
   return participant_servant->create_typeless_topic(topic_name, type_name, type_has_keys, qos, a_listener, mask);
 }
 
-<<<<<<< HEAD
-void
-Service_Participant::default_configuration_file(const ACE_TCHAR* path)
-=======
 void Service_Participant::default_configuration_file(const ACE_TCHAR* path)
->>>>>>> 5c72da46
 {
   default_configuration_file_ = path;
 }
