--- conflicted
+++ resolved
@@ -207,20 +207,11 @@
 #ifndef OPENDDS_NO_PERSISTENCE_PROFILE
   , persistent_data_dir_(DEFAULT_PERSISTENT_DATA_DIR)
 #endif
-<<<<<<< HEAD
   , bidir_giop_(true)
   , monitor_enabled_(false)
   , shut_down_(false)
-  , shutdown_listener_(0)
   , default_configuration_file_(ACE_TEXT(""))
   , type_object_encoding_(Encoding_Normal)
-=======
-    bidir_giop_(true),
-    monitor_enabled_(false),
-    shut_down_(false),
-    default_configuration_file_(ACE_TEXT("")),
-    type_object_encoding_(Encoding_Normal)
->>>>>>> 143859da
 {
   initialize();
 }
