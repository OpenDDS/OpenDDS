--- conflicted
+++ resolved
@@ -150,11 +150,7 @@
   ORB_argv_(false /*substitute_env_args*/),
 #endif
   time_source_()
-<<<<<<< HEAD
-  , reactor_task_(false)
-=======
   , monitor_factory_(0)
->>>>>>> 09d2a122
   , priority_min_(0)
   , priority_max_(0)
   , shut_down_(false)
