/*
 * Distributed under the OpenDDS License.
 * See: http://www.opendds.org/license.html
 */

#include <DCPS/DdsDcps_pch.h> // Only the _pch include should start with DCPS/

#include "DataReaderImpl.h"

#include "SubscriptionInstance.h"
#include "ReceivedDataElementList.h"
#include "DomainParticipantImpl.h"
#include "Service_Participant.h"
#include "Qos_Helper.h"
#include "FeatureDisabledQosCheck.h"
#include "GuidConverter.h"
#include "TopicImpl.h"
#include "Serializer.h"
#include "SubscriberImpl.h"
#include "Transient_Kludge.h"
#include "Util.h"
#include "DCPS_Utils.h"
#include "RequestedDeadlineWatchdog.h"
#include "QueryConditionImpl.h"
#include "ReadConditionImpl.h"
#include "MonitorFactory.h"
#include "transport/framework/EntryExit.h"
#include "transport/framework/TransportExceptions.h"
#include "SafetyProfileStreams.h"
#include "TypeSupportImpl.h"
#include "XTypes/TypeObject.h"
#ifndef DDS_HAS_MINIMUM_BIT
#  include "BuiltInTopicUtils.h"
#endif

#ifndef DDS_HAS_MINIMUM_BIT
#  include <dds/DdsDcpsCoreTypeSupportC.h>
#endif
#include <dds/DdsDcpsCoreC.h>
#include <dds/DdsDcpsGuidTypeSupportImpl.h>

#include <ace/Reactor.h>
#include <ace/Auto_Ptr.h>
#include <ace/OS_NS_sys_time.h>

#include <cstdio>
#include <stdexcept>
#ifndef OPENDDS_NO_OBJECT_MODEL_PROFILE
#  include <sstream>
#endif

#ifndef __ACE_INLINE__
#  include "DataReaderImpl.inl"
#endif

OPENDDS_BEGIN_VERSIONED_NAMESPACE_DECL

namespace OpenDDS {
namespace DCPS {

DataReaderImpl::DataReaderImpl()
: has_subscription_id_(false),
  subscription_id_mutex_(),
  subscription_id_condition_(subscription_id_mutex_),
  qos_(TheServiceParticipant->initial_DataReaderQos()),
  reverse_sample_lock_(sample_lock_),
  topic_servant_(0),
#ifndef OPENDDS_NO_OWNERSHIP_KIND_EXCLUSIVE
  is_exclusive_ownership_(false),
#endif
  coherent_(false),
  subqos_(TheServiceParticipant->initial_SubscriberQos()),
  topic_desc_(0),
  listener_mask_(DEFAULT_STATUS_MASK),
  domain_id_(0),
  end_historic_sweeper_(make_rch<EndHistoricSamplesMissedSweeper>(
    TheServiceParticipant->reactor(), TheServiceParticipant->reactor_owner(), this)),
  remove_association_sweeper_(make_rch<RemoveAssociationSweeper<DataReaderImpl> >(
    TheServiceParticipant->reactor(), TheServiceParticipant->reactor_owner(), this)),
  n_chunks_(TheServiceParticipant->n_chunks()),
  reverse_pub_handle_lock_(publication_handle_lock_),
  reactor_(0),
  liveliness_timer_(make_rch<LivelinessTimer>(
    TheServiceParticipant->reactor(), TheServiceParticipant->reactor_owner(), this)),
  last_deadline_missed_total_count_(0),
  watchdog_(),
  is_bit_(false),
  always_get_history_(false),
  statistics_enabled_(false),
  raw_latency_buffer_size_(0),
  raw_latency_buffer_type_(DataCollector<double>::KeepOldest),
  transport_disabled_(false)
{
  reactor_ = TheServiceParticipant->timer();

  liveliness_changed_status_.alive_count = 0;
  liveliness_changed_status_.not_alive_count = 0;
  liveliness_changed_status_.alive_count_change = 0;
  liveliness_changed_status_.not_alive_count_change = 0;
  liveliness_changed_status_.last_publication_handle =
      DDS::HANDLE_NIL;

  requested_deadline_missed_status_.total_count = 0;
  requested_deadline_missed_status_.total_count_change = 0;
  requested_deadline_missed_status_.last_instance_handle =
      DDS::HANDLE_NIL;

  requested_incompatible_qos_status_.total_count = 0;
  requested_incompatible_qos_status_.total_count_change = 0;
  requested_incompatible_qos_status_.last_policy_id = 0;
  requested_incompatible_qos_status_.policies.length(0);

  subscription_match_status_.total_count = 0;
  subscription_match_status_.total_count_change = 0;
  subscription_match_status_.current_count = 0;
  subscription_match_status_.current_count_change = 0;
  subscription_match_status_.last_publication_handle =
      DDS::HANDLE_NIL;

  sample_lost_status_.total_count = 0;
  sample_lost_status_.total_count_change = 0;

  sample_rejected_status_.total_count = 0;
  sample_rejected_status_.total_count_change = 0;
  sample_rejected_status_.last_reason = DDS::NOT_REJECTED;
  sample_rejected_status_.last_instance_handle = DDS::HANDLE_NIL;

  this->budget_exceeded_status_.total_count = 0;
  this->budget_exceeded_status_.total_count_change = 0;
  this->budget_exceeded_status_.last_instance_handle = DDS::HANDLE_NIL;

  monitor_.reset(TheServiceParticipant->monitor_factory_->create_data_reader_monitor(this));
  periodic_monitor_.reset(TheServiceParticipant->monitor_factory_->create_data_reader_periodic_monitor(this));
}

// This method is called when there are no longer any reference to the
// the servant.
DataReaderImpl::~DataReaderImpl()
{
  DBG_ENTRY_LVL("DataReaderImpl","~DataReaderImpl",6);
}

// this method is called when delete_datareader is called.
void
DataReaderImpl::cleanup()
{
  // As first step set our listener to nill which will prevent us from calling
  // back onto the listener at the moment the related DDS entity has been
  // deleted
  set_listener(0, NO_STATUS_MASK);

#ifndef OPENDDS_NO_OWNERSHIP_KIND_EXCLUSIVE
  OwnershipManagerPtr owner_manager = this->ownership_manager();
  if (owner_manager) {
    owner_manager->unregister_reader(topic_servant_->type_name(), this);
  }
#endif

  topic_servant_ = 0;

#ifndef OPENDDS_NO_CONTENT_FILTERED_TOPIC
  {
    ACE_Guard<ACE_Thread_Mutex> guard(content_filtered_topic_mutex_);
    content_filtered_topic_ = 0;
  }
#endif

#ifndef OPENDDS_NO_MULTI_TOPIC
  multi_topic_ = 0;
#endif

}

void DataReaderImpl::init(
    TopicDescriptionImpl* a_topic_desc,
    const DDS::DataReaderQos &qos,
    DDS::DataReaderListener_ptr a_listener,
    const DDS::StatusMask & mask,
    DomainParticipantImpl* participant,
    SubscriberImpl* subscriber)
{
  topic_desc_ = DDS::TopicDescription::_duplicate(a_topic_desc);
  if (TopicImpl* a_topic = dynamic_cast<TopicImpl*>(a_topic_desc)) {
    topic_servant_ = a_topic;
  }

#ifndef DDS_HAS_MINIMUM_BIT
  CORBA::String_var topic_name = a_topic_desc->get_name();
  CORBA::String_var topic_type_name = a_topic_desc->get_type_name();
  is_bit_ = topicIsBIT(topic_name, topic_type_name);
#endif // !defined (DDS_HAS_MINIMUM_BIT)

  qos_ = qos;

#ifndef OPENDDS_NO_OWNERSHIP_KIND_EXCLUSIVE
  is_exclusive_ownership_ = this->qos_.ownership.kind == ::DDS::EXCLUSIVE_OWNERSHIP_QOS;
#endif

  set_listener(a_listener, mask);

  // Only store the participant pointer, since it is our "grand"
  // parent, we will exist as long as it does
  participant_servant_ = *participant;

  domain_id_ = participant->get_domain_id();

  subscriber_servant_ = *subscriber;

  if (subscriber->get_qos(this->subqos_) != ::DDS::RETCODE_OK) {
    ACE_DEBUG((LM_WARNING,
        ACE_TEXT("(%P|%t) WARNING: DataReaderImpl::init() - ")
        ACE_TEXT("failed to get SubscriberQos\n")));
  }
}

DDS::InstanceHandle_t
DataReaderImpl::get_instance_handle()
{
  const RcHandle<DomainParticipantImpl> participant = participant_servant_.lock();
  return get_entity_instance_handle(subscription_id_, participant.get());
}

void
DataReaderImpl::add_association(const RepoId& yourId,
    const WriterAssociation& writer,
    bool active)
{
  if (DCPS_debug_level) {
    GuidConverter reader_converter(yourId);
    GuidConverter writer_converter(writer.writerId);
    ACE_DEBUG((LM_DEBUG, ACE_TEXT("(%P|%t) DataReaderImpl::add_association - ")
        ACE_TEXT("bit %d local %C remote %C\n"), is_bit_,
        OPENDDS_STRING(reader_converter).c_str(),
        OPENDDS_STRING(writer_converter).c_str()));
  }

  if (get_deleted()) {
    if (DCPS_debug_level) {
      ACE_DEBUG((LM_DEBUG, ACE_TEXT("(%P|%t) DataReaderImpl::add_association")
          ACE_TEXT(" This is a deleted datareader, ignoring add.\n")));
    }
    return;
  }

  // We are being called back from the repository before we are done
  // processing after our call to the repository that caused this call
  // (from the repository) to be made.
  {
    ACE_Guard<ACE_Thread_Mutex> guard(subscription_id_mutex_);
    if (GUID_UNKNOWN == subscription_id_) {
      subscription_id_ = yourId;
      has_subscription_id_ = true;
      subscription_id_condition_.notify_all();
    }
  }

  //Why do we need the publication_handle_lock_ here?  No access to id_to_handle_map_...
  ACE_GUARD(ACE_Recursive_Thread_Mutex, guard, publication_handle_lock_);


  // For each writer in the list of writers to associate with, we
  // create a WriterInfo and a WriterStats object and store them in
  // our internal maps.
  //
  {

    ACE_WRITE_GUARD(ACE_RW_Thread_Mutex, write_guard, writers_lock_);

    const PublicationId& writer_id = writer.writerId;
    RcHandle<WriterInfo> info = make_rch<WriterInfo>(static_cast<WriterInfoListener*>(this), writer_id, writer.writerQos);
    std::pair<WriterMapType::iterator, bool> bpair = writers_.insert(
        // This insertion is idempotent.
        WriterMapType::value_type(
          writer_id,
          info));

    // Schedule timer if necessary
    //   - only need to check reader qos - we know the writer must be >= reader
    if (this->qos_.durability.kind > DDS::VOLATILE_DURABILITY_QOS) {
      info->waiting_for_end_historic_samples(true);
    }

    remove_association_sweeper_->cancel_timer(writer_id);

    {
      ACE_Guard<ACE_Recursive_Thread_Mutex> guard(statistics_lock_);
      statistics_.insert(
        StatsMapType::value_type(
          writer_id,
          WriterStats(raw_latency_buffer_size_, raw_latency_buffer_type_)));
    }

    // If this is a durable reader
    if (this->qos_.durability.kind > DDS::VOLATILE_DURABILITY_QOS) {
      // TODO schedule timer for removing flag from writers
    }

    if (DCPS_debug_level > 4) {
      GuidConverter converter(writer_id);
      ACE_DEBUG((LM_DEBUG,
          "(%P|%t) DataReaderImpl::add_association: "
          "inserted writer %C.return %d\n",
          OPENDDS_STRING(converter).c_str(), bpair.second));

      WriterMapType::iterator iter = writers_.find(writer_id);
      if (iter != writers_.end()) {
        // This may not be an error since it could happen that the sample
        // is delivered to the datareader after the write is dis-associated
        // with this datareader.
        GuidConverter reader_converter(get_repo_id());
        GuidConverter writer_converter(writer_id);
        ACE_DEBUG((LM_DEBUG,
            ACE_TEXT("(%P|%t) DataReaderImpl::add_association: ")
            ACE_TEXT("reader %C is associated with writer %C.\n"),
            OPENDDS_STRING(reader_converter).c_str(),
            OPENDDS_STRING(writer_converter).c_str()));
      }
    }
  }

  // Propagate the add_associations processing down into the Transport
  // layer here.  This will establish the transport support and reserve
  // usage of an existing connection or initiate creation of a new
  // connection if no suitable connection is available.
  AssociationData data;
  data.remote_id_ = writer.writerId;
  data.remote_data_ = writer.writerTransInfo;
  data.participant_discovered_at_ = writer.participantDiscoveredAt;
  data.remote_transport_context_ = writer.transportContext;
  data.publication_transport_priority_ =
      writer.writerQos.transport_priority.value;
  data.remote_reliable_ =
      (writer.writerQos.reliability.kind == DDS::RELIABLE_RELIABILITY_QOS);
  data.remote_durable_ =
      (writer.writerQos.durability.kind > DDS::VOLATILE_DURABILITY_QOS);

  //Do not hold publication_handle_lock_ when calling associate due to possible reactor
  //deadlock on passive side completion
  //associate does not access id_to_handle_map_, thus not clear why publication_handle_lock_
  //is held here anyway
  guard.release();

  if (associate(data, active)) {
    const Observer_rch observer = get_observer(Observer::e_ASSOCIATED);
    if (observer) {
      observer->on_associated(this, data.remote_id_);
    }
  } else {
    if (DCPS_debug_level) {
      ACE_ERROR((LM_ERROR,
          ACE_TEXT("(%P|%t) DataReaderImpl::add_association: ")
          ACE_TEXT("ERROR: transport layer failed to associate.\n")));
    }
  }
}

void
DataReaderImpl::transport_assoc_done(int flags, const RepoId& remote_id)
{
  if (!(flags & ASSOC_OK)) {
    if (DCPS_debug_level) {
      const GuidConverter conv(remote_id);
      ACE_ERROR((LM_ERROR,
          ACE_TEXT("(%P|%t) DataReaderImpl::transport_assoc_done: ")
          ACE_TEXT("ERROR: transport layer failed to associate %C\n"),
          OPENDDS_STRING(conv).c_str()));
    }
    return;
  }

  {

    ACE_GUARD(ACE_Recursive_Thread_Mutex, guard, publication_handle_lock_);

    // LIVELINESS policy timers are managed here.
    if (!liveliness_lease_duration_.is_zero()) {
      if (DCPS_debug_level >= 5) {
        GuidConverter converter(get_repo_id());
        ACE_DEBUG((LM_DEBUG,
            ACE_TEXT("(%P|%t) DataReaderImpl::transport_assoc_done: ")
            ACE_TEXT("starting/resetting liveliness timer for reader %C\n"),
            OPENDDS_STRING(converter).c_str()));
      }
      // this call will start the timer if it is not already set
      liveliness_timer_->check_liveliness();
    }
  }
  // We no longer hold the publication_handle_lock_.


  const RcHandle<DomainParticipantImpl> participant = participant_servant_.lock();

  if (!participant)
    return;

  const DDS::InstanceHandle_t handle = participant->assign_handle(remote_id);

  if (!is_bit_) {
    // We acquire the publication_handle_lock_ for the remainder of our
    // processing.
    {
      ACE_GUARD(ACE_Recursive_Thread_Mutex, guard, publication_handle_lock_);

      // This insertion is idempotent.
      id_to_handle_map_.insert(
          RepoIdToHandleMap::value_type(remote_id, handle));

      if (DCPS_debug_level > 4) {
        GuidConverter converter(remote_id);
        ACE_DEBUG((LM_DEBUG,
            ACE_TEXT("(%P|%t) DataReaderImpl::transport_assoc_done: ")
            ACE_TEXT("id_to_handle_map_[ %C] = 0x%x.\n"),
            OPENDDS_STRING(converter).c_str(),
            handle));
      }

      // We need to adjust these after the insertions have all completed
      // since insertions are not guaranteed to increase the number of
      // currently matched publications.
      const int matchedPublications = static_cast<int>(id_to_handle_map_.size());
      subscription_match_status_.current_count_change =
          matchedPublications - subscription_match_status_.current_count;
      subscription_match_status_.current_count = matchedPublications;

      ++subscription_match_status_.total_count;
      ++subscription_match_status_.total_count_change;

      subscription_match_status_.last_publication_handle = handle;

      set_status_changed_flag(DDS::SUBSCRIPTION_MATCHED_STATUS, true);

      DDS::DataReaderListener_var listener =
          listener_for(DDS::SUBSCRIPTION_MATCHED_STATUS);

      if (!CORBA::is_nil(listener)) {
        listener->on_subscription_matched(this, subscription_match_status_);

        // TBD - why does the spec say to change this but not change
        //       the ChangeFlagStatus after a listener call?

        // Client will look at it so next time it looks the change should be 0
        subscription_match_status_.total_count_change = 0;
        subscription_match_status_.current_count_change = 0;
      }

      notify_status_condition();
    }

    {
      ACE_GUARD(ACE_Recursive_Thread_Mutex, guard, sample_lock_);
      ACE_WRITE_GUARD(ACE_RW_Thread_Mutex, write_guard, writers_lock_);

      if (!writers_.count(remote_id)) {
        return;
      }
      writers_[remote_id]->handle(handle);
    }
  }

  if (monitor_) {
    monitor_->report();
  }
}

void
DataReaderImpl::remove_associations(const WriterIdSeq& writers,
    bool notify_lost)
{
  DBG_ENTRY_LVL("DataReaderImpl", "remove_associations", 6);

  if (writers.length() == 0) {
    return;
  }

  const Observer_rch observer = get_observer(Observer::e_DISASSOCIATED);
  if (observer) {
    for (CORBA::ULong i = 0; i < writers.length(); ++i) {
      observer->on_disassociated(this, writers[i]);
    }
  }

  if (DCPS_debug_level >= 1) {
    GuidConverter reader_converter(get_repo_id());
    GuidConverter writer_converter(writers[0]);
    ACE_DEBUG((LM_DEBUG,
        ACE_TEXT("(%P|%t) DataReaderImpl::remove_associations: ")
        ACE_TEXT("bit %d local %C remote %C num remotes %d\n"),
        is_bit_,
        OPENDDS_STRING(reader_converter).c_str(),
        OPENDDS_STRING(writer_converter).c_str(),
        writers.length()));
  }
  if (!get_deleted()) {
    // stop pending associations for these writer ids
    this->stop_associating(writers.get_buffer(), writers.length());

    // writers which are considered non-active and can
    // be removed immediately
    WriterIdSeq non_active_writers;
    {
      CORBA::ULong wr_len = writers.length();
      ACE_WRITE_GUARD(ACE_RW_Thread_Mutex, write_guard, this->writers_lock_);

      for (CORBA::ULong i = 0; i < wr_len; i++) {
        PublicationId writer_id = writers[i];
        {
          ACE_Guard<ACE_Recursive_Thread_Mutex> guard(statistics_lock_);
          statistics_.erase(writer_id);
        }

        WriterMapType::iterator it = this->writers_.find(writer_id);
        if (it != this->writers_.end()) {
          remove_association_sweeper_->schedule_timer(it->second, notify_lost);
        } else {
          push_back(non_active_writers, writer_id);
        }
      }
    }
    remove_associations_i(non_active_writers, notify_lost);
  } else {
    remove_associations_i(writers, notify_lost);
  }
}

void
DataReaderImpl::remove_publication(const PublicationId& pub_id)
{
  WriterIdSeq writers;
  bool notify = false;
  {
    ACE_WRITE_GUARD(ACE_RW_Thread_Mutex, write_guard, this->writers_lock_);
    WriterMapType::iterator where = writers_.find(pub_id);
    if (writers_.end() != where) {
      notify = where->second->notify_lost();
      push_back(writers, pub_id);
    }
  }
  remove_associations_i(writers, notify);
}

void
DataReaderImpl::remove_associations_i(const WriterIdSeq& writers,
    bool notify_lost)
{
  DBG_ENTRY_LVL("DataReaderImpl", "remove_associations_i", 6);

  if (writers.length() == 0) {
    return;
  }

  if (DCPS_debug_level >= 1) {
    GuidConverter reader_converter(get_repo_id());
    GuidConverter writer_converter(writers[0]);
    ACE_DEBUG((LM_DEBUG,
        ACE_TEXT("(%P|%t) DataReaderImpl::remove_associations_i: ")
        ACE_TEXT("bit %d local %C remote %C num remotes %d\n"),
        is_bit_,
        OPENDDS_STRING(reader_converter).c_str(),
        OPENDDS_STRING(writer_converter).c_str(),
        writers.length()));
  }
  DDS::InstanceHandleSeq handles;

  ACE_GUARD(ACE_Recursive_Thread_Mutex, guard, publication_handle_lock_);

  // This is used to hold the list of writers which were actually
  // removed, which is a proper subset of the writers which were
  // requested to be removed.
  WriterIdSeq updated_writers;
  WriterMapType removed_writers;

  CORBA::ULong wr_len;

  //Remove the writers from writer list. If the supplied writer
  //is not in the cached writers list then it is already removed.
  //We just need remove the writers in the list that have not been
  //removed.
  {
    ACE_WRITE_GUARD(ACE_RW_Thread_Mutex, write_guard, this->writers_lock_);

    wr_len = writers.length();

    for (CORBA::ULong i = 0; i < wr_len; i++) {
      PublicationId writer_id = writers[i];

      WriterMapType::iterator it = this->writers_.find(writer_id);

      if (it != this->writers_.end()) {
        removed_writers.insert(*it);
        end_historic_sweeper_->cancel_timer(it->second);
        remove_association_sweeper_->cancel_timer(it->second);
      }

      if (this->writers_.erase(writer_id) == 0) {
        if (DCPS_debug_level >= 1) {
          GuidConverter converter(writer_id);
          ACE_DEBUG((LM_DEBUG,
              ACE_TEXT("(%P|%t) DataReaderImpl::remove_associations_i: ")
              ACE_TEXT("the writer local %C was already removed.\n"),
              OPENDDS_STRING(converter).c_str()));
        }

      } else {
        push_back(updated_writers, writer_id);
      }
    }
  }

  for (WriterMapType::iterator it = removed_writers.begin(); it != removed_writers.end(); ++it) {
    it->second->removed();
  }
  removed_writers.clear();

  wr_len = updated_writers.length();

  // Return now if the supplied writers have been removed already.
  if (wr_len == 0) {
    return;
  }

  if (!is_bit_) {
    // The writer should be in the id_to_handle map at this time.
    this->lookup_instance_handles(updated_writers, handles);

    for (CORBA::ULong i = 0; i < wr_len; ++i) {
      id_to_handle_map_.erase(updated_writers[i]);
    }
  }

  for (CORBA::ULong i = 0; i < updated_writers.length(); ++i) {
    {
      this->disassociate(updated_writers[i]);
    }
  }

  // Mirror the add_associations SUBSCRIPTION_MATCHED_STATUS processing.
  if (!this->is_bit_) {
    // Derive the change in the number of publications writing to this reader.
    int matchedPublications = static_cast<int>(this->id_to_handle_map_.size());
    this->subscription_match_status_.current_count_change
    = matchedPublications - this->subscription_match_status_.current_count;

    // Only process status if the number of publications has changed.
    if (this->subscription_match_status_.current_count_change != 0) {
      this->subscription_match_status_.current_count = matchedPublications;

      /// Section 7.1.4.1: total_count will not decrement.

      /// @TODO: Reconcile this with the verbiage in section 7.1.4.1
      this->subscription_match_status_.last_publication_handle
      = handles[ wr_len - 1];

      set_status_changed_flag(DDS::SUBSCRIPTION_MATCHED_STATUS, true);

      DDS::DataReaderListener_var listener
      = listener_for(DDS::SUBSCRIPTION_MATCHED_STATUS);

      if (!CORBA::is_nil(listener.in())) {
        listener->on_subscription_matched(this, this->subscription_match_status_);

        // Client will look at it so next time it looks the change should be 0
        this->subscription_match_status_.total_count_change = 0;
        this->subscription_match_status_.current_count_change = 0;
      }
      notify_status_condition();
    }
  }

  // If this remove_association is invoked when the InfoRepo
  // detects a lost writer then make a callback to notify
  // subscription lost.
  if (notify_lost) {
    this->notify_subscription_lost(handles);
  }

  if (this->monitor_) {
    this->monitor_->report();
  }
}

void
DataReaderImpl::remove_all_associations()
{
  DBG_ENTRY_LVL("DataReaderImpl","remove_all_associations",6);
  stop_associating();

  OpenDDS::DCPS::WriterIdSeq writers;
  int size;

  ACE_GUARD(ACE_Recursive_Thread_Mutex, guard, publication_handle_lock_);

  {
    ACE_READ_GUARD(ACE_RW_Thread_Mutex, read_guard, this->writers_lock_);

    size = static_cast<int>(writers_.size());
    writers.length(size);

    WriterMapType::iterator curr_writer = writers_.begin();
    WriterMapType::iterator end_writer = writers_.end();

    int i = 0;

    while (curr_writer != end_writer) {
      writers[i++] = curr_writer->first;
      ++curr_writer;
    }
  }

  try {
    if (0 < size) {
      remove_associations(writers, false);
    }
  } catch (const CORBA::Exception&) {
    ACE_DEBUG((LM_WARNING,
               ACE_TEXT("(%P|%t) WARNING: DataReaderImpl::remove_all_associations() - ")
               ACE_TEXT("caught exception from remove_associations.\n")));
  }

  transport_stop();
}

void
DataReaderImpl::update_incompatible_qos(const IncompatibleQosStatus& status)
{
  DDS::DataReaderListener_var listener =
      listener_for(DDS::REQUESTED_INCOMPATIBLE_QOS_STATUS);

  ACE_GUARD(ACE_Recursive_Thread_Mutex,
      guard,
      this->publication_handle_lock_);


  if (this->requested_incompatible_qos_status_.total_count == status.total_count) {
    // This test should make the method idempotent.
    return;
  }

  set_status_changed_flag(DDS::REQUESTED_INCOMPATIBLE_QOS_STATUS,
      true);

  // copy status and increment change
  requested_incompatible_qos_status_.total_count = status.total_count;
  requested_incompatible_qos_status_.total_count_change +=
      status.count_since_last_send;
  requested_incompatible_qos_status_.last_policy_id =
      status.last_policy_id;
  requested_incompatible_qos_status_.policies = status.policies;

  if (!CORBA::is_nil(listener.in())) {
    listener->on_requested_incompatible_qos(this, requested_incompatible_qos_status_);

    // TBD - why does the spec say to change total_count_change but not
    // change the ChangeFlagStatus after a listener call?

    // client just looked at it so next time it looks the
    // change should be 0
    requested_incompatible_qos_status_.total_count_change = 0;
  }

  notify_status_condition();
}

void
DataReaderImpl::signal_liveliness(const RepoId& remote_participant)
{
  RepoId prefix = remote_participant;
  prefix.entityId = EntityId_t();

  ACE_GUARD(ACE_Recursive_Thread_Mutex, guard, this->sample_lock_);

  typedef std::pair<RepoId, RcHandle<WriterInfo> > RepoWriterPair;
  typedef OPENDDS_VECTOR(RepoWriterPair) WriterSet;
  WriterSet writers;

  {
    ACE_READ_GUARD(ACE_RW_Thread_Mutex, read_guard, this->writers_lock_);
    for (WriterMapType::iterator pos = writers_.lower_bound(prefix),
           limit = writers_.end();
         pos != limit && equal_guid_prefixes(pos->first, prefix);
         ++pos) {
      writers.push_back(std::make_pair(pos->first, pos->second));
    }
  }

  const MonotonicTimePoint when = MonotonicTimePoint::now();
  for (WriterSet::iterator pos = writers.begin(), limit = writers.end();
       pos != limit;
       ++pos) {
    pos->second->received_activity(when);
  }

  if (!writers.empty()) {
    ACE_GUARD(ACE_Recursive_Thread_Mutex, instance_guard, this->instances_lock_);
    for (WriterSet::iterator pos = writers.begin(), limit = writers.end();
         pos != limit;
         ++pos) {
      for (SubscriptionInstanceMapType::iterator iter = instances_.begin();
           iter != instances_.end();
           ++iter) {
        SubscriptionInstance_rch ptr = iter->second;
        ptr->instance_state_->lively(pos->first);
      }
    }
  }
}

DDS::ReadCondition_ptr DataReaderImpl::create_readcondition(
    DDS::SampleStateMask sample_states,
    DDS::ViewStateMask view_states,
    DDS::InstanceStateMask instance_states)
{
  ACE_GUARD_RETURN(ACE_Recursive_Thread_Mutex, guard, this->sample_lock_, 0);
  DDS::ReadCondition_var rc = new ReadConditionImpl(this, sample_states,
      view_states, instance_states);
  read_conditions_.insert(rc);
  return rc._retn();
}

#ifndef OPENDDS_NO_QUERY_CONDITION
DDS::QueryCondition_ptr DataReaderImpl::create_querycondition(
    DDS::SampleStateMask sample_states,
    DDS::ViewStateMask view_states,
    DDS::InstanceStateMask instance_states,
    const char* query_expression,
    const DDS::StringSeq& query_parameters)
{
  ACE_GUARD_RETURN(ACE_Recursive_Thread_Mutex, guard, this->sample_lock_, 0);
  try {
    DDS::QueryCondition_var qc = new QueryConditionImpl(this, sample_states,
        view_states, instance_states, query_expression);
    if (qc->set_query_parameters(query_parameters) != DDS::RETCODE_OK) {
      return 0;
    }
    DDS::ReadCondition_var rc = DDS::ReadCondition::_duplicate(qc);
    read_conditions_.insert(rc);
    return qc._retn();
  } catch (const std::exception& e) {
    if (DCPS_debug_level) {
      ACE_ERROR((LM_ERROR, ACE_TEXT("(%P|%t) ")
          ACE_TEXT("DataReaderImpl::create_querycondition - %C\n"),
          e.what()));
    }
  }
  return 0;
}
#endif

bool DataReaderImpl::has_readcondition(DDS::ReadCondition_ptr a_condition)
{
  //sample lock already held
  DDS::ReadCondition_var rc = DDS::ReadCondition::_duplicate(a_condition);
  return read_conditions_.find(rc) != read_conditions_.end();
}

DDS::ReturnCode_t DataReaderImpl::delete_readcondition(
    DDS::ReadCondition_ptr a_condition)
{
  ACE_GUARD_RETURN(ACE_Recursive_Thread_Mutex, guard, this->sample_lock_,
      DDS::RETCODE_OUT_OF_RESOURCES);
  DDS::ReadCondition_var rc = DDS::ReadCondition::_duplicate(a_condition);
  return read_conditions_.erase(rc)
      ? DDS::RETCODE_OK : DDS::RETCODE_PRECONDITION_NOT_MET;
}

DDS::ReturnCode_t DataReaderImpl::delete_contained_entities()
{
  ACE_GUARD_RETURN(ACE_Recursive_Thread_Mutex, guard, this->sample_lock_,
      DDS::RETCODE_OUT_OF_RESOURCES);
  read_conditions_.clear();
  return DDS::RETCODE_OK;
}

DDS::ReturnCode_t DataReaderImpl::set_qos(const DDS::DataReaderQos& qos)
{
  OPENDDS_NO_OWNERSHIP_KIND_EXCLUSIVE_COMPATIBILITY_CHECK(qos, DDS::RETCODE_UNSUPPORTED);
  OPENDDS_NO_OWNERSHIP_PROFILE_COMPATIBILITY_CHECK(qos, DDS::RETCODE_UNSUPPORTED);
  OPENDDS_NO_DURABILITY_KIND_TRANSIENT_PERSISTENT_COMPATIBILITY_CHECK(qos, DDS::RETCODE_UNSUPPORTED);

  if (Qos_Helper::valid(qos) && Qos_Helper::consistent(qos)) {

    if (qos_ == qos)
      return DDS::RETCODE_OK;

    if (enabled_ == true) {
      if (!Qos_Helper::changeable(qos_, qos)) {
        return DDS::RETCODE_IMMUTABLE_POLICY;

      } else {
        Discovery_rch disco = TheServiceParticipant->get_discovery(domain_id_);
        DDS::SubscriberQos subscriberQos;

        RcHandle<SubscriberImpl> subscriber = get_subscriber_servant();
        bool status = false;
        if (subscriber) {
          subscriber->get_qos(subscriberQos);
          status =
            disco->update_subscription_qos(
              domain_id_,
              dp_id_,
              subscription_id_,
              qos,
              subscriberQos);
        }
        if (!status) {
          ACE_ERROR_RETURN((LM_ERROR,
                            ACE_TEXT("(%P|%t) DataReaderImpl::set_qos, ")
                            ACE_TEXT("qos not updated.\n")),
                            DDS::RETCODE_ERROR);
        }
      }
    }

    qos_change(qos);
    qos_ = qos;

    const Observer_rch observer = get_observer(Observer::e_QOS_CHANGED);
    if (observer) {
      observer->on_qos_changed(this);
    }

    return DDS::RETCODE_OK;

  } else {
    return DDS::RETCODE_INCONSISTENT_POLICY;
  }
}

void DataReaderImpl::qos_change(const DDS::DataReaderQos & qos)
{
  // Reset the deadline timer if the period has changed.
  if (qos_.deadline.period.sec != qos.deadline.period.sec ||
      qos_.deadline.period.nanosec != qos.deadline.period.nanosec) {
    if (qos_.deadline.period.sec == DDS::DURATION_INFINITE_SEC &&
        qos_.deadline.period.nanosec == DDS::DURATION_INFINITE_NSEC) {

          this->watchdog_ = make_rch<RequestedDeadlineWatchdog>(
                  ref(this->sample_lock_),
                  qos.deadline,
                  ref(*this),
                  ref(this->requested_deadline_missed_status_),
                  ref(this->last_deadline_missed_total_count_));

    } else if (qos.deadline.period.sec == DDS::DURATION_INFINITE_SEC &&
               qos.deadline.period.nanosec == DDS::DURATION_INFINITE_NSEC) {
      watchdog_->cancel_all();
      watchdog_.reset();
    } else {
      watchdog_->reset_interval(
        TimeDuration(qos.deadline.period));
    }
  }
}

DDS::ReturnCode_t
DataReaderImpl::get_qos(
    DDS::DataReaderQos & qos)
{
  qos = qos_;
  return DDS::RETCODE_OK;
}

DDS::ReturnCode_t DataReaderImpl::set_listener(
    DDS::DataReaderListener_ptr a_listener,
    DDS::StatusMask mask)
{
  ACE_Guard<ACE_Thread_Mutex> g(listener_mutex_);
  listener_mask_ = mask;
  //note: OK to duplicate  a nil object ref
  listener_ = DDS::DataReaderListener::_duplicate(a_listener);
  return DDS::RETCODE_OK;
}

DDS::DataReaderListener_ptr DataReaderImpl::get_listener()
{
  ACE_Guard<ACE_Thread_Mutex> g(listener_mutex_);
  return DDS::DataReaderListener::_duplicate(listener_.in());
}

DataReaderListener_ptr DataReaderImpl::get_ext_listener()
{
  ACE_Guard<ACE_Thread_Mutex> g(listener_mutex_);
  return DataReaderListener::_narrow(listener_.in());
}

DDS::TopicDescription_ptr DataReaderImpl::get_topicdescription()
{
#ifndef OPENDDS_NO_CONTENT_FILTERED_TOPIC
  {
    ACE_Guard<ACE_Thread_Mutex> guard(content_filtered_topic_mutex_);
    if (content_filtered_topic_) {
      return DDS::TopicDescription::_duplicate(content_filtered_topic_.get());
    }
  }
#endif
  return DDS::TopicDescription::_duplicate(topic_desc_.in());
}

DDS::Subscriber_ptr DataReaderImpl::get_subscriber()
{
  return get_subscriber_servant()._retn();
}

DDS::ReturnCode_t
DataReaderImpl::get_sample_rejected_status(
    DDS::SampleRejectedStatus & status)
{
  ACE_Guard<ACE_Recursive_Thread_Mutex> justMe(this->sample_lock_);

  set_status_changed_flag(DDS::SAMPLE_REJECTED_STATUS, false);
  status = sample_rejected_status_;
  sample_rejected_status_.total_count_change = 0;
  return DDS::RETCODE_OK;
}

DDS::ReturnCode_t
DataReaderImpl::get_liveliness_changed_status(
    DDS::LivelinessChangedStatus & status)
{
  ACE_Guard<ACE_Recursive_Thread_Mutex> justMe(this->sample_lock_);

  set_status_changed_flag(DDS::LIVELINESS_CHANGED_STATUS,
      false);
  status = liveliness_changed_status_;

  liveliness_changed_status_.alive_count_change = 0;
  liveliness_changed_status_.not_alive_count_change = 0;

  return DDS::RETCODE_OK;
}

DDS::ReturnCode_t
DataReaderImpl::get_requested_deadline_missed_status(
    DDS::RequestedDeadlineMissedStatus & status)
{
  ACE_Guard<ACE_Recursive_Thread_Mutex> justMe(this->sample_lock_);

  set_status_changed_flag(DDS::REQUESTED_DEADLINE_MISSED_STATUS,
      false);

  this->requested_deadline_missed_status_.total_count_change =
      this->requested_deadline_missed_status_.total_count
      - this->last_deadline_missed_total_count_;

  // DDS::RequestedDeadlineMissedStatus::last_instance_handle field
  // is updated by the RequestedDeadlineWatchdog.

  // Update for next status check.
  this->last_deadline_missed_total_count_ =
      this->requested_deadline_missed_status_.total_count;

  status = requested_deadline_missed_status_;

  return DDS::RETCODE_OK;
}

DDS::ReturnCode_t
DataReaderImpl::get_requested_incompatible_qos_status(
    DDS::RequestedIncompatibleQosStatus & status)
{

  ACE_Guard<ACE_Recursive_Thread_Mutex> justMe(
      this->publication_handle_lock_);

  set_status_changed_flag(DDS::REQUESTED_INCOMPATIBLE_QOS_STATUS,
      false);
  status = requested_incompatible_qos_status_;
  requested_incompatible_qos_status_.total_count_change = 0;

  return DDS::RETCODE_OK;
}

DDS::ReturnCode_t
DataReaderImpl::get_subscription_matched_status(
    DDS::SubscriptionMatchedStatus & status)
{

  ACE_Guard<ACE_Recursive_Thread_Mutex> justMe(
      this->publication_handle_lock_);

  set_status_changed_flag(DDS::SUBSCRIPTION_MATCHED_STATUS, false);
  status = subscription_match_status_;
  subscription_match_status_.total_count_change = 0;
  subscription_match_status_.current_count_change = 0;

  return DDS::RETCODE_OK;
}

DDS::ReturnCode_t
DataReaderImpl::get_sample_lost_status(
    DDS::SampleLostStatus & status)
{
  ACE_Guard<ACE_Recursive_Thread_Mutex> justMe(this->sample_lock_);

  set_status_changed_flag(DDS::SAMPLE_LOST_STATUS, false);
  status = sample_lost_status_;
  sample_lost_status_.total_count_change = 0;
  return DDS::RETCODE_OK;
}

DDS::ReturnCode_t
DataReaderImpl::wait_for_historical_data(
    const DDS::Duration_t & /* max_wait */)
{
  // Add your implementation here
  return DDS::RETCODE_OK;
}

DDS::ReturnCode_t
DataReaderImpl::get_matched_publications(
    DDS::InstanceHandleSeq & publication_handles)
{
  if (enabled_ == false) {
    ACE_ERROR_RETURN((LM_ERROR,
        ACE_TEXT("(%P|%t) ERROR: DataReaderImpl::get_matched_publications: ")
        ACE_TEXT(" Entity is not enabled.\n")),
        DDS::RETCODE_NOT_ENABLED);
  }

  ACE_GUARD_RETURN(ACE_Recursive_Thread_Mutex,
      guard,
      this->publication_handle_lock_,
      DDS::RETCODE_ERROR);

  // Copy out the handles for the current set of publications.
  int index = 0;
  publication_handles.length(static_cast<CORBA::ULong>(this->id_to_handle_map_.size()));

  for (RepoIdToHandleMap::iterator
      current = this->id_to_handle_map_.begin();
      current != this->id_to_handle_map_.end();
      ++current, ++index) {
    publication_handles[ index] = current->second;
  }

  return DDS::RETCODE_OK;
}

#if !defined (DDS_HAS_MINIMUM_BIT)
DDS::ReturnCode_t
DataReaderImpl::get_matched_publication_data(
    DDS::PublicationBuiltinTopicData & publication_data,
    DDS::InstanceHandle_t publication_handle)
{
  if (enabled_ == false) {
    ACE_ERROR_RETURN((LM_ERROR,
        ACE_TEXT("(%P|%t) ERROR: DataReaderImpl::")
        ACE_TEXT("get_matched_publication_data: ")
        ACE_TEXT("Entity is not enabled.\n")),
        DDS::RETCODE_NOT_ENABLED);
  }


  ACE_GUARD_RETURN(ACE_Recursive_Thread_Mutex,
      guard,
      this->publication_handle_lock_,
      DDS::RETCODE_ERROR);

  RcHandle<DomainParticipantImpl> participant = this->participant_servant_.lock();

  if (!participant)
    return DDS::RETCODE_ERROR;

  DDS::PublicationBuiltinTopicDataSeq data;
  const DDS::ReturnCode_t ret = instance_handle_to_bit_data<DDS::PublicationBuiltinTopicDataDataReader_var>(
                                  participant.in(),
                                  BUILT_IN_PUBLICATION_TOPIC,
                                  publication_handle,
                                  data);

  if (ret == DDS::RETCODE_OK) {
    publication_data = data[0];
  }

  return ret;
}
#endif // !defined (DDS_HAS_MINIMUM_BIT)

DDS::ReturnCode_t
DataReaderImpl::enable()
{
  // According to spec:
  // - Calling enable on an already enabled Entity has no effect and returns OK.
  // - Calling enable on an Entity whose factory is not enabled will fail
  //   and return PRECONDITION_NOT_MET.

  if (this->is_enabled()) {
    return DDS::RETCODE_OK;
  }

  RcHandle<SubscriberImpl> subscriber = get_subscriber_servant();
  if (!subscriber) {
    return DDS::RETCODE_ERROR;
  }

  if (!subscriber->is_enabled()) {
    return DDS::RETCODE_PRECONDITION_NOT_MET;
  }

  if (topic_servant_ && !topic_servant_->is_enabled()) {
    return DDS::RETCODE_PRECONDITION_NOT_MET;
  }

  RcHandle<DomainParticipantImpl> participant = participant_servant_.lock();
  if (participant) {
    dp_id_ = participant->get_id();
  }

  if (topic_servant_) {
    if (!topic_servant_->check_data_representation(
        get_effective_data_rep_qos(qos_.representation.value, true), false)) {
      if (DCPS_debug_level) {
        ACE_ERROR((LM_ERROR, ACE_TEXT("(%P|%t) ERROR: DataReaderImpl::enable: ")
          ACE_TEXT("none of the data representation QoS is allowed by the ")
          ACE_TEXT("topic type IDL annotations\n")));
      }
      return DDS::RETCODE_ERROR;
    }
  }

  if (qos_.history.kind == DDS::KEEP_ALL_HISTORY_QOS) {
    // The spec says qos_.history.depth is "has no effect"
    // when history.kind = KEEP_ALL so use max_samples_per_instance
    depth_ = qos_.resource_limits.max_samples_per_instance;

  } else { // qos_.history.kind == DDS::KEEP_LAST_HISTORY_QOS
    depth_ = qos_.history.depth;
  }

  if (depth_ == DDS::LENGTH_UNLIMITED) {
    // DDS::LENGTH_UNLIMITED is negative so make it a positive
    // value that is, for all intents and purposes, unlimited
    // and we can use it for comparisons.
    // WARNING: The client risks running out of memory in this case.
    depth_ = ACE_INT32_MAX;
  }

  if (qos_.resource_limits.max_samples != DDS::LENGTH_UNLIMITED) {
    n_chunks_ = qos_.resource_limits.max_samples;
  }

  //else using value from Service_Participant

  // enable the type specific part of this DataReader
  this->enable_specific();

  //Note: the QoS used to set n_chunks_ is Changeable=No so
  // it is OK that we cannot change the size of our allocators.
  rd_allocator_.reset(new ReceivedDataAllocator(n_chunks_));

  if (DCPS_debug_level >= 2)
    ACE_DEBUG((LM_DEBUG,"(%P|%t) DataReaderImpl::enable"
        " Cached_Allocator_With_Overflow %x with %d chunks\n",
        rd_allocator_.get(), n_chunks_));

  if ((qos_.liveliness.lease_duration.sec !=
      DDS::DURATION_INFINITE_SEC) &&
      (qos_.liveliness.lease_duration.nanosec !=
          DDS::DURATION_INFINITE_NSEC)) {
    liveliness_lease_duration_ = TimeDuration(qos_.liveliness.lease_duration);
  }

  // Setup the requested deadline watchdog if the configured deadline
  // period is not the default (infinite).
  DDS::Duration_t const deadline_period = this->qos_.deadline.period;

  if (!this->watchdog_
      && (deadline_period.sec != DDS::DURATION_INFINITE_SEC
          || deadline_period.nanosec != DDS::DURATION_INFINITE_NSEC)) {
    this->watchdog_ = make_rch<RequestedDeadlineWatchdog>(
            ref(this->sample_lock_),
            this->qos_.deadline,
            ref(*this),
            ref(this->requested_deadline_missed_status_),
            ref(this->last_deadline_missed_total_count_));
  }

  Discovery_rch disco = TheServiceParticipant->get_discovery(domain_id_);
  disco->pre_reader(this);

  this->set_enabled();

  if (topic_servant_ && !transport_disabled_) {
    try {
      this->enable_transport(this->qos_.reliability.kind == DDS::RELIABLE_RELIABILITY_QOS,
          this->qos_.durability.kind > DDS::VOLATILE_DURABILITY_QOS);
    } catch (const Transport::Exception&) {
      ACE_ERROR((LM_ERROR,
          ACE_TEXT("(%P|%t) ERROR: DataReaderImpl::enable, ")
          ACE_TEXT("Transport Exception.\n")));
      return DDS::RETCODE_ERROR;
    }

    const DDS::ReturnCode_t setup_deserialization_result = setup_deserialization();
    if (setup_deserialization_result != DDS::RETCODE_OK) {
      return setup_deserialization_result;
    }

    const TransportLocatorSeq& trans_conf_info = connection_info();

    CORBA::String_var filterClassName = "";
    CORBA::String_var filterExpression = "";
    DDS::StringSeq exprParams;
#ifndef OPENDDS_NO_CONTENT_FILTERED_TOPIC
    {
      ACE_Guard<ACE_Thread_Mutex> guard(content_filtered_topic_mutex_);
      if (content_filtered_topic_) {
        filterClassName = content_filtered_topic_->get_filter_class_name();
        filterExpression = content_filtered_topic_->get_filter_expression();
        content_filtered_topic_->get_expression_parameters(exprParams);
      }
    }
#endif

    DDS::SubscriberQos sub_qos;
    subscriber->get_qos(sub_qos);

    TypeSupportImpl* const typesupport =
      dynamic_cast<TypeSupportImpl*>(topic_servant_->get_type_support());
    XTypes::TypeInformation type_info;
    typesupport->to_type_info(type_info);

    XTypes::TypeLookupService_rch type_lookup_service = participant->get_type_lookup_service();
    typesupport->add_types(type_lookup_service);
    typesupport->populate_dependencies(type_lookup_service);

    RepoId subscription_id =
      disco->add_subscription(domain_id_,
        dp_id_,
        topic_servant_->get_id(),
        rchandle_from(this),
        qos_,
        trans_conf_info,
        sub_qos,
        filterClassName,
        filterExpression,
        exprParams,
        type_info);

    {
      ACE_Guard<ACE_Thread_Mutex> guard(subscription_id_mutex_);
      subscription_id_ = subscription_id;
      has_subscription_id_ = true;
      subscription_id_condition_.notify_all();
    }

    if (subscription_id == GUID_UNKNOWN) {
      if (DCPS_debug_level >= 1) {
        ACE_DEBUG((LM_WARNING, "(%P|%t) WARNING: DataReaderImpl::enable: "
          "add_subscription failed\n"));
      }
      return DDS::RETCODE_ERROR;
    }

    if (DCPS_debug_level >= 2) {
      ACE_DEBUG((LM_DEBUG, "(%P|%t) DataReaderImpl::enable: "
        "got GUID %C, subscribed to topic name \"%C\" type \"%C\"\n",
        LogGuid(get_repo_id()).c_str(),
        topic_servant_->topic_name(), topic_servant_->type_name()));
    }
  }

  DDS::ReturnCode_t return_value = DDS::RETCODE_OK;
  if (topic_servant_) {
    const CORBA::String_var name = topic_servant_->get_name();
    return_value = subscriber->reader_enabled(name.in(), this);

    if (this->monitor_) {
      this->monitor_->report();
    }
  }

  if (return_value == DDS::RETCODE_OK) {
    const Observer_rch observer = get_observer(Observer::e_ENABLED);
    if (observer) {
      observer->on_enabled(this);
    }
  }

  return return_value;
}

void
DataReaderImpl::writer_activity(const DataSampleHeader& header)
{
  // caller should have the sample_lock_ !!!

  RcHandle<WriterInfo> writer;

  // The received_activity() has to be called outside the writers_lock_
  // because it probably acquire writers_lock_ read lock recursively
  // (in handle_timeout). This could cause deadlock when there are writers
  // waiting.
  {
    ACE_READ_GUARD(ACE_RW_Thread_Mutex, read_guard, this->writers_lock_);
    WriterMapType::iterator iter = writers_.find(header.publication_id_);

    if (iter != writers_.end()) {
      writer = iter->second;

    } else if (DCPS_debug_level > 4) {
      // This may not be an error since it could happen that the sample
      // is delivered to the datareader after the write is dis-associated
      // with this datareader.
      GuidConverter reader_converter(get_repo_id());
      GuidConverter writer_converter(header.publication_id_);
      ACE_DEBUG((LM_DEBUG,
          ACE_TEXT("(%P|%t) DataReaderImpl::writer_activity: ")
          ACE_TEXT("reader %C is not associated with writer %C.\n"),
          OPENDDS_STRING(reader_converter).c_str(),
          OPENDDS_STRING(writer_converter).c_str()));
    }
  }

  if (!writer.is_nil()) {
    writer->received_activity(MonotonicTimePoint::now());

    if ((header.message_id_ == SAMPLE_DATA) ||
        (header.message_id_ == INSTANCE_REGISTRATION) ||
        (header.message_id_ == UNREGISTER_INSTANCE) ||
        (header.message_id_ == DISPOSE_INSTANCE) ||
        (header.message_id_ == DISPOSE_UNREGISTER_INSTANCE)) {

#ifndef OPENDDS_NO_OBJECT_MODEL_PROFILE
      if (header.coherent_change_) {
        writer->add_coherent_samples(header.sequence_);
      }
#endif
    }
  }
}

void
DataReaderImpl::data_received(const ReceivedDataSample& sample)
{
  DBG_ENTRY_LVL("DataReaderImpl","data_received",6);

  // ensure some other thread is not changing the sample container
  // or statuses related to samples.
  ACE_GUARD(ACE_Recursive_Thread_Mutex, guard, this->sample_lock_);

  if (get_deleted()) return;

  if (DCPS_debug_level > 9) {
    GuidConverter converter(get_repo_id());
    ACE_DEBUG((LM_DEBUG,
        ACE_TEXT("(%P|%t) DataReaderImpl::data_received: ")
        ACE_TEXT("%C received sample: %C.\n"),
        OPENDDS_STRING(converter).c_str(),
        to_string(sample.header_).c_str()));
  }

  const ValueWriterDispatcher* vwd = get_value_writer_dispatcher();
  const Observer_rch observer = get_observer(Observer::e_SAMPLE_RECEIVED);
  RcHandle<MessageHolder> real_data;
  SubscriptionInstance_rch instance;
  switch (sample.header_.message_id_) {
  case SAMPLE_DATA:
  case INSTANCE_REGISTRATION: {
    if (!check_historic(sample)) break;

    DataSampleHeader const & header = sample.header_;

    this->writer_activity(header);

    // Verify data has not exceeded its lifespan.
    if (this->filter_sample(header)) break;

    // This adds the reader to the set/list of readers with data.
    RcHandle<SubscriberImpl> subscriber = get_subscriber_servant();
    if (subscriber)
      subscriber->data_received(this);

    // Only gather statistics about real samples, not registration data, etc.
    if (header.message_id_ == SAMPLE_DATA) {
      this->process_latency(sample);
    }

    // This also adds to the sample container and makes any callbacks
    // and condition modifications.

    bool is_new_instance = false;
    bool filtered = false;
    if (sample.header_.key_fields_only_) {
      dds_demarshal(sample, instance, is_new_instance, filtered, KEY_ONLY_MARSHALING, false);
    } else {
      real_data = dds_demarshal(sample, instance, is_new_instance, filtered, FULL_MARSHALING, observer && vwd);
    }

    // Per sample logging
    if (DCPS_debug_level >= 8) {
      GuidConverter reader_converter(get_repo_id());
      GuidConverter writer_converter(header.publication_id_);

      ACE_DEBUG((LM_DEBUG,
          ACE_TEXT("(%P|%t) DataReaderImpl::data_received: reader %C writer %C ")
          ACE_TEXT("instance %d is_new_instance %d filtered %d\n"),
          OPENDDS_STRING(reader_converter).c_str(),
          OPENDDS_STRING(writer_converter).c_str(),
          instance ? instance->instance_handle_ : 0,
          is_new_instance, filtered));
    }

    if (filtered) break; // sample filtered from instance

    if (instance) accept_sample_processing(instance, header, is_new_instance);
  }
  break;

#ifndef OPENDDS_NO_OBJECT_MODEL_PROFILE
  case END_COHERENT_CHANGES: {
    CoherentChangeControl control;

    this->writer_activity(sample.header_);

    Serializer serializer(
        sample.sample_.get(), Encoding::KIND_UNALIGNED_CDR,
        sample.header_.byte_order_ ? ENDIAN_LITTLE : ENDIAN_BIG);
    if (!(serializer >> control)) {
      ACE_ERROR((LM_ERROR, ACE_TEXT("(%P|%t) DataReaderImpl::data_received ")
          ACE_TEXT("deserialization coherent change control failed.\n")));
      return;
    }

    if (DCPS_debug_level > 0) {
      std::stringstream buffer;
      buffer << control << std::endl;

      ACE_DEBUG((LM_DEBUG,
          ACE_TEXT("(%P|%t) DataReaderImpl::data_received: ")
          ACE_TEXT("END_COHERENT_CHANGES %C\n"),
          buffer.str().c_str()));
    }

    RcHandle<WriterInfo> writer;
    {
      ACE_READ_GUARD(ACE_RW_Thread_Mutex, read_guard, this->writers_lock_);

      WriterMapType::iterator it =
          this->writers_.find(sample.header_.publication_id_);

      if (it == this->writers_.end()) {
        GuidConverter sub_id(get_repo_id());
        GuidConverter pub_id(sample.header_.publication_id_);
        ACE_DEBUG((LM_WARNING,
            ACE_TEXT("(%P|%t) WARNING: DataReaderImpl::data_received() - ")
            ACE_TEXT(" subscription %C failed to find ")
            ACE_TEXT(" publication data for %C!\n"),
            OPENDDS_STRING(sub_id).c_str(),
            OPENDDS_STRING(pub_id).c_str()));
        return;
      }
      else {
        writer = it->second;
      }
      it->second->set_group_info(control);
    }

    if (this->verify_coherent_changes_completion(writer.in())) {
      this->notify_read_conditions();
    }
  }
  break;
#endif // OPENDDS_NO_OBJECT_MODEL_PROFILE

  case DATAWRITER_LIVELINESS: {
    if (DCPS_debug_level >= 4) {
      GuidConverter reader_converter(get_repo_id());
      GuidConverter writer_converter(sample.header_.publication_id_);
      ACE_DEBUG((LM_DEBUG,
                 ACE_TEXT("(%P|%t) DataReaderImpl::data_received: ")
                 ACE_TEXT("reader %C got datawriter liveliness from writer %C\n"),
                 OPENDDS_STRING(reader_converter).c_str(),
                 OPENDDS_STRING(writer_converter).c_str()));
    }
    this->writer_activity(sample.header_);

    // tell all instances they got a liveliness message
    {
      ACE_GUARD(ACE_Recursive_Thread_Mutex, instance_guard, instances_lock_);
      for (SubscriptionInstanceMapType::iterator iter = instances_.begin();
          iter != instances_.end();
          ++iter) {
        if (iter->second->instance_state_->writes_instance(sample.header_.publication_id_)) {
          iter->second->instance_state_->lively(sample.header_.publication_id_);
        }
      }
    }

  }
  break;

  case DISPOSE_INSTANCE: {
    if (!check_historic(sample)) break;
    this->writer_activity(sample.header_);
    SubscriptionInstance_rch instance;

    if (this->watchdog_.in()) {
      // Find the instance first for timer cancellation since
      // the instance may be deleted during dispose and can
      // not be accessed.
      ReceivedDataSample dup(sample);
      this->lookup_instance(dup, instance);
#ifndef OPENDDS_NO_OWNERSHIP_KIND_EXCLUSIVE
      OwnershipManagerPtr owner_manager = this->ownership_manager();

      if (! this->is_exclusive_ownership_
          || (owner_manager
              && (instance)
              && (owner_manager->is_owner(instance->instance_handle_,
                  sample.header_.publication_id_)))) {
#endif
        this->watchdog_->cancel_timer(instance);
#ifndef OPENDDS_NO_OWNERSHIP_KIND_EXCLUSIVE
      }
#endif
    }
    instance.reset();
    this->dispose_unregister(sample, instance);
  }
  this->notify_read_conditions();
  break;

  case UNREGISTER_INSTANCE: {
    if (!check_historic(sample)) break;
    this->writer_activity(sample.header_);
    SubscriptionInstance_rch instance;

    if (this->watchdog_.in()) {
      // Find the instance first for timer cancellation since
      // the instance may be deleted during dispose and can
      // not be accessed.
      ReceivedDataSample dup(sample);
      this->lookup_instance(dup, instance);
      if (instance) {
#ifndef OPENDDS_NO_OWNERSHIP_KIND_EXCLUSIVE
        if (! this->is_exclusive_ownership_
            || (this->is_exclusive_ownership_
                && instance->instance_state_->is_last(sample.header_.publication_id_))) {
#endif
          this->watchdog_->cancel_timer(instance);
#ifndef OPENDDS_NO_OWNERSHIP_KIND_EXCLUSIVE
        }
#endif
      }
    }
    instance.reset();
    this->dispose_unregister(sample, instance);
  }
  this->notify_read_conditions();
  break;

  case DISPOSE_UNREGISTER_INSTANCE: {
    if (!check_historic(sample)) break;
    this->writer_activity(sample.header_);
    SubscriptionInstance_rch instance;

    if (this->watchdog_.in()) {
      // Find the instance first for timer cancellation since
      // the instance may be deleted during dispose and can
      // not be accessed.
      ReceivedDataSample dup(sample);
      this->lookup_instance(dup, instance);
#ifndef OPENDDS_NO_OWNERSHIP_KIND_EXCLUSIVE
      OwnershipManagerPtr owner_manager = this->ownership_manager();
      if (! this->is_exclusive_ownership_
          || (owner_manager
              && (instance)
              && (owner_manager->is_owner (instance->instance_handle_,
                  sample.header_.publication_id_)))
          || (is_exclusive_ownership_
              && (instance)
              && instance->instance_state_->is_last(sample.header_.publication_id_))) {
#endif
        if (instance) {
          this->watchdog_->cancel_timer(instance);
        }
#ifndef OPENDDS_NO_OWNERSHIP_KIND_EXCLUSIVE
      }
#endif
    }
    instance.reset();
    this->dispose_unregister(sample, instance);
  }
  this->notify_read_conditions();
  break;

  case END_HISTORIC_SAMPLES: {
    if (sample.header_.message_length_ >= sizeof(RepoId)) {
      Serializer ser(sample.sample_.get(), Encoding::KIND_UNALIGNED_CDR);
      RepoId readerId = GUID_UNKNOWN;
      if (!(ser >> readerId)) {
        ACE_ERROR((LM_ERROR, ACE_TEXT("(%P|%t) DataReaderImpl::data_received ")
            ACE_TEXT("deserialization reader failed.\n")));
        return;
      }
      const RepoId repo_id(get_repo_id());
      if (readerId != GUID_UNKNOWN && readerId != repo_id) {
        break; // not our message
      }
    }
    if (DCPS_debug_level > 4) {
      ACE_DEBUG((LM_INFO, "(%P|%t) Received END_HISTORIC_SAMPLES control message\n"));
    }
    // Going to acquire writers lock, release samples lock
    guard.release();
    this->resume_sample_processing(sample.header_.publication_id_);
    if (DCPS_debug_level > 4) {
      GuidConverter pub_id(sample.header_.publication_id_);
      ACE_DEBUG((
          LM_INFO,
          "(%P|%t) Resumed sample processing for durable writer %C\n",
          OPENDDS_STRING(pub_id).c_str()));
    }
    break;
  }

  default:
    ACE_ERROR((LM_ERROR,
        "(%P|%t) ERROR: DataReaderImpl::data_received"
        "unexpected message_id = %d\n",
        sample.header_.message_id_));
    break;
  }

  if (observer && real_data && vwd) {
    const DDS::Time_t timestamp = {
      sample.header_.source_timestamp_sec_,
      sample.header_.source_timestamp_nanosec_
    };
    Observer::Sample s(instance ? instance->instance_handle_ : DDS::HANDLE_NIL, sample.header_.instance_state(), timestamp, sample.header_.sequence_, real_data->get(), *vwd);
    observer->on_sample_received(this, s);
  }
}

RcHandle<EntityImpl>
DataReaderImpl::parent() const
{
  return this->subscriber_servant_.lock();
}

bool
DataReaderImpl::check_transport_qos(const TransportInst& ti)
{
  if (this->qos_.reliability.kind == DDS::RELIABLE_RELIABILITY_QOS) {
    return ti.is_reliable();
  }
  return true;
}

void DataReaderImpl::notify_read_conditions()
{
  //sample lock is already held
  ReadConditionSet local_read_conditions = read_conditions_;
  ACE_GUARD(Reverse_Lock_t, unlock_guard, reverse_sample_lock_);

  for (ReadConditionSet::iterator it = local_read_conditions.begin(),
      end = local_read_conditions.end(); it != end; ++it) {
    ConditionImpl* ci = dynamic_cast<ConditionImpl*>(it->in());
    if (ci) {
      ci->signal_all();
    } else {
      ACE_ERROR((LM_ERROR,
        ACE_TEXT("(%P|%t) ERROR: DataReaderImpl::notify_read_conditions: ")
        ACE_TEXT("Failed to obtain ConditionImpl - can't notify.\n")));
    }
  }
}

RcHandle<SubscriberImpl>
DataReaderImpl::get_subscriber_servant()
{
  return subscriber_servant_.lock();
}

bool DataReaderImpl::have_sample_states(
    DDS::SampleStateMask sample_states) const
{
  //!!!caller should have acquired sample_lock_
  /// @TODO: determine correct failed lock return value.
  ACE_GUARD_RETURN(ACE_Recursive_Thread_Mutex, instance_guard, this->instances_lock_, false);

  for (SubscriptionInstanceMapType::iterator iter = instances_.begin();
      iter != instances_.end();
      ++iter) {
    SubscriptionInstance_rch ptr = iter->second;

    for (ReceivedDataElement *item = ptr->rcvd_samples_.head_;
        item != 0; item = item->next_data_sample_) {
      if (item->sample_state_ & sample_states
#ifndef OPENDDS_NO_OBJECT_MODEL_PROFILE
          && !item->coherent_change_
#endif
                 ) {
        return true;
      }
    }
  }

  return false;
}

bool
DataReaderImpl::have_view_states(DDS::ViewStateMask view_states) const
{
  //!!!caller should have acquired sample_lock_
  /// @TODO: determine correct failed lock return value.
  ACE_GUARD_RETURN(ACE_Recursive_Thread_Mutex, instance_guard, this->instances_lock_,false);

  for (SubscriptionInstanceMapType::iterator iter = instances_.begin();
      iter != instances_.end();
      ++iter) {
    SubscriptionInstance_rch ptr = iter->second;

    if (ptr->instance_state_->view_state() & view_states) {
      return true;
    }
  }

  return false;
}

bool DataReaderImpl::have_instance_states(
    DDS::InstanceStateMask instance_states) const
{
  //!!!caller should have acquired sample_lock_
  /// @TODO: determine correct failed lock return value.
  ACE_GUARD_RETURN(ACE_Recursive_Thread_Mutex, instance_guard, this->instances_lock_,false);

  for (SubscriptionInstanceMapType::iterator iter = instances_.begin();
      iter != instances_.end();
      ++iter) {
    SubscriptionInstance_rch ptr = iter->second;

    if (ptr->instance_state_->instance_state() & instance_states) {
      return true;
    }
  }

  return false;
}

/// Fold-in the three separate loops of have_sample_states(),
/// have_view_states(), and have_instance_states().  Takes the sample_lock_.
bool DataReaderImpl::contains_sample(DDS::SampleStateMask sample_states,
    DDS::ViewStateMask view_states, DDS::InstanceStateMask instance_states)
{
  ACE_GUARD_RETURN(ACE_Recursive_Thread_Mutex, guard, sample_lock_, false);
  ACE_GUARD_RETURN(ACE_Recursive_Thread_Mutex, instance_guard, instances_lock_,false);

  for (SubscriptionInstanceMapType::iterator iter = instances_.begin(), end = instances_.end(); iter != end; ++iter) {
    SubscriptionInstance& inst = *iter->second;

    if (inst.instance_state_->match(view_states, instance_states)) {
      for (ReceivedDataElement* item = inst.rcvd_samples_.head_; item != 0; item = item->next_data_sample_) {
        if (item->sample_state_ & sample_states
#ifndef OPENDDS_NO_OBJECT_MODEL_PROFILE
            && !item->coherent_change_
#endif
        ) {
          return true;
        }
      }
    }
  }

  return false;
}

DDS::DataReaderListener_ptr
DataReaderImpl::listener_for(DDS::StatusKind kind)
{
  // per 2.1.4.3.1 Listener Access to Plain Communication Status
  // use this entities factory if listener is mask not enabled
  // for this kind.
  RcHandle<SubscriberImpl> subscriber = get_subscriber_servant();
  ACE_Guard<ACE_Thread_Mutex> g(listener_mutex_);
  if (subscriber && (CORBA::is_nil(listener_.in()) || (listener_mask_ & kind) == 0)) {
    g.release();
    return subscriber->listener_for(kind);

  } else {
    return DDS::DataReaderListener::_duplicate(listener_.in());
  }
}

void DataReaderImpl::sample_info(DDS::SampleInfo & sample_info,
    const ReceivedDataElement *ptr)
{

  sample_info.sample_rank = 0;

  // generation_rank =
  //    (MRSIC.disposed_generation_count +
  //     MRSIC.no_writers_generation_count)
  //  - (S.disposed_generation_count +
  //     S.no_writers_generation_count)
  //
  sample_info.generation_rank =
      (sample_info.disposed_generation_count +
          sample_info.no_writers_generation_count) -
          sample_info.generation_rank;

  // absolute_generation_rank =
  //     (MRS.disposed_generation_count +
  //      MRS.no_writers_generation_count)
  //   - (S.disposed_generation_count +
  //      S.no_writers_generation_count)
  //
  sample_info.absolute_generation_rank =
      (static_cast<CORBA::Long>(ptr->disposed_generation_count_) +
          static_cast<CORBA::Long>(ptr->no_writers_generation_count_)) -
          sample_info.absolute_generation_rank;

  sample_info.opendds_reserved_publication_seq = ptr->sequence_.getValue();
}

CORBA::Long DataReaderImpl::total_samples() const
{
  //!!!caller should have acquired sample_lock_
  ACE_GUARD_RETURN(ACE_Recursive_Thread_Mutex, instance_guard, this->instances_lock_,0);

  CORBA::Long count(0);

  for (SubscriptionInstanceMapType::iterator iter = instances_.begin();
      iter != instances_.end();
      ++iter) {
    SubscriptionInstance_rch ptr = iter->second;

    count += static_cast<CORBA::Long>(ptr->rcvd_samples_.size_);
  }

  return count;
}

void
DataReaderImpl::LivelinessTimer::check_liveliness()
{
  execute_or_enqueue(make_rch<CheckLivelinessCommand>(this));
}

int
DataReaderImpl::LivelinessTimer::handle_timeout(const ACE_Time_Value& tv,
                                                const void * /*arg*/)
{
  check_liveliness_i(false, MonotonicTimePoint(tv));
  return 0;
}

void
DataReaderImpl::LivelinessTimer::check_liveliness_i(bool cancel,
                                                    const MonotonicTimePoint& now)
{
  // Working copy of the active timer Id.

  RcHandle<DataReaderImpl> data_reader = data_reader_.lock();
  if (! data_reader) {
    this->reactor()->purge_pending_notifications(this);
    return;
  }

  long local_timer_id = liveliness_timer_id_;
  bool timer_was_reset = false;

  if (local_timer_id != -1 && cancel) {
    if (DCPS_debug_level >= 5) {
      GuidConverter converter(data_reader->get_repo_id());
      ACE_DEBUG((LM_DEBUG,
                 ACE_TEXT("(%P|%t) DataReaderImpl::handle_timeout: ")
                 ACE_TEXT(" canceling timer for reader %C.\n"),
                 OPENDDS_STRING(converter).c_str()));
    }

    // called from add_associations and there is already a timer
    // so cancel the existing timer.
    if (this->reactor()->cancel_timer(local_timer_id) == -1) {
      // this could fail because the reactor's call and
      // the add_associations' call to this could overlap
      // so it is not a failure.
      ACE_DEBUG((LM_DEBUG,
                 ACE_TEXT("(%P|%t) ERROR: DataReaderImpl::handle_timeout: ")
                 ACE_TEXT(" %p.\n"), ACE_TEXT("cancel_timer")));
    }

    timer_was_reset = true;
  }

  // Used after the lock scope ends.
  MonotonicTimePoint smallest(MonotonicTimePoint::max_value);
  int alive_writers = 0;

  // This is a bit convoluted.  The reasoning goes as follows:
  // 1) We grab the current timer Id value when we enter the method.
  // 2) We *might* cancel the timer if it is active.
  // 3) The timer *might* be rescheduled while we do not hold the sample lock.
  // 4) If we (or another thread) canceled the timer that we can tell, then
  // 5) we should clear the Id value,
  // 6) unless it has been rescheduled.
  // We are using a changed timer Id value as a proxy for having been
  // rescheduled.
  if( timer_was_reset && (liveliness_timer_id_ == local_timer_id)) {
    liveliness_timer_id_ = -1;
  }

  // Iterate over each writer to this reader
  {
    ACE_READ_GUARD(ACE_RW_Thread_Mutex,
        read_guard,
        data_reader->writers_lock_);
    WriterMapType writers = data_reader->writers_;
    read_guard.release();

    for (WriterMapType::iterator iter = writers.begin();
        iter != writers.end();
        ++iter) {
      // deal with possibly not being alive or
      // tell when it will not be alive next (if no activity)
      const MonotonicTimePoint next_absolute(iter->second->check_activity(now));
      if (!next_absolute.is_max()) {
        alive_writers++;
        smallest = std::min(smallest, next_absolute);
      }
    }
  }

  if (!alive_writers) {
    // no live writers so no need to schedule a timer
    // but be sure we don't try to cancel the timer later.
    liveliness_timer_id_ = -1;
  }

  if (DCPS_debug_level >= 5) {
    GuidConverter converter(data_reader->get_repo_id());
    ACE_DEBUG((LM_DEBUG,
        ACE_TEXT("(%P|%t) DataReaderImpl::handle_timeout: ")
        ACE_TEXT("reader %C has %d live writers; from_reactor=%d\n"),
        OPENDDS_STRING(converter).c_str(),
        alive_writers,
        !cancel));
  }

  // Call into the reactor after releasing the sample lock.
  if (alive_writers) {
    // compare the time now with the earliest(smallest) deadline we found
    TimeDuration relative;
    if (now < smallest) {
      relative = smallest - now;
    } else {
      relative = TimeDuration(0, 1); // ASAP
    }
    liveliness_timer_id_ = this->reactor()->schedule_timer(this, 0, relative.value());

    if (liveliness_timer_id_ == -1) {
      ACE_ERROR((LM_ERROR,
          ACE_TEXT("(%P|%t) ERROR: DataReaderImpl::handle_timeout: ")
          ACE_TEXT(" %p.\n"), ACE_TEXT("schedule_timer")));
    }
  }
}

void
DataReaderImpl::release_instance(DDS::InstanceHandle_t handle)
{
#ifndef OPENDDS_NO_OWNERSHIP_KIND_EXCLUSIVE
  OwnershipManagerPtr owner_manager = this->ownership_manager();
  if (owner_manager) {
    owner_manager->remove_writers(handle);
  }
#endif

  ACE_GUARD(ACE_Recursive_Thread_Mutex, guard, this->sample_lock_);
  SubscriptionInstance_rch instance = this->get_handle_instance(handle);

  if (!instance) {
    ACE_ERROR((LM_ERROR, "(%P|%t) DataReaderImpl::release_instance "
        "could not find the instance by handle 0x%x\n", handle));
    return;
  }

  this->purge_data(instance);

  {
    ACE_GUARD(ACE_Recursive_Thread_Mutex, instance_guard, instances_lock_);
    instances_.erase(handle);
  }

  this->release_instance_i(handle);
  if (this->monitor_) {
    this->monitor_->report();
  }
}


OpenDDS::DCPS::WriterStats::WriterStats(
    int amount,
    DataCollector<double>::OnFull type) : stats_(amount, type)
{
}

void OpenDDS::DCPS::WriterStats::add_stat(const TimeDuration& delay)
{
  double datum = static_cast<double>(delay.value().sec());
  datum += delay.value().usec() / 1000000.0;
  this->stats_.add(datum);
}

OpenDDS::DCPS::LatencyStatistics OpenDDS::DCPS::WriterStats::get_stats() const
{
  LatencyStatistics value;

  value.publication = GUID_UNKNOWN;
  value.n           = this->stats_.n();
  value.maximum     = this->stats_.maximum();
  value.minimum     = this->stats_.minimum();
  value.mean        = this->stats_.mean();
  value.variance    = this->stats_.var();

  return value;
}

void OpenDDS::DCPS::WriterStats::reset_stats()
{
  this->stats_.reset();
}

#ifndef OPENDDS_SAFETY_PROFILE
std::ostream& OpenDDS::DCPS::WriterStats::raw_data(std::ostream& str) const
{
  str << std::dec << this->stats_.size()
                              << " samples out of " << this->stats_.n() << std::endl;
  return str << this->stats_;
}
#endif //OPENDDS_SAFETY_PROFILE

void
DataReaderImpl::writer_removed(WriterInfo& info)
{
  PublicationId info_writer_id = info.writer_id();

  if (DCPS_debug_level >= 5) {
    GuidConverter reader_converter(get_repo_id());
    GuidConverter writer_converter(info_writer_id);
    ACE_DEBUG((LM_DEBUG,
        ACE_TEXT("(%P|%t) DataReaderImpl::writer_removed: ")
        ACE_TEXT("reader %C from writer %C.\n"),
        OPENDDS_STRING(reader_converter).c_str(),
        OPENDDS_STRING(writer_converter).c_str()));
  }

#ifndef OPENDDS_NO_OWNERSHIP_KIND_EXCLUSIVE
  OwnershipManagerPtr owner_manager = this->ownership_manager();
  if (owner_manager) {
    owner_manager->remove_writer(info_writer_id);
    info.clear_owner_evaluated();
  }
#endif

  bool liveliness_changed = false;

  {
    ACE_GUARD(ACE_Recursive_Thread_Mutex, guard, sample_lock_);

    WriterInfo::WriterState info_state = info.state();

    if (info_state == WriterInfo::ALIVE) {
      --liveliness_changed_status_.alive_count;
      --liveliness_changed_status_.alive_count_change;
      liveliness_changed = true;
    }

    if (info_state == WriterInfo::DEAD) {
      --liveliness_changed_status_.not_alive_count;
      --liveliness_changed_status_.not_alive_count_change;
      liveliness_changed = true;
    }

    liveliness_changed_status_.last_publication_handle = info.handle();
    instances_liveliness_update(info_writer_id);
  }

  if (liveliness_changed) {
    set_status_changed_flag(DDS::LIVELINESS_CHANGED_STATUS, true);
    this->notify_liveliness_change();
  }
}

void
DataReaderImpl::writer_became_alive(WriterInfo& info,
    const MonotonicTimePoint& /* when */)
{
  PublicationId info_writer_id = info.writer_id();

  if (DCPS_debug_level >= 5) {
    GuidConverter reader_converter(get_repo_id());
    GuidConverter writer_converter(info_writer_id);
    ACE_DEBUG((LM_DEBUG,
        ACE_TEXT("(%P|%t) DataReaderImpl::writer_became_alive: ")
        ACE_TEXT("reader %C from writer %C previous state %C.\n"),
        OPENDDS_STRING(reader_converter).c_str(),
        OPENDDS_STRING(writer_converter).c_str(),
        info.get_state_str()));
  }

  // caller should already have the sample_lock_ !!!

  // NOTE: each instance will change to ALIVE_STATE when they receive a sample

  bool liveliness_changed = false;

  WriterInfo::WriterState info_state = info.state();

  if (info_state != WriterInfo::ALIVE) {
    liveliness_changed_status_.alive_count++;
    liveliness_changed_status_.alive_count_change++;
    liveliness_changed = true;
  }

  if (info_state == WriterInfo::DEAD) {
    liveliness_changed_status_.not_alive_count--;
    liveliness_changed_status_.not_alive_count_change--;
    liveliness_changed = true;
  }

  liveliness_changed_status_.last_publication_handle = info.handle();

  set_status_changed_flag(DDS::LIVELINESS_CHANGED_STATUS, true);

  if (liveliness_changed_status_.alive_count < 0) {
    ACE_ERROR((LM_ERROR,
        ACE_TEXT("(%P|%t) ERROR: DataReaderImpl::writer_became_alive: ")
        ACE_TEXT(" invalid liveliness_changed_status alive count - %d.\n"),
        liveliness_changed_status_.alive_count));
    return;
  }

  if (liveliness_changed_status_.not_alive_count < 0) {
    ACE_ERROR((LM_ERROR,
        ACE_TEXT("(%P|%t) ERROR: DataReaderImpl::writer_became_alive: ")
        ACE_TEXT(" invalid liveliness_changed_status not alive count - %d .\n"),
        liveliness_changed_status_.not_alive_count));
    return;
  }

  // Change the state to ALIVE since handle_timeout may call writer_became_dead
  // which need the current state info.
  info.state(WriterInfo::ALIVE);

  if (this->monitor_) {
    this->monitor_->report();
  }

  // Call listener only when there are liveliness status changes.
  if (liveliness_changed) {
    // Avoid possible deadlock by releasing sample_lock_.
    // See comments in <Topic>DataDataReaderImpl::notify_status_condition_no_sample_lock()
    // for information about the locks involved.
    ACE_GUARD(Reverse_Lock_t, unlock_guard, reverse_sample_lock_);
    this->notify_liveliness_change();
  }

  // this call will start the liveliness timer if it is not already set
  liveliness_timer_->check_liveliness();
}

void
DataReaderImpl::writer_became_dead(WriterInfo& info)
{
  PublicationId info_writer_id = info.writer_id();

  if (DCPS_debug_level >= 5) {
    GuidConverter reader_converter(get_repo_id());
    GuidConverter writer_converter(info_writer_id);
    ACE_DEBUG((LM_DEBUG,
        ACE_TEXT("(%P|%t) DataReaderImpl::writer_became_dead: ")
        ACE_TEXT("reader %C from writer %C previous state %C.\n"),
        OPENDDS_STRING(reader_converter).c_str(),
        OPENDDS_STRING(writer_converter).c_str(),
        info.get_state_str()));
  }

#ifndef OPENDDS_NO_OWNERSHIP_KIND_EXCLUSIVE
  OwnershipManagerPtr owner_manager = this->ownership_manager();
  if (owner_manager) {
    owner_manager->remove_writer(info_writer_id);
    info.clear_owner_evaluated();
  }
#endif

  // caller should already have the sample_lock_ !!!
  bool liveliness_changed = false;

  WriterInfo::WriterState info_state = info.state();

  if (info_state == OpenDDS::DCPS::WriterInfo::NOT_SET) {
    liveliness_changed_status_.not_alive_count++;
    liveliness_changed_status_.not_alive_count_change++;
    liveliness_changed = true;
  }

  if (info_state == WriterInfo::ALIVE) {
    liveliness_changed_status_.alive_count--;
    liveliness_changed_status_.alive_count_change--;
    liveliness_changed_status_.not_alive_count++;
    liveliness_changed_status_.not_alive_count_change++;
    liveliness_changed = true;
  }

  liveliness_changed_status_.last_publication_handle = info.handle();

  //update the state to DEAD.
  info.state(WriterInfo::DEAD);

  if (this->monitor_) {
    this->monitor_->report();
  }

  if (liveliness_changed_status_.alive_count < 0) {
    ACE_ERROR((LM_ERROR,
        ACE_TEXT("(%P|%t) ERROR: DataReaderImpl::writer_became_dead: ")
        ACE_TEXT(" invalid liveliness_changed_status alive count - %d.\n"),
        liveliness_changed_status_.alive_count));
    return;
  }

  if (liveliness_changed_status_.not_alive_count < 0) {
    ACE_ERROR((LM_ERROR,
        ACE_TEXT("(%P|%t) ERROR: DataReaderImpl::writer_became_dead: ")
        ACE_TEXT(" invalid liveliness_changed_status not alive count - %d.\n"),
        liveliness_changed_status_.not_alive_count));
    return;
  }

  instances_liveliness_update(info_writer_id);

  // Call listener only when there are liveliness status changes.
  if (liveliness_changed) {
    set_status_changed_flag(DDS::LIVELINESS_CHANGED_STATUS, true);
    this->notify_liveliness_change();
  }
}

void
DataReaderImpl::instances_liveliness_update(const PublicationId& writer)
{
  InstanceSet localinsts;
  {
    ACE_GUARD(ACE_Recursive_Thread_Mutex, instance_guard, instances_lock_);
    if (instances_.size() == 0) {
      return;
    }
    for (SubscriptionInstanceMapType::iterator iter = instances_.begin();
         iter != instances_.end(); ++iter) {
      if (iter->second->instance_state_->writes_instance(writer)) {
        localinsts.insert(iter->first);
      }
    }
  }

  ACE_GUARD(ACE_Recursive_Thread_Mutex, guard, sample_lock_);
  for (InstanceSet::iterator iter = localinsts.begin(); iter != localinsts.end(); ++iter) {
    set_instance_state(*iter, DDS::NOT_ALIVE_NO_WRITERS_INSTANCE_STATE, SystemTimePoint::now(), writer);
  }
}


void
DataReaderImpl::set_sample_lost_status(
    const DDS::SampleLostStatus& status)
{
  //!!!caller should have acquired sample_lock_
  sample_lost_status_ = status;
}

void
DataReaderImpl::set_sample_rejected_status(
    const DDS::SampleRejectedStatus& status)
{
  //!!!caller should have acquired sample_lock_
  sample_rejected_status_ = status;
}

void DataReaderImpl::dispose_unregister(const ReceivedDataSample&,
                                        SubscriptionInstance_rch&)
{
  if (DCPS_debug_level > 0) {
    ACE_DEBUG((LM_DEBUG, "(%P|%t) DataReaderImpl::dispose_unregister()\n"));
  }
}

void DataReaderImpl::process_latency(const ReceivedDataSample& sample)
{
  ACE_Guard<ACE_Recursive_Thread_Mutex> guard(statistics_lock_);
  StatsMapType::iterator location = this->statistics_.find(sample.header_.publication_id_);

  if (location != this->statistics_.end()) {
    const DDS::Duration_t zero = { DDS::DURATION_ZERO_SEC, DDS::DURATION_ZERO_NSEC };

    // Only when the user has specified a latency budget or statistics
    // are enabled we need to calculate our latency
    if ((this->statistics_enabled()) ||
        (this->qos_.latency_budget.duration > zero)) {
      const DDS::Time_t timestamp = {
        sample.header_.source_timestamp_sec_,
        sample.header_.source_timestamp_nanosec_
      };
      const TimeDuration latency = SystemTimePoint::now() - SystemTimePoint(timestamp);

      if (this->statistics_enabled()) {
        location->second.add_stat(latency);
      }

      if (DCPS_debug_level > 9) {
        ACE_DEBUG((LM_DEBUG,
            ACE_TEXT("(%P|%t) DataReaderImpl::process_latency() - ")
            ACE_TEXT("measured latency of %C for current sample.\n"),
            latency.str().c_str()));
      }

      if (this->qos_.latency_budget.duration > zero) {
        // Check latency against the budget.
        if (latency > TimeDuration(this->qos_.latency_budget.duration)) {
          this->notify_latency(sample.header_.publication_id_);
        }
      }
    }
  } else if (DCPS_debug_level > 0) {
    /// NB: This message is generated contemporaneously with a similar
    ///     message from writer_activity().  That message is not marked
    ///     as an error, so we follow that lead and leave this as an
    ///     informational message, guarded by debug level.  This seems
    ///     to be due to late samples (samples delivered after an
    ///     association has been torn down).  We may want to promote this
    ///     to a warning if other conditions causing this symptom are
    ///     discovered.
    GuidConverter reader_converter(get_repo_id());
    GuidConverter writer_converter(sample.header_.publication_id_);
    ACE_DEBUG((LM_DEBUG,
        ACE_TEXT("(%P|%t) DataReaderImpl::process_latency() - ")
        ACE_TEXT("reader %C is not associated with writer %C (late sample?).\n"),
        OPENDDS_STRING(reader_converter).c_str(),
        OPENDDS_STRING(writer_converter).c_str()));
  }
}

void DataReaderImpl::notify_latency(PublicationId writer)
{
  // Narrow to DDS::DCPS::DataReaderListener. If a DDS::DataReaderListener
  // is given to this DataReader then narrow() fails.
  DataReaderListener_var listener = get_ext_listener();

  if (!CORBA::is_nil(listener.in())) {
    WriterIdSeq writerIds;
    writerIds.length(1);
    writerIds[ 0] = writer;

    DDS::InstanceHandleSeq handles;
    this->lookup_instance_handles(writerIds, handles);

    if (handles.length() >= 1) {
      this->budget_exceeded_status_.last_instance_handle = handles[ 0];

    } else {
      this->budget_exceeded_status_.last_instance_handle = -1;
    }

    ++this->budget_exceeded_status_.total_count;
    ++this->budget_exceeded_status_.total_count_change;

    listener->on_budget_exceeded(this, this->budget_exceeded_status_);

    this->budget_exceeded_status_.total_count_change = 0;
  }
}

#ifndef OPENDDS_SAFETY_PROFILE
void
DataReaderImpl::get_latency_stats(
    OpenDDS::DCPS::LatencyStatisticsSeq & stats)
{
  ACE_Guard<ACE_Recursive_Thread_Mutex> guard(statistics_lock_);
  stats.length(static_cast<CORBA::ULong>(this->statistics_.size()));
  int index = 0;

  for (StatsMapType::const_iterator current = this->statistics_.begin();
      current != this->statistics_.end();
      ++current, ++index) {
    stats[ index] = current->second.get_stats();
    stats[ index].publication = current->first;
  }
}
#endif

void
DataReaderImpl::reset_latency_stats()
{
  ACE_Guard<ACE_Recursive_Thread_Mutex> guard(statistics_lock_);
  for (StatsMapType::iterator current = this->statistics_.begin();
      current != this->statistics_.end();
      ++current) {
    current->second.reset_stats();
  }
}

CORBA::Boolean
DataReaderImpl::statistics_enabled()
{
  return statistics_enabled_.value();
}

void
DataReaderImpl::statistics_enabled(
    CORBA::Boolean statistics_enabled)
{
  statistics_enabled_ = statistics_enabled;
}

void
DataReaderImpl::prepare_to_delete()
{
  const Observer_rch observer = get_observer(Observer::e_DELETED);
  if (observer) {
    observer->on_deleted(this);
  }

  this->set_deleted(true);
  this->stop_associating();
  this->send_final_acks();
  subscription_id_condition_.notify_all();
}

SubscriptionInstance_rch
DataReaderImpl::get_handle_instance(DDS::InstanceHandle_t handle)
{
  ACE_GUARD_RETURN(ACE_Recursive_Thread_Mutex, instance_guard, this->instances_lock_, SubscriptionInstance_rch());

  SubscriptionInstanceMapType::iterator iter = instances_.find(handle);
  if (iter == instances_.end()) {
    ACE_DEBUG((LM_WARNING,
        ACE_TEXT("(%P|%t) WARNING: ")
        ACE_TEXT("DataReaderImpl::get_handle_instance: ")
        ACE_TEXT("lookup for 0x%x failed\n"),
        handle));
    return SubscriptionInstance_rch();
  } // if (0 != instances_.find(handle, instance))

  return iter->second;
}

DDS::InstanceHandle_t
DataReaderImpl::get_next_handle(const DDS::BuiltinTopicKey_t& key)
{
  RcHandle<DomainParticipantImpl> participant = this->participant_servant_.lock();
  if (!participant)
    return DDS::HANDLE_NIL;

  if (is_bit()) {
    const RepoId id = bit_key_to_repo_id(key);
    return participant->assign_handle(id);

  } else {
    return participant->assign_handle();
  }
}

void DataReaderImpl::return_handle(DDS::InstanceHandle_t handle)
{
  const RcHandle<DomainParticipantImpl> participant = participant_servant_.lock();
  if (participant) {
    participant->return_handle(handle);
  }
}

void
DataReaderImpl::notify_subscription_disconnected(const WriterIdSeq& pubids)
{
  DBG_ENTRY_LVL("DataReaderImpl","notify_subscription_disconnected",6);

  // Narrow to DDS::DCPS::DataReaderListener. If a DDS::DataReaderListener
  // is given to this DataReader then narrow() fails.
  DataReaderListener_var the_listener = get_ext_listener();

  if (!CORBA::is_nil(the_listener.in())) {
    SubscriptionLostStatus status;

    // Since this callback may come after remove_association which removes
    // the writer from id_to_handle map, we can ignore this error.
    this->lookup_instance_handles(pubids, status.publication_handles);
    the_listener->on_subscription_disconnected(this, status);
  }
}

void
DataReaderImpl::notify_subscription_reconnected(const WriterIdSeq& pubids)
{
  DBG_ENTRY_LVL("DataReaderImpl","notify_subscription_reconnected",6);

  if (!this->is_bit_) {
    // Narrow to DDS::DCPS::DataReaderListener. If a DDS::DataReaderListener
    // is given to this DataReader then narrow() fails.
    DataReaderListener_var the_listener = get_ext_listener();

    if (!CORBA::is_nil(the_listener.in())) {
      SubscriptionLostStatus status;

      // If it's reconnected then the reader should be in id_to_handle
      this->lookup_instance_handles(pubids, status.publication_handles);

      the_listener->on_subscription_reconnected(this,  status);
    }
  }
}

void
DataReaderImpl::notify_subscription_lost(const DDS::InstanceHandleSeq& handles)
{
  DBG_ENTRY_LVL("DataReaderImpl","notify_subscription_lost",6);

  if (!this->is_bit_) {
    // Narrow to DDS::DCPS::DataReaderListener. If a DDS::DataReaderListener
    // is given to this DataReader then narrow() fails.
    DataReaderListener_var the_listener = get_ext_listener();

    if (!CORBA::is_nil(the_listener.in())) {
      SubscriptionLostStatus status;

      CORBA::ULong len = handles.length();
      status.publication_handles.length(len);

      for (CORBA::ULong i = 0; i < len; ++ i) {
        status.publication_handles[i] = handles[i];
      }

      the_listener->on_subscription_lost(this, status);
    }
  }
}

void
DataReaderImpl::notify_subscription_lost(const WriterIdSeq& pubids)
{
  DBG_ENTRY_LVL("DataReaderImpl","notify_subscription_lost",6);

  // Narrow to DDS::DCPS::DataReaderListener. If a DDS::DataReaderListener
  // is given to this DataReader then narrow() fails.
  DataReaderListener_var the_listener = get_ext_listener();

  if (!CORBA::is_nil(the_listener.in())) {
    SubscriptionLostStatus status;

    // Since this callback may come after remove_association which removes
    // the writer from id_to_handle map, we can ignore this error.
    this->lookup_instance_handles(pubids, status.publication_handles);
    the_listener->on_subscription_lost(this, status);
  }
}


void
DataReaderImpl::lookup_instance_handles(const WriterIdSeq& ids,
    DDS::InstanceHandleSeq & hdls)
{
  CORBA::ULong const num_wrts = ids.length();

  if (DCPS_debug_level > 9) {
    const char* separator = "";
    OPENDDS_STRING guids;

    for (CORBA::ULong i = 0; i < num_wrts; ++i) {
      guids += separator;
      guids += OPENDDS_STRING(GuidConverter(ids[i]));
      separator = ", ";
    }

    ACE_DEBUG((LM_DEBUG,
        ACE_TEXT("(%P|%t) DataReaderImpl::lookup_instance_handles: ")
        ACE_TEXT("searching for handles for writer Ids: %C.\n"),
        guids.c_str()));
  }

  hdls.length(num_wrts);

  RcHandle<DomainParticipantImpl> participant = this->participant_servant_.lock();
  if (participant) {
    for (CORBA::ULong i = 0; i < num_wrts; ++i) {
      hdls[i] = participant->lookup_handle(ids[i]);
    }
  }
}

bool
DataReaderImpl::filter_sample(const DataSampleHeader& header)
{
  const SystemTimePoint now = SystemTimePoint::now();

  // Expire historic data if QoS indicates VOLATILE.
  if (!always_get_history_ && header.historic_sample_
      && qos_.durability.kind == DDS::VOLATILE_DURABILITY_QOS) {
    if (DCPS_debug_level >= 8) {
      ACE_DEBUG((LM_DEBUG,
          ACE_TEXT("(%P|%t) DataReaderImpl::filter_sample: ")
          ACE_TEXT("Discarded historic data.\n")));
    }

    return true; // Data filtered.
  }

  // The LIFESPAN_DURATION_FLAG is set when sample data is sent
  // with a non-default LIFESPAN duration value.
  if (header.lifespan_duration_) {
    // Finite lifespan.  Check if data has expired.

    const DDS::Time_t expiration_dds_time = {
      header.source_timestamp_sec_ + header.lifespan_duration_sec_,
      header.source_timestamp_nanosec_ + header.lifespan_duration_nanosec_
    };
    const SystemTimePoint expiration_time(expiration_dds_time);

    // We assume that the publisher host's clock and subcriber host's
    // clock are synchronized (allowed by the spec).
    if (now >= expiration_time) {
      if (DCPS_debug_level >= 8) {
        const TimeDuration diff(now - expiration_time);
        ACE_DEBUG((LM_DEBUG,
          ACE_TEXT("(%P|%t) Received data ")
          ACE_TEXT("expired by %d seconds, %d microseconds.\n"),
          diff.value().sec(),
          diff.value().usec()));
      }

      return true; // Data filtered.
    }
  }

  return false;
}

bool
DataReaderImpl::ownership_filter_instance(const SubscriptionInstance_rch& instance,
  const PublicationId& pubid)
{
#ifndef OPENDDS_NO_OWNERSHIP_KIND_EXCLUSIVE
  if (this->is_exclusive_ownership_) {

    WriterMapType::iterator iter = writers_.find(pubid);

    if (iter == writers_.end()) {
      if (DCPS_debug_level > 4) {
        // This may not be an error since it could happen that the sample
        // is delivered to the datareader after the write is dis-associated
        // with this datareader.
        GuidConverter reader_converter(get_repo_id());
        GuidConverter writer_converter(pubid);
        ACE_DEBUG((LM_DEBUG,
                   ACE_TEXT("(%P|%t) DataReaderImpl::ownership_filter_instance: ")
                   ACE_TEXT("reader %C is not associated with writer %C.\n"),
                   OPENDDS_STRING(reader_converter).c_str(),
                   OPENDDS_STRING(writer_converter).c_str()));
      }
      return true;
    }


    // Evaulate the owner of the instance if not selected and filter
    // current message if it's not from owner writer.
    if ( instance->instance_state_->get_owner() == GUID_UNKNOWN
        || ! iter->second->is_owner_evaluated(instance->instance_handle_)) {
      OwnershipManagerPtr owner_manager = this->ownership_manager();

      bool is_owner = owner_manager && owner_manager->select_owner (
        instance->instance_handle_,
        iter->second->writer_id(),
        iter->second->writer_qos_ownership_strength(),
        instance->instance_state_);
      iter->second->set_owner_evaluated(instance->instance_handle_, true);

      if (! is_owner) {
        if (DCPS_debug_level >= 1) {
          GuidConverter reader_converter(get_repo_id());
          GuidConverter writer_converter(pubid);
          GuidConverter owner_converter(instance->instance_state_->get_owner());
          ACE_DEBUG((LM_DEBUG,
                     ACE_TEXT("(%P|%t) DataReaderImpl::ownership_filter_instance: ")
                     ACE_TEXT("reader %C writer %C is not elected as owner %C\n"),
                     OPENDDS_STRING(reader_converter).c_str(),
                     OPENDDS_STRING(writer_converter).c_str(),
                     OPENDDS_STRING(owner_converter).c_str()));
        }
        return true;
      }
    }
    else if (! (instance->instance_state_->get_owner() == pubid)) {
      if (DCPS_debug_level >= 1) {
        GuidConverter reader_converter(get_repo_id());
        GuidConverter writer_converter(pubid);
        GuidConverter owner_converter(instance->instance_state_->get_owner());
        ACE_DEBUG((LM_DEBUG,
                   ACE_TEXT("(%P|%t) DataReaderImpl::ownership_filter_instance: ")
                   ACE_TEXT("reader %C writer %C is not owner %C\n"),
                   OPENDDS_STRING(reader_converter).c_str(),
                   OPENDDS_STRING(writer_converter).c_str(),
                   OPENDDS_STRING(owner_converter).c_str()));
      }
      return true;
    }
  }
#else
  ACE_UNUSED_ARG(pubid);
  ACE_UNUSED_ARG(instance);
#endif
  return false;
}

bool
DataReaderImpl::time_based_filter_instance(
  const SubscriptionInstance_rch& instance,
  TimeDuration& filter_time_expired)
{
  const MonotonicTimePoint now = MonotonicTimePoint::now();
  const TimeDuration minimum_separation(qos_.time_based_filter.minimum_separation);

  // TIME_BASED_FILTER processing; expire data samples
  // if minimum separation is not met for instance.
  if (!minimum_separation.is_zero()) {
    filter_time_expired = now - instance->last_accepted_;
    if (filter_time_expired < minimum_separation) {
      return true; // Data filtered.
    }
  }

  instance->last_accepted_ = now;

  return false;
}

bool DataReaderImpl::is_bit() const
{
  return this->is_bit_;
}

bool
DataReaderImpl::has_zero_copies()
{
  ACE_GUARD_RETURN(ACE_Recursive_Thread_Mutex,
      guard,
      this->sample_lock_,
      true /* assume we have loans */);
  ACE_GUARD_RETURN(ACE_Recursive_Thread_Mutex, instance_guard, this->instances_lock_, true);

  for (SubscriptionInstanceMapType::iterator iter = instances_.begin();
      iter != instances_.end();
      ++iter) {
    SubscriptionInstance_rch ptr = iter->second;

    for (OpenDDS::DCPS::ReceivedDataElement *item = ptr->rcvd_samples_.head_;
        item != 0; item = item->next_data_sample_) {
      if (item->zero_copy_cnt_ > 0) {
        return true;
      }
    }
  }

  return false;
}

void DataReaderImpl::notify_liveliness_change()
{
  // N.B. writers_lock_ should already be acquired when
  //      this method is called.

  DDS::DataReaderListener_var listener
  = listener_for(DDS::LIVELINESS_CHANGED_STATUS);

  if (!CORBA::is_nil(listener.in())) {
<<<<<<< HEAD
    {
      ACE_GUARD(ACE_Recursive_Thread_Mutex, guard, sample_lock_);
      DDS::LivelinessChangedStatus status = liveliness_changed_status_;
      guard.release();
      listener->on_liveliness_changed(this, status);
    }

    ACE_GUARD(ACE_Recursive_Thread_Mutex, guard, sample_lock_);

=======
    ACE_Guard<ACE_Recursive_Thread_Mutex> guard(sample_lock_);
    DDS::LivelinessChangedStatus status = liveliness_changed_status_;
>>>>>>> c2a34cf2
    liveliness_changed_status_.alive_count_change = 0;
    liveliness_changed_status_.not_alive_count_change = 0;
    guard.release();
    listener->on_liveliness_changed(this, status);
  }
  notify_status_condition();

  if (DCPS_debug_level > 9) {
    ACE_Guard<ACE_Thread_Mutex> g(listener_mutex_);
    OPENDDS_STRING output_str;
    output_str += "subscription ";
    output_str += OPENDDS_STRING(GuidConverter(get_repo_id()));
    output_str += ", listener at: 0x";
    output_str += to_dds_string(this->listener_.in());

    for (WriterMapType::iterator current = this->writers_.begin();
        current != this->writers_.end();
        ++current) {
      RepoId id = current->first;
      output_str += "\n\tNOTIFY: writer[ ";
      output_str += OPENDDS_STRING(GuidConverter(id));
      output_str += "] == ";
      output_str += current->second->get_state_str();
    }

    ACE_DEBUG((LM_DEBUG,
        ACE_TEXT("(%P|%t) DataReaderImpl::notify_liveliness_change: ")
        ACE_TEXT("listener at 0x%x, mask 0x%x.\n")
        ACE_TEXT("\tNOTIFY: %C\n"),
        listener.in(),
        listener_mask_,
        output_str.c_str()));
  }
}

void DataReaderImpl::post_read_or_take()
{
  set_status_changed_flag(DDS::DATA_AVAILABLE_STATUS, false);
  RcHandle<SubscriberImpl> subscriber = get_subscriber_servant();
  if (subscriber)
    subscriber->set_status_changed_flag(
      DDS::DATA_ON_READERS_STATUS, false);
}

void DataReaderImpl::reschedule_deadline()
{
  if (this->watchdog_.in()) {
    ACE_GUARD(ACE_Recursive_Thread_Mutex, instance_guard, this->instances_lock_);
    for (SubscriptionInstanceMapType::iterator iter = this->instances_.begin();
        iter != this->instances_.end();
        ++iter) {
      if (iter->second->deadline_timer_id_ != -1) {
        if (this->watchdog_->reset_timer_interval(iter->second->deadline_timer_id_) == -1) {
          ACE_ERROR((LM_ERROR, ACE_TEXT("(%P|%t) ERROR: DataReaderImpl::reschedule_deadline %p\n"),
              ACE_TEXT("reset_timer_interval")));
        }
      }
    }
  }
}

ACE_Reactor_Timer_Interface*
DataReaderImpl::get_reactor()
{
  return this->reactor_;
}

OpenDDS::DCPS::RepoId
DataReaderImpl::get_topic_id()
{
  return this->topic_servant_->get_id();
}

OpenDDS::DCPS::RepoId
DataReaderImpl::get_dp_id()
{
  return dp_id_;
}

void
DataReaderImpl::get_instance_handles(InstanceHandleVec& instance_handles)
{
  ACE_GUARD(ACE_Recursive_Thread_Mutex, guard, sample_lock_);
  ACE_GUARD(ACE_Recursive_Thread_Mutex, instance_guard, this->instances_lock_);

  for (SubscriptionInstanceMapType::iterator iter = instances_.begin(),
      end = instances_.end(); iter != end; ++iter) {
    instance_handles.push_back(iter->first);
  }
}

void
DataReaderImpl::get_writer_states(WriterStatePairVec& writer_states)
{
  ACE_READ_GUARD(ACE_RW_Thread_Mutex,
      read_guard,
      this->writers_lock_);
  for (WriterMapType::iterator iter = writers_.begin();
      iter != writers_.end();
      ++iter) {
    writer_states.push_back(WriterStatePair(iter->first,
        iter->second->state()));
  }
}

#ifndef OPENDDS_NO_OWNERSHIP_KIND_EXCLUSIVE
void
DataReaderImpl::update_ownership_strength(const PublicationId& pub_id,
    const CORBA::Long& ownership_strength)
{
  ACE_READ_GUARD(ACE_RW_Thread_Mutex,
      read_guard,
      this->writers_lock_);
  for (WriterMapType::iterator iter = writers_.begin();
      iter != writers_.end();
      ++iter) {
    if (iter->second->writer_id() == pub_id) {
      if (ownership_strength != iter->second->writer_qos_ownership_strength()) {
        if (DCPS_debug_level >= 1) {
          GuidConverter reader_converter(get_repo_id());
          GuidConverter writer_converter(pub_id);
          ACE_DEBUG((LM_DEBUG,
              ACE_TEXT("(%P|%t) DataReaderImpl::update_ownership_strength - ")
              ACE_TEXT("local %C update remote %C strength from %d to %d\n"),
              OPENDDS_STRING(reader_converter).c_str(),
              OPENDDS_STRING(writer_converter).c_str(),
              iter->second->writer_qos_ownership_strength(), ownership_strength));
        }
        iter->second->writer_qos_ownership_strength(ownership_strength);
        iter->second->clear_owner_evaluated();
      }
      break;
    }
  }
}
#endif

#ifndef OPENDDS_NO_OBJECT_MODEL_PROFILE
bool DataReaderImpl::verify_coherent_changes_completion(WriterInfo* writer)
{
  Coherent_State state = COMPLETED;
  bool accept_here = true;

  PublicationId writer_id = writer->writer_id();
  RepoId publisher_id = writer->publisher_id();

  if (subqos_.presentation.access_scope != ::DDS::INSTANCE_PRESENTATION_QOS &&
      subqos_.presentation.coherent_access) {
    // verify current coherent changes from single writer
    state = writer->coherent_change_received();
    if (writer->group_coherent()) { // GROUP coherent any state
      RcHandle<SubscriberImpl> subscriber = get_subscriber_servant();
      if (subscriber && state != NOT_COMPLETED_YET) {
        // verify if all readers received complete coherent changes in a group.
        subscriber->coherent_change_received(publisher_id, this, state);
        accept_here = false; // coherent_change_received does that itself
      }
    } else if (state != NOT_COMPLETED_YET) { // TOPIC coherent with final state
      if (state == REJECTED) {
        reject_coherent(writer_id, publisher_id);
      }
      writer->reset_coherent_info();
    }
  }

  if (state == COMPLETED && accept_here) {
    accept_coherent(writer_id, publisher_id);
    coherent_changes_completed(this);
  }

  return state == COMPLETED;
}


void DataReaderImpl::accept_coherent(PublicationId& writer_id,
    RepoId& publisher_id)
{
  if (::OpenDDS::DCPS::DCPS_debug_level > 0) {
    GuidConverter reader (get_repo_id());
    GuidConverter writer (writer_id);
    GuidConverter publisher (publisher_id);
    ACE_DEBUG((LM_DEBUG,
        ACE_TEXT("(%P|%t) DataReaderImpl::accept_coherent()")
        ACE_TEXT(" reader %C writer %C publisher %C\n"),
        OPENDDS_STRING(reader).c_str(),
        OPENDDS_STRING(writer).c_str(),
        OPENDDS_STRING(publisher).c_str()));
  }
  SubscriptionInstanceSet localsubs;
  {
    ACE_GUARD(ACE_Recursive_Thread_Mutex, instance_guard, this->instances_lock_);
    for (SubscriptionInstanceMapType::iterator iter = this->instances_.begin();
         iter != this->instances_.end(); ++iter) {
      localsubs.insert(iter->second);
    }
  }
  ACE_GUARD(ACE_Recursive_Thread_Mutex, guard, sample_lock_);
  for (SubscriptionInstanceSet::iterator iter = localsubs.begin();
       iter != localsubs.end(); iter++) {
    (*iter)->rcvd_strategy_->accept_coherent(writer_id, publisher_id);
  }
}


void DataReaderImpl::reject_coherent(PublicationId& writer_id,
    RepoId& publisher_id)
{
  if (::OpenDDS::DCPS::DCPS_debug_level > 0) {
    GuidConverter reader (get_repo_id());
    GuidConverter writer (writer_id);
    GuidConverter publisher (publisher_id);
    ACE_DEBUG((LM_DEBUG,
        ACE_TEXT("(%P|%t) DataReaderImpl::reject_coherent()")
        ACE_TEXT(" reader %C writer %C publisher %C\n"),
        OPENDDS_STRING(reader).c_str(),
        OPENDDS_STRING(writer).c_str(),
        OPENDDS_STRING(publisher).c_str()));
  }

  SubscriptionInstanceSet localsubs;
  {
    ACE_GUARD(ACE_Recursive_Thread_Mutex, instance_guard, this->instances_lock_);
    for (SubscriptionInstanceMapType::iterator iter = this->instances_.begin();
         iter != this->instances_.end(); ++iter) {
      localsubs.insert(iter->second);
    }
  }
  ACE_GUARD(ACE_Recursive_Thread_Mutex, guard, sample_lock_);
  for (SubscriptionInstanceSet::iterator iter = localsubs.begin();
       iter != localsubs.end(); iter++) {
    (*iter)->rcvd_strategy_->reject_coherent(writer_id, publisher_id);
  }
  this->reset_coherent_info(writer_id, publisher_id);
}


void DataReaderImpl::reset_coherent_info(const PublicationId& writer_id,
    const RepoId& publisher_id)
{
  ACE_READ_GUARD(ACE_RW_Thread_Mutex, read_guard, this->writers_lock_);

  WriterMapType::iterator itEnd = this->writers_.end();
  for (WriterMapType::iterator it = this->writers_.begin();
      it != itEnd; ++it) {
    if (it->second->writer_id() == writer_id
        && it->second->publisher_id() == publisher_id) {
      it->second->reset_coherent_info();
    }
  }
}


void
DataReaderImpl::coherent_change_received(RepoId publisher_id, Coherent_State& result)
{
  ACE_READ_GUARD(ACE_RW_Thread_Mutex, read_guard, this->writers_lock_);

  result = COMPLETED;
  for (WriterMapType::iterator iter = writers_.begin();
      iter != writers_.end();
      ++iter) {

    if (iter->second->publisher_id() == publisher_id) {
      const Coherent_State state = iter->second->coherent_change_received();
      if (state == NOT_COMPLETED_YET) {
        result = NOT_COMPLETED_YET;
        break;
      }
      else if (state == REJECTED) {
        result = REJECTED;
      }
    }
  }
}


void
DataReaderImpl::coherent_changes_completed(DataReaderImpl* reader)
{
  RcHandle<SubscriberImpl> subscriber = get_subscriber_servant();
  if (!subscriber)
    return;

  subscriber->set_status_changed_flag(::DDS::DATA_ON_READERS_STATUS, true);
  this->set_status_changed_flag(::DDS::DATA_AVAILABLE_STATUS, true);

  ::DDS::SubscriberListener_var sub_listener =
      subscriber->listener_for(::DDS::DATA_ON_READERS_STATUS);
  if (!CORBA::is_nil(sub_listener.in()))
  {
    if (!is_bit()) {
      if (reader == this) {
        // Release the sample_lock before listener callback.
        ACE_GUARD(Reverse_Lock_t, unlock_guard, reverse_sample_lock_);
        sub_listener->on_data_on_readers(subscriber.in());
      }

      this->set_status_changed_flag(::DDS::DATA_AVAILABLE_STATUS, false);
      subscriber->set_status_changed_flag(::DDS::DATA_ON_READERS_STATUS, false);
    } else {
      TheServiceParticipant->job_queue()->enqueue(make_rch<OnDataOnReaders>(subscriber, sub_listener, rchandle_from(this), reader == this, true));
    }
  }
  else
  {
    subscriber->notify_status_condition();

    ::DDS::DataReaderListener_var listener =
        this->listener_for (::DDS::DATA_AVAILABLE_STATUS);

    if (!CORBA::is_nil(listener.in()))
    {
      if (!is_bit()) {
        if (reader == this) {
          // Release the sample_lock before listener callback.
          ACE_GUARD(Reverse_Lock_t, unlock_guard, reverse_sample_lock_);
          listener->on_data_available(this);
        } else {
          listener->on_data_available(this);
        }
        set_status_changed_flag(::DDS::DATA_AVAILABLE_STATUS, false);
        subscriber->set_status_changed_flag(::DDS::DATA_ON_READERS_STATUS, false);
      } else {
        TheServiceParticipant->job_queue()->enqueue(make_rch<OnDataAvailable>(subscriber, listener, rchandle_from(this), reader == this, true, true));
      }
    }
    else
    {
      this->notify_status_condition();
    }
  }
}


void DataReaderImpl::begin_access()
{
  ACE_GUARD(ACE_Recursive_Thread_Mutex, guard, sample_lock_);
  this->coherent_ = true;
}


void DataReaderImpl::end_access()
{
  ACE_GUARD(ACE_Recursive_Thread_Mutex, guard, sample_lock_);
  this->coherent_ = false;
  this->group_coherent_ordered_data_.reset();
  this->post_read_or_take();
}


void DataReaderImpl::get_ordered_data(GroupRakeData& data,
    DDS::SampleStateMask sample_states,
    DDS::ViewStateMask view_states,
    DDS::InstanceStateMask instance_states)
{
  SubscriptionInstanceSet localsubs;
  {
    ACE_GUARD(ACE_Recursive_Thread_Mutex, instance_guard, instances_lock_);
    for (SubscriptionInstanceMapType::iterator iter = instances_.begin();
         iter != instances_.end(); ++iter) {
      localsubs.insert(iter->second);
    }
  }
  ACE_GUARD(ACE_Recursive_Thread_Mutex, guard, sample_lock_);

  for (SubscriptionInstanceSet::iterator iter = localsubs.begin(); iter != localsubs.end(); ++iter) {
    if ((*iter)->instance_state_->match(view_states, instance_states)) {
      size_t i(0);
      for (ReceivedDataElement* item = (*iter)->rcvd_samples_.head_; item != 0; item = item->next_data_sample_) {
        if ((item->sample_state_ & sample_states) && !item->coherent_change_) {
          data.insert_sample(item, *iter, ++i);
          group_coherent_ordered_data_.insert_sample(item, *iter, ++i);
        }
      }
    }
  }
}

#endif // OPENDDS_NO_OBJECT_MODEL_PROFILE

void
DataReaderImpl::set_subscriber_qos(
    const DDS::SubscriberQos & qos)
{
  this->subqos_ = qos;
}

#ifndef OPENDDS_NO_CONTENT_FILTERED_TOPIC
void
DataReaderImpl::enable_filtering(ContentFilteredTopicImpl* cft)
{
  cft->add_reader(*this);
  {
    ACE_Guard<ACE_Thread_Mutex> guard(content_filtered_topic_mutex_);
    content_filtered_topic_ = cft;
  }
}

DDS::ContentFilteredTopic_ptr
DataReaderImpl::get_cf_topic() const
{
  ACE_Guard<ACE_Thread_Mutex> guard(content_filtered_topic_mutex_);
  return DDS::ContentFilteredTopic::_duplicate(content_filtered_topic_.get());
}
#endif

#ifndef OPENDDS_NO_MULTI_TOPIC
void
DataReaderImpl::enable_multi_topic(MultiTopicImpl* mt)
{
  multi_topic_ = mt;
}
#endif

#ifndef OPENDDS_NO_CONTENT_SUBSCRIPTION_PROFILE

void
DataReaderImpl::update_subscription_params(const DDS::StringSeq& params) const
{
  Discovery_rch disco = TheServiceParticipant->get_discovery(domain_id_);
  disco->update_subscription_params(domain_id_,
      dp_id_,
      subscription_id_,
      params);
}
#endif

void
DataReaderImpl::reset_ownership(::DDS::InstanceHandle_t instance)
{
  ACE_WRITE_GUARD(ACE_RW_Thread_Mutex, write_guard, this->writers_lock_);
  for (WriterMapType::iterator iter = writers_.begin();
      iter != writers_.end();
      ++iter) {
    iter->second->set_owner_evaluated(instance, false);
  }
}

void
DataReaderImpl::resume_sample_processing(const PublicationId& pub_id)
{
  ACE_WRITE_GUARD(ACE_RW_Thread_Mutex, write_guard, this->writers_lock_);
  WriterMapType::iterator where = writers_.find(pub_id);
  if (writers_.end() != where) {
    WriterInfo& info = *where->second;
    OPENDDS_MAP(SequenceNumber, ReceivedDataSample) to_deliver;
    // Stop filtering these
    if (info.check_end_historic_samples(end_historic_sweeper_.in(), to_deliver)) {
      write_guard.release();
      deliver_historic(to_deliver);
    }
  }
}

bool DataReaderImpl::check_historic(const ReceivedDataSample& sample)
{
  ACE_WRITE_GUARD_RETURN(ACE_RW_Thread_Mutex, write_guard, writers_lock_, true);
  WriterMapType::iterator iter = writers_.find(sample.header_.publication_id_);
  if (iter != writers_.end()) {
    const SequenceNumber& seq = sample.header_.sequence_;
    SequenceNumber last_historic_seq;
    if (iter->second->check_historic(seq, sample, last_historic_seq)) {
      return false;
    }
    if (last_historic_seq != SequenceNumber::SEQUENCENUMBER_UNKNOWN()
        && !sample.header_.historic_sample_
        && seq <= last_historic_seq) {
      // this sample must have been seen before the END_HISTORIC_SAMPLES control msg
      return false;
    }
  }
  return true;
}

void DataReaderImpl::deliver_historic(OPENDDS_MAP(SequenceNumber, ReceivedDataSample)& samples)
{
  typedef OPENDDS_MAP(SequenceNumber, ReceivedDataSample)::iterator iter_t;
  const iter_t end = samples.end();
  for (iter_t iter = samples.begin(); iter != end; ++iter) {
    iter->second.header_.historic_sample_ = true;
    data_received(iter->second);
  }
}

void
DataReaderImpl::add_link(const DataLink_rch& link, const RepoId& peer)
{
  if (this->qos_.durability.kind > DDS::VOLATILE_DURABILITY_QOS) {

    ACE_WRITE_GUARD(ACE_RW_Thread_Mutex, write_guard, writers_lock_);

    WriterMapType::iterator it = writers_.find(peer);
    if (it != writers_.end()) {
      // Schedule timer if necessary
      //   - only need to check reader qos - we know the writer must be >= reader
      end_historic_sweeper_->schedule_timer(it->second);
    }
  }
  TransportClient::add_link(link, peer);
  TransportImpl& impl = link->impl();
  OPENDDS_STRING type = impl.transport_type();

  if (type == "rtps_udp" || type == "multicast") {
    resume_sample_processing(peer);
  }
}

void
DataReaderImpl::register_for_writer(const RepoId& participant,
                                    const RepoId& readerid,
                                    const RepoId& writerid,
                                    const TransportLocatorSeq& locators,
                                    DiscoveryListener* listener)
{
  TransportClient::register_for_writer(participant, readerid, writerid, locators, listener);
}

void
DataReaderImpl::unregister_for_writer(const RepoId& participant,
                                      const RepoId& readerid,
                                      const RepoId& writerid)
{
  TransportClient::unregister_for_writer(participant, readerid, writerid);
}

void
DataReaderImpl::update_locators(const RepoId& writerId,
                                const TransportLocatorSeq& locators)
{
  {
    ACE_READ_GUARD(ACE_RW_Thread_Mutex, read_guard, writers_lock_);
    WriterMapType::const_iterator iter = writers_.find(writerId);
    if (iter == writers_.end()) {
      return;
    }
  }
  TransportClient::update_locators(writerId, locators);
}

WeakRcHandle<ICE::Endpoint>
DataReaderImpl::get_ice_endpoint()
{
  return TransportClient::get_ice_endpoint();
}

DDS::ReturnCode_t DataReaderImpl::setup_deserialization()
{
  const DDS::DataRepresentationIdSeq repIds =
    get_effective_data_rep_qos(qos_.representation.value, true);
  bool xcdr1_mutable = false;
  if (cdr_encapsulation() || qos_.representation.value.length() > 0) {
    for (CORBA::ULong i = 0; i < repIds.length(); ++i) {
      Encoding::Kind encoding_kind;
      if (repr_to_encoding_kind(repIds[i], encoding_kind)) {
        if (encoding_kind == Encoding::KIND_XCDR1 && get_max_extensibility() == MUTABLE) {
          xcdr1_mutable = true;
        } else {
          decoding_modes_.insert(encoding_kind);
        }
      } else if (DCPS_debug_level) {
        ACE_DEBUG((LM_WARNING, ACE_TEXT("(%P|%t) WARNING: ")
                   ACE_TEXT("DataReaderImpl::setup_deserialization: ")
                   ACE_TEXT("Encountered unsupported or unknown data representation: %u\n"),
                   repIds[i]));
      }
    }
  } else {
    decoding_modes_.insert(Encoding::KIND_UNALIGNED_CDR);
  }
  if (decoding_modes_.empty()) {
    if (DCPS_debug_level) {
      ACE_ERROR((LM_ERROR, ACE_TEXT("(%P|%t) ERROR: ")
                 ACE_TEXT("DataReaderImpl::setup_deserialization: ")
                 ACE_TEXT("Could not find a valid data representation.%C\n"),
                 xcdr1_mutable ? " Unsupported combination of XCDR1 and mutable" : ""));
    }
    return DDS::RETCODE_ERROR;
  }
  if (DCPS_debug_level >= 2) {
    OPENDDS_STRING encodings;
    EncodingKinds::iterator it = decoding_modes_.begin();
    for (; it != decoding_modes_.end(); ++it) {
      if (!encodings.empty()) {
        encodings += ", ";
      }
      encodings += Encoding::kind_to_string(*it);
    }
    ACE_DEBUG((LM_DEBUG, "(%P|%t) DataReaderImpl::setup_deserialization: "
               "Setup successfully with the following data representation%C: %C\n",
               encodings.size() != 1 ? "s" : "",
               encodings.c_str()));
  }

  return DDS::RETCODE_OK;
}

void DataReaderImpl::accept_sample_processing(const SubscriptionInstance_rch& instance,
                                              const DataSampleHeader& header,
                                              bool is_new_instance)
{
  bool accepted = true;
#ifndef OPENDDS_NO_OBJECT_MODEL_PROFILE
  bool verify_coherent = false;
#endif
  RcHandle<WriterInfo> writer;

  if (header.publication_id_.entityId.entityKind != ENTITYKIND_OPENDDS_NIL_WRITER) {
    ACE_READ_GUARD(ACE_RW_Thread_Mutex, read_guard, writers_lock_);

    WriterMapType::iterator where = writers_.find(header.publication_id_);

    if (where != writers_.end()) {
      if (header.coherent_change_) {

#ifndef OPENDDS_NO_OBJECT_MODEL_PROFILE
        // Received coherent change
        where->second->coherent_change(header.group_coherent_, header.publisher_id_);
        verify_coherent = true;
#endif
        writer = where->second;
      }
    }
    else {
      GuidConverter subscriptionBuffer(get_repo_id());
      GuidConverter publicationBuffer(header.publication_id_);
      ACE_DEBUG((LM_WARNING,
        ACE_TEXT("(%P|%t) WARNING: DataReaderImpl::accept_sample_processing - ")
        ACE_TEXT("subscription %C failed to find ")
        ACE_TEXT("publication data for %C.\n"),
        OPENDDS_STRING(subscriptionBuffer).c_str(),
        OPENDDS_STRING(publicationBuffer).c_str()));
    }
  }

#ifndef OPENDDS_NO_OBJECT_MODEL_PROFILE
  if (verify_coherent) {
    accepted = verify_coherent_changes_completion(writer.in());
  }
#endif

  if (instance && watchdog_.in()) {
    instance->last_sample_tv_ = instance->cur_sample_tv_;
    instance->cur_sample_tv_.set_to_now();

    // Watchdog can't be called with sample_lock_ due to reactor deadlock
    ACE_GUARD(Reverse_Lock_t, unlock_guard, reverse_sample_lock_);
    if (is_new_instance) {
      watchdog_->schedule_timer(instance);
    } else {
      watchdog_->execute(instance, false);
    }
  }

  if (accepted) {
    notify_read_conditions();
  }
}

#if defined(OPENDDS_SECURITY)
DDS::Security::ParticipantCryptoHandle DataReaderImpl::get_crypto_handle() const
{
  RcHandle<DomainParticipantImpl> participant = participant_servant_.lock();
  return participant ? participant->crypto_handle() : DDS::HANDLE_NIL;
}
#endif

EndHistoricSamplesMissedSweeper::EndHistoricSamplesMissedSweeper(ACE_Reactor* reactor,
                                                                 ACE_thread_t owner,
                                                                 DataReaderImpl* reader)
  : ReactorInterceptor (reactor, owner)
  , reader_(*reader)
{ }

EndHistoricSamplesMissedSweeper::~EndHistoricSamplesMissedSweeper()
{ }

void EndHistoricSamplesMissedSweeper::schedule_timer(OpenDDS::DCPS::RcHandle<OpenDDS::DCPS::WriterInfo>& info)
{
  info->waiting_for_end_historic_samples(true);
  execute_or_enqueue(make_rch<ScheduleCommand>(this, ref(info)));
}

void EndHistoricSamplesMissedSweeper::cancel_timer(OpenDDS::DCPS::RcHandle<OpenDDS::DCPS::WriterInfo>& info)
{
  info->waiting_for_end_historic_samples(false);
  execute_or_enqueue(make_rch<CancelCommand>(this, ref(info)));
}

int EndHistoricSamplesMissedSweeper::handle_timeout(
    const ACE_Time_Value& ,
    const void* arg)
{

  WriterInfo* const info =
    const_cast<WriterInfo*>(reinterpret_cast<const WriterInfo*>(arg));
  const PublicationId pub_id = info->writer_id();

  {
    ACE_Guard<ACE_Thread_Mutex> guard(this->mutex_);
    info_set_.erase(rchandle_from(info));
  }

  RcHandle<DataReaderImpl> reader = reader_.lock();
  if (!reader)
    return 0;

  if (DCPS_debug_level >= 1) {
    GuidConverter sub_repo(reader->get_repo_id());
    GuidConverter pub_repo(pub_id);
    ACE_DEBUG((LM_INFO, "(%P|%t) EndHistoricSamplesMissedSweeper::handle_timeout reader: %C waiting on writer: %C\n",
               OPENDDS_STRING(sub_repo).c_str(),
               OPENDDS_STRING(pub_repo).c_str()));
  }

  reader->resume_sample_processing(pub_id);
  return 0;
}

void EndHistoricSamplesMissedSweeper::ScheduleCommand::execute()
{
  static const ACE_Time_Value ten_seconds(10);
  info_->schedule_historic_samples_timer(sweeper_, ten_seconds);
  sweeper_->info_set_.insert(info_);

  if (DCPS_debug_level) {
    ACE_DEBUG((LM_INFO, "(%P|%t) EndHistoricSamplesMissedSweeper::ScheduleCommand::execute() - Scheduled sweeper %@\n", info_.in()));
  }
}

void EndHistoricSamplesMissedSweeper::CancelCommand::execute()
{
  info_->cancel_historic_samples_timer(sweeper_);
  sweeper_->info_set_.erase(info_);

  if (DCPS_debug_level) {
    ACE_DEBUG((LM_INFO, "(%P|%t) EndHistoricSamplesMissedSweeper::CancelCommand::execute() - Unscheduled sweeper %@\n", info_.in()));
  }
}

void DataReaderImpl::transport_discovery_change()
{
  populate_connection_info();
  const TransportLocatorSeq& trans_conf_info = connection_info();
  const RepoId dp_id_copy = dp_id_;
  Discovery_rch disco = TheServiceParticipant->get_discovery(domain_id_);
  disco->update_subscription_locators(domain_id_,
                                      dp_id_copy,
                                      get_repo_id(),
                                      trans_conf_info);
}

void DataReaderImpl::OnDataOnReaders::execute()
{
  RcHandle<SubscriberImpl> subscriber = subscriber_.lock();
  RcHandle<DataReaderImpl> data_reader = data_reader_.lock();
  if (!subscriber || !data_reader) {
    return;
  }

  if (call_) {
    sub_listener_->on_data_on_readers(subscriber.in());
  }

  if (set_reader_status_) {
    data_reader->set_status_changed_flag(::DDS::DATA_AVAILABLE_STATUS, false);
  }
  subscriber->set_status_changed_flag(::DDS::DATA_ON_READERS_STATUS, false);
}

void DataReaderImpl::OnDataAvailable::execute()
{
  RcHandle<SubscriberImpl> subscriber = subscriber_.lock();
  RcHandle<DataReaderImpl> data_reader = data_reader_.lock();
  if (!subscriber || !data_reader) {
    return;
  }

  if (call_ && (data_reader->get_status_changes() & ::DDS::DATA_AVAILABLE_STATUS)) {
    listener_->on_data_available(data_reader.in());
  }

  if (set_reader_status_) {
    data_reader->set_status_changed_flag(::DDS::DATA_AVAILABLE_STATUS, false);
  }
  if (set_subscriber_status_) {
    subscriber->set_status_changed_flag(::DDS::DATA_ON_READERS_STATUS, false);
  }
}

} // namespace DCPS
} // namespace OpenDDS

OPENDDS_END_VERSIONED_NAMESPACE_DECL<|MERGE_RESOLUTION|>--- conflicted
+++ resolved
@@ -2870,20 +2870,8 @@
   = listener_for(DDS::LIVELINESS_CHANGED_STATUS);
 
   if (!CORBA::is_nil(listener.in())) {
-<<<<<<< HEAD
-    {
-      ACE_GUARD(ACE_Recursive_Thread_Mutex, guard, sample_lock_);
-      DDS::LivelinessChangedStatus status = liveliness_changed_status_;
-      guard.release();
-      listener->on_liveliness_changed(this, status);
-    }
-
-    ACE_GUARD(ACE_Recursive_Thread_Mutex, guard, sample_lock_);
-
-=======
     ACE_Guard<ACE_Recursive_Thread_Mutex> guard(sample_lock_);
     DDS::LivelinessChangedStatus status = liveliness_changed_status_;
->>>>>>> c2a34cf2
     liveliness_changed_status_.alive_count_change = 0;
     liveliness_changed_status_.not_alive_count_change = 0;
     guard.release();
