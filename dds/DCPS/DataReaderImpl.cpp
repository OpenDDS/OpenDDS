--- conflicted
+++ resolved
@@ -176,22 +176,13 @@
 
   // Cancel any watchdog timers
   {
-<<<<<<< HEAD
-    ACE_GUARD(ACE_Recursive_Thread_Mutex, instance_guard, this->instances_lock_);
-=======
     ACE_GUARD(ACE_Recursive_Thread_Mutex, instance_guard, instances_lock_);
->>>>>>> f8875453
     for (SubscriptionInstanceMapType::iterator iter = instances_.begin();
         iter != instances_.end();
         ++iter) {
       SubscriptionInstance_rch ptr = iter->second;
-<<<<<<< HEAD
-      if (this->watchdog_.in() && ptr->deadline_timer_id_ != -1) {
-        this->watchdog_->cancel_timer(ptr);
-=======
       if (watchdog_ && ptr->deadline_timer_id_ != -1) {
         watchdog_->cancel_timer(ptr);
->>>>>>> f8875453
       }
     }
   }
