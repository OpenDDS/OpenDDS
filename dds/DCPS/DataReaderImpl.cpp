--- conflicted
+++ resolved
@@ -3320,8 +3320,6 @@
     for (CORBA::ULong i = 0; i < repIds.length(); ++i) {
       Encoding::Kind encoding_kind;
       if (repr_to_encoding_kind(repIds[i], encoding_kind)) {
-<<<<<<< HEAD
-        if (Encoding::KIND_XCDR2 == encoding_kind || Encoding::KIND_XCDR1 == encoding_kind) {
           if (encoding_kind == Encoding::KIND_XCDR1) {
             if (get_max_extensibility() == MUTABLE) {
               if (::OpenDDS::DCPS::DCPS_debug_level) {
@@ -3332,18 +3330,7 @@
               return DDS::RETCODE_ERROR;
             }
           }
-          decoding_modes_.insert(encoding_kind);
-          success = true;
-        } else if (DCPS_debug_level >= 2) {
-          // Supported but incompatible data representation
-          ACE_DEBUG((LM_DEBUG, ACE_TEXT("(%P|%t) ")
-                     ACE_TEXT("DataReaderImpl::setup_deserialization: ")
-                     ACE_TEXT("Skip %C data representation.\n"),
-                     Encoding::kind_to_string(encoding_kind).c_str()));
-        }
-=======
         decoding_modes_.insert(encoding_kind);
->>>>>>> 314a389a
       } else if (DCPS_debug_level) {
         ACE_DEBUG((LM_WARNING, ACE_TEXT("(%P|%t) WARNING: ")
                    ACE_TEXT("DataReaderImpl::setup_deserialization: ")
