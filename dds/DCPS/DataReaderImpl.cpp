/*
 * $Id$
 *
 *
 * Distributed under the OpenDDS License.
 * See: http://www.opendds.org/license.html
 */

#include "DCPS/DdsDcps_pch.h" //Only the _pch include should start with DCPS/
#include "DataReaderImpl.h"
#include "tao/ORB_Core.h"
#include "SubscriptionInstance.h"
#include "ReceivedDataElementList.h"
#include "DomainParticipantImpl.h"
#include "Service_Participant.h"
#include "Qos_Helper.h"
#include "FeatureDisabledQosCheck.h"
#include "GuidConverter.h"
#include "TopicImpl.h"
#include "Serializer.h"
#include "SubscriberImpl.h"
#include "Transient_Kludge.h"
#include "Util.h"
#include "RequestedDeadlineWatchdog.h"
#include "QueryConditionImpl.h"
#include "ReadConditionImpl.h"
#include "MonitorFactory.h"
#include "dds/DCPS/transport/framework/EntryExit.h"
#include "dds/DCPS/transport/framework/TransportExceptions.h"
#include "dds/DdsDcpsInfrastructureTypeSupportImpl.h"
#include "dds/DdsDcpsGuidTypeSupportImpl.h"
#if !defined (DDS_HAS_MINIMUM_BIT)
#include "BuiltInTopicUtils.h"
#endif // !defined (DDS_HAS_MINIMUM_BIT)

#include "async_debug.h"

#include "ace/Reactor.h"
#include "ace/Auto_Ptr.h"
#include "ace/OS_NS_sys_time.h"

#include <sstream>
#include <stdexcept>

#if !defined (__ACE_INLINE__)
# include "DataReaderImpl.inl"
#endif /* !__ACE_INLINE__ */

namespace OpenDDS {
namespace DCPS {

DataReaderImpl::DataReaderImpl()
: rd_allocator_(0),
  qos_(TheServiceParticipant->initial_DataReaderQos()),
  reverse_sample_lock_(sample_lock_),
  participant_servant_(0),
  topic_servant_(0),
#ifndef OPENDDS_NO_OWNERSHIP_KIND_EXCLUSIVE
  is_exclusive_ownership_ (false),
#endif
#ifndef OPENDDS_NO_OWNERSHIP_KIND_EXCLUSIVE
  owner_manager_ (0),
#endif
<<<<<<< HEAD
  coherent_(false),
  subqos_ (TheServiceParticipant->initial_SubscriberQos()),
  topic_desc_(0),
  listener_mask_(DEFAULT_STATUS_MASK),
  domain_id_(0),
  subscriber_servant_(0),
  n_chunks_(TheServiceParticipant->n_chunks()),
  reverse_pub_handle_lock_(publication_handle_lock_),
  reactor_(0),
  liveliness_timer_id_(-1),
  last_deadline_missed_total_count_(0),
  watchdog_(),
  is_bit_(false),
  initialized_(false),
  always_get_history_(false),
  statistics_enabled_(false),
  raw_latency_buffer_size_(0),
  raw_latency_buffer_type_(DataCollector<double>::KeepOldest),
  monitor_(0),
  periodic_monitor_(0),
  transport_disabled_(false)
{
  //### Debug statements to track where associate is failing
  if (ASYNC_debug) ACE_DEBUG((LM_DEBUG, "(%P|%t|%T) ASYNC_DBG:DataReaderImpl::DataReaderImpl() --> enter (DR: %@)\n", this));
=======
    coherent_(false),
    subqos_ (TheServiceParticipant->initial_SubscriberQos()),
    topic_desc_(0),
    listener_mask_(DEFAULT_STATUS_MASK),
    domain_id_(0),
    subscriber_servant_(0),
    end_historic_sweeper_(this),
    n_chunks_(TheServiceParticipant->n_chunks()),
    reactor_(0),
    liveliness_timer_id_(-1),
    last_deadline_missed_total_count_(0),
    watchdog_(),
    is_bit_(false),
    initialized_(false),
    always_get_history_(false),
    statistics_enabled_(false),
    raw_latency_buffer_size_(0),
    raw_latency_buffer_type_(DataCollector<double>::KeepOldest),
    monitor_(0),
    periodic_monitor_(0),
    transport_disabled_(false)
{
>>>>>>> b3326ef0
  reactor_ = TheServiceParticipant->timer();

  liveliness_changed_status_.alive_count = 0;
  liveliness_changed_status_.not_alive_count = 0;
  liveliness_changed_status_.alive_count_change = 0;
  liveliness_changed_status_.not_alive_count_change = 0;
  liveliness_changed_status_.last_publication_handle =
      DDS::HANDLE_NIL;

  requested_deadline_missed_status_.total_count = 0;
  requested_deadline_missed_status_.total_count_change = 0;
  requested_deadline_missed_status_.last_instance_handle =
      DDS::HANDLE_NIL;

  requested_incompatible_qos_status_.total_count = 0;
  requested_incompatible_qos_status_.total_count_change = 0;
  requested_incompatible_qos_status_.last_policy_id = 0;
  requested_incompatible_qos_status_.policies.length(0);

  subscription_match_status_.total_count = 0;
  subscription_match_status_.total_count_change = 0;
  subscription_match_status_.current_count = 0;
  subscription_match_status_.current_count_change = 0;
  subscription_match_status_.last_publication_handle =
      DDS::HANDLE_NIL;

  sample_lost_status_.total_count = 0;
  sample_lost_status_.total_count_change = 0;

  sample_rejected_status_.total_count = 0;
  sample_rejected_status_.total_count_change = 0;
  sample_rejected_status_.last_reason = DDS::NOT_REJECTED;
  sample_rejected_status_.last_instance_handle = DDS::HANDLE_NIL;

  this->budget_exceeded_status_.total_count = 0;
  this->budget_exceeded_status_.total_count_change = 0;
  this->budget_exceeded_status_.last_instance_handle = DDS::HANDLE_NIL;

  monitor_ = TheServiceParticipant->monitor_factory_->create_data_reader_monitor(this);
  periodic_monitor_ = TheServiceParticipant->monitor_factory_->create_data_reader_periodic_monitor(this);
  //### Debug statements to track where associate is failing
  if (ASYNC_debug) ACE_DEBUG((LM_DEBUG, "(%P|%t|%T) ASYNC_DBG:DataReaderImpl::DataReaderImpl() --> exit \n"));
}

// This method is called when there are no longer any reference to the
// the servant.
DataReaderImpl::~DataReaderImpl()
{
  //### Debug statements to track where associate is failing
  if (ASYNC_debug) ACE_DEBUG((LM_DEBUG, "(%P|%t|%T) ASYNC_DBG:DataReaderImpl::~DataReaderImpl() --> enter (DR: %@)\n", this));
  DBG_ENTRY_LVL("DataReaderImpl","~DataReaderImpl",6);

  if (initialized_) {
    delete rd_allocator_;
  }
  //### Debug statements to track where associate is failing
  if (ASYNC_debug) ACE_DEBUG((LM_DEBUG, "(%P|%t|%T) ASYNC_DBG:DataReaderImpl::~DataReaderImpl() --> exit \n"));
}

// this method is called when delete_datareader is called.
void
DataReaderImpl::cleanup()
{
  //### Debug statements to track where associate is failing
  if (ASYNC_debug) ACE_DEBUG((LM_DEBUG, "(%P|%t|%T) ASYNC_DBG:DataReaderImpl::cleanup() --> enter (DR: %@)\n", this));
  {
    ACE_GUARD(ACE_Recursive_Thread_Mutex,
        guard,
        this->sample_lock_);

    if (liveliness_timer_id_ != -1) {
      (void) reactor_->cancel_timer(this);
    }
  }

  // Cancel any watchdog timers
  { ACE_GUARD(ACE_Recursive_Thread_Mutex, instance_guard, this->instances_lock_);
  for (SubscriptionInstanceMapType::iterator iter = instances_.begin();
      iter != instances_.end();
      ++iter) {
    SubscriptionInstance *ptr = iter->second;
    if (this->watchdog_.get() && ptr->deadline_timer_id_ != -1) {
      this->watchdog_->cancel_timer(ptr);
    }
  }
  }

#ifndef OPENDDS_NO_OWNERSHIP_KIND_EXCLUSIVE
  if (owner_manager_) {
    owner_manager_->unregister_reader(topic_servant_->type_name(), this);
  }
#endif

  if (topic_servant_) {
    topic_servant_->remove_entity_ref();
    topic_servant_->_remove_ref();
  }

  dr_local_objref_ = DDS::DataReader::_nil();

#ifndef OPENDDS_NO_CONTENT_FILTERED_TOPIC
  if (!CORBA::is_nil(content_filtered_topic_.in())) {
    ContentFilteredTopicImpl* cft =
        dynamic_cast<ContentFilteredTopicImpl*>(content_filtered_topic_.in());
    cft->remove_reader(*this);
    cft->update_reader_count(false);
    content_filtered_topic_ = DDS::ContentFilteredTopic::_nil ();
  }
#endif
<<<<<<< HEAD
  //### Debug statements to track where associate is failing
  if (ASYNC_debug) ACE_DEBUG((LM_DEBUG, "(%P|%t|%T) ASYNC_DBG:DataReaderImpl::cleanup() --> exit \n"));
=======

  {
    ACE_READ_GUARD(ACE_RW_Thread_Mutex,
                   read_guard,
                   this->writers_lock_);
    // Cancel any uncancelled sweeper timers
    WriterMapType::iterator writer;
    for (writer = writers_.begin(); writer != writers_.end(); ++writer) {
      if (writer->second->historic_samples_timer_ != WriterInfo::NOT_WAITING) {
        reactor_->cancel_timer(writer->second->historic_samples_timer_);
        if (DCPS_debug_level) {
          ACE_DEBUG((LM_INFO, "(%P|%t) DataReaderImpl::cleanup() - Unscheduled sweeper %d\n", writer->second->historic_samples_timer_));
        }
      }
      writer->second->historic_samples_timer_ = WriterInfo::NOT_WAITING;
    }
  }
>>>>>>> b3326ef0
}

void DataReaderImpl::init(
    TopicDescriptionImpl* a_topic_desc,
    const DDS::DataReaderQos &  qos,
    DDS::DataReaderListener_ptr a_listener,
    const DDS::StatusMask &     mask,
    DomainParticipantImpl*        participant,
    SubscriberImpl*               subscriber,
    DDS::DataReader_ptr         dr_objref)
{
  topic_desc_ = DDS::TopicDescription::_duplicate(a_topic_desc);
  if (TopicImpl* a_topic = dynamic_cast<TopicImpl*>(a_topic_desc)) {
    topic_servant_ = a_topic;
    topic_servant_->_add_ref();

    topic_servant_->add_entity_ref();
  }

  CORBA::String_var topic_name = a_topic_desc->get_name();

#if !defined (DDS_HAS_MINIMUM_BIT)
  is_bit_ = ACE_OS::strcmp(topic_name.in(), BUILT_IN_PARTICIPANT_TOPIC) == 0
      || ACE_OS::strcmp(topic_name.in(), BUILT_IN_TOPIC_TOPIC) == 0
      || ACE_OS::strcmp(topic_name.in(), BUILT_IN_SUBSCRIPTION_TOPIC) == 0
      || ACE_OS::strcmp(topic_name.in(), BUILT_IN_PUBLICATION_TOPIC) == 0;
#endif // !defined (DDS_HAS_MINIMUM_BIT)

  qos_ = qos;

#ifndef OPENDDS_NO_OWNERSHIP_KIND_EXCLUSIVE
  is_exclusive_ownership_ = this->qos_.ownership.kind == ::DDS::EXCLUSIVE_OWNERSHIP_QOS;
#endif

  listener_ = DDS::DataReaderListener::_duplicate(a_listener);
  listener_mask_ = mask;

  // Only store the participant pointer, since it is our "grand"
  // parent, we will exist as long as it does
  participant_servant_ = participant;

#ifndef OPENDDS_NO_OWNERSHIP_KIND_EXCLUSIVE
  if (is_exclusive_ownership_) {
    owner_manager_ = participant_servant_->ownership_manager ();
  }
#endif

  domain_id_ = participant_servant_->get_domain_id();

  // Only store the subscriber pointer, since it is our parent, we
  // will exist as long as it does.
  subscriber_servant_ = subscriber;
  dr_local_objref_    = DDS::DataReader::_duplicate(dr_objref);

  if (this->subscriber_servant_->get_qos(this->subqos_) != ::DDS::RETCODE_OK) {
    ACE_DEBUG((LM_WARNING,
        ACE_TEXT("(%P|%t) WARNING: DataReaderImpl::init() - ")
        ACE_TEXT("failed to get SubscriberQos\n")));
  }

  initialized_ = true;
}

DDS::InstanceHandle_t
DataReaderImpl::get_instance_handle()
{
  return this->participant_servant_->get_handle(subscription_id_);
}

void
DataReaderImpl::add_association(const RepoId& yourId,
    const WriterAssociation& writer,
    bool active)
{
  if (DCPS_debug_level) {
    GuidConverter reader_converter(yourId);
    GuidConverter writer_converter(writer.writerId);
    ACE_DEBUG((LM_DEBUG, ACE_TEXT("(%P|%t) DataReaderImpl::add_association - ")
        ACE_TEXT("bit %d local %C remote %C\n"), is_bit_,
        std::string(reader_converter).c_str(),
        std::string(writer_converter).c_str()));
  }

  if (entity_deleted_.value()) {
    if (DCPS_debug_level) {
      ACE_DEBUG((LM_DEBUG, ACE_TEXT("(%P|%t) DataReaderImpl::add_association")
          ACE_TEXT(" This is a deleted datareader, ignoring add.\n")));
    }
    return;
  }

  // We are being called back from the repository before we are done
  // processing after our call to the repository that caused this call
  // (from the repository) to be made.
  if (GUID_UNKNOWN == subscription_id_) {
    subscription_id_ = yourId;
  }

  //### Debug statements to track where associate is failing
  if (ASYNC_debug) ACE_DEBUG((LM_DEBUG, "(%P|%t|%T) ASYNC_DBG:DataReaderImpl::add_association: trying to LOCK publication_handle_lock_\n"));

  //Why do we need the publication_handle_lock_ here?  No access to id_to_handle_map_...
  ACE_GUARD(ACE_Recursive_Thread_Mutex, guard, publication_handle_lock_);

  //### Debug statements to track where associate is failing
  if (ASYNC_debug) ACE_DEBUG((LM_DEBUG, "(%P|%t|%T) ASYNC_DBG:DataReaderImpl::add_association: LOCKED publication_handle_lock_\n"));


  // For each writer in the list of writers to associate with, we
  // create a WriterInfo and a WriterStats object and store them in
  // our internal maps.
  //
  {
    //### Debug statements to track where associate is failing
    if (ASYNC_debug) ACE_DEBUG((LM_DEBUG, "(%P|%t|%T) ASYNC_DBG:DataReaderImpl::add_association: trying to LOCK writers_lock_\n"));

    ACE_WRITE_GUARD(ACE_RW_Thread_Mutex, write_guard, writers_lock_);

    //### Debug statements to track where associate is failing
    if (ASYNC_debug) ACE_DEBUG((LM_DEBUG, "(%P|%t|%T) ASYNC_DBG:DataReaderImpl::add_association: LOCKED writers_lock_\n"));
    //### Debug statements to track where associate is failing
    if (ASYNC_debug) ACE_DEBUG((LM_DEBUG, "(%P|%t|%T) ASYNC_DBG:DataReaderImpl::add_association: About to try to insert? Num writers before: %d\n", writers_.size()));
    const PublicationId& writer_id = writer.writerId;
    RcHandle<WriterInfo> info = new WriterInfo(this,
        writer_id,
        writer.writerQos,
        this->qos_);
    std::pair<WriterMapType::iterator, bool> bpair = writers_.insert(
        // This insertion is idempotent.
        WriterMapType::value_type(
<<<<<<< HEAD
            writer_id,
            info));
    statistics_.insert(
=======
          writer_id,
          info));

      // Scheule timer if necessary
      //   - only need to check reader qos - we know the writer must be >= reader
      if (this->qos_.durability.kind > DDS::VOLATILE_DURABILITY_QOS) {
        ACE_Time_Value ten_seconds(10);
        const void* arg = reinterpret_cast<const void*>(&writer.writerId);
        info->historic_samples_timer_ =
            reactor_->schedule_timer(&end_historic_sweeper_,
                                     arg,
                                     ten_seconds);
        if (DCPS_debug_level) {
          ACE_DEBUG((LM_INFO, "(%P|%t) DataReaderImpl::add_association() - Scheduled sweeper %d\n", info->historic_samples_timer_));
        }
      }

      this->statistics_.insert(
>>>>>>> b3326ef0
        StatsMapType::value_type(
            writer_id,
            WriterStats(raw_latency_buffer_size_, raw_latency_buffer_type_)));
    //### Debug statements to track where associate is failing
    if (ASYNC_debug) ACE_DEBUG((LM_DEBUG, "(%P|%t|%T) ASYNC_DBG:DataReaderImpl::add_association: Did writer really insert? Num writers after: %d\n", writers_.size()));

    // If this is a durable reader
    if (this->qos_.durability.kind > DDS::VOLATILE_DURABILITY_QOS) {
      // TODO schedule timer for removing flag from writers
    }

    if (DCPS_debug_level > 4) {
      GuidConverter converter(writer_id);
      ACE_DEBUG((LM_DEBUG,
          "(%P|%t) DataReaderImpl::add_association: "
          "inserted writer %C.return %d \n",
          std::string(converter).c_str(), bpair.second));

      WriterMapType::iterator iter = writers_.find(writer_id);
      if (iter != writers_.end()) {
        // This may not be an error since it could happen that the sample
        // is delivered to the datareader after the write is dis-associated
        // with this datareader.
        GuidConverter reader_converter(subscription_id_);
        GuidConverter writer_converter(writer_id);
        ACE_DEBUG((LM_DEBUG,
            ACE_TEXT("(%P|%t) DataReaderImpl::add_association: ")
            ACE_TEXT("reader %C is associated with writer %C.\n"),
            std::string(reader_converter).c_str(),
            std::string(writer_converter).c_str()));
      }
    }
    //### Debug statements to track where associate is failing
    if (ASYNC_debug) ACE_DEBUG((LM_DEBUG, "(%P|%t|%T) ASYNC_DBG:DataReaderImpl::add_association: RELEASE writers_lock_\n"));
  }

  // Propagate the add_associations processing down into the Transport
  // layer here.  This will establish the transport support and reserve
  // usage of an existing connection or initiate creation of a new
  // connection if no suitable connection is available.
  AssociationData data;
  data.remote_id_ = writer.writerId;
  data.remote_data_ = writer.writerTransInfo;
  data.publication_transport_priority_ =
      writer.writerQos.transport_priority.value;
  data.remote_reliable_ =
      (writer.writerQos.reliability.kind == DDS::RELIABLE_RELIABILITY_QOS);
  data.remote_durable_ =
      (writer.writerQos.durability.kind > DDS::VOLATILE_DURABILITY_QOS);

  //Do not hold publication_handle_lock_ when calling associate due to possible reactor
  //deadlock on passive side completion
  //associate does not access id_to_handle_map_, thus not clear why publication_handle_lock_
  //is held here anyway
  guard.release();

  if (!associate(data, active)) {
    if (DCPS_debug_level) {
      ACE_DEBUG((LM_ERROR,
          ACE_TEXT("(%P|%t) DataReaderImpl::add_association: ")
          ACE_TEXT("ERROR: transport layer failed to associate.\n")));
    }
  }
}

void
DataReaderImpl::transport_assoc_done(int flags, const RepoId& remote_id)
{
  //### Debug statements to track where associate is failing
  if (ASYNC_debug) ACE_DEBUG((LM_DEBUG, "(%P|%t|%T) ASYNC_DBG:DataReaderImpl::transport_assoc_done: enter method\n"));

  if (!(flags & ASSOC_OK)) {
    if (DCPS_debug_level) {
      const GuidConverter conv(remote_id);
      ACE_DEBUG((LM_ERROR,
          ACE_TEXT("(%P|%t) DataReaderImpl::transport_assoc_done: ")
          ACE_TEXT("ERROR: transport layer failed to associate %C\n"),
          std::string(conv).c_str()));
    }
    return;
  }

  const bool active = flags & ASSOC_ACTIVE;
  {
    //### Debug statements to track where associate is failing
    if (ASYNC_debug) ACE_DEBUG((LM_DEBUG, "(%P|%t|%T) ASYNC_DBG:DataReaderImpl::transport_assoc_done: trying to LOCK publication_handle_lock_\n"));

    ACE_GUARD(ACE_Recursive_Thread_Mutex, guard, publication_handle_lock_);

    //### Debug statements to track where associate is failing
    if (ASYNC_debug) ACE_DEBUG((LM_DEBUG, "(%P|%t|%T) ASYNC_DBG:DataReaderImpl::transport_assoc_done: LOCKED publication_handle_lock_\n"));

    // Check if any publications have already sent a REQUEST_ACK message.
    {
      //### Debug statements to track where associate is failing
      if (ASYNC_debug) ACE_DEBUG((LM_DEBUG, "(%P|%t|%T) ASYNC_DBG:DataReaderImpl::transport_assoc_done: trying to LOCK writers_lock_\n"));

      ACE_READ_GUARD(ACE_RW_Thread_Mutex, read_guard, writers_lock_);

      //### Debug statements to track where associate is failing
      if (ASYNC_debug) ACE_DEBUG((LM_DEBUG, "(%P|%t|%T) ASYNC_DBG:DataReaderImpl::transport_assoc_done: LOCKED writers_lock_\n"));

      //### Debug statements to track where associate is failing
      if (ASYNC_debug) ACE_DEBUG((LM_DEBUG, "(%P|%t|%T) ASYNC_DBG:DataReaderImpl::transport_assoc_done: about to look for writer associated with remote id\n"));

      WriterMapType::iterator where = writers_.find(remote_id);
      if (where != writers_.end()) {

        //### Debug statements to track where associate is failing
        if (ASYNC_debug) ACE_DEBUG((LM_DEBUG, "(%P|%t|%T) ASYNC_DBG:DataReaderImpl::transport_assoc_done: found a writer\n"));

        const ACE_Time_Value now = ACE_OS::gettimeofday();
        ACE_GUARD(ACE_Recursive_Thread_Mutex, guard, sample_lock_);
        if (where->second->should_ack(now)) {

          //### Debug statements to track where associate is failing
          if (ASYNC_debug) ACE_DEBUG((LM_DEBUG, "(%P|%t|%T) ASYNC_DBG:DataReaderImpl::transport_assoc_done: need to send ack\n"));

          const SequenceNumber sequence = where->second->ack_sequence();
          const DDS::Time_t timenow = time_value_to_time(now);
          if (send_sample_ack(remote_id, sequence, timenow)) {

            //### Debug statements to track where associate is failing
            if (ASYNC_debug) ACE_DEBUG((LM_DEBUG, "(%P|%t|%T) ASYNC_DBG:DataReaderImpl::transport_assoc_done: sent ack\n"));

            where->second->clear_acks(sequence);
          }
        }

        //### Debug statements to track where associate is failing
        if (ASYNC_debug) ACE_DEBUG((LM_DEBUG, "(%P|%t|%T) ASYNC_DBG:DataReaderImpl::transport_assoc_done: ack not needed at this moment\n"));
      }

      //### Debug statements to track where associate is failing
      if (ASYNC_debug) ACE_DEBUG((LM_DEBUG, "(%P|%t|%T) ASYNC_DBG:DataReaderImpl::transport_assoc_done: done looking for writer\n"));
    }

    // LIVELINESS policy timers are managed here.
    if (liveliness_lease_duration_ != ACE_Time_Value::zero) {
      // this call will start the timer if it is not already set
      const ACE_Time_Value now = ACE_OS::gettimeofday();

      if (DCPS_debug_level >= 5) {
        GuidConverter converter(subscription_id_);
        ACE_DEBUG((LM_DEBUG,
            ACE_TEXT("(%P|%t) DataReaderImpl::transport_assoc_done: ")
            ACE_TEXT("starting/resetting liveliness timer for reader %C\n"),
            std::string(converter).c_str()));
      }
      //### Debug statements to track where associate is failing
      if (ASYNC_debug) ACE_DEBUG((LM_DEBUG, "(%P|%t|%T) ASYNC_DBG:DataReaderImpl::transport_assoc_done: about to handle timeout\n"));
      handle_timeout(now, this);
    }
  }
  // We no longer hold the publication_handle_lock_.

  //### Debug statements to track where associate is failing
  if (ASYNC_debug) ACE_DEBUG((LM_DEBUG, "(%P|%t|%T) ASYNC_DBG:DataReaderImpl::transport_assoc_done: about to check if is_bit\n"));

  if (!is_bit_) {

    //### Debug statements to track where associate is failing
    if (ASYNC_debug) ACE_DEBUG((LM_DEBUG, "(%P|%t|%T) ASYNC_DBG:DataReaderImpl::transport_assoc_done: this assoc is not a BIT\n"));

    DDS::InstanceHandle_t handle = participant_servant_->get_handle(remote_id);

    // We acquire the publication_handle_lock_ for the remainder of our
    // processing.
    {
      ACE_GUARD(ACE_Recursive_Thread_Mutex, guard, publication_handle_lock_);

      // This insertion is idempotent.
      id_to_handle_map_.insert(
          RepoIdToHandleMap::value_type(remote_id, handle));

      if (DCPS_debug_level > 4) {
        GuidConverter converter(remote_id);
        ACE_DEBUG((LM_DEBUG,
            ACE_TEXT("(%P|%t) DataReaderImpl::transport_assoc_done: ")
            ACE_TEXT("id_to_handle_map_[ %C] = 0x%x.\n"),
            std::string(converter).c_str(),
            handle));
      }

      // We need to adjust these after the insertions have all completed
      // since insertions are not guaranteed to increase the number of
      // currently matched publications.
      const int matchedPublications = static_cast<int>(id_to_handle_map_.size());
      subscription_match_status_.current_count_change =
          matchedPublications - subscription_match_status_.current_count;
      subscription_match_status_.current_count = matchedPublications;

      ++subscription_match_status_.total_count;
      ++subscription_match_status_.total_count_change;

      subscription_match_status_.last_publication_handle = handle;

      set_status_changed_flag(DDS::SUBSCRIPTION_MATCHED_STATUS, true);

      DDS::DataReaderListener_var listener =
          listener_for(DDS::SUBSCRIPTION_MATCHED_STATUS);

      if (!CORBA::is_nil(listener)) {
        listener->on_subscription_matched(dr_local_objref_,
            subscription_match_status_);

        // TBD - why does the spec say to change this but not change
        //       the ChangeFlagStatus after a listener call?

        // Client will look at it so next time it looks the change should be 0
        subscription_match_status_.total_count_change = 0;
        subscription_match_status_.current_count_change = 0;
      }

      notify_status_condition();
    }

    {
      ACE_GUARD(ACE_Recursive_Thread_Mutex, guard, sample_lock_);
      ACE_GUARD(ACE_RW_Thread_Mutex, read_guard, this->writers_lock_);

      //### Debug statements to track where associate is failing
      if (ASYNC_debug) ACE_DEBUG((LM_DEBUG, "(%P|%t|%T) ASYNC_DBG:DataReaderImpl::transport_assoc_done check if writer still exists\n"));
      if(!writers_.count(remote_id)){
        //### Debug statements to track where associate is failing
        if (ASYNC_debug) ACE_DEBUG((LM_DEBUG, "(%P|%t|%T) ASYNC_DBG:DataReaderImpl::transport_assoc_done writer was removed, return\n"));
        return;
      }
      writers_[remote_id]->handle_ = handle;
    }
  }

  //### Debug statements to track where associate is failing
  if (ASYNC_debug) ACE_DEBUG((LM_DEBUG, "(%P|%t|%T) ASYNC_DBG:DataReaderImpl::transport_assoc_done check if active?\n"));

  if (!active) {
    //### Debug statements to track where associate is failing
    if (ASYNC_debug) ACE_DEBUG((LM_DEBUG, "(%P|%t|%T) ASYNC_DBG:DataReaderImpl::transport_assoc_done --> PASSIVE, get discovery instance and call association_complete --> BEGIN\n"));
    Discovery_rch disco = TheServiceParticipant->get_discovery(domain_id_);

    //### Debug statements to track where associate is failing
    if (ASYNC_debug) ACE_DEBUG((LM_DEBUG, "(%P|%t|%T) ASYNC_DBG:DataReaderImpl::transport_assoc_done --> got discovery instance\n"));

    disco->association_complete(domain_id_, participant_servant_->get_id(),
        subscription_id_, remote_id);

    //### Debug statements to track where associate is failing
    if (ASYNC_debug) ACE_DEBUG((LM_DEBUG, "(%P|%t|%T) ASYNC_DBG:DataReaderImpl::transport_assoc_done --> association_complete --> RETURNED\n"));
  }

  if (monitor_) {
    monitor_->report();
  }
  //### Debug statements to track where associate is failing
  if (ASYNC_debug) ACE_DEBUG((LM_DEBUG, "(%P|%t|%T) ASYNC_DBG:DataReaderImpl::transport_assoc_done --> end\n"));
}

void
DataReaderImpl::association_complete(const RepoId& /*remote_id*/)
{
  // For the current DCPSInfoRepo implementation, the DataReader side will
  // always be passive, so association_complete() will not be called.
}

void
DataReaderImpl::remove_associations(const WriterIdSeq& writers,
    bool notify_lost)
{
  //### Debug statements to track where test is failing
  if (ASYNC_debug) ACE_DEBUG((LM_DEBUG, "(%P|%t|%T) ASYNC_DBG:DataReaderImpl::remove_associations --> enter (current num writers: %d)\n", writers_.size()));
  DBG_ENTRY_LVL("DataReaderImpl", "remove_associations", 6);

  if (writers.length() == 0) {
    return;
  }

  if (DCPS_debug_level >= 1) {
    GuidConverter reader_converter(subscription_id_);
    GuidConverter writer_converter(writers[0]);
    ACE_DEBUG((LM_DEBUG,
        ACE_TEXT("(%P|%t) DataReaderImpl::remove_associations: ")
        ACE_TEXT("bit %d local %C remote %C num remotes %d \n"),
        is_bit_,
        std::string(reader_converter).c_str(),
        std::string(writer_converter).c_str(),
        writers.length()));
  }
  //### stop pending associations
  //### Debug statements to track where associate is failing
  if (ASYNC_debug) ACE_DEBUG((LM_DEBUG, "(%P|%t|%T) ASYNC_DBG:DataReaderImpl::remove_associations --> call stop_associating\n"));
  this->stop_associating();


  DDS::InstanceHandleSeq handles;

  //### Debug statements to track where associate is failing
  if (ASYNC_debug) ACE_DEBUG((LM_DEBUG, "(%P|%t|%T) ASYNC_DBG:DataReaderImpl::remove_associations: trying to LOCK publication_handle_lock_\n"));

  ACE_GUARD(ACE_Recursive_Thread_Mutex, guard, publication_handle_lock_);

  //### Debug statements to track where associate is failing
  if (ASYNC_debug) ACE_DEBUG((LM_DEBUG, "(%P|%t|%T) ASYNC_DBG:DataReaderImpl::remove_associations: LOCKED publication_handle_lock_\n"));

  // This is used to hold the list of writers which were actually
  // removed, which is a proper subset of the writers which were
  // requested to be removed.
  WriterIdSeq updated_writers;

  CORBA::ULong wr_len;

  //Remove the writers from writer list. If the supplied writer
  //is not in the cached writers list then it is already removed.
  //We just need remove the writers in the list that have not been
  //removed.
  {
    ACE_WRITE_GUARD(ACE_RW_Thread_Mutex, write_guard, this->writers_lock_);

    wr_len = writers.length();

    for (CORBA::ULong i = 0; i < wr_len; i++) {
      PublicationId writer_id = writers[i];

      WriterMapType::iterator it = this->writers_.find(writer_id);

      if (it != this->writers_.end()) {
        //### Debug statements to track where test is failing
        if (ASYNC_debug) ACE_DEBUG((LM_DEBUG, "(%P|%t|%T) ASYNC_DBG:DataReaderImpl::remove_associations --> set writer removed()\n"));
        it->second->removed();
      }
      //### Debug statements to track where test is failing
      if (ASYNC_debug) ACE_DEBUG((LM_DEBUG, "(%P|%t|%T) ASYNC_DBG:DataReaderImpl::remove_associations --> try to erase writer_\n"));
      if (this->writers_.erase(writer_id) == 0) {
        if (DCPS_debug_level >= 1) {
          GuidConverter converter(writer_id);
          ACE_DEBUG((LM_DEBUG,
              ACE_TEXT("(%P|%t) DataReaderImpl::remove_associations: ")
              ACE_TEXT("the writer local %C was already removed.\n"),
              std::string(converter).c_str()));
        }

      } else {
        //### Debug statements to track where test is failing
        if (ASYNC_debug) ACE_DEBUG((LM_DEBUG, "(%P|%t|%T) ASYNC_DBG:DataReaderImpl::remove_associations --> failed to erase writer_ so push_back into updated_writers\n"));
        push_back(updated_writers, writer_id);
      }
    }
  }

  wr_len = updated_writers.length();

  // Return now if the supplied writers have been removed already.
  if (wr_len == 0) {
    //### Debug statements to track where test is failing
    if (ASYNC_debug) ACE_DEBUG((LM_DEBUG, "(%P|%t|%T) ASYNC_DBG:DataReaderImpl::remove_associations --> writers already removed\n"));
    //### Debug statements to track where test is failing
    if (ASYNC_debug) ACE_DEBUG((LM_DEBUG, "(%P|%t|%T) ASYNC_DBG:DataReaderImpl::remove_associations --> exit\n"));
    return;
  }

  if (!is_bit_) {
    // The writer should be in the id_to_handle map at this time.  Note
    // it if it not there.
    if (this->lookup_instance_handles(updated_writers, handles) == false) {
      if (DCPS_debug_level > 4) {
        ACE_DEBUG((LM_DEBUG,
            ACE_TEXT("(%P|%t) DataReaderImpl::remove_associations: ")
            ACE_TEXT("lookup_instance_handles failed.\n")));
      }
    }

    for (CORBA::ULong i = 0; i < wr_len; ++i) {
      //### Debug statements to track where test is failing
      if (ASYNC_debug) ACE_DEBUG((LM_DEBUG, "(%P|%t|%T) ASYNC_DBG:DataReaderImpl::remove_associations --> erase writer from id_to_handle_map\n"));
      id_to_handle_map_.erase(updated_writers[i]);
    }
  }

  for (CORBA::ULong i = 0; i < updated_writers.length(); ++i) {
    //### Debug statements to track where test is failing
    if (ASYNC_debug) ACE_DEBUG((LM_DEBUG, "(%P|%t|%T) ASYNC_DBG:DataReaderImpl::remove_associations --> about to call disassociate\n"));
    if (ASYNC_debug) ACE_DEBUG((LM_DEBUG, "(%P|%t|%T) ASYNC_DBG:DataReaderImpl::remove_associations --> for call to disassociate DW: %@\n", this));
    GuidConverter peer_converted(updated_writers[i]);
    if (ASYNC_debug) ACE_DEBUG((LM_DEBUG, "(%P|%t|%T) ASYNC_DBG:DataReaderImpl::remove_associations --> for call to disassociate remote: %C\n", std::string(peer_converted).c_str()));
    {
      //###can't hold publication_handle_lock_ here due to possible reactor deadlock when scheduling time in schedule_delayed_release
      ACE_GUARD(Reverse_Lock_t, unlock_guard, reverse_pub_handle_lock_);
      this->disassociate(updated_writers[i]);
    }
  }

  // Mirror the add_associations SUBSCRIPTION_MATCHED_STATUS processing.
  if (!this->is_bit_) {
    // Derive the change in the number of publications writing to this reader.
    int matchedPublications = static_cast<int>(this->id_to_handle_map_.size());
    this->subscription_match_status_.current_count_change
    = matchedPublications - this->subscription_match_status_.current_count;

    // Only process status if the number of publications has changed.
    if (this->subscription_match_status_.current_count_change != 0) {
      this->subscription_match_status_.current_count = matchedPublications;

      /// Section 7.1.4.1: total_count will not decrement.

      /// @TODO: Reconcile this with the verbiage in section 7.1.4.1
      this->subscription_match_status_.last_publication_handle
      = handles[ wr_len - 1];

      set_status_changed_flag(DDS::SUBSCRIPTION_MATCHED_STATUS, true);

      DDS::DataReaderListener_var listener
      = listener_for(DDS::SUBSCRIPTION_MATCHED_STATUS);

      if (!CORBA::is_nil(listener.in())) {
        listener->on_subscription_matched(
            dr_local_objref_.in(),
            this->subscription_match_status_);

        // Client will look at it so next time it looks the change should be 0
        this->subscription_match_status_.total_count_change = 0;
        this->subscription_match_status_.current_count_change = 0;
      }
      //### Debug statements to track where test is failing
      if (ASYNC_debug) ACE_DEBUG((LM_DEBUG, "(%P|%t|%T) ASYNC_DBG:DataReaderImpl::remove_associations --> notify_status_condition\n"));
      notify_status_condition();
    }
  }

  // If this remove_association is invoked when the InfoRepo
  // detects a lost writer then make a callback to notify
  // subscription lost.
  if (notify_lost) {
    //### Debug statements to track where test is failing
    if (ASYNC_debug) ACE_DEBUG((LM_DEBUG, "(%P|%t|%T) ASYNC_DBG:DataReaderImpl::remove_associations --> notify_subscription_lost\n"));
    this->notify_subscription_lost(handles);
  }

  if (this->monitor_) {
    this->monitor_->report();
  }
  //### Debug statements to track where test is failing
  if (ASYNC_debug) ACE_DEBUG((LM_DEBUG, "(%P|%t|%T) ASYNC_DBG:DataReaderImpl::remove_associations --> exit\n"));
}

void
DataReaderImpl::remove_all_associations()
{
  //### Debug statements to track where test is failing
  if (ASYNC_debug) ACE_DEBUG((LM_DEBUG, "(%P|%t|%T) ASYNC_DBG:DataReaderImpl::remove_all_associations --> enter\n"));
  DBG_ENTRY_LVL("DataReaderImpl","remove_all_associations",6);

  OpenDDS::DCPS::WriterIdSeq writers;
  int size;

  //### Debug statements to track where associate is failing
  if (ASYNC_debug) ACE_DEBUG((LM_DEBUG, "(%P|%t|%T) ASYNC_DBG:DataReaderImpl::remove_all_associations: trying to LOCK publication_handle_lock_\n"));

  ACE_GUARD(ACE_Recursive_Thread_Mutex, guard, publication_handle_lock_);

  //### Debug statements to track where associate is failing
  if (ASYNC_debug) ACE_DEBUG((LM_DEBUG, "(%P|%t|%T) ASYNC_DBG:DataReaderImpl::remove_all_associations: LOCKED publication_handle_lock_\n"));
  {
    ACE_READ_GUARD(ACE_RW_Thread_Mutex, read_guard, this->writers_lock_);

    size = static_cast<int>(writers_.size());
    writers.length(size);

    WriterMapType::iterator curr_writer = writers_.begin();
    WriterMapType::iterator end_writer = writers_.end();

    int i = 0;

    while (curr_writer != end_writer) {
      writers[i++] = curr_writer->first;
      ++curr_writer;
    }
  }

  try {
    CORBA::Boolean dont_notify_lost = 0;

    if (0 < size) {
      //### Debug statements to track where test is failing
      if (ASYNC_debug) ACE_DEBUG((LM_DEBUG, "(%P|%t|%T) ASYNC_DBG:DataReaderImpl::remove_all_associations --> remove_associations\n"));
      remove_associations(writers, dont_notify_lost);
    }

  } catch (const CORBA::Exception&) {
  }
  //### Debug statements to track where test is failing
  if (ASYNC_debug) ACE_DEBUG((LM_DEBUG, "(%P|%t|%T) ASYNC_DBG:DataReaderImpl::remove_all_associations --> exit\n"));
}

void
DataReaderImpl::update_incompatible_qos(const IncompatibleQosStatus& status)
{
  DDS::DataReaderListener_var listener =
      listener_for(DDS::REQUESTED_INCOMPATIBLE_QOS_STATUS);
  //### Debug statements to track where associate is failing
  if (ASYNC_debug) ACE_DEBUG((LM_DEBUG, "(%P|%t|%T) ASYNC_DBG:DataReaderImpl::update_incompatible_qos: trying to LOCK publication_handle_lock_\n"));

  ACE_GUARD(ACE_Recursive_Thread_Mutex,
      guard,
      this->publication_handle_lock_);

  //### Debug statements to track where associate is failing
  if (ASYNC_debug) ACE_DEBUG((LM_DEBUG, "(%P|%t|%T) ASYNC_DBG:DataReaderImpl::update_incompatible_qos: LOCKED publication_handle_lock_\n"));

  if (this->requested_incompatible_qos_status_.total_count == status.total_count) {
    // This test should make the method idempotent.
    return;
  }

  set_status_changed_flag(DDS::REQUESTED_INCOMPATIBLE_QOS_STATUS,
      true);

  // copy status and increment change
  requested_incompatible_qos_status_.total_count = status.total_count;
  requested_incompatible_qos_status_.total_count_change +=
      status.count_since_last_send;
  requested_incompatible_qos_status_.last_policy_id =
      status.last_policy_id;
  requested_incompatible_qos_status_.policies = status.policies;

  if (!CORBA::is_nil(listener.in())) {
    listener->on_requested_incompatible_qos(dr_local_objref_.in(),
        requested_incompatible_qos_status_);

    // TBD - why does the spec say to change total_count_change but not
    // change the ChangeFlagStatus after a listener call?

    // client just looked at it so next time it looks the
    // change should be 0
    requested_incompatible_qos_status_.total_count_change = 0;
  }

  notify_status_condition();
}

void
DataReaderImpl::inconsistent_topic()
{
  topic_servant_->inconsistent_topic();
}

DDS::ReadCondition_ptr DataReaderImpl::create_readcondition(
    DDS::SampleStateMask sample_states,
    DDS::ViewStateMask view_states,
    DDS::InstanceStateMask instance_states)
{
  ACE_GUARD_RETURN(ACE_Recursive_Thread_Mutex, guard, this->sample_lock_, 0);
  DDS::ReadCondition_var rc = new ReadConditionImpl(this, sample_states,
      view_states, instance_states);
  read_conditions_.insert(rc);
  return rc._retn();
}

#ifndef OPENDDS_NO_QUERY_CONDITION
DDS::QueryCondition_ptr DataReaderImpl::create_querycondition(
    DDS::SampleStateMask sample_states,
    DDS::ViewStateMask view_states,
    DDS::InstanceStateMask instance_states,
    const char* query_expression,
    const DDS::StringSeq& query_parameters)
{
  ACE_GUARD_RETURN(ACE_Recursive_Thread_Mutex, guard, this->sample_lock_, 0);
  try {
    DDS::QueryCondition_var qc = new QueryConditionImpl(this, sample_states,
        view_states, instance_states, query_expression, query_parameters);
    DDS::ReadCondition_var rc = DDS::ReadCondition::_duplicate(qc);
    read_conditions_.insert(rc);
    return qc._retn();
  } catch (const std::exception& e) {
    if (DCPS_debug_level) {
      ACE_DEBUG((LM_ERROR, ACE_TEXT("(%P|%t) ")
          ACE_TEXT("DataReaderImpl::create_querycondition - %C\n"),
          e.what()));
    }
    return 0;
  }
}
#endif

bool DataReaderImpl::has_readcondition(DDS::ReadCondition_ptr a_condition)
{
  //sample lock already held
  DDS::ReadCondition_var rc = DDS::ReadCondition::_duplicate(a_condition);
  return read_conditions_.find(rc) != read_conditions_.end();
}

DDS::ReturnCode_t DataReaderImpl::delete_readcondition(
    DDS::ReadCondition_ptr a_condition)
{
  ACE_GUARD_RETURN(ACE_Recursive_Thread_Mutex, guard, this->sample_lock_,
      DDS::RETCODE_OUT_OF_RESOURCES);
  DDS::ReadCondition_var rc = DDS::ReadCondition::_duplicate(a_condition);
  return read_conditions_.erase(rc)
      ? DDS::RETCODE_OK : DDS::RETCODE_PRECONDITION_NOT_MET;
}

DDS::ReturnCode_t DataReaderImpl::delete_contained_entities()
{
  ACE_GUARD_RETURN(ACE_Recursive_Thread_Mutex, guard, this->sample_lock_,
      DDS::RETCODE_OUT_OF_RESOURCES);
  read_conditions_.clear();
  return DDS::RETCODE_OK;
}

DDS::ReturnCode_t DataReaderImpl::set_qos(
    const DDS::DataReaderQos & qos)
{

  OPENDDS_NO_OWNERSHIP_KIND_EXCLUSIVE_COMPATIBILITY_CHECK(qos, DDS::RETCODE_UNSUPPORTED);
  OPENDDS_NO_OWNERSHIP_PROFILE_COMPATIBILITY_CHECK(qos, DDS::RETCODE_UNSUPPORTED);
  OPENDDS_NO_DURABILITY_KIND_TRANSIENT_PERSISTENT_COMPATIBILITY_CHECK(qos, DDS::RETCODE_UNSUPPORTED);

  if (Qos_Helper::valid(qos) && Qos_Helper::consistent(qos)) {
    if (qos_ == qos)
      return DDS::RETCODE_OK;

    if (!Qos_Helper::changeable(qos_, qos) && enabled_ == true) {
      return DDS::RETCODE_IMMUTABLE_POLICY;

    } else {
      Discovery_rch disco = TheServiceParticipant->get_discovery(domain_id_);
      DDS::SubscriberQos subscriberQos;
      this->subscriber_servant_->get_qos(subscriberQos);
      const bool status =
          disco->update_subscription_qos(
              this->participant_servant_->get_domain_id(),
              this->participant_servant_->get_id(),
              this->subscription_id_,
              qos,
              subscriberQos);
      if (!status) {
        ACE_ERROR_RETURN((LM_ERROR,
            ACE_TEXT("(%P|%t) DataReaderImpl::set_qos, ")
            ACE_TEXT("qos not updated. \n")),
            DDS::RETCODE_ERROR);
      }
    }

    // Reset the deadline timer if the period has changed.
    if (qos_.deadline.period.sec != qos.deadline.period.sec
        || qos_.deadline.period.nanosec != qos.deadline.period.nanosec) {
      if (qos_.deadline.period.sec == DDS::DURATION_INFINITE_SEC
          && qos_.deadline.period.nanosec == DDS::DURATION_INFINITE_NSEC) {
        ACE_auto_ptr_reset(this->watchdog_,
            new RequestedDeadlineWatchdog(
                this->reactor_,
                this->sample_lock_,
                qos.deadline,
                this,
                this->dr_local_objref_.in(),
                this->requested_deadline_missed_status_,
                this->last_deadline_missed_total_count_));

      } else if (qos.deadline.period.sec == DDS::DURATION_INFINITE_SEC
          && qos.deadline.period.nanosec == DDS::DURATION_INFINITE_NSEC) {
        this->watchdog_->cancel_all();
        this->watchdog_.reset();

      } else {
        this->watchdog_->reset_interval(
            duration_to_time_value(qos.deadline.period));
      }
    }

    qos_ = qos;

    return DDS::RETCODE_OK;

  } else {
    return DDS::RETCODE_INCONSISTENT_POLICY;
  }
}

DDS::ReturnCode_t
DataReaderImpl::get_qos(
    DDS::DataReaderQos & qos)
{
  qos = qos_;
  return DDS::RETCODE_OK;
}

DDS::ReturnCode_t DataReaderImpl::set_listener(
    DDS::DataReaderListener_ptr a_listener,
    DDS::StatusMask mask)
{
  listener_mask_ = mask;
  //note: OK to duplicate  a nil object ref
  listener_ = DDS::DataReaderListener::_duplicate(a_listener);
  return DDS::RETCODE_OK;
}

DDS::DataReaderListener_ptr DataReaderImpl::get_listener()
{
  return DDS::DataReaderListener::_duplicate(listener_.in());
}

DDS::TopicDescription_ptr DataReaderImpl::get_topicdescription()
{
#ifndef OPENDDS_NO_CONTENT_FILTERED_TOPIC
  DDS::ContentFilteredTopic_ptr cft = this->get_cf_topic();
  if (cft) {
    return cft; // get_cf_topic has already _duplicated()
  }
#endif
  return DDS::TopicDescription::_duplicate(topic_desc_.in());
}

DDS::Subscriber_ptr DataReaderImpl::get_subscriber()
{
  return DDS::Subscriber::_duplicate(subscriber_servant_);
}

DDS::ReturnCode_t
DataReaderImpl::get_sample_rejected_status(
    DDS::SampleRejectedStatus & status)
{
  ACE_Guard<ACE_Recursive_Thread_Mutex> justMe(this->sample_lock_);

  set_status_changed_flag(DDS::SAMPLE_REJECTED_STATUS, false);
  status = sample_rejected_status_;
  sample_rejected_status_.total_count_change = 0;
  return DDS::RETCODE_OK;
}

DDS::ReturnCode_t
DataReaderImpl::get_liveliness_changed_status(
    DDS::LivelinessChangedStatus & status)
{
  ACE_Guard<ACE_Recursive_Thread_Mutex> justMe(this->sample_lock_);

  set_status_changed_flag(DDS::LIVELINESS_CHANGED_STATUS,
      false);
  status = liveliness_changed_status_;

  liveliness_changed_status_.alive_count_change = 0;
  liveliness_changed_status_.not_alive_count_change = 0;

  return DDS::RETCODE_OK;
}

DDS::ReturnCode_t
DataReaderImpl::get_requested_deadline_missed_status(
    DDS::RequestedDeadlineMissedStatus & status)
{
  ACE_Guard<ACE_Recursive_Thread_Mutex> justMe(this->sample_lock_);

  set_status_changed_flag(DDS::REQUESTED_DEADLINE_MISSED_STATUS,
      false);

  this->requested_deadline_missed_status_.total_count_change =
      this->requested_deadline_missed_status_.total_count
      - this->last_deadline_missed_total_count_;

  // DDS::RequestedDeadlineMissedStatus::last_instance_handle field
  // is updated by the RequestedDeadlineWatchdog.

  // Update for next status check.
  this->last_deadline_missed_total_count_ =
      this->requested_deadline_missed_status_.total_count;

  status = requested_deadline_missed_status_;

  return DDS::RETCODE_OK;
}

DDS::ReturnCode_t
DataReaderImpl::get_requested_incompatible_qos_status(
    DDS::RequestedIncompatibleQosStatus & status)
{
  //### Debug statements to track where associate is failing
  if (ASYNC_debug) ACE_DEBUG((LM_DEBUG, "(%P|%t|%T) ASYNC_DBG:DataReaderImpl::get_requested_incompatible_qos_status: trying to LOCK publication_handle_lock_\n"));


  ACE_Guard<ACE_Recursive_Thread_Mutex> justMe(
      this->publication_handle_lock_);

  //### Debug statements to track where associate is failing
  if (ASYNC_debug) ACE_DEBUG((LM_DEBUG, "(%P|%t|%T) ASYNC_DBG:DataReaderImpl::get_requested_incompatible_qos_status: LOCKED publication_handle_lock_\n"));

  set_status_changed_flag(DDS::REQUESTED_INCOMPATIBLE_QOS_STATUS,
      false);
  status = requested_incompatible_qos_status_;
  requested_incompatible_qos_status_.total_count_change = 0;

  return DDS::RETCODE_OK;
}

DDS::ReturnCode_t
DataReaderImpl::get_subscription_matched_status(
    DDS::SubscriptionMatchedStatus & status)
{
  //### Debug statements to track where associate is failing
  if (ASYNC_debug) ACE_DEBUG((LM_DEBUG, "(%P|%t|%T) ASYNC_DBG:DataReaderImpl::get_subscription_matched_status: trying to LOCK publication_handle_lock_\n"));


  ACE_Guard<ACE_Recursive_Thread_Mutex> justMe(
      this->publication_handle_lock_);

  //### Debug statements to track where associate is failing
  if (ASYNC_debug) ACE_DEBUG((LM_DEBUG, "(%P|%t|%T) ASYNC_DBG:DataReaderImpl::get_subscription_matched_status: LOCKED publication_handle_lock_\n"));

  set_status_changed_flag(DDS::SUBSCRIPTION_MATCHED_STATUS, false);
  status = subscription_match_status_;
  subscription_match_status_.total_count_change = 0;
  subscription_match_status_.current_count_change = 0;

  return DDS::RETCODE_OK;
}

DDS::ReturnCode_t
DataReaderImpl::get_sample_lost_status(
    DDS::SampleLostStatus & status)
{
  ACE_Guard<ACE_Recursive_Thread_Mutex> justMe(this->sample_lock_);

  set_status_changed_flag(DDS::SAMPLE_LOST_STATUS, false);
  status = sample_lost_status_;
  sample_lost_status_.total_count_change = 0;
  return DDS::RETCODE_OK;
}

DDS::ReturnCode_t
DataReaderImpl::wait_for_historical_data(
    const DDS::Duration_t & /* max_wait */)
{
  // Add your implementation here
  return 0;
}

DDS::ReturnCode_t
DataReaderImpl::get_matched_publications(
    DDS::InstanceHandleSeq & publication_handles)
{
  if (enabled_ == false) {
    ACE_ERROR_RETURN((LM_ERROR,
        ACE_TEXT("(%P|%t) ERROR: DataReaderImpl::get_matched_publications: ")
        ACE_TEXT(" Entity is not enabled. \n")),
        DDS::RETCODE_NOT_ENABLED);
  }
  //### Debug statements to track where associate is failing
  if (ASYNC_debug) ACE_DEBUG((LM_DEBUG, "(%P|%t|%T) ASYNC_DBG:DataReaderImpl::get_matched_publications: trying to LOCK publication_handle_lock_\n"));



  ACE_GUARD_RETURN(ACE_Recursive_Thread_Mutex,
      guard,
      this->publication_handle_lock_,
      DDS::RETCODE_ERROR);

  //### Debug statements to track where associate is failing
  if (ASYNC_debug) ACE_DEBUG((LM_DEBUG, "(%P|%t|%T) ASYNC_DBG:DataReaderImpl::get_matched_publications: LOCKED publication_handle_lock_\n"));

  // Copy out the handles for the current set of publications.
  int index = 0;
  publication_handles.length(static_cast<CORBA::ULong>(this->id_to_handle_map_.size()));

  for (RepoIdToHandleMap::iterator
      current = this->id_to_handle_map_.begin();
      current != this->id_to_handle_map_.end();
      ++current, ++index) {
    publication_handles[ index] = current->second;
  }

  return DDS::RETCODE_OK;
}

#if !defined (DDS_HAS_MINIMUM_BIT)
DDS::ReturnCode_t
DataReaderImpl::get_matched_publication_data(
    DDS::PublicationBuiltinTopicData & publication_data,
    DDS::InstanceHandle_t publication_handle)
{
  if (enabled_ == false) {
    ACE_ERROR_RETURN((LM_ERROR,
        ACE_TEXT("(%P|%t) ERROR: DataReaderImpl::")
        ACE_TEXT("get_matched_publication_data: ")
        ACE_TEXT("Entity is not enabled. \n")),
        DDS::RETCODE_NOT_ENABLED);
  }



  //### Debug statements to track where associate is failing
  if (ASYNC_debug) ACE_DEBUG((LM_DEBUG, "(%P|%t|%T) ASYNC_DBG:DataReaderImpl::get_matched_publication_data: trying to LOCK publication_handle_lock_\n"));

  ACE_GUARD_RETURN(ACE_Recursive_Thread_Mutex,
      guard,
      this->publication_handle_lock_,
      DDS::RETCODE_ERROR);

  //### Debug statements to track where associate is failing
  if (ASYNC_debug) ACE_DEBUG((LM_DEBUG, "(%P|%t|%T) ASYNC_DBG:DataReaderImpl::get_matched_publication_data: LOCKED publication_handle_lock_\n"));


  BIT_Helper_1 < DDS::PublicationBuiltinTopicDataDataReader,
  DDS::PublicationBuiltinTopicDataDataReader_var,
  DDS::PublicationBuiltinTopicDataSeq > hh;

  DDS::PublicationBuiltinTopicDataSeq data;

  DDS::ReturnCode_t ret
  = hh.instance_handle_to_bit_data(participant_servant_,
      BUILT_IN_PUBLICATION_TOPIC,
      publication_handle,
      data);

  if (ret == DDS::RETCODE_OK) {
    publication_data = data[0];
  }

  return ret;
}
#endif // !defined (DDS_HAS_MINIMUM_BIT)

DDS::ReturnCode_t
DataReaderImpl::enable()
{
  //According spec:
  // - Calling enable on an already enabled Entity returns OK and has no
  // effect.
  // - Calling enable on an Entity whose factory is not enabled will fail
  // and return PRECONDITION_NOT_MET.

  if (this->is_enabled()) {
    return DDS::RETCODE_OK;
  }

  if (this->subscriber_servant_->is_enabled() == false) {
    return DDS::RETCODE_PRECONDITION_NOT_MET;
  }

  if (qos_.history.kind == DDS::KEEP_ALL_HISTORY_QOS) {
    // The spec says qos_.history.depth is "has no effect"
    // when history.kind = KEEP_ALL so use max_samples_per_instance
    depth_ = qos_.resource_limits.max_samples_per_instance;

  } else { // qos_.history.kind == DDS::KEEP_LAST_HISTORY_QOS
    depth_ = qos_.history.depth;
  }

  if (depth_ == DDS::LENGTH_UNLIMITED) {
    // DDS::LENGTH_UNLIMITED is negative so make it a positive
    // value that is for all intents and purposes unlimited
    // and we can use it for comparisons.
    // use 2147483647L because that is the greatest value a signed
    // CORBA::Long can have.
    // WARNING: The client risks running out of memory in this case.
    depth_ = 2147483647L;
  }

  if (qos_.resource_limits.max_samples != DDS::LENGTH_UNLIMITED) {
    n_chunks_ = qos_.resource_limits.max_samples;
  }

  //else using value from Service_Participant

  // enable the type specific part of this DataReader
  this->enable_specific();

  //Note: the QoS used to set n_chunks_ is Changable=No so
  // it is OK that we cannot change the size of our allocators.
  rd_allocator_ = new ReceivedDataAllocator(n_chunks_);

  if (DCPS_debug_level >= 2)
    ACE_DEBUG((LM_DEBUG,"(%P|%t) DataReaderImpl::enable"
        " Cached_Allocator_With_Overflow %x with %d chunks\n",
        rd_allocator_, n_chunks_));

  if ((qos_.liveliness.lease_duration.sec !=
      DDS::DURATION_INFINITE_SEC) &&
      (qos_.liveliness.lease_duration.nanosec !=
          DDS::DURATION_INFINITE_NSEC)) {
    liveliness_lease_duration_ =
        duration_to_time_value(qos_.liveliness.lease_duration);
  }

  // Setup the requested deadline watchdog if the configured deadline
  // period is not the default (infinite).
  DDS::Duration_t const deadline_period = this->qos_.deadline.period;

  if (this->watchdog_.get() == 0
      && (deadline_period.sec != DDS::DURATION_INFINITE_SEC
          || deadline_period.nanosec != DDS::DURATION_INFINITE_NSEC)) {
    ACE_auto_ptr_reset(this->watchdog_,
        new RequestedDeadlineWatchdog(
            this->reactor_,
            this->sample_lock_,
            this->qos_.deadline,
            this,
            this->dr_local_objref_.in(),
            this->requested_deadline_missed_status_,
            this->last_deadline_missed_total_count_));
  }

  this->set_enabled();

  if (topic_servant_ && !transport_disabled_) {

    try {
      this->enable_transport(this->qos_.reliability.kind == DDS::RELIABLE_RELIABILITY_QOS,
          this->qos_.durability.kind > DDS::VOLATILE_DURABILITY_QOS);
    } catch (const Transport::Exception&) {
      ACE_ERROR((LM_ERROR,
          ACE_TEXT("(%P|%t) ERROR: DataReaderImpl::enable, ")
          ACE_TEXT("Transport Exception.\n")));
      return DDS::RETCODE_ERROR;

    }

    const TransportLocatorSeq& trans_conf_info = this->connection_info();

    CORBA::String_var filterExpression = "";
    DDS::StringSeq exprParams;
#ifndef OPENDDS_NO_CONTENT_FILTERED_TOPIC
    DDS::ContentFilteredTopic_var cft = this->get_cf_topic();
    if (cft) {
      filterExpression = cft->get_filter_expression();
      cft->get_expression_parameters(exprParams);
    }
#endif

    DDS::SubscriberQos sub_qos;
    this->subscriber_servant_->get_qos(sub_qos);

    Discovery_rch disco =
        TheServiceParticipant->get_discovery(this->domain_id_);
    this->subscription_id_ =
        disco->add_subscription(this->domain_id_,
            this->participant_servant_->get_id(),
            this->topic_servant_->get_id(),
            this,
            this->qos_,
            trans_conf_info,
            sub_qos,
            filterExpression,
            exprParams);

    if (this->subscription_id_ == OpenDDS::DCPS::GUID_UNKNOWN) {
      ACE_ERROR((LM_ERROR,
          ACE_TEXT("(%P|%t) ERROR: DataReaderImpl::enable, ")
          ACE_TEXT("add_subscription returned invalid id.\n")));
      return DDS::RETCODE_ERROR;
    }
  }

  if (topic_servant_) {
    const CORBA::String_var name = topic_servant_->get_name();
    DDS::ReturnCode_t return_value =
        this->subscriber_servant_->reader_enabled(name.in(), this);

    if (this->monitor_) {
      this->monitor_->report();
    }

    return return_value;
  } else {
    return DDS::RETCODE_OK;
  }
}

void
DataReaderImpl::writer_activity(const DataSampleHeader& header)
{
  // caller should have the sample_lock_ !!!

  RcHandle<WriterInfo> writer;

  //### Debug statements to track where connection is failing
  if (ASYNC_debug) ACE_DEBUG((LM_DEBUG, "(%P|%t|%T) ASYNC_DBG:DataReaderImpl::writer_activity --> enter\n"));

  // The received_activity() has to be called outside the writers_lock_
  // because it probably acquire writers_lock_ read lock recursively
  // (in handle_timeout). This could cause deadlock when there are writers
  // waiting.
  {
    //### Debug statements to track where connection is failing
    if (ASYNC_debug) ACE_DEBUG((LM_DEBUG, "(%P|%t|%T) ASYNC_DBG:DataReaderImpl::writer_activity --> trying to LOCK writers_lock_\n"));
    ACE_READ_GUARD(ACE_RW_Thread_Mutex, read_guard, this->writers_lock_);
    //### Debug statements to track where connection is failing
    if (ASYNC_debug) ACE_DEBUG((LM_DEBUG, "(%P|%t|%T) ASYNC_DBG:DataReaderImpl::writer_activity --> LOCKED writers_lock_\n"));
    WriterMapType::iterator iter = writers_.find(header.publication_id_);

    if (iter != writers_.end()) {
      writer = iter->second;

    } else if (DCPS_debug_level > 4) {
      // This may not be an error since it could happen that the sample
      // is delivered to the datareader after the write is dis-associated
      // with this datareader.
      GuidConverter reader_converter(subscription_id_);
      GuidConverter writer_converter(header.publication_id_);
      ACE_DEBUG((LM_DEBUG,
          ACE_TEXT("(%P|%t) DataReaderImpl::writer_activity: ")
          ACE_TEXT("reader %C is not associated with writer %C.\n"),
          std::string(reader_converter).c_str(),
          std::string(writer_converter).c_str()));
    }
  }
  //### Debug statements to track where connection is failing
  GuidConverter subID(subscription_id_);
  GuidConverter pubID(header.publication_id_);
  if (ASYNC_debug) ACE_DEBUG((LM_DEBUG, "(%P|%t|%T) ASYNC_DBG:DataReaderImpl::writer_activity --> \n\tSubscriptionID: %C\n\tPublicationID: %C\n\theader message id: %d\n",std::string(subID).c_str(), std::string(pubID).c_str(), header.message_id_));

  if (!writer.is_nil()) {
    ACE_Time_Value when = ACE_OS::gettimeofday();
    writer->received_activity(when);

    if ((header.message_id_ == SAMPLE_DATA) ||
        (header.message_id_ == INSTANCE_REGISTRATION) ||
        (header.message_id_ == UNREGISTER_INSTANCE) ||
        (header.message_id_ == DISPOSE_INSTANCE) ||
        (header.message_id_ == DISPOSE_UNREGISTER_INSTANCE)) {

      const SequenceNumber defaultSN;
      SequenceRange resetRange(defaultSN, header.sequence_);

      if (writer->seen_data_ && !header.sequence_repair_) {
        // Data samples should be acknowledged prior to any
        // reader-side filtering to ensure discontiguities
        // are not unintentionally introduced.
        writer->ack_sequence(header.sequence_);

      } else {
        // In order to properly track out of order delivery,
        // a baseline must be established based on the first
        // data sample received.
        writer->seen_data_ = true;
        writer->ack_sequence_.reset();
        writer->ack_sequence_.insert(resetRange);
      }

#ifndef OPENDDS_NO_OBJECT_MODEL_PROFILE
      if (header.coherent_change_) {
        if (writer->coherent_samples_ == 0) {
          writer->coherent_sample_sequence_.reset();
          writer->coherent_sample_sequence_.insert(resetRange);
        }
        else {
          writer->coherent_sample_sequence_.insert(header.sequence_);
        }
      }
#endif
    }
  }
}

void
DataReaderImpl::data_received(const ReceivedDataSample& sample)
{
  DBG_ENTRY_LVL("DataReaderImpl","data_received",6);

  // ensure some other thread is not changing the sample container
  // or statuses related to samples.
  ACE_GUARD(ACE_Recursive_Thread_Mutex, guard, this->sample_lock_);

  if (DCPS_debug_level > 9) {
    std::stringstream buffer;
    buffer << sample.header_ << std::ends;
    GuidConverter converter(subscription_id_);
    ACE_DEBUG((LM_DEBUG,
        ACE_TEXT("(%P|%t) DataReaderImpl::data_received: ")
        ACE_TEXT("%C received sample: %C.\n"),
        std::string(converter).c_str(),
        buffer.str().c_str()));
  }

  switch (sample.header_.message_id_) {
  case SAMPLE_DATA:
  case INSTANCE_REGISTRATION: {
    DataSampleHeader const & header = sample.header_;

    this->writer_activity(header);

    // Verify data has not exceeded its lifespan.
    if (this->filter_sample(header)) break;

    // This adds the reader to the set/list of readers with data.
    this->subscriber_servant_->data_received(this);

    // Only gather statistics about real samples, not registration data, etc.
    if (header.message_id_ == SAMPLE_DATA) {
      this->process_latency(sample);
    }

    // This also adds to the sample container and makes any callbacks
    // and condition modifications.

    SubscriptionInstance* instance = 0;
    bool is_new_instance = false;
    bool filtered = false;
    if (sample.header_.key_fields_only_) {
      dds_demarshal(sample, instance, is_new_instance, filtered, KEY_ONLY_MARSHALING);
    } else {
      dds_demarshal(sample, instance, is_new_instance, filtered, FULL_MARSHALING);
    }

    // Per sample logging
    if (DCPS_debug_level >= 8) {
      GuidConverter reader_converter(subscription_id_);
      GuidConverter writer_converter(header.publication_id_);

      ACE_DEBUG ((LM_DEBUG,
          ACE_TEXT("(%P|%t) DataReaderImpl::data_received: reader %C writer %C ")
          ACE_TEXT("instance %d is_new_instance %d filtered %d \n"),
          std::string(reader_converter).c_str(),
          std::string(writer_converter).c_str(),
          instance ? instance->instance_handle_ : 0,
              is_new_instance, filtered));
    }

    if (filtered) break; // sample filtered from instance
    bool accepted = true;
#ifndef OPENDDS_NO_OBJECT_MODEL_PROFILE
    bool verify_coherent = false;
#endif
    RcHandle<WriterInfo> writer;

    if (header.publication_id_.entityId.entityKind
        != OpenDDS::DCPS::ENTITYKIND_OPENDDS_NIL_WRITER) {
      ACE_READ_GUARD(ACE_RW_Thread_Mutex, read_guard, this->writers_lock_);

      WriterMapType::iterator where
      = this->writers_.find(header.publication_id_);

      if (where != this->writers_.end()) {
        if (header.coherent_change_) {

#ifndef OPENDDS_NO_OBJECT_MODEL_PROFILE
          // Received coherent change
          where->second->group_coherent_ = header.group_coherent_;
          where->second->publisher_id_ = header.publisher_id_;
          ++where->second->coherent_samples_;
          verify_coherent = true;
#endif
          writer = where->second;
        }

        ACE_Time_Value now = ACE_OS::gettimeofday();
        if (where->second->should_ack(now)) {
          DDS::Time_t timenow = time_value_to_time(now);
          bool result = this->send_sample_ack(
              header.publication_id_,
              header.sequence_,
              timenow);

          if (result) {
            where->second->clear_acks(header.sequence_);
          }
        }
      } else {
        GuidConverter subscriptionBuffer(this->subscription_id_);
        GuidConverter publicationBuffer(header.publication_id_);
        ACE_DEBUG((LM_WARNING,
            ACE_TEXT("(%P|%t) WARNING: DataReaderImpl::data_received() - ")
            ACE_TEXT("subscription %C failed to find ")
            ACE_TEXT("publication data for %C.\n"),
            std::string(subscriptionBuffer).c_str(),
            std::string(publicationBuffer).c_str()));
      }
    }

#ifndef OPENDDS_NO_OBJECT_MODEL_PROFILE
    if (verify_coherent) {
      accepted = this->verify_coherent_changes_completion(writer.in());
    }
#endif

    if (this->watchdog_.get()) {
      instance->last_sample_tv_ = instance->cur_sample_tv_;
      instance->cur_sample_tv_ = ACE_OS::gettimeofday();

      // Watchdog can't be called with sample_lock_ due to reactor deadlock
      ACE_GUARD(Reverse_Lock_t, unlock_guard, reverse_sample_lock_);
      if (is_new_instance) {
        this->watchdog_->schedule_timer(instance);

      } else {
        this->watchdog_->execute((void const *)instance, false);
      }
    }

    if (accepted) {
      this->notify_read_conditions();
    }
  }
  break;

  case REQUEST_ACK: {
    this->writer_activity(sample.header_);

    DDS::Duration_t delay;
    Serializer serializer(
        sample.sample_,
        sample.header_.byte_order_ != ACE_CDR_BYTE_ORDER);
    SequenceNumber ack;
    serializer >> ack;
    serializer >> delay;

    if (DCPS_debug_level > 9) {
      GuidConverter debugConverter(sample.header_.publication_id_);
      ACE_DEBUG((LM_DEBUG,
          ACE_TEXT("(%P|%t) DataReaderImpl::data_received() - ")
          ACE_TEXT("publication %C received REQUEST_ACK for sequence %q ")
          ACE_TEXT("valid for the next %d seconds.\n"),
          std::string(debugConverter).c_str(),
          ack.getValue(),
          delay.sec));
    }

    {
      ACE_READ_GUARD(ACE_RW_Thread_Mutex, read_guard, this->writers_lock_);

      WriterMapType::iterator where
      = this->writers_.find(sample.header_.publication_id_);

      if (where != this->writers_.end()) {
        ACE_Time_Value now = ACE_OS::gettimeofday();
        ACE_Time_Value deadline = duration_to_absolute_time_value(delay, now);

        where->second->ack_deadline(ack, deadline);

        if (where->second->should_ack(now)) {
          DDS::Time_t timenow = time_value_to_time(now);
          bool result = this->send_sample_ack(
              sample.header_.publication_id_,
              ack,
              timenow);

          if (result) {
            where->second->clear_acks(ack);
          }
        }

      } else {
        GuidConverter subscriptionBuffer(this->subscription_id_);
        GuidConverter publicationBuffer(sample.header_.publication_id_);
        ACE_DEBUG((LM_WARNING,
            ACE_TEXT("(%P|%t) WARNING: DataReaderImpl::data_received() - ")
            ACE_TEXT("subscription %C failed to find ")
            ACE_TEXT("publication data for %C.\n"),
            std::string(subscriptionBuffer).c_str(),
            std::string(publicationBuffer).c_str()));
      }
    }

  }
  break;

#ifndef OPENDDS_NO_OBJECT_MODEL_PROFILE
  case END_COHERENT_CHANGES: {
    CoherentChangeControl control;

    this->writer_activity(sample.header_);

    Serializer serializer(
        sample.sample_, sample.header_.byte_order_ != ACE_CDR_BYTE_ORDER);
    serializer >> control;

    if (DCPS_debug_level > 0) {
      std::stringstream buffer;
      buffer << control << std::endl;

      ACE_DEBUG((LM_DEBUG,
          ACE_TEXT("(%P|%t) DataReaderImpl::data_received: ")
          ACE_TEXT("END_COHERENT_CHANGES %C\n"),
          buffer.str().c_str()));
    }

    RcHandle<WriterInfo> writer;
    {
      ACE_READ_GUARD(ACE_RW_Thread_Mutex, read_guard, this->writers_lock_);

      WriterMapType::iterator it =
          this->writers_.find(sample.header_.publication_id_);

      if (it == this->writers_.end()) {
        GuidConverter sub_id(this->subscription_id_);
        GuidConverter pub_id(sample.header_.publication_id_);
        ACE_DEBUG((LM_WARNING,
            ACE_TEXT("(%P|%t) WARNING: DataReaderImpl::data_received()")
            ACE_TEXT(" subscription %C failed to find ")
            ACE_TEXT(" publication data for %C!\n"),
            std::string(sub_id).c_str(),
            std::string(pub_id).c_str()));
        return;
      }
      else {
        writer = it->second;
      }
      it->second->set_group_info (control);
    }

    if (this->verify_coherent_changes_completion(writer.in())) {
      this->notify_read_conditions();
    }
  }
  break;
#endif // OPENDDS_NO_OBJECT_MODEL_PROFILE

  case DATAWRITER_LIVELINESS: {
    this->writer_activity(sample.header_);

    // tell all instances they got a liveliness message
    { ACE_GUARD(ACE_Recursive_Thread_Mutex, instance_guard, this->instances_lock_);
    for (SubscriptionInstanceMapType::iterator iter = instances_.begin();
        iter != instances_.end();
        ++iter) {
      SubscriptionInstance *ptr = iter->second;

      ptr->instance_state_.lively(sample.header_.publication_id_);
    }
    }

  }
  break;

  case DISPOSE_INSTANCE: {
    this->writer_activity(sample.header_);
    SubscriptionInstance* instance = 0;

    if (this->watchdog_.get()) {
      // Find the instance first for timer cancellation since
      // the instance may be deleted during dispose and can
      // not be accessed.
      ReceivedDataSample dup(sample);
      this->lookup_instance(dup, instance);
#ifndef OPENDDS_NO_OWNERSHIP_KIND_EXCLUSIVE
      if (! this->is_exclusive_ownership_
          || (this->is_exclusive_ownership_
              && (instance != 0 )
              && (this->owner_manager_->is_owner (instance->instance_handle_,
                  sample.header_.publication_id_)))) {
#endif
this->watchdog_->cancel_timer(instance);
#ifndef OPENDDS_NO_OWNERSHIP_KIND_EXCLUSIVE
      }
#endif
    }
    instance = 0;
    this->dispose(sample, instance);
  }
  this->notify_read_conditions();
  break;

  case UNREGISTER_INSTANCE: {
    this->writer_activity(sample.header_);
    SubscriptionInstance* instance = 0;

    if (this->watchdog_.get()) {
      // Find the instance first for timer cancellation since
      // the instance may be deleted during dispose and can
      // not be accessed.
      ReceivedDataSample dup(sample);
      this->lookup_instance(dup, instance);
      if( instance != 0) {
#ifndef OPENDDS_NO_OWNERSHIP_KIND_EXCLUSIVE
        if (! this->is_exclusive_ownership_
            || (this->is_exclusive_ownership_
                && instance->instance_state_.is_last (sample.header_.publication_id_))) {
#endif
          this->watchdog_->cancel_timer(instance);
#ifndef OPENDDS_NO_OWNERSHIP_KIND_EXCLUSIVE
        }
#endif
      }
    }
    instance = 0;
    this->unregister(sample, instance);
  }
  this->notify_read_conditions();
  break;

  case DISPOSE_UNREGISTER_INSTANCE: {
    this->writer_activity(sample.header_);
    SubscriptionInstance* instance = 0;

    if (this->watchdog_.get()) {
      // Find the instance first for timer cancellation since
      // the instance may be deleted during dispose and can
      // not be accessed.
      ReceivedDataSample dup(sample);
      this->lookup_instance(dup, instance);
#ifndef OPENDDS_NO_OWNERSHIP_KIND_EXCLUSIVE
      if (! this->is_exclusive_ownership_
          || (this->is_exclusive_ownership_
              && (instance != 0 )
              && (this->owner_manager_->is_owner (instance->instance_handle_,
                  sample.header_.publication_id_)))
                  || (this->is_exclusive_ownership_
                      && (instance != 0 )
                      && instance->instance_state_.is_last (sample.header_.publication_id_))) {
#endif
this->watchdog_->cancel_timer(instance);
#ifndef OPENDDS_NO_OWNERSHIP_KIND_EXCLUSIVE
      }
#endif
    }
    instance = 0;
    ReceivedDataSample dup(sample);
    this->dispose(dup, instance);
    this->unregister(sample, instance);
  }
  this->notify_read_conditions();
  break;

  case END_HISTORIC_SAMPLES: {
    // Going to acquire writers lock, release samples lock
    ACE_GUARD(Reverse_Lock_t, unlock_guard, reverse_sample_lock_);

    if (DCPS_debug_level > 4) {
      ACE_DEBUG((LM_INFO,
          "(%P|%t) Received END_HISTORIC_SAMPLES control message\n"));
    }
    this->resume_sample_processing(sample.header_.publication_id_);
    if (DCPS_debug_level > 4) {
      GuidConverter pub_id(sample.header_.publication_id_);
      ACE_DEBUG((
          LM_INFO,
          "(%P|%t) Resumed sample processing for durable writer %C\n",
          std::string(pub_id).c_str()));
    }
    break;
  }

  default:
    ACE_ERROR((LM_ERROR,
        "(%P|%t) ERROR: DataReaderImpl::data_received"
        "unexpected message_id = %d\n",
        sample.header_.message_id_));
    break;
  }
}

EntityImpl*
DataReaderImpl::parent() const
{
  return this->subscriber_servant_;
}

bool
DataReaderImpl::check_transport_qos(const TransportInst& ti)
{
  if (this->qos_.reliability.kind == DDS::RELIABLE_RELIABILITY_QOS) {
    return ti.is_reliable();
  }
  return true;
}

bool
DataReaderImpl::send_sample_ack(
    const RepoId& publication,
    SequenceNumber sequence,
    DDS::Time_t when)
{
  size_t dataSize = 0, padding = 0;
  gen_find_size(sequence, dataSize, padding);
  gen_find_size(publication, dataSize, padding);

  ACE_Message_Block* data;
  ACE_NEW_RETURN(data, ACE_Message_Block(dataSize), false);

  bool doSwap    = this->swap_bytes();
  bool byteOrder = doSwap ? !ACE_CDR_BYTE_ORDER : ACE_CDR_BYTE_ORDER;

  Serializer serializer(data, doSwap);
  serializer << publication;
  serializer << sequence;

  DataSampleHeader outbound_header;
  outbound_header.message_id_               = SAMPLE_ACK;
  outbound_header.byte_order_               = byteOrder,
      outbound_header.coherent_change_          = 0;
  outbound_header.message_length_           = static_cast<ACE_UINT32>(data->total_length());
  outbound_header.sequence_                 = SequenceNumber::SEQUENCENUMBER_UNKNOWN();
  outbound_header.source_timestamp_sec_     = when.sec;
  outbound_header.source_timestamp_nanosec_ = when.nanosec;
  outbound_header.publication_id_           = this->subscription_id_;

  ACE_Message_Block* sample_ack;
  ACE_NEW_RETURN(
      sample_ack,
      ACE_Message_Block(
          outbound_header.max_marshaled_size(),
          ACE_Message_Block::MB_DATA,
          data // cont
      ), false);
  *sample_ack << outbound_header;

  if (DCPS_debug_level > 0) {
    GuidConverter subscriptionBuffer(this->subscription_id_);
    GuidConverter publicationBuffer(publication);
    ACE_DEBUG((LM_DEBUG,
        ACE_TEXT("(%P|%t) DataReaderImpl::send_sample_ack() - ")
        ACE_TEXT("%C sending SAMPLE_ACK message with sequence %q ")
        ACE_TEXT("to publication %C.\n"),
        std::string(subscriptionBuffer).c_str(),
        sequence.getValue(),
        std::string(publicationBuffer).c_str()));
  }

  return this->send_response(publication, outbound_header, sample_ack);
}

void DataReaderImpl::notify_read_conditions()
{
  //sample lock is already held
  ReadConditionSet local_read_conditions = read_conditions_;
  ACE_GUARD(Reverse_Lock_t, unlock_guard, reverse_sample_lock_);

  for (ReadConditionSet::iterator it = local_read_conditions.begin(),
      end = local_read_conditions.end(); it != end; ++it) {
    dynamic_cast<ConditionImpl*>(it->in())->signal_all();
  }
}

SubscriberImpl* DataReaderImpl::get_subscriber_servant()
{
  return subscriber_servant_;
}

RepoId DataReaderImpl::get_subscription_id() const
{
  return subscription_id_;
}

char *
DataReaderImpl::get_topic_name() const
{
  return topic_servant_->get_name();
}

bool DataReaderImpl::have_sample_states(
    DDS::SampleStateMask sample_states) const
{
  //!!!caller should have acquired sample_lock_
  /// @TODO: determine correct failed lock return value.
  ACE_GUARD_RETURN(ACE_Recursive_Thread_Mutex, instance_guard, this->instances_lock_, false);

  for (SubscriptionInstanceMapType::iterator iter = instances_.begin();
      iter != instances_.end();
      ++iter) {
    SubscriptionInstance *ptr = iter->second;

    for (ReceivedDataElement *item = ptr->rcvd_samples_.head_;
        item != 0; item = item->next_data_sample_) {
      if (item->sample_state_ & sample_states) {
        return true;
      }
    }
  }

  return false;
}

bool
DataReaderImpl::have_view_states(DDS::ViewStateMask view_states) const
{
  //!!!caller should have acquired sample_lock_
  /// @TODO: determine correct failed lock return value.
  ACE_GUARD_RETURN(ACE_Recursive_Thread_Mutex, instance_guard, this->instances_lock_,false);

  for (SubscriptionInstanceMapType::iterator iter = instances_.begin();
      iter != instances_.end();
      ++iter) {
    SubscriptionInstance *ptr = iter->second;

    if (ptr->instance_state_.view_state() & view_states) {
      return true;
    }
  }

  return false;
}

bool DataReaderImpl::have_instance_states(
    DDS::InstanceStateMask instance_states) const
{
  //!!!caller should have acquired sample_lock_
  /// @TODO: determine correct failed lock return value.
  ACE_GUARD_RETURN(ACE_Recursive_Thread_Mutex, instance_guard, this->instances_lock_,false);

  for (SubscriptionInstanceMapType::iterator iter = instances_.begin();
      iter != instances_.end();
      ++iter) {
    SubscriptionInstance *ptr = iter->second;

    if (ptr->instance_state_.instance_state() & instance_states) {
      return true;
    }
  }

  return false;
}

/// Fold-in the three separate loops of have_sample_states(),
/// have_view_states(), and have_instance_states().  Takes the sample_lock_.
bool DataReaderImpl::contains_sample(DDS::SampleStateMask sample_states,
    DDS::ViewStateMask view_states, DDS::InstanceStateMask instance_states)
{
  ACE_GUARD_RETURN(ACE_Recursive_Thread_Mutex, guard, sample_lock_, false);
  ACE_GUARD_RETURN(ACE_Recursive_Thread_Mutex, instance_guard, this->instances_lock_,false);

  for (SubscriptionInstanceMapType::iterator iter = instances_.begin(),
      end = instances_.end(); iter != end; ++iter) {
    SubscriptionInstance& inst = *iter->second;

    if ((inst.instance_state_.view_state() & view_states) &&
        (inst.instance_state_.instance_state() & instance_states)) {
      for (ReceivedDataElement* item = inst.rcvd_samples_.head_; item != 0;
          item = item->next_data_sample_) {
        if (item->sample_state_ & sample_states
#ifndef OPENDDS_NO_OBJECT_MODEL_PROFILE
            && !item->coherent_change_
#endif
        ) {
          return true;
        }
      }
    }
  }

  return false;
}

DDS::DataReaderListener_ptr
DataReaderImpl::listener_for(DDS::StatusKind kind)
{
  // per 2.1.4.3.1 Listener Access to Plain Communication Status
  // use this entities factory if listener is mask not enabled
  // for this kind.
  if (CORBA::is_nil(listener_.in()) || (listener_mask_ & kind) == 0) {
    return subscriber_servant_->listener_for(kind);

  } else {
    return DDS::DataReaderListener::_duplicate(listener_.in());
  }
}

void DataReaderImpl::sample_info(DDS::SampleInfo & sample_info,
    const ReceivedDataElement *ptr)
{

  sample_info.sample_rank = 0;

  // generation_rank =
  //    (MRSIC.disposed_generation_count +
  //     MRSIC.no_writers_generation_count)
  //  - (S.disposed_generation_count +
  //     S.no_writers_generation_count)
  //
  sample_info.generation_rank =
      (sample_info.disposed_generation_count +
          sample_info.no_writers_generation_count) -
          sample_info.generation_rank;

  // absolute_generation_rank =
  //     (MRS.disposed_generation_count +
  //      MRS.no_writers_generation_count)
  //   - (S.disposed_generation_count +
  //      S.no_writers_generation_count)
  //
  sample_info.absolute_generation_rank =
      (static_cast<CORBA::Long>(ptr->disposed_generation_count_) +
          static_cast<CORBA::Long>(ptr->no_writers_generation_count_)) -
          sample_info.absolute_generation_rank;
}

CORBA::Long DataReaderImpl::total_samples() const
{
  //!!!caller should have acquired sample_lock_
  ACE_GUARD_RETURN(ACE_Recursive_Thread_Mutex, instance_guard, this->instances_lock_,0);

  CORBA::Long count(0);

  for (SubscriptionInstanceMapType::iterator iter = instances_.begin();
      iter != instances_.end();
      ++iter) {
    SubscriptionInstance *ptr = iter->second;

    count += static_cast<CORBA::Long>(ptr->rcvd_samples_.size_);
  }

  return count;
}

int
DataReaderImpl::handle_timeout(const ACE_Time_Value &tv,
    const void * arg)
{
  // Working copy of the active timer Id.
  long local_timer_id = liveliness_timer_id_.value();
  bool timer_was_reset = false;

  if (local_timer_id != -1) {
    if (arg == this) {

      if (DCPS_debug_level >= 5) {
        GuidConverter converter(subscription_id_);
        ACE_DEBUG((LM_DEBUG,
            ACE_TEXT("(%P|%t) DataReaderImpl::handle_timeout: ")
            ACE_TEXT(" canceling timer for reader %C.\n"),
            std::string(converter).c_str()));
      }

      // called from add_associations and there is already a timer
      // so cancel the existing timer.
      if (reactor_->cancel_timer(local_timer_id, &arg) == -1) {
        // this could fail because the reactor's call and
        // the add_associations' call to this could overlap
        // so it is not a failure.
        ACE_DEBUG((LM_DEBUG,
            ACE_TEXT("(%P|%t) ERROR: DataReaderImpl::handle_timeout: ")
            ACE_TEXT(" %p. \n"), ACE_TEXT("cancel_timer")));
      }

      timer_was_reset = true;
    }
  }

  // Used after the lock scope ends.
  ACE_Time_Value smallest(ACE_Time_Value::max_time);
  int alive_writers = 0;

  // This is a bit convoluted.  The reasoning goes as follows:
  // 1) We grab the current timer Id value when we enter the method.
  // 2) We *might* cancel the timer if it is active.
  // 3) The timer *might* be rescheduled while we do not hold the sample lock.
  // 4) If we (or another thread) canceled the timer that we can tell, then
  // 5) we should clear the Id value,
  // 6) unless it has been rescheduled.
  // We are using a changed timer Id value as a proxy for having been
  // rescheduled.
  if( timer_was_reset && (liveliness_timer_id_.value() == local_timer_id)) {
    liveliness_timer_id_ = -1;
  }

  ACE_Time_Value next_absolute;

  // Iterate over each writer to this reader
  {
    ACE_READ_GUARD_RETURN(ACE_RW_Thread_Mutex,
        read_guard,
        this->writers_lock_,
        0);

    for (WriterMapType::iterator iter = writers_.begin();
        iter != writers_.end();
        ++iter) {
      // deal with possibly not being alive or
      // tell when it will not be alive next (if no activity)
      next_absolute = iter->second->check_activity(tv);

      if (next_absolute != ACE_Time_Value::max_time) {
        alive_writers++;

        if (next_absolute < smallest) {
          smallest = next_absolute;
        }
      }
    }
  }

  if (!alive_writers) {
    // no live writers so no need to schedule a timer
    // but be sure we don't try to cancel the timer later.
    liveliness_timer_id_ = -1;
  }

  if (DCPS_debug_level >= 5) {
    GuidConverter converter(subscription_id_);
    ACE_DEBUG((LM_DEBUG,
        ACE_TEXT("(%P|%t) DataReaderImpl::handle_timeout: ")
        ACE_TEXT("reader %C has %d live writers; from_reactor=%d\n"),
        std::string(converter).c_str(),
        alive_writers,
        arg == this ? 0 : 1));
  }

  // Call into the reactor after releasing the sample lock.
  if (alive_writers) {
    ACE_Time_Value relative;
    ACE_Time_Value now = ACE_OS::gettimeofday();

    // compare the time now with the earliest(smallest) deadline we found
    if (now < smallest)
      relative = smallest - now;

    else
      relative = ACE_Time_Value(0,1); // ASAP

    liveliness_timer_id_ = reactor_->schedule_timer(this, 0, relative);

    if (liveliness_timer_id_.value() == -1) {
      ACE_ERROR((LM_ERROR,
          ACE_TEXT("(%P|%t) ERROR: DataReaderImpl::handle_timeout: ")
          ACE_TEXT(" %p. \n"), ACE_TEXT("schedule_timer")));
    }
  }

  return 0;
}

void
DataReaderImpl::release_instance(DDS::InstanceHandle_t handle)
{
#ifndef OPENDDS_NO_OWNERSHIP_KIND_EXCLUSIVE
  if (this->is_exclusive_ownership_) {
    this->owner_manager_->remove_writers (handle);
  }
#endif

  ACE_GUARD(ACE_Recursive_Thread_Mutex, guard, this->sample_lock_);
  SubscriptionInstance* instance = this->get_handle_instance(handle);

  if (instance == 0) {
    ACE_ERROR((LM_ERROR, "(%P|%t) DataReaderImpl::release_instance "
        "could not find the instance by handle 0x%x\n", handle));
    return;
  }

  this->purge_data(instance);

  { ACE_GUARD(ACE_Recursive_Thread_Mutex, instance_guard, this->instances_lock_);
  this->instances_.erase(handle);
  }
  this->release_instance_i(handle);
  if (this->monitor_) {
    this->monitor_->report();
  }
}


OpenDDS::DCPS::WriterStats::WriterStats(
    int amount,
    DataCollector<double>::OnFull type) : stats_(amount, type)
{
}

void OpenDDS::DCPS::WriterStats::add_stat(const ACE_Time_Value& delay)
{
  double datum = static_cast<double>(delay.sec());
  datum += delay.usec() / 1000000.0;
  this->stats_.add(datum);
}

OpenDDS::DCPS::LatencyStatistics OpenDDS::DCPS::WriterStats::get_stats() const
{
  LatencyStatistics value;

  value.publication = GUID_UNKNOWN;
  value.n           = this->stats_.n();
  value.maximum     = this->stats_.maximum();
  value.minimum     = this->stats_.minimum();
  value.mean        = this->stats_.mean();
  value.variance    = this->stats_.var();

  return value;
}

void OpenDDS::DCPS::WriterStats::reset_stats()
{
  this->stats_.reset();
}

std::ostream& OpenDDS::DCPS::WriterStats::raw_data(std::ostream& str) const
{
  str << std::dec << this->stats_.size()
                              << " samples out of " << this->stats_.n() << std::endl;
  return str << this->stats_;
}

void
DataReaderImpl::writer_removed(WriterInfo& info)
{
  //### Debug statements to track where test is failing
  if (ASYNC_debug) ACE_DEBUG((LM_DEBUG, "(%P|%t|%T) ASYNC_DBG:DataReaderImpl::writer_removed --> enter\n"));
  if (DCPS_debug_level >= 5) {
    GuidConverter reader_converter(subscription_id_);
    GuidConverter writer_converter(info.writer_id_);
    ACE_DEBUG((LM_DEBUG,
        ACE_TEXT("(%P|%t) DataReaderImpl::writer_removed: ")
        ACE_TEXT("reader %C from writer %C.\n"),
        std::string(reader_converter).c_str(),
        std::string(writer_converter).c_str()));
  }

#ifndef OPENDDS_NO_OWNERSHIP_KIND_EXCLUSIVE
  if (this->is_exclusive_ownership_) {
    //### Debug statements to track where test is failing
    if (ASYNC_debug) ACE_DEBUG((LM_DEBUG, "(%P|%t|%T) ASYNC_DBG:DataReaderImpl::writer_removed --> remove writer_id_ from owner_manager_\n"));
    this->owner_manager_->remove_writer (info.writer_id_);
    info.clear_owner_evaluated ();
  }
#endif

  bool liveliness_changed = false;

  if (info.state_ == WriterInfo::ALIVE) {
    //### Debug statements to track where test is failing
    if (ASYNC_debug) ACE_DEBUG((LM_DEBUG, "(%P|%t|%T) ASYNC_DBG:DataReaderImpl::writer_removed --> WriterInfo::ALIVE\n"));
    -- liveliness_changed_status_.alive_count;
    -- liveliness_changed_status_.alive_count_change;
    liveliness_changed = true;
  }

  if (info.state_ == WriterInfo::DEAD) {
    //### Debug statements to track where test is failing
    if (ASYNC_debug) ACE_DEBUG((LM_DEBUG, "(%P|%t|%T) ASYNC_DBG:DataReaderImpl::writer_removed --> WriterInfo::DEAD\n"));
    -- liveliness_changed_status_.not_alive_count;
    -- liveliness_changed_status_.not_alive_count_change;
    liveliness_changed = true;
  }

  liveliness_changed_status_.last_publication_handle = info.handle_;
  //### Debug statements to track where test is failing
  if (ASYNC_debug) ACE_DEBUG((LM_DEBUG, "(%P|%t|%T) ASYNC_DBG:DataReaderImpl::writer_removed --> instances_liveliness_update\n"));
  instances_liveliness_update(info, ACE_OS::gettimeofday());

  if (liveliness_changed) {
    set_status_changed_flag(DDS::LIVELINESS_CHANGED_STATUS, true);
    //### Debug statements to track where test is failing
    if (ASYNC_debug) ACE_DEBUG((LM_DEBUG, "(%P|%t|%T) ASYNC_DBG:DataReaderImpl::writer_removed --> notify liveliness_change\n"));
    this->notify_liveliness_change();
  }
  //### Debug statements to track where test is failing
  if (ASYNC_debug) ACE_DEBUG((LM_DEBUG, "(%P|%t|%T) ASYNC_DBG:DataReaderImpl::writer_removed --> exit\n"));
}

void
DataReaderImpl::writer_became_alive(WriterInfo& info,
    const ACE_Time_Value& /* when */)
{
  if (DCPS_debug_level >= 5) {
    GuidConverter reader_converter(subscription_id_);
    GuidConverter writer_converter(info.writer_id_);
    ACE_DEBUG((LM_DEBUG,
        ACE_TEXT("(%P|%t) DataReaderImpl::writer_became_alive: ")
        ACE_TEXT("reader %C from writer %C previous state %C.\n"),
        std::string(reader_converter).c_str(),
        std::string(writer_converter).c_str(),
        info.get_state_str().c_str()));
  }

  // caller should already have the samples_lock_ !!!

  // NOTE: each instance will change to ALIVE_STATE when they receive a sample

  bool liveliness_changed = false;

  if (info.state_ != WriterInfo::ALIVE) {
    liveliness_changed_status_.alive_count++;
    liveliness_changed_status_.alive_count_change++;
    liveliness_changed = true;
  }

  if (info.state_ == WriterInfo::DEAD) {
    liveliness_changed_status_.not_alive_count--;
    liveliness_changed_status_.not_alive_count_change--;
    liveliness_changed = true;
  }

  liveliness_changed_status_.last_publication_handle = info.handle_;

  set_status_changed_flag(DDS::LIVELINESS_CHANGED_STATUS, true);

  if (liveliness_changed_status_.alive_count < 0) {
    ACE_ERROR((LM_ERROR,
        ACE_TEXT("(%P|%t) ERROR: DataReaderImpl::writer_became_alive: ")
        ACE_TEXT(" invalid liveliness_changed_status alive count - %d.\n"),
        liveliness_changed_status_.alive_count));
    return;
  }

  if (liveliness_changed_status_.not_alive_count < 0) {
    ACE_ERROR((LM_ERROR,
        ACE_TEXT("(%P|%t) ERROR: DataReaderImpl::writer_became_alive: ")
        ACE_TEXT(" invalid liveliness_changed_status not alive count - %d .\n"),
        liveliness_changed_status_.not_alive_count));
    return;
  }

  // Change the state to ALIVE since handle_timeout may call writer_became_dead
  // which need the current state info.
  info.state_ = WriterInfo::ALIVE;

  if (this->monitor_) {
    this->monitor_->report();
  }

  // Call listener only when there are liveliness status changes.
  if (liveliness_changed) {
    // Avoid possible deadlock by releasing sample_lock_.
    // See comments in <Topic>DataDataReaderImpl::notify_status_condition_no_sample_lock()
    // for information about the locks involved.
    ACE_GUARD(Reverse_Lock_t, unlock_guard, reverse_sample_lock_);
    this->notify_liveliness_change();
  }

  // this call will start the liveliness timer if it is not already set
  ACE_Time_Value now = ACE_OS::gettimeofday();
  this->handle_timeout(now, this);
}

void
DataReaderImpl::writer_became_dead(WriterInfo & info,
    const ACE_Time_Value& when)
{
  if (DCPS_debug_level >= 5) {
    GuidConverter reader_converter(subscription_id_);
    GuidConverter writer_converter(info.writer_id_);
    ACE_DEBUG((LM_DEBUG,
        ACE_TEXT("(%P|%t) DataReaderImpl::writer_became_dead: ")
        ACE_TEXT("reader %C from writer %C previous state %C.\n"),

        std::string(reader_converter).c_str(),
        std::string(writer_converter).c_str(),
        info.get_state_str().c_str()));
  }

#ifndef OPENDDS_NO_OWNERSHIP_KIND_EXCLUSIVE
  if (this->is_exclusive_ownership_) {
    this->owner_manager_->remove_writer (info.writer_id_);
    info.clear_owner_evaluated ();
  }
#endif

  // caller should already have the samples_lock_ !!!
  bool liveliness_changed = false;

  if (info.state_ == OpenDDS::DCPS::WriterInfo::NOT_SET) {
    liveliness_changed_status_.not_alive_count++;
    liveliness_changed_status_.not_alive_count_change++;
    liveliness_changed = true;
  }

  if (info.state_ == WriterInfo::ALIVE) {
    liveliness_changed_status_.alive_count--;
    liveliness_changed_status_.alive_count_change--;
    liveliness_changed_status_.not_alive_count++;
    liveliness_changed_status_.not_alive_count_change++;
    liveliness_changed = true;
  }

  liveliness_changed_status_.last_publication_handle = info.handle_;

  //update the state to DEAD.
  info.state_ = WriterInfo::DEAD;
  info.seen_data_ = false;

  if (this->monitor_) {
    this->monitor_->report();
  }

  if (liveliness_changed_status_.alive_count < 0) {
    ACE_ERROR((LM_ERROR,
        ACE_TEXT("(%P|%t) ERROR: DataReaderImpl::writer_became_dead: ")
        ACE_TEXT(" invalid liveliness_changed_status alive count - %d.\n"),
        liveliness_changed_status_.alive_count));
    return;
  }

  if (liveliness_changed_status_.not_alive_count < 0) {
    ACE_ERROR((LM_ERROR,
        ACE_TEXT("(%P|%t) ERROR: DataReaderImpl::writer_became_dead: ")
        ACE_TEXT(" invalid liveliness_changed_status not alive count - %d.\n"),
        liveliness_changed_status_.not_alive_count));
    return;
  }

  instances_liveliness_update(info, when);

  // Call listener only when there are liveliness status changes.
  if (liveliness_changed) {
    set_status_changed_flag(DDS::LIVELINESS_CHANGED_STATUS, true);
    this->notify_liveliness_change();
  }
}

void
DataReaderImpl::instances_liveliness_update(WriterInfo& info,
    const ACE_Time_Value& when)
{
  //### Debug statements to track where test is failing
  if (ASYNC_debug) ACE_DEBUG((LM_DEBUG, "(%P|%t|%T) ASYNC_DBG:DataReaderImpl::instances_liveliness_update --> enter  Num instances: %d\n", instances_.size()));
  ACE_GUARD(ACE_Recursive_Thread_Mutex, instance_guard, this->instances_lock_);
  for (SubscriptionInstanceMapType::iterator iter = instances_.begin(),
      next = iter; iter != instances_.end(); iter = next) {
    ++next;
    //### Debug statements to track where test is failing
    if (ASYNC_debug) ACE_DEBUG((LM_DEBUG, "(%P|%t|%T) ASYNC_DBG:DataReaderImpl::instances_liveliness_update --> IN SubscriptionInstanceMap loop iteration\n"));
    iter->second->instance_state_.writer_became_dead(
        info.writer_id_, liveliness_changed_status_.alive_count, when);
  }
  //### Debug statements to track where test is failing
  if (ASYNC_debug) ACE_DEBUG((LM_DEBUG, "(%P|%t|%T) ASYNC_DBG:DataReaderImpl::instances_liveliness_update --> exit\n"));
}

int
DataReaderImpl::handle_close(ACE_HANDLE,
    ACE_Reactor_Mask)
{
  //this->_remove_ref ();
  return 0;
}

void
DataReaderImpl::set_sample_lost_status(
    const DDS::SampleLostStatus& status)
{
  //!!!caller should have acquired sample_lock_
  sample_lost_status_ = status;
}

void
DataReaderImpl::set_sample_rejected_status(
    const DDS::SampleRejectedStatus& status)
{
  //!!!caller should have acquired sample_lock_
  sample_rejected_status_ = status;
}

void DataReaderImpl::dispose(const ReceivedDataSample&,
    SubscriptionInstance*&)
{
  if (DCPS_debug_level > 0) {
    ACE_DEBUG((LM_DEBUG, "(%P|%t) DataReaderImpl::dispose()\n"));
  }
}

void DataReaderImpl::unregister(const ReceivedDataSample&,
    SubscriptionInstance*&)
{
  if (DCPS_debug_level > 0) {
    ACE_DEBUG((LM_DEBUG, "(%P|%t) DataReaderImpl::unregister()\n"));
  }
}

void DataReaderImpl::process_latency(const ReceivedDataSample& sample)
{
  StatsMapType::iterator location
  = this->statistics_.find(sample.header_.publication_id_);

  if (location != this->statistics_.end()) {
    // This starts as the current time.
    ACE_Time_Value  latency = ACE_OS::gettimeofday();

    // The time interval starts at the send end.
    DDS::Duration_t then = {
        sample.header_.source_timestamp_sec_,
        sample.header_.source_timestamp_nanosec_
    };

    // latency delay in ACE_Time_Value format.
    latency -= duration_to_time_value(then);

    if (this->statistics_enabled()) {
      location->second.add_stat(latency);
    }

    if (DCPS_debug_level > 9) {
      ACE_DEBUG((LM_DEBUG,
          ACE_TEXT("(%P|%t) DataReaderImpl::process_latency() - ")
          ACE_TEXT("measured latency of %dS, %dmS for current sample.\n"),
          latency.sec(),
          latency.msec()));
    }

    // Check latency against the budget.
    if (time_value_to_duration(latency)
        > this->qos_.latency_budget.duration) {
      this->notify_latency(sample.header_.publication_id_);
    }

  } else if (DCPS_debug_level > 0) {
    /// NB: This message is generated contemporaneously with a similar
    ///     message from writer_activity().  That message is not marked
    ///     as an error, so we follow that lead and leave this as an
    ///     informational message, guarded by debug level.  This seems
    ///     to be due to late samples (samples delivered after an
    ///     association has been torn down).  We may want to promote this
    ///     to a warning if other conditions causing this symptom are
    ///     discovered.
    GuidConverter reader_converter(subscription_id_);
    GuidConverter writer_converter(sample.header_.publication_id_);
    ACE_DEBUG((LM_DEBUG,
        ACE_TEXT("(%P|%t) DataReaderImpl::process_latency() - ")
        ACE_TEXT("reader %C is not associated with writer %C (late sample?).\n"),
        std::string(reader_converter).c_str(),
        std::string(writer_converter).c_str()));
  }
}

void DataReaderImpl::notify_latency(PublicationId writer)
{
  // Narrow to DDS::DCPS::DataReaderListener. If a DDS::DataReaderListener
  // is given to this DataReader then narrow() fails.
  DataReaderListener_var listener
  = DataReaderListener::_narrow(this->listener_.in());

  if (!CORBA::is_nil(listener.in())) {
    WriterIdSeq writerIds;
    writerIds.length(1);
    writerIds[ 0] = writer;

    DDS::InstanceHandleSeq handles;
    this->lookup_instance_handles(writerIds, handles);

    if (handles.length() >= 1) {
      this->budget_exceeded_status_.last_instance_handle = handles[ 0];

    } else {
      this->budget_exceeded_status_.last_instance_handle = -1;
    }

    ++this->budget_exceeded_status_.total_count;
    ++this->budget_exceeded_status_.total_count_change;

    listener->on_budget_exceeded(
        this->dr_local_objref_.in(),
        this->budget_exceeded_status_);

    this->budget_exceeded_status_.total_count_change = 0;
  }
}

void
DataReaderImpl::get_latency_stats(
    OpenDDS::DCPS::LatencyStatisticsSeq & stats)
{
  stats.length(static_cast<CORBA::ULong>(this->statistics_.size()));
  int index = 0;

  for (StatsMapType::const_iterator current = this->statistics_.begin();
      current != this->statistics_.end();
      ++current, ++index) {
    stats[ index] = current->second.get_stats();
    stats[ index].publication = current->first;
  }
}

void
DataReaderImpl::reset_latency_stats()
{
  for (StatsMapType::iterator current = this->statistics_.begin();
      current != this->statistics_.end();
      ++current) {
    current->second.reset_stats();
  }
}

CORBA::Boolean
DataReaderImpl::statistics_enabled()
{
  return this->statistics_enabled_;
}

void
DataReaderImpl::statistics_enabled(
    CORBA::Boolean statistics_enabled)
{
  this->statistics_enabled_ = statistics_enabled;
}

SubscriptionInstance*
DataReaderImpl::get_handle_instance(DDS::InstanceHandle_t handle)
{
  ACE_GUARD_RETURN(ACE_Recursive_Thread_Mutex, instance_guard, this->instances_lock_, 0);

  SubscriptionInstanceMapType::iterator iter = instances_.find(handle);
  if (iter == instances_.end()) {
    ACE_ERROR((LM_ERROR,
        ACE_TEXT("(%P|%t) ERROR: ")
        ACE_TEXT("DataReaderImpl::get_handle_instance: ")
        ACE_TEXT("lookup for 0x%x failed\n"),
        handle));
    return 0;
  } // if (0 != instances_.find(handle, instance))

  return iter->second;
}

DDS::InstanceHandle_t
DataReaderImpl::get_next_handle(const DDS::BuiltinTopicKey_t& key)
{
  if (is_bit()) {
    Discovery_rch disc = TheServiceParticipant->get_discovery(domain_id_);
    CORBA::String_var topic = get_topic_name();
    RepoId id = disc->bit_key_to_repo_id(participant_servant_, topic, key);
    return participant_servant_->get_handle(id);

  } else {
    return participant_servant_->get_handle();
  }
}

void
DataReaderImpl::notify_subscription_disconnected(const WriterIdSeq& pubids)
{
  DBG_ENTRY_LVL("DataReaderImpl","notify_subscription_disconnected",6);

  // Narrow to DDS::DCPS::DataReaderListener. If a DDS::DataReaderListener
  // is given to this DataReader then narrow() fails.
  DataReaderListener_var the_listener
  = DataReaderListener::_narrow(this->listener_.in());

  if (!CORBA::is_nil(the_listener.in())) {
    SubscriptionLostStatus status;

    // Since this callback may come after remove_association which removes
    // the writer from id_to_handle map, we can ignore this error.
    this->lookup_instance_handles(pubids, status.publication_handles);
    the_listener->on_subscription_disconnected(this->dr_local_objref_.in(),
        status);
  }
}

void
DataReaderImpl::notify_subscription_reconnected(const WriterIdSeq& pubids)
{
  DBG_ENTRY_LVL("DataReaderImpl","notify_subscription_reconnected",6);

  if (!this->is_bit_) {
    // Narrow to DDS::DCPS::DataReaderListener. If a DDS::DataReaderListener
    // is given to this DataReader then narrow() fails.
    DataReaderListener_var the_listener
    = DataReaderListener::_narrow(this->listener_.in());

    if (!CORBA::is_nil(the_listener.in())) {
      SubscriptionLostStatus status;

      // If it's reconnected then the reader should be in id_to_handle map otherwise
      // log with an error.
      if (this->lookup_instance_handles(pubids, status.publication_handles) == false) {
        ACE_ERROR((LM_ERROR, "(%P|%t) DataReaderImpl::notify_subscription_reconnected: "
            "lookup_instance_handles failed.\n"));
      }

      the_listener->on_subscription_reconnected(this->dr_local_objref_.in(),
          status);
    }
  }
}

void
DataReaderImpl::notify_subscription_lost(const DDS::InstanceHandleSeq& handles)
{
  DBG_ENTRY_LVL("DataReaderImpl","notify_subscription_lost",6);

  if (!this->is_bit_) {
    // Narrow to DDS::DCPS::DataReaderListener. If a DDS::DataReaderListener
    // is given to this DataReader then narrow() fails.
    DataReaderListener_var the_listener
    = DataReaderListener::_narrow(this->listener_.in());

    if (!CORBA::is_nil(the_listener.in())) {
      SubscriptionLostStatus status;

      CORBA::ULong len = handles.length();
      status.publication_handles.length(len);

      for (CORBA::ULong i = 0; i < len; ++ i) {
        status.publication_handles[i] = handles[i];
      }

      the_listener->on_subscription_lost(this->dr_local_objref_.in(),
          status);
    }
  }
}

void
DataReaderImpl::notify_subscription_lost(const WriterIdSeq& pubids)
{
  DBG_ENTRY_LVL("DataReaderImpl","notify_subscription_lost",6);

  // Narrow to DDS::DCPS::DataReaderListener. If a DDS::DataReaderListener
  // is given to this DataReader then narrow() fails.
  DataReaderListener_var the_listener
  = DataReaderListener::_narrow(this->listener_.in());

  if (!CORBA::is_nil(the_listener.in())) {
    SubscriptionLostStatus status;

    // Since this callback may come after remove_association which removes
    // the writer from id_to_handle map, we can ignore this error.
    this->lookup_instance_handles(pubids, status.publication_handles);
    the_listener->on_subscription_lost(this->dr_local_objref_.in(),
        status);
  }
}

void
DataReaderImpl::notify_connection_deleted()
{
  DBG_ENTRY_LVL("DataReaderImpl","notify_connection_deleted",6);

  // Narrow to DDS::DCPS::DataWriterListener. If a DDS::DataWriterListener
  // is given to this DataWriter then narrow() fails.
  DataReaderListener_var the_listener = DataReaderListener::_narrow(this->listener_.in());

  if (!CORBA::is_nil(the_listener.in()))
    the_listener->on_connection_deleted(this->dr_local_objref_.in());
}

bool
DataReaderImpl::lookup_instance_handles(const WriterIdSeq& ids,
    DDS::InstanceHandleSeq & hdls)
{
  if (DCPS_debug_level > 9) {
    CORBA::ULong const size = ids.length();
    const char* separator = "";
    std::stringstream buffer;

    for (unsigned long i = 0; i < size; ++i) {
      buffer << separator << GuidConverter(ids[i]);
      separator = ", ";
    }

    ACE_DEBUG((LM_DEBUG,
        ACE_TEXT("(%P|%t) DataReaderImpl::lookup_instance_handles: ")
        ACE_TEXT("searching for handles for writer Ids: %C.\n"),
        buffer.str().c_str()));
  }

  CORBA::ULong const num_wrts = ids.length();
  hdls.length(num_wrts);

  for (CORBA::ULong i = 0; i < num_wrts; ++i) {
    hdls[i] = this->participant_servant_->get_handle(ids[i]);
  }

  return true;
}

bool
DataReaderImpl::filter_sample(const DataSampleHeader& header)
{
  ACE_Time_Value now(ACE_OS::gettimeofday());

  // Expire historic data if QoS indicates VOLATILE.
  if (!always_get_history_ && header.historic_sample_
      && qos_.durability.kind == DDS::VOLATILE_DURABILITY_QOS) {
    if (DCPS_debug_level >= 8) {
      ACE_DEBUG((LM_DEBUG,
          ACE_TEXT("(%P|%t) DataReaderImpl::filter_sample: ")
          ACE_TEXT("Discarded historic data.\n")));
    }

    return true;  // Data filtered.
  }

  // The LIFESPAN_DURATION_FLAG is set when sample data is sent
  // with a non-default LIFESPAN duration value.
  if (header.lifespan_duration_) {
    // Finite lifespan.  Check if data has expired.

    DDS::Time_t const tmp = {
        header.source_timestamp_sec_ + header.lifespan_duration_sec_,
        header.source_timestamp_nanosec_ + header.lifespan_duration_nanosec_
    };

    // We assume that the publisher host's clock and subcriber host's
    // clock are synchronized (allowed by the spec).
    ACE_Time_Value const expiration_time(
        OpenDDS::DCPS::time_to_time_value(tmp));

    if (now >= expiration_time) {
      if (DCPS_debug_level >= 8) {
        ACE_Time_Value const diff(now - expiration_time);
        ACE_DEBUG((LM_DEBUG,
            ACE_TEXT("OpenDDS (%P|%t) Received data ")
            ACE_TEXT("expired by %d seconds, %d microseconds.\n"),
            diff.sec(),
            diff.usec()));
      }

      return true;  // Data filtered.
    }
  }


  // Ignore this sample if it is NOT a historic sample, and we are
  // waiting for historic sample from this writer
  if (!header.historic_sample_) {
    ACE_READ_GUARD_RETURN(
        ACE_RW_Thread_Mutex, read_guard, this->writers_lock_, false);

    WriterMapType::iterator where = writers_.find(header.publication_id_);
    if (writers_.end() != where) {
      // Filter this sample if we are waiting for end historic samples
      return where->second->historic_samples_timer_ != WriterInfo::NOT_WAITING;
    }
  }

  return false;
}

bool
DataReaderImpl::filter_instance(SubscriptionInstance* instance,
    const PublicationId& pubid)
{
#ifndef OPENDDS_NO_OWNERSHIP_KIND_EXCLUSIVE
  if (this->is_exclusive_ownership_) {

    WriterMapType::iterator iter = writers_.find(pubid);

    if (iter == writers_.end()) {
      if (DCPS_debug_level > 4) {
        // This may not be an error since it could happen that the sample
        // is delivered to the datareader after the write is dis-associated
        // with this datareader.
        GuidConverter reader_converter(subscription_id_);
        GuidConverter writer_converter(pubid);
        ACE_DEBUG((LM_DEBUG,
            ACE_TEXT("(%P|%t) DataReaderImpl::filter_instance: ")
            ACE_TEXT("reader %C is not associated with writer %C.\n"),
            std::string(reader_converter).c_str(),
            std::string(writer_converter).c_str()));
      }
      return true;
    }


    // Evaulate the owner of the instance if not selected and filter
    // current message if it's not from owner writer.
    if ( instance->instance_state_.get_owner () == GUID_UNKNOWN
        || ! iter->second->is_owner_evaluated (instance->instance_handle_)) {
      bool is_owner = this->owner_manager_->select_owner (
          instance->instance_handle_,
          iter->second->writer_id_,
          iter->second->writer_qos_.ownership_strength.value,
          &instance->instance_state_);
      iter->second->set_owner_evaluated (instance->instance_handle_, true);

      if (! is_owner) {
        if (DCPS_debug_level >= 1) {
          GuidConverter reader_converter(subscription_id_);
          GuidConverter writer_converter(pubid);
          GuidConverter owner_converter (instance->instance_state_.get_owner ());
          ACE_DEBUG((LM_DEBUG,
              ACE_TEXT("(%P|%t) DataReaderImpl::filter_instance: ")
              ACE_TEXT("reader %C writer %C is not elected as owner %C\n"),
              std::string(reader_converter).c_str(),
              std::string(writer_converter).c_str(),
              std::string(owner_converter).c_str()));
        }
        return true;
      }
    }
    else if (! (instance->instance_state_.get_owner () == pubid)) {
      if (DCPS_debug_level >= 1) {
        GuidConverter reader_converter(subscription_id_);
        GuidConverter writer_converter(pubid);
        GuidConverter owner_converter (instance->instance_state_.get_owner ());
        ACE_DEBUG((LM_DEBUG,
            ACE_TEXT("(%P|%t) DataReaderImpl::filter_instance: ")
            ACE_TEXT("reader %C writer %C is not owner %C\n"),
            std::string(reader_converter).c_str(),
            std::string(writer_converter).c_str(),
            std::string(owner_converter).c_str()));
      }
      return true;
    }
  }
#else
  ACE_UNUSED_ARG(pubid);
#endif

  ACE_Time_Value now(ACE_OS::gettimeofday());

  // TIME_BASED_FILTER processing; expire data samples
  // if minimum separation is not met for instance.
  const DDS::Duration_t zero = { DDS::DURATION_ZERO_SEC, DDS::DURATION_ZERO_NSEC };

  if (this->qos_.time_based_filter.minimum_separation > zero) {
    DDS::Duration_t separation =
        time_value_to_duration(now - instance->last_accepted_);

    if (separation < this->qos_.time_based_filter.minimum_separation) {
      return true;  // Data filtered.
    }
  }

  instance->last_accepted_ = now;

  return false;
}

bool DataReaderImpl::is_bit() const
{
  return this->is_bit_;
}

int
DataReaderImpl::num_zero_copies()
{
  int loans = 0;
  ACE_GUARD_RETURN(ACE_Recursive_Thread_Mutex,
      guard,
      this->sample_lock_,
      1 /* assume we have loans */);
  ACE_GUARD_RETURN(ACE_Recursive_Thread_Mutex, instance_guard, this->instances_lock_,1);

  for (SubscriptionInstanceMapType::iterator iter = instances_.begin();
      iter != instances_.end();
      ++iter) {
    SubscriptionInstance *ptr = iter->second;

    for (OpenDDS::DCPS::ReceivedDataElement *item = ptr->rcvd_samples_.head_;
        item != 0; item = item->next_data_sample_) {
      loans += item->zero_copy_cnt_.value();
    }
  }

  return loans;
}

void DataReaderImpl::notify_liveliness_change()
{
  //### Debug statements to track where test is failing
  if (ASYNC_debug) ACE_DEBUG((LM_DEBUG, "(%P|%t|%T) ASYNC_DBG:DataReaderImpl::notify_liveliness_change --> enter\n"));
  // N.B. writers_lock_ should already be acquired when
  //      this method is called.

  DDS::DataReaderListener_var listener
  = listener_for(DDS::LIVELINESS_CHANGED_STATUS);

  if (!CORBA::is_nil(listener.in())) {
    listener->on_liveliness_changed(dr_local_objref_.in(),
        liveliness_changed_status_);

    liveliness_changed_status_.alive_count_change = 0;
    liveliness_changed_status_.not_alive_count_change = 0;
  }
  //### Debug statements to track where test is failing
  if (ASYNC_debug) ACE_DEBUG((LM_DEBUG, "(%P|%t|%T) ASYNC_DBG:DataReaderImpl::notify_liveliness_change --> notify_status_condition\n"));
  notify_status_condition();

  if (DCPS_debug_level > 9) {
    std::stringstream buffer;
    buffer << "subscription " << GuidConverter(subscription_id_);
    buffer << ", listener at: 0x" << std::hex << this->listener_.in ();

    for (WriterMapType::iterator current = this->writers_.begin();
        current != this->writers_.end();
        ++current) {
      RepoId id = current->first;
      buffer << std::endl << "\tNOTIFY: writer[ " << GuidConverter(id) << "] == ";
      buffer << current->second->get_state_str();
    }

    buffer << std::endl;
    ACE_DEBUG((LM_DEBUG,
        ACE_TEXT("(%P|%t) DataReaderImpl::notify_liveliness_change: ")
        ACE_TEXT("listener at 0x%x, mask 0x%x.\n")
        ACE_TEXT("\tNOTIFY: %C\n"),
        listener.in (),
        listener_mask_,
        buffer.str().c_str()));
  }
  //### Debug statements to track where test is failing
  if (ASYNC_debug) ACE_DEBUG((LM_DEBUG, "(%P|%t|%T) ASYNC_DBG:DataReaderImpl::notify_liveliness_change --> exit\n"));
}

void DataReaderImpl::post_read_or_take()
{
  set_status_changed_flag(DDS::DATA_AVAILABLE_STATUS, false);
  get_subscriber_servant()->set_status_changed_flag(
      DDS::DATA_ON_READERS_STATUS, false);
}

void DataReaderImpl::reschedule_deadline()
{
  if (this->watchdog_.get() != 0) {
    ACE_GUARD(ACE_Recursive_Thread_Mutex, instance_guard, this->instances_lock_);
    for (SubscriptionInstanceMapType::iterator iter = this->instances_.begin();
        iter != this->instances_.end();
        ++iter) {
      if (iter->second->deadline_timer_id_ != -1) {
        if (this->watchdog_->reset_timer_interval(iter->second->deadline_timer_id_) == -1) {
          ACE_ERROR((LM_ERROR, ACE_TEXT("(%P|%t) ERROR: DataReaderImpl::reschedule_deadline %p\n"),
              ACE_TEXT("reset_timer_interval")));
        }
      }
    }
  }
}

ACE_Reactor_Timer_Interface*
DataReaderImpl::get_reactor()
{
  return this->reactor_;
}

OpenDDS::DCPS::RepoId
DataReaderImpl::get_topic_id()
{
  return this->topic_servant_->get_id();
}

OpenDDS::DCPS::RepoId
DataReaderImpl::get_dp_id()
{
  return this->participant_servant_->get_id();
}

void
DataReaderImpl::get_instance_handles(InstanceHandleVec& instance_handles)
{
  ACE_GUARD(ACE_Recursive_Thread_Mutex, guard, sample_lock_);
  ACE_GUARD(ACE_Recursive_Thread_Mutex, instance_guard, this->instances_lock_);

  for (SubscriptionInstanceMapType::iterator iter = instances_.begin(),
      end = instances_.end(); iter != end; ++iter) {
    instance_handles.push_back(iter->first);
  }
}

void
DataReaderImpl::get_writer_states(WriterStatePairVec& writer_states)
{
  ACE_READ_GUARD(ACE_RW_Thread_Mutex,
      read_guard,
      this->writers_lock_);
  for (WriterMapType::iterator iter = writers_.begin();
      iter != writers_.end();
      ++iter) {
    writer_states.push_back(WriterStatePair(iter->first,
        iter->second->get_state()));
  }
}

#ifndef OPENDDS_NO_OWNERSHIP_KIND_EXCLUSIVE
void
DataReaderImpl::update_ownership_strength (const PublicationId& pub_id,
    const CORBA::Long& ownership_strength)
{
  ACE_READ_GUARD(ACE_RW_Thread_Mutex,
      read_guard,
      this->writers_lock_);
  for (WriterMapType::iterator iter = writers_.begin();
      iter != writers_.end();
      ++iter) {
    if (iter->second->writer_id_ == pub_id) {
      if (ownership_strength != iter->second->writer_qos_.ownership_strength.value) {
        if (DCPS_debug_level >= 1) {
          GuidConverter reader_converter(this->subscription_id_);
          GuidConverter writer_converter(pub_id);
          ACE_DEBUG((LM_DEBUG,
              ACE_TEXT("(%P|%t) DataReaderImpl::update_ownership_strength - ")
              ACE_TEXT("local %C update remote %C strength from %d to %d \n"),
              std::string(reader_converter).c_str(),
              std::string(writer_converter).c_str(),
              iter->second->writer_qos_.ownership_strength, ownership_strength));
        }
        iter->second->writer_qos_.ownership_strength.value = ownership_strength;
        iter->second->clear_owner_evaluated ();
      }
      break;
    }
  }
}
#endif

#ifndef OPENDDS_NO_OBJECT_MODEL_PROFILE
bool DataReaderImpl::verify_coherent_changes_completion (WriterInfo* writer)
{
  if (this->subqos_.presentation.access_scope == ::DDS::INSTANCE_PRESENTATION_QOS
      || ! this->subqos_.presentation.coherent_access) {
    this->accept_coherent (writer->writer_id_, writer->publisher_id_);
    this->coherent_changes_completed (this);
    return true;
  }

  // verify current coherent changes from single writer
  Coherent_State state = writer->coherent_change_received();
  if (writer->group_coherent_) { // GROUP coherent
    if (state != NOT_COMPLETED_YET) {
      // verify if all readers received complete coherent changes in a group.
      this->subscriber_servant_->coherent_change_received (
          writer->publisher_id_, this, state);
    }
  }
  else {  // TOPIC coherent
    if (state == COMPLETED) {
      this->accept_coherent (writer->writer_id_, writer->publisher_id_);
    }
    else if (state == REJECTED) {
      this->reject_coherent (writer->writer_id_, writer->publisher_id_);
    }
    else {// NOT_COMPLETED
      return false;
    }

    // decision made: either COMPLETED or REJECTED
    writer->reset_coherent_info ();
  }

  return state == COMPLETED;
}


void DataReaderImpl::accept_coherent (PublicationId& writer_id,
    RepoId& publisher_id)
{
  if (::OpenDDS::DCPS::DCPS_debug_level > 0) {
    GuidConverter reader (this->subscription_id_);
    GuidConverter writer (writer_id);
    GuidConverter publisher (publisher_id);
    ACE_DEBUG((LM_DEBUG,
        ACE_TEXT("(%P|%t) DataReaderImpl::accept_coherent()")
        ACE_TEXT(" reader %C writer %C publisher %C \n"),
        std::string(reader).c_str(),
        std::string(writer).c_str(),
        std::string(publisher).c_str()));
  }

  ACE_GUARD(ACE_Recursive_Thread_Mutex, guard, sample_lock_);
  ACE_GUARD(ACE_Recursive_Thread_Mutex, instance_guard, this->instances_lock_);

  for (SubscriptionInstanceMapType::iterator iter = this->instances_.begin();
      iter != this->instances_.end(); ++iter) {
    iter->second->rcvd_strategy_->accept_coherent(
        writer_id, publisher_id);
  }
}


void DataReaderImpl::reject_coherent (PublicationId& writer_id,
    RepoId& publisher_id)
{
  if (::OpenDDS::DCPS::DCPS_debug_level > 0) {
    GuidConverter reader (this->subscription_id_);
    GuidConverter writer (writer_id);
    GuidConverter publisher (publisher_id);
    ACE_DEBUG((LM_DEBUG,
        ACE_TEXT("(%P|%t) DataReaderImpl::reject_coherent()")
        ACE_TEXT(" reader %C writer %C publisher %C \n"),
        std::string(reader).c_str(),
        std::string(writer).c_str(),
        std::string(publisher).c_str()));
  }

  ACE_GUARD(ACE_Recursive_Thread_Mutex, guard, sample_lock_);
  ACE_GUARD(ACE_Recursive_Thread_Mutex, instance_guard, this->instances_lock_);

  for (SubscriptionInstanceMapType::iterator iter = this->instances_.begin();
      iter != this->instances_.end(); ++iter) {
    iter->second->rcvd_strategy_->reject_coherent(
        writer_id, publisher_id);
  }
  this->reset_coherent_info (writer_id, publisher_id);
}


void DataReaderImpl::reset_coherent_info (const PublicationId& writer_id,
    const RepoId& publisher_id)
{
  ACE_READ_GUARD(ACE_RW_Thread_Mutex, read_guard, this->writers_lock_);

  WriterMapType::iterator itEnd = this->writers_.end();
  for (WriterMapType::iterator it = this->writers_.begin();
      it != itEnd; ++it) {
    if (it->second->writer_id_ == writer_id
        && it->second->publisher_id_ == publisher_id) {
      it->second->reset_coherent_info();
    }
  }
}


void
DataReaderImpl::coherent_change_received (RepoId publisher_id, Coherent_State& result)
{
  ACE_READ_GUARD(ACE_RW_Thread_Mutex, read_guard, this->writers_lock_);

  result = COMPLETED;
  for (WriterMapType::iterator iter = writers_.begin();
      iter != writers_.end();
      ++iter) {

    if (iter->second->publisher_id_ == publisher_id) {
      Coherent_State state = iter->second->coherent_change_received();
      if (state == NOT_COMPLETED_YET) {
        result = state;
        break;
      }
      else if (state == REJECTED) {
        result = REJECTED;
      }
    }
  }
}


void
DataReaderImpl::coherent_changes_completed (DataReaderImpl* reader)
{
  this->subscriber_servant_->set_status_changed_flag(::DDS::DATA_ON_READERS_STATUS, true);
  this->set_status_changed_flag(::DDS::DATA_AVAILABLE_STATUS, true);

  ::DDS::SubscriberListener_var sub_listener =
      this->subscriber_servant_->listener_for(::DDS::DATA_ON_READERS_STATUS);
  if (!CORBA::is_nil(sub_listener.in()))
  {
    if (reader == this) {
      // Release the sample_lock before listener callback.
      ACE_GUARD (Reverse_Lock_t, unlock_guard, reverse_sample_lock_);
      sub_listener->on_data_on_readers(this->subscriber_servant_);
    }

    this->set_status_changed_flag(::DDS::DATA_AVAILABLE_STATUS, false);
    this->subscriber_servant_->set_status_changed_flag(::DDS::DATA_ON_READERS_STATUS, false);
  }
  else
  {
    this->subscriber_servant_->notify_status_condition();

    ::DDS::DataReaderListener_var listener =
        this->listener_for (::DDS::DATA_AVAILABLE_STATUS);

    if (!CORBA::is_nil(listener.in()))
    {
      if (reader == this) {
        // Release the sample_lock before listener callback.
        ACE_GUARD(Reverse_Lock_t, unlock_guard, reverse_sample_lock_);
        listener->on_data_available(dr_local_objref_.in ());
      }
      else {
        listener->on_data_available(dr_local_objref_.in ());
      }

      set_status_changed_flag(::DDS::DATA_AVAILABLE_STATUS, false);
      this->subscriber_servant_->set_status_changed_flag(::DDS::DATA_ON_READERS_STATUS, false);
    }
    else
    {
      this->notify_status_condition();
    }
  }
}


void DataReaderImpl::begin_access()
{
  ACE_GUARD(ACE_Recursive_Thread_Mutex, guard, sample_lock_);
  this->coherent_ = true;
}


void DataReaderImpl::end_access()
{
  ACE_GUARD(ACE_Recursive_Thread_Mutex, guard, sample_lock_);
  this->coherent_ = false;
  this->group_coherent_ordered_data_.reset();
  this->post_read_or_take();
}


void DataReaderImpl::get_ordered_data (GroupRakeData& data,
    DDS::SampleStateMask sample_states,
    DDS::ViewStateMask view_states,
    DDS::InstanceStateMask instance_states)
{
  ACE_GUARD(ACE_Recursive_Thread_Mutex, guard, sample_lock_);
  ACE_GUARD(ACE_Recursive_Thread_Mutex, instance_guard, this->instances_lock_);

  for (SubscriptionInstanceMapType::iterator iter = instances_.begin();
      iter != instances_.end(); ++iter) {
    SubscriptionInstance *ptr = iter->second;
    if ((ptr->instance_state_.view_state() & view_states) &&
        (ptr->instance_state_.instance_state() & instance_states)) {
      size_t i(0);
      for (OpenDDS::DCPS::ReceivedDataElement *item = ptr->rcvd_samples_.head_;
          item != 0; item = item->next_data_sample_) {
        if ((item->sample_state_ & sample_states) && !item->coherent_change_) {
          data.insert_sample(item, ptr, ++i);
          this->group_coherent_ordered_data_.insert_sample(item, ptr, ++i);
        }
      }
    }
  }
}

#endif // OPENDDS_NO_OBJECT_MODEL_PROFILE

void
DataReaderImpl::set_subscriber_qos(
    const DDS::SubscriberQos & qos)
{
  this->subqos_ = qos;
}

#ifndef OPENDDS_NO_CONTENT_FILTERED_TOPIC
void
DataReaderImpl::enable_filtering(ContentFilteredTopicImpl* cft)
{
  cft->update_reader_count(true);
  cft->add_reader(*this);
  content_filtered_topic_ = DDS::ContentFilteredTopic::_duplicate(cft);
}

DDS::ContentFilteredTopic_ptr
DataReaderImpl::get_cf_topic() const
{
  return DDS::ContentFilteredTopic::_duplicate(content_filtered_topic_);
}
#endif

#ifndef OPENDDS_NO_CONTENT_SUBSCRIPTION_PROFILE

void
DataReaderImpl::update_subscription_params(const DDS::StringSeq& params) const
{
  Discovery_rch disco = TheServiceParticipant->get_discovery(domain_id_);
  disco->update_subscription_params(participant_servant_->get_domain_id(),
      participant_servant_->get_id(),
      subscription_id_,
      params);
}
#endif

void
DataReaderImpl::reset_ownership (::DDS::InstanceHandle_t instance)
{
  ACE_WRITE_GUARD(ACE_RW_Thread_Mutex, write_guard, this->writers_lock_);
  for (WriterMapType::iterator iter = writers_.begin();
      iter != writers_.end();
      ++iter) {
    iter->second->set_owner_evaluated(instance, false);
  }
}

void
DataReaderImpl::resume_sample_processing(const PublicationId& pub_id)
{
  ACE_WRITE_GUARD(ACE_RW_Thread_Mutex, write_guard, this->writers_lock_);
  WriterMapType::iterator where = writers_.find(pub_id);
  if (writers_.end() != where) {
    // Stop filtering these
    if (where->second->historic_samples_timer_ != WriterInfo::NOT_WAITING) {
      reactor_->cancel_timer(where->second->historic_samples_timer_);
      if (DCPS_debug_level) {
        ACE_DEBUG((LM_INFO, "(%P|%t) DataReaderImpl::resume_sample_processing() - Unscheduled sweeper %d\n", where->second->historic_samples_timer_));
      }
      where->second->historic_samples_timer_ = WriterInfo::NOT_WAITING;
    }
  }
}

void
DataReaderImpl::add_link(const DataLink_rch& link, const RepoId& peer)
{
  TransportClient::add_link(link, peer);
  // Chek impl?
  TransportImpl_rch impl = link->impl();
  std::string type = impl->transport_type();

  // If this is an RTPS link
  if (type == "rtps_udp") {
    resume_sample_processing(peer);
  }
}

EndHistoricSamplesMissedSweeper::EndHistoricSamplesMissedSweeper(
  DataReaderImpl* reader) : reader_(reader)
{
}

EndHistoricSamplesMissedSweeper::~EndHistoricSamplesMissedSweeper()
{
  if (DCPS_debug_level >= 1) {
    ACE_DEBUG((LM_INFO, "(%P|%t) EndHistoricSamplesMissedSweeper::~EndHistoricSamplesMissedSweeper\n"));
  }
}

int EndHistoricSamplesMissedSweeper::handle_timeout(
    const ACE_Time_Value& ,
    const void* arg)
{
  PublicationId pub_id = *reinterpret_cast<const PublicationId*>(arg);

  if (DCPS_debug_level >= 5) {
    ACE_DEBUG((LM_INFO, "((%P|%t)) EndHistoricSamplesMissedSweeper::handle_timeout\n"));
  }

  reader_->resume_sample_processing(pub_id);
  return 0;
}

} // namespace DCPS
} // namespace OpenDDS<|MERGE_RESOLUTION|>--- conflicted
+++ resolved
@@ -61,32 +61,6 @@
 #ifndef OPENDDS_NO_OWNERSHIP_KIND_EXCLUSIVE
   owner_manager_ (0),
 #endif
-<<<<<<< HEAD
-  coherent_(false),
-  subqos_ (TheServiceParticipant->initial_SubscriberQos()),
-  topic_desc_(0),
-  listener_mask_(DEFAULT_STATUS_MASK),
-  domain_id_(0),
-  subscriber_servant_(0),
-  n_chunks_(TheServiceParticipant->n_chunks()),
-  reverse_pub_handle_lock_(publication_handle_lock_),
-  reactor_(0),
-  liveliness_timer_id_(-1),
-  last_deadline_missed_total_count_(0),
-  watchdog_(),
-  is_bit_(false),
-  initialized_(false),
-  always_get_history_(false),
-  statistics_enabled_(false),
-  raw_latency_buffer_size_(0),
-  raw_latency_buffer_type_(DataCollector<double>::KeepOldest),
-  monitor_(0),
-  periodic_monitor_(0),
-  transport_disabled_(false)
-{
-  //### Debug statements to track where associate is failing
-  if (ASYNC_debug) ACE_DEBUG((LM_DEBUG, "(%P|%t|%T) ASYNC_DBG:DataReaderImpl::DataReaderImpl() --> enter (DR: %@)\n", this));
-=======
     coherent_(false),
     subqos_ (TheServiceParticipant->initial_SubscriberQos()),
     topic_desc_(0),
@@ -95,6 +69,7 @@
     subscriber_servant_(0),
     end_historic_sweeper_(this),
     n_chunks_(TheServiceParticipant->n_chunks()),
+    reverse_pub_handle_lock_(publication_handle_lock_),
     reactor_(0),
     liveliness_timer_id_(-1),
     last_deadline_missed_total_count_(0),
@@ -109,7 +84,8 @@
     periodic_monitor_(0),
     transport_disabled_(false)
 {
->>>>>>> b3326ef0
+  //### Debug statements to track where associate is failing
+  if (ASYNC_debug) ACE_DEBUG((LM_DEBUG, "(%P|%t|%T) ASYNC_DBG:DataReaderImpl::DataReaderImpl() --> enter (DR: %@)\n", this));
   reactor_ = TheServiceParticipant->timer();
 
   liveliness_changed_status_.alive_count = 0;
@@ -219,10 +195,6 @@
     content_filtered_topic_ = DDS::ContentFilteredTopic::_nil ();
   }
 #endif
-<<<<<<< HEAD
-  //### Debug statements to track where associate is failing
-  if (ASYNC_debug) ACE_DEBUG((LM_DEBUG, "(%P|%t|%T) ASYNC_DBG:DataReaderImpl::cleanup() --> exit \n"));
-=======
 
   {
     ACE_READ_GUARD(ACE_RW_Thread_Mutex,
@@ -240,7 +212,8 @@
       writer->second->historic_samples_timer_ = WriterInfo::NOT_WAITING;
     }
   }
->>>>>>> b3326ef0
+  //### Debug statements to track where associate is failing
+  if (ASYNC_debug) ACE_DEBUG((LM_DEBUG, "(%P|%t|%T) ASYNC_DBG:DataReaderImpl::cleanup() --> exit \n"));
 }
 
 void DataReaderImpl::init(
@@ -371,11 +344,6 @@
     std::pair<WriterMapType::iterator, bool> bpair = writers_.insert(
         // This insertion is idempotent.
         WriterMapType::value_type(
-<<<<<<< HEAD
-            writer_id,
-            info));
-    statistics_.insert(
-=======
           writer_id,
           info));
 
@@ -394,7 +362,6 @@
       }
 
       this->statistics_.insert(
->>>>>>> b3326ef0
         StatsMapType::value_type(
             writer_id,
             WriterStats(raw_latency_buffer_size_, raw_latency_buffer_type_)));
@@ -3580,7 +3547,7 @@
 {
   PublicationId pub_id = *reinterpret_cast<const PublicationId*>(arg);
 
-  if (DCPS_debug_level >= 5) {
+  if (DCPS_debug_level >= 1) {
     ACE_DEBUG((LM_INFO, "((%P|%t)) EndHistoricSamplesMissedSweeper::handle_timeout\n"));
   }
 
