--- conflicted
+++ resolved
@@ -504,24 +504,7 @@
     }
   }
 
-<<<<<<< HEAD
-void
-DataReaderImpl::remove_publication(const PublicationId& pub_id)
-{
-  WriterIdSeq writers;
-  bool notify = false;
-  {
-    ACE_WRITE_GUARD(ACE_RW_Thread_Mutex, write_guard, this->writers_lock_);
-    WriterMapType::iterator where = writers_.find(pub_id);
-    if (writers_.end() != where) {
-      notify = where->second->notify_lost();
-      push_back(writers, pub_id);
-    }
-  }
-  remove_associations_i(writers, notify);
-=======
   remove_associations_i(writers, notify_lost);
->>>>>>> 95c0eea8
 }
 
 void
