/*
 * $Id$
 *
 *
 * Distributed under the OpenDDS License.
 * See: http://www.opendds.org/license.html
 */

#include "DCPS/DdsDcps_pch.h" //Only the _pch include should start with DCPS/
#include "DataWriterImpl.h"
#include "FeatureDisabledQosCheck.h"
#include "DomainParticipantImpl.h"
#include "PublisherImpl.h"
#include "Service_Participant.h"
#include "GuidConverter.h"
#include "TopicImpl.h"
#include "PublicationInstance.h"
#include "Serializer.h"
#include "Transient_Kludge.h"
#include "DataDurabilityCache.h"
#include "OfferedDeadlineWatchdog.h"
#include "MonitorFactory.h"
#include "TypeSupportImpl.h"
#include "SendStateDataSampleList.h"
#include "DataSampleElement.h"

#include "async_debug.h"

#ifndef OPENDDS_NO_OBJECT_MODEL_PROFILE
#include "CoherentChangeControl.h"
#endif

#include "AssociationData.h"
#include "dds/DdsDcpsInfrastructureTypeSupportImpl.h"
#include "dds/DdsDcpsGuidTypeSupportImpl.h"

#if !defined (DDS_HAS_MINIMUM_BIT)
#include "BuiltInTopicUtils.h"
#endif // !defined (DDS_HAS_MINIMUM_BIT)

#include "Util.h"
#include "dds/DCPS/transport/framework/EntryExit.h"
#include "dds/DCPS/transport/framework/TransportExceptions.h"

#include "tao/ORB_Core.h"
#include "ace/Reactor.h"
#include "ace/Auto_Ptr.h"

#include <sstream>
#include <stdexcept>

namespace OpenDDS {
namespace DCPS {

//TBD - add check for enabled in most methods.
//      currently this is not needed because auto_enable_created_entities
//      cannot be false.

DataWriterImpl::DataWriterImpl()
  : data_dropped_count_(0),
    data_delivered_count_(0),
    controlTracker("DataWriterImpl"),
    n_chunks_(TheServiceParticipant->n_chunks()),
    association_chunk_multiplier_(TheServiceParticipant->association_chunk_multiplier()),
    qos_(TheServiceParticipant->initial_DataWriterQos()),
    participant_servant_(0),
    topic_id_(GUID_UNKNOWN),
    topic_servant_(0),
    listener_mask_(DEFAULT_STATUS_MASK),
    domain_id_(0),
    publisher_servant_(0),
    publication_id_(GUID_UNKNOWN),
    sequence_number_(SequenceNumber::SEQUENCENUMBER_UNKNOWN()),
    coherent_(false),
    coherent_samples_(0),
    data_container_(0),
    liveliness_lost_(false),
    mb_allocator_(0),
    db_allocator_(0),
    header_allocator_(0),
    reactor_(0),
    liveliness_check_interval_(ACE_Time_Value::zero),
    last_liveliness_activity_time_(ACE_Time_Value::zero),
    last_deadline_missed_total_count_(0),
    watchdog_(),
    cancel_timer_(false),
    is_bit_(false),
    initialized_(false),
    wfaCondition_(this->wfaLock_),
    monitor_(0),
    periodic_monitor_(0)
{
   liveliness_lost_status_.total_count = 0;
   liveliness_lost_status_.total_count_change = 0;

   offered_deadline_missed_status_.total_count = 0;
   offered_deadline_missed_status_.total_count_change = 0;
   offered_deadline_missed_status_.last_instance_handle = DDS::HANDLE_NIL;

   offered_incompatible_qos_status_.total_count = 0;
   offered_incompatible_qos_status_.total_count_change = 0;
   offered_incompatible_qos_status_.last_policy_id = 0;
   offered_incompatible_qos_status_.policies.length(0);

   publication_match_status_.total_count = 0;
   publication_match_status_.total_count_change = 0;
   publication_match_status_.current_count = 0;
   publication_match_status_.current_count_change = 0;
   publication_match_status_.last_subscription_handle = DDS::HANDLE_NIL;

   monitor_ =
         TheServiceParticipant->monitor_factory_->create_data_writer_monitor(this);
   periodic_monitor_ =
         TheServiceParticipant->monitor_factory_->create_data_writer_periodic_monitor(this);
}

// This method is called when there are no longer any reference to the
// the servant.
DataWriterImpl::~DataWriterImpl()
{
   DBG_ENTRY_LVL("DataWriterImpl","~DataWriterImpl",6);

   if (initialized_) {
      delete data_container_;
      delete mb_allocator_;
      delete db_allocator_;
      delete header_allocator_;
   }
}

// this method is called when delete_datawriter is called.
void
DataWriterImpl::cleanup()
{
  //### Debug statements to track where associate is failing
  if (ASYNC_debug) ACE_DEBUG((LM_DEBUG, "(%P|%t|%T) ASYNC_DBG:DataWriterImpl::cleanup --> enter\n"));
   if (cancel_timer_) {
     //### Debug statements to track where associate is failing
     if (ASYNC_debug) ACE_DEBUG((LM_DEBUG, "(%P|%t|%T) ASYNC_DBG:DataWriterImpl::cleanup --> need to cancel timer --> calls handle_close\n"));
      // The cancel_timer will call handle_close to
      // remove_ref.
      (void) reactor_->cancel_timer(this, 0);
      cancel_timer_ = false;
   }

   //### Debug statements to track where associate is failing
   if (ASYNC_debug) ACE_DEBUG((LM_DEBUG, "(%P|%t|%T) ASYNC_DBG:DataWriterImpl::cleanup --> release topic\n"));
   // release our Topic_var
   topic_objref_ = DDS::Topic::_nil();
   topic_servant_->remove_entity_ref();
   topic_servant_->_remove_ref();
   topic_servant_ = 0;

   dw_local_objref_ = DDS::DataWriter::_nil();
   //### Debug statements to track where associate is failing
   if (ASYNC_debug) ACE_DEBUG((LM_DEBUG, "(%P|%t|%T) ASYNC_DBG:DataWriterImpl::cleanup --> exit\n"));
}

void
DataWriterImpl::init(
      DDS::Topic_ptr                       topic,
      TopicImpl *                            topic_servant,
      const DDS::DataWriterQos &           qos,
      DDS::DataWriterListener_ptr          a_listener,
      const DDS::StatusMask &              mask,
      OpenDDS::DCPS::DomainParticipantImpl * participant_servant,
      OpenDDS::DCPS::PublisherImpl *         publisher_servant,
      DDS::DataWriter_ptr                  dw_local)
{
   DBG_ENTRY_LVL("DataWriterImpl","init",6);
   topic_objref_ = DDS::Topic::_duplicate(topic);
   topic_servant_ = topic_servant;
   topic_servant_->_add_ref();
   topic_servant_->add_entity_ref();
   topic_name_    = topic_servant_->get_name();
   topic_id_      = topic_servant_->get_id();
   type_name_     = topic_servant_->get_type_name();

#if !defined (DDS_HAS_MINIMUM_BIT)
   is_bit_ = ACE_OS::strcmp(topic_name_.in(), BUILT_IN_PARTICIPANT_TOPIC) == 0
         || ACE_OS::strcmp(topic_name_.in(), BUILT_IN_TOPIC_TOPIC) == 0
         || ACE_OS::strcmp(topic_name_.in(), BUILT_IN_SUBSCRIPTION_TOPIC) == 0
         || ACE_OS::strcmp(topic_name_.in(), BUILT_IN_PUBLICATION_TOPIC) == 0;
#endif // !defined (DDS_HAS_MINIMUM_BIT)

   qos_ = qos;

   //Note: OK to _duplicate(nil).
   listener_ = DDS::DataWriterListener::_duplicate(a_listener);
   listener_mask_ = mask;

   // Only store the participant pointer, since it is our "grand"
   // parent, we will exist as long as it does.
   participant_servant_ = participant_servant;
   domain_id_ = participant_servant_->get_domain_id();

   // Only store the publisher pointer, since it is our parent, we will
   // exist as long as it does.
   publisher_servant_ = publisher_servant;
   dw_local_objref_   = DDS::DataWriter::_duplicate(dw_local);

   this->reactor_ = TheServiceParticipant->timer();

   initialized_ = true;
}

DDS::InstanceHandle_t
DataWriterImpl::get_instance_handle()
{
   return this->participant_servant_->get_handle(publication_id_);
}

DDS::InstanceHandle_t
DataWriterImpl::get_next_handle()
{
   return this->participant_servant_->get_handle();
}

void
DataWriterImpl::add_association(const RepoId& yourId,
      const ReaderAssociation& reader,
      bool active)
{

   //### Debug statements to track where associate is failing
   if (ASYNC_debug) ACE_DEBUG((LM_DEBUG, "(%P|%t|%T) ASYNC_DBG:DataWriterImpl::add_association: enter method\n"));

   DBG_ENTRY_LVL("DataWriterImpl", "add_association", 6);

   if (DCPS_debug_level) {
      GuidConverter writer_converter(yourId);
      GuidConverter reader_converter(reader.readerId);
      ACE_DEBUG((LM_DEBUG, ACE_TEXT("(%P|%t) DataWriterImpl::add_association - ")
            ACE_TEXT("bit %d local %C remote %C\n"), is_bit_,
            std::string(writer_converter).c_str(),
            std::string(reader_converter).c_str()));
   }

   if (entity_deleted_.value()) {
      if (DCPS_debug_level)
         ACE_DEBUG((LM_DEBUG, ACE_TEXT("(%P|%t) DataWriterImpl::add_association")
               ACE_TEXT(" This is a deleted datawriter, ignoring add.\n")));
      return;
   }

   if (GUID_UNKNOWN == publication_id_) {
      publication_id_ = yourId;
   }

   {
    ACE_GUARD(ACE_Thread_Mutex, reader_info_guard, this->reader_info_lock_);
      reader_info_.insert(std::make_pair(reader.readerId,
            ReaderInfo(TheServiceParticipant->publisher_content_filter() ? reader.filterExpression : "",
                  reader.exprParams, participant_servant_,
                  reader.readerQos.durability.kind > DDS::VOLATILE_DURABILITY_QOS)));
   }

   if (DCPS_debug_level > 4) {
      GuidConverter converter(get_publication_id());
      ACE_DEBUG((LM_DEBUG,
            ACE_TEXT("(%P|%t) DataWriterImpl::add_association(): ")
            ACE_TEXT("adding subscription to publication %C with priority %d.\n"),
            std::string(converter).c_str(),
            qos_.transport_priority.value));
   }

   AssociationData data;
   data.remote_id_ = reader.readerId;
   data.remote_data_ = reader.readerTransInfo;
   data.remote_reliable_ =
         (reader.readerQos.reliability.kind == DDS::RELIABLE_RELIABILITY_QOS);
   data.remote_durable_ =
         (reader.readerQos.durability.kind > DDS::VOLATILE_DURABILITY_QOS);

   if (!associate(data, active)) {
      //FUTURE: inform inforepo and try again as passive peer
      if (DCPS_debug_level) {
         ACE_DEBUG((LM_ERROR,
               ACE_TEXT("(%P|%t) DataWriterImpl::add_association: ")
               ACE_TEXT("ERROR: transport layer failed to associate.\n")));
      }
   }

   //### Debug statements to track where associate is failing
   if (ASYNC_debug) ACE_DEBUG((LM_DEBUG, "(%P|%t|%T) ASYNC_DBG:DataWriterImpl::add_association: DONE exit method\n"));
}

void
DataWriterImpl::transport_assoc_done(int flags, const RepoId& remote_id)
{
   //### Debug statements to track where associate is failing
  GuidConverter rem_converter(remote_id);
   if (ASYNC_debug) ACE_DEBUG((LM_DEBUG, "(%P|%t|%T) ASYNC_DBG:DataWriterImpl::transport_assoc_done: enter method (DW: %@) assoc to remote: %C\n", this, std::string(rem_converter).c_str()));

   if (!(flags & ASSOC_OK)) {
      if (DCPS_debug_level) {
         const GuidConverter conv(remote_id);
         ACE_DEBUG((LM_ERROR,
               ACE_TEXT("(%P|%t) DataWriterImpl::transport_assoc_done: ")
               ACE_TEXT("ERROR: transport layer failed to associate %C\n"),
               std::string(conv).c_str()));
      }
      //### Debug statements to track where associate is failing
      if (ASYNC_debug) ACE_DEBUG((LM_DEBUG, "(%P|%t|%T) ASYNC_DBG:DataWriterImpl::transport_assoc_done: ERROR - exit method\n"));
      return;
   }

   if (flags & ASSOC_ACTIVE) {
      //### Debug statements to track where associate is failing
      if (ASYNC_debug) ACE_DEBUG((LM_DEBUG, "(%P|%t|%T) ASYNC_DBG:DataWriterImpl::transport_assoc_done --> trying to LOCK lock_ \n"));

      ACE_GUARD(ACE_Recursive_Thread_Mutex, guard, lock_);

      //### Debug statements to track where associate is failing
      if (ASYNC_debug) ACE_DEBUG((LM_DEBUG, "(%P|%t|%T) ASYNC_DBG:DataWriterImpl::transport_assoc_done --> LOCKED lock_\n"));

      // Have we already received an association_complete() callback?
      if (assoc_complete_readers_.count(remote_id)) {
         //### Debug statements to track where associate is failing
         if (ASYNC_debug) ACE_DEBUG((LM_DEBUG, "(%P|%t|%T) ASYNC_DBG:DataWriterImpl::transport_assoc_done --> found assoc_complete_reader_ about to call association_complete_i\n"));
         assoc_complete_readers_.erase(remote_id);
         association_complete_i(remote_id);

         // Add to pending_readers_ -> pending means we are waiting
         // for the association_complete() callback.
      } else if (OpenDDS::DCPS::insert(pending_readers_, remote_id) == -1) {
         const GuidConverter converter(remote_id);
         ACE_ERROR((LM_ERROR,
               ACE_TEXT("(%P|%t) ERROR: DataWriterImpl::transport_assoc_done: ")
               ACE_TEXT("failed to mark %C as pending.\n"),
               std::string(converter).c_str()));

      } else {
         if (DCPS_debug_level) {
            const GuidConverter converter(remote_id);
            ACE_DEBUG((LM_DEBUG,
                  ACE_TEXT("(%P|%t) DataWriterImpl::transport_assoc_done: ")
                  ACE_TEXT("marked %C as pending.\n"),
                  std::string(converter).c_str()));
         }
      }
   } else {
      // In the current implementation, DataWriter is always active, so this
      // code will not be applicable.
      Discovery_rch disco = TheServiceParticipant->get_discovery(domain_id_);
      disco->association_complete(domain_id_, participant_servant_->get_id(),
            publication_id_, remote_id);
   }
   //### Debug statements to track where associate is failing
   if (ASYNC_debug) ACE_DEBUG((LM_DEBUG, "(%P|%t|%T) ASYNC_DBG:DataWriterImpl::transport_assoc_done: exit method\n"));
}


DataWriterImpl::ReaderInfo::ReaderInfo(const char* filter,
      const DDS::StringSeq& params,
      DomainParticipantImpl* participant,
      bool durable)
#ifndef OPENDDS_NO_CONTENT_FILTERED_TOPIC
: participant_(participant)
  , expression_params_(params)
, filter_(filter)
, eval_(*filter ? participant->get_filter_eval(filter) : 0)
, expected_sequence_(SequenceNumber::SEQUENCENUMBER_UNKNOWN())
, durable_(durable)
{}
#else
: expected_sequence_(SequenceNumber::SEQUENCENUMBER_UNKNOWN())
        , durable_(durable)
        {
   ACE_UNUSED_ARG(filter);
   ACE_UNUSED_ARG(params);
   ACE_UNUSED_ARG(participant);
        }
#endif // OPENDDS_NO_CONTENT_FILTERED_TOPIC

DataWriterImpl::ReaderInfo::~ReaderInfo()
{
#ifndef OPENDDS_NO_CONTENT_FILTERED_TOPIC
   eval_ = RcHandle<FilterEvaluator>();
   if (!filter_.empty()) {
      participant_->deref_filter_eval(filter_.c_str());
   }
#endif // OPENDDS_NO_CONTENT_FILTERED_TOPIC
}


void
DataWriterImpl::association_complete(const RepoId& remote_id)
{
   DBG_ENTRY_LVL("DataWriterImpl", "association_complete", 6);

   if (DCPS_debug_level >= 1) {
      GuidConverter writer_converter(this->publication_id_);
      GuidConverter reader_converter(remote_id);
      ACE_DEBUG((LM_DEBUG,
            ACE_TEXT("(%P|%t) DataWriterImpl::association_complete - ")
            ACE_TEXT("bit %d local %C remote %C\n"),
            is_bit_,
            std::string(writer_converter).c_str(),
            std::string(reader_converter).c_str()));
   }
   //### Debug statements to track where associate is failing
   if (ASYNC_debug) ACE_DEBUG((LM_DEBUG, "(%P|%t|%T) ASYNC_DBG:DataWriterImpl::association_complete --> trying to LOCK lock_\n"));

   ACE_GUARD(ACE_Recursive_Thread_Mutex, guard, this->lock_);

   //### Debug statements to track where associate is failing
   if (ASYNC_debug) ACE_DEBUG((LM_DEBUG, "(%P|%t|%T) ASYNC_DBG:DataWriterImpl::association_complete --> LOCKED lock_\n"));

   if (ASYNC_debug) ACE_DEBUG((LM_DEBUG, "(%P|%t|%T) ASYNC_DBG:DataWriterImpl::association_complete --> is remote_id in assoc_complete_readers? %s  is it in pending_readers_? %s\n", assoc_complete_readers_.count(remote_id) ? "YES" : "NO", pending_readers_.count(remote_id) ? "YES" : "NO"));


   if (OpenDDS::DCPS::remove(pending_readers_, remote_id) == -1) {
      //### Debug statements to track where associate is failing
      if (ASYNC_debug) ACE_DEBUG((LM_DEBUG, "(%P|%t|%T) ASYNC_DBG:DataWriterImpl::association_complete --> failed to remove remote_id from pending_readers_ so insert into assoc_complete_readers_\n"));

      // Not found in pending_readers_, defer calling association_complete_i()
      // until add_association() resumes and sees this ID in assoc_complete_readers_.
      assoc_complete_readers_.insert(remote_id);
   } else {
      //### Debug statements to track where associate is failing
      if (ASYNC_debug) ACE_DEBUG((LM_DEBUG, "(%P|%t|%T) ASYNC_DBG:DataWriterImpl::association_complete --> removed remote_id from pending_readers_ now call association_complete_i\n"));
      association_complete_i(remote_id);
   }
   //### Debug statements to track where associate is failing
   if (ASYNC_debug) ACE_DEBUG((LM_DEBUG, "(%P|%t|%T) ASYNC_DBG:DataWriterImpl::association_complete --> RELEASING lock_\n"));
}

void
DataWriterImpl::association_complete_i(const RepoId& remote_id)
{
   //### Debug statements to track where associate is failing
   if (ASYNC_debug) ACE_DEBUG((LM_DEBUG, "(%P|%t|%T) ASYNC_DBG:DataWriterImpl::association_complete_i --> enter\n"));

   DBG_ENTRY_LVL("DataWriterImpl", "association_complete_i", 6);
   bool reader_durable = false;
#ifndef OPENDDS_NO_CONTENT_FILTERED_TOPIC
   RcHandle<FilterEvaluator> eval;
   DDS::StringSeq expression_params;
#endif
  {
    ACE_GUARD(ACE_Recursive_Thread_Mutex, guard, this->lock_);
    if (OpenDDS::DCPS::insert(readers_, remote_id) == -1) {
      GuidConverter converter(remote_id);
      ACE_ERROR((LM_ERROR,
                 ACE_TEXT("(%P|%t) ERROR: DataWriterImpl::association_complete_i: ")
                 ACE_TEXT("insert %C from pending failed.\n"),
                 std::string(converter).c_str()));
    }
  }
  {
    ACE_GUARD(ACE_Thread_Mutex, reader_info_guard, this->reader_info_lock_);
    RepoIdToReaderInfoMap::const_iterator it = reader_info_.find(remote_id);
    if (it != reader_info_.end()) {
      reader_durable = it->second.durable_;
#ifndef OPENDDS_NO_CONTENT_FILTERED_TOPIC
         eval = it->second.eval_;
         expression_params = it->second.expression_params_;
#endif
      }
   }

   if (this->monitor_) {
      this->monitor_->report();
   }
   //### Debug statements to track where associate is failing
   if (ASYNC_debug) ACE_DEBUG((LM_DEBUG, "(%P|%t|%T) ASYNC_DBG:DataWriterImpl::association_complete_i --> about to check if is_bit_ (if not start sending stuff)\n"));

   if (!is_bit_) {

      DDS::InstanceHandle_t handle =
            this->participant_servant_->get_handle(remote_id);

      {         //### Debug statements to track where associate is failing
         if (ASYNC_debug) ACE_DEBUG((LM_DEBUG, "(%P|%t|%T) ASYNC_DBG:DataWriterImpl::association_complete_i --> this is not a bit\n"));
         //### Debug statements to track where associate is failing
         if (ASYNC_debug) ACE_DEBUG((LM_DEBUG, "(%P|%t|%T) ASYNC_DBG:DataWriterImpl::association_complete_i --> trying to LOCK lock_\n"));

         // protect publication_match_status_ and status changed flags.
         ACE_GUARD(ACE_Recursive_Thread_Mutex, guard, this->lock_);

         //### Debug statements to track where associate is failing
         if (ASYNC_debug) ACE_DEBUG((LM_DEBUG, "(%P|%t|%T) ASYNC_DBG:DataWriterImpl::association_complete_i --> LOCKED lock_\n"));

         //### Debug statements to track where associate is failing
         if (ASYNC_debug) ACE_DEBUG((LM_DEBUG, "(%P|%t|%T) ASYNC_DBG:DataWriterImpl::association_complete_i --> updating publication_match_status_\n"));

         // update the publication_match_status_
         ++publication_match_status_.total_count;
         ++publication_match_status_.total_count_change;
         ++publication_match_status_.current_count;
         ++publication_match_status_.current_count_change;

         if (OpenDDS::DCPS::bind(id_to_handle_map_, remote_id, handle) != 0) {
            GuidConverter converter(remote_id);
            ACE_DEBUG((LM_WARNING,
                  ACE_TEXT("(%P|%t) ERROR: DataWriterImpl::association_complete_i: ")
                  ACE_TEXT("id_to_handle_map_%C = 0x%x failed.\n"),
                  std::string(converter).c_str(),
                  handle));
            return;

         } else if (DCPS_debug_level > 4) {
            GuidConverter converter(remote_id);
            ACE_DEBUG((LM_DEBUG,
                  ACE_TEXT("(%P|%t) DataWriterImpl::association_complete_i: ")
                  ACE_TEXT("id_to_handle_map_%C = 0x%x.\n"),
                  std::string(converter).c_str(),
                  handle));
         }

         publication_match_status_.last_subscription_handle = handle;

         //### Debug statements to track where associate is failing
         if (ASYNC_debug) ACE_DEBUG((LM_DEBUG, "(%P|%t|%T) ASYNC_DBG:DataWriterImpl::association_complete_i --> set status_changed_flag()\n"));

         set_status_changed_flag(::DDS::PUBLICATION_MATCHED_STATUS, true);
      }

      DDS::DataWriterListener_var listener =
            listener_for(::DDS::PUBLICATION_MATCHED_STATUS);

      if(CORBA::is_nil(listener.in())) {
         //### Debug statements to track where associate is failing
         if (ASYNC_debug) ACE_DEBUG((LM_DEBUG, "(%P|%t|%T) ASYNC_DBG:DataWriterImpl::association_complete_i --> listener IS NIL\n"));

      }


      if (!CORBA::is_nil(listener.in())) {

         //### Debug statements to track where associate is failing
         if (ASYNC_debug) ACE_DEBUG((LM_DEBUG, "(%P|%t|%T) ASYNC_DBG:DataWriterImpl::association_complete_i --> about to call on_publication_matched on listener\n"));

         listener->on_publication_matched(dw_local_objref_.in(),
               publication_match_status_);

         // TBD - why does the spec say to change this but not
         // change the ChangeFlagStatus after a listener call?
         publication_match_status_.total_count_change = 0;
         publication_match_status_.current_count_change = 0;
      }

      //### Debug statements to track where associate is failing
      if (ASYNC_debug) ACE_DEBUG((LM_DEBUG, "(%P|%t|%T) ASYNC_DBG:DataWriterImpl::association_complete_i --> notify_status_condition()\n"));

      notify_status_condition();
   }

   //### Debug statements to track where associate is failing
   if (ASYNC_debug) ACE_DEBUG((LM_DEBUG, "(%P|%t|%T) ASYNC_DBG:DataWriterImpl::association_complete_i --> about to check if reader_durable\n"));

   // Support DURABILITY QoS
   if (reader_durable) {
      //### Debug statements to track where associate is failing
      if (ASYNC_debug) ACE_DEBUG((LM_DEBUG, "(%P|%t|%T) ASYNC_DBG:DataWriterImpl::association_complete_i --> reader IS DURABLE\n"));

      // Tell the WriteDataContainer to resend all sending/sent
      // samples.
      this->data_container_->reenqueue_all(remote_id, this->qos_.lifespan
#ifndef OPENDDS_NO_CONTENT_FILTERED_TOPIC
            , eval.in(), expression_params
#endif
      );

      // Acquire the data writer container lock to avoid deadlock. The
      // thread calling association_complete() has to acquire lock in the
      // same order as the write()/register() operation.

      // Since the thread calling association_complete() is the ORB
      // thread, it may have some performance penalty. If the
      // performance is an issue, we may need a new thread to handle the
      // data_available() calls.
      ACE_GUARD(ACE_Recursive_Thread_Mutex,
            guard,
            this->get_lock());

    SendStateDataSampleList list = this->get_resend_data();
    {
      ACE_GUARD(ACE_Thread_Mutex, reader_info_guard, this->reader_info_lock_);
      // Update the reader's expected sequence
      SequenceNumber& seq =
        reader_info_.find(remote_id)->second.expected_sequence_;

      for (SendStateDataSampleList::iterator list_el = list.begin();
           list_el != list.end(); ++list_el) {
        list_el->get_header().historic_sample_ = true;
        if (list_el->get_header().sequence_ > seq) {
          seq = list_el->get_header().sequence_;
        }
      }
    }

    if (this->publisher_servant_->is_suspended()) {
      this->available_data_list_.enqueue_tail(list);
    } else {
      this->send(list);
    }

    if (qos_.durability.kind > DDS::VOLATILE_DURABILITY_QOS) {
      send_end_historic_samples(remote_id);
    }
  }
   //### Debug statements to track where associate is failing
   if (ASYNC_debug) ACE_DEBUG((LM_DEBUG, "(%P|%t|%T) ASYNC_DBG:DataWriterImpl::association_complete_i --> exit\n"));
}

void
DataWriterImpl::remove_associations(const ReaderIdSeq & readers,
      CORBA::Boolean notify_lost)
{
  if (readers.length() == 0) {
    return;
  }
  //### Debug statements to track where associate is failing
  if (ASYNC_debug) ACE_DEBUG((LM_DEBUG, "(%P|%t|%T) ASYNC_DBG:DataWriterImpl::remove_associations --> enter\n"));

  if (DCPS_debug_level >= 1) {
    GuidConverter writer_converter(publication_id_);
    GuidConverter reader_converter(readers[0]);
    ACE_DEBUG((LM_DEBUG,
               ACE_TEXT("(%P|%t) DataWriterImpl::remove_associations: ")
               ACE_TEXT("bit %d local %C remote %C num remotes %d\n"),
               is_bit_,
               std::string(writer_converter).c_str(),
               std::string(reader_converter).c_str(),
               readers.length()));
  }

   //### stop pending associations
   //### Debug statements to track where associate is failing
   if (ASYNC_debug) ACE_DEBUG((LM_DEBUG, "(%P|%t|%T) ASYNC_DBG:DataWriterImpl::remove_associations --> call stop_associating\n"));
   this->stop_associating();

   ReaderIdSeq fully_associated_readers;
   CORBA::ULong fully_associated_len = 0;
   ReaderIdSeq rds;
   CORBA::ULong rds_len = 0;
   DDS::InstanceHandleSeq handles;

   {
     //### Debug statements to track where associate is failing
     if (ASYNC_debug) ACE_DEBUG((LM_DEBUG, "(%P|%t|%T) ASYNC_DBG:DataWriterImpl::remove_associations --> LOCKING wfaLock_\n"));
      // Ensure the same acquisition order as in wait_for_acknowledgments().
      ACE_GUARD(ACE_SYNCH_MUTEX, wfaGuard, this->wfaLock_);
      //### Debug statements to track where associate is failing
      if (ASYNC_debug) ACE_DEBUG((LM_DEBUG, "(%P|%t|%T) ASYNC_DBG:DataWriterImpl::remove_associations --> LOCKED wfaLock_\n"));
      //### Debug statements to track where associate is failing
      if (ASYNC_debug) ACE_DEBUG((LM_DEBUG, "(%P|%t|%T) ASYNC_DBG:DataWriterImpl::remove_associations --> LOCKING lock_\n"));
      ACE_GUARD(ACE_Recursive_Thread_Mutex, guard, this->lock_);
      //### Debug statements to track where associate is failing
      if (ASYNC_debug) ACE_DEBUG((LM_DEBUG, "(%P|%t|%T) ASYNC_DBG:DataWriterImpl::remove_associations --> LOCKED lock_\n"));
      //Remove the readers from fully associated reader list.
      //If the supplied reader is not in the cached reader list then it is
      //already removed. We just need remove the readers in the list that have
      //not been removed.

      CORBA::ULong len = readers.length();

      for (CORBA::ULong i = 0; i < len; ++i) {
         //Remove the readers from fully associated reader list. If it's not
         //in there, the association_complete() is not called yet and remove it
         //from pending list.

         if (OpenDDS::DCPS::remove(readers_, readers[i]) == 0) {
            ++ fully_associated_len;
            fully_associated_readers.length(fully_associated_len);
            fully_associated_readers [fully_associated_len - 1] = readers[i];

            // Remove this reader from the ACK sequence map if its there.
            // This is where we need to be holding the wfaLock_ obtained
            // above.
            RepoIdToSequenceMap::iterator where
            = this->idToSequence_.find(readers[i]);

            if (where != this->idToSequence_.end()) {
               this->idToSequence_.erase(where);

               // It is possible that this subscription was causing the wait
               // to continue, so give the opportunity to find out.
               this->wfaCondition_.broadcast();
            }

            ++ rds_len;
            rds.length(rds_len);
            rds [rds_len - 1] = readers[i];

         } else if (OpenDDS::DCPS::remove(pending_readers_, readers[i]) == 0) {
            ++ rds_len;
            rds.length(rds_len);
            rds [rds_len - 1] = readers[i];

            GuidConverter converter(readers[i]);
            ACE_DEBUG((LM_WARNING,
                  ACE_TEXT("(%P|%t) WARNING: DataWriterImpl::remove_associations: ")
                  ACE_TEXT("removing reader %C before association_complete() call.\n"),
                  std::string(converter).c_str()));
         }
         //### Debug statements to track where associate is failing
         if (ASYNC_debug) ACE_DEBUG((LM_DEBUG, "(%P|%t|%T) ASYNC_DBG:DataWriterImpl::remove_associations --> erase reader from reader_info_\n"));
      ACE_GUARD(ACE_Thread_Mutex, reader_info_guard, this->reader_info_lock_);
         reader_info_.erase(readers[i]);
         //else reader is already removed which indicates remove_association()
         //is called multiple times.
      }

      if (fully_associated_len > 0 && !is_bit_) {
         // The reader should be in the id_to_handle map at this time so
         // log with error.
         if (this->lookup_instance_handles(fully_associated_readers, handles) == false) {
            ACE_ERROR((LM_ERROR, "(%P|%t) ERROR: DataWriterImpl::remove_associations: "
                  "lookup_instance_handles failed, notify %d \n", notify_lost));
            //### Debug statements to track where associate is failing
            if (ASYNC_debug) ACE_DEBUG((LM_DEBUG, "(%P|%t|%T) ASYNC_DBG:DataWriterImpl::remove_associations --> exit lookup_instance_handles failed\n"));
            return;
         }

         for (CORBA::ULong i = 0; i < fully_associated_len; ++i) {
            id_to_handle_map_.erase(fully_associated_readers[i]);
         }
      }
      wfaGuard.release();

      // Mirror the PUBLICATION_MATCHED_STATUS processing from
      // association_complete() here.
      if (!this->is_bit_) {

         // Derive the change in the number of subscriptions reading this writer.
         int matchedSubscriptions =
               static_cast<int>(this->id_to_handle_map_.size());
         this->publication_match_status_.current_count_change =
               matchedSubscriptions - this->publication_match_status_.current_count;

         // Only process status if the number of subscriptions has changed.
         if (this->publication_match_status_.current_count_change != 0) {
            this->publication_match_status_.current_count = matchedSubscriptions;

            /// Section 7.1.4.1: total_count will not decrement.

            /// @TODO: Reconcile this with the verbiage in section 7.1.4.1
            this->publication_match_status_.last_subscription_handle =
                  handles[fully_associated_len - 1];

            set_status_changed_flag(::DDS::PUBLICATION_MATCHED_STATUS, true);

            DDS::DataWriterListener_var listener =
                  this->listener_for(::DDS::SUBSCRIPTION_MATCHED_STATUS);

            if (!CORBA::is_nil(listener.in())) {
               listener->on_publication_matched(
                     this->dw_local_objref_.in(),
                     this->publication_match_status_);

               // Listener consumes the change.
               this->publication_match_status_.total_count_change = 0;
               this->publication_match_status_.current_count_change = 0;
            }
            //### Debug statements to track where associate is failing
            if (ASYNC_debug) ACE_DEBUG((LM_DEBUG, "(%P|%t|%T) ASYNC_DBG:DataWriterImpl::remove_associations --> notify status_condition\n"));
            this->notify_status_condition();
         }
      }
   }

   for (CORBA::ULong i = 0; i < rds.length(); ++i) {
     //### Debug statements to track where associate is failing
     if (ASYNC_debug) ACE_DEBUG((LM_DEBUG, "(%P|%t|%T) ASYNC_DBG:DataWriterImpl::remove_associations --> call TransportClient disassociate\n"));
      this->disassociate(rds[i]);
   }

   // If this remove_association is invoked when the InfoRepo
   // detects a lost reader then make a callback to notify
   // subscription lost.
   if (notify_lost && handles.length() > 0) {
     //### Debug statements to track where associate is failing
     if (ASYNC_debug) ACE_DEBUG((LM_DEBUG, "(%P|%t|%T) ASYNC_DBG:DataWriterImpl::remove_associations --> notify_publication_lost\n"));
      this->notify_publication_lost(handles);
   }
   //### Debug statements to track where associate is failing
   if (ASYNC_debug) ACE_DEBUG((LM_DEBUG, "(%P|%t|%T) ASYNC_DBG:DataWriterImpl::remove_associations --> exit\n"));
}

void DataWriterImpl::remove_all_associations()
{
  //### Debug statements to track where associate is failing
  if (ASYNC_debug) ACE_DEBUG((LM_DEBUG, "(%P|%t|%T) ASYNC_DBG:DataWriterImpl::remove_all_associations --> enter\n"));
  //### stop pending associations
  //### Debug statements to track where associate is failing
  if (ASYNC_debug) ACE_DEBUG((LM_DEBUG, "(%P|%t|%T) ASYNC_DBG:DataWriterImpl::remove_associations --> call stop_associating\n"));
  this->stop_associating();

   OpenDDS::DCPS::ReaderIdSeq readers;
   CORBA::ULong size;
   CORBA::ULong num_pending_readers;
   {  //### Debug statements to track where associate is failing
     if (ASYNC_debug) ACE_DEBUG((LM_DEBUG, "(%P|%t|%T) ASYNC_DBG:DataWriterImpl::remove_all_associations --> LOCKING lock_\n"));
      ACE_GUARD(ACE_Recursive_Thread_Mutex, guard, lock_);
      //### Debug statements to track where associate is failing
      if (ASYNC_debug) ACE_DEBUG((LM_DEBUG, "(%P|%t|%T) ASYNC_DBG:DataWriterImpl::remove_all_associations --> LOCKED lock_\n"));

      num_pending_readers = static_cast<CORBA::ULong>(pending_readers_.size());
      size = static_cast<CORBA::ULong>(readers_.size()) + num_pending_readers;
      readers.length(size);

      IdSet::iterator itEnd = readers_.end();
      int i = 0;

      for (IdSet::iterator it = readers_.begin(); it != itEnd; ++it) {
         readers[i ++] = *it;
      }

      itEnd = pending_readers_.end();
      for (IdSet::iterator it = pending_readers_.begin(); it != itEnd; ++it) {
         readers[i ++] = *it;
      }

      if (num_pending_readers > 0) {
         ACE_DEBUG((LM_WARNING,
               ACE_TEXT("(%P|%t) WARNING: DataWriterImpl::remove_all_associations() - ")
               ACE_TEXT("%d subscribers were pending and never fully associated.\n"),
               num_pending_readers));
      }
   }

   try {
      if (0 < size) {
        //### Debug statements to track where associate is failing
        if (ASYNC_debug) ACE_DEBUG((LM_DEBUG, "(%P|%t|%T) ASYNC_DBG:DataWriterImpl::remove_all_associations --> set dont_notify_lost = false\n"));
         CORBA::Boolean dont_notify_lost = false;
         //### Debug statements to track where associate is failing
         if (ASYNC_debug) ACE_DEBUG((LM_DEBUG, "(%P|%t|%T) ASYNC_DBG:DataWriterImpl::remove_all_associations --> remove_associations\n"));
         this->remove_associations(readers, dont_notify_lost);
      }

   } catch (const CORBA::Exception&) {
   }
   //### Debug statements to track where associate is failing
   if (ASYNC_debug) ACE_DEBUG((LM_DEBUG, "(%P|%t|%T) ASYNC_DBG:DataWriterImpl::remove_all_associations --> exit\n"));
}

void
DataWriterImpl::update_incompatible_qos(const IncompatibleQosStatus& status)
{
   DDS::DataWriterListener_var listener =
         listener_for(::DDS::OFFERED_INCOMPATIBLE_QOS_STATUS);

   ACE_GUARD(ACE_Recursive_Thread_Mutex, guard, this->lock_);

#if 0

   if (this->offered_incompatible_qos_status_.total_count == status.total_count) {
      // This test should make the method idempotent.
      return;
   }

#endif

   set_status_changed_flag(::DDS::OFFERED_INCOMPATIBLE_QOS_STATUS, true);

   // copy status and increment change
   offered_incompatible_qos_status_.total_count = status.total_count;
   offered_incompatible_qos_status_.total_count_change +=
         status.count_since_last_send;
   offered_incompatible_qos_status_.last_policy_id = status.last_policy_id;
   offered_incompatible_qos_status_.policies = status.policies;

   if (!CORBA::is_nil(listener.in())) {
      listener->on_offered_incompatible_qos(dw_local_objref_.in(),
            offered_incompatible_qos_status_);

      // TBD - Why does the spec say to change this but not change the
      //       ChangeFlagStatus after a listener call?
      offered_incompatible_qos_status_.total_count_change = 0;
   }

   notify_status_condition();
}

void
DataWriterImpl::update_subscription_params(const RepoId& readerId,
      const DDS::StringSeq& params)
{
#ifdef OPENDDS_NO_CONTENT_FILTERED_TOPIC
   ACE_UNUSED_ARG(readerId);
   ACE_UNUSED_ARG(params);
#else
  ACE_GUARD(ACE_Recursive_Thread_Mutex, guard, this->lock_);
  ACE_GUARD(ACE_Thread_Mutex, reader_info_guard, this->reader_info_lock_);
  RepoIdToReaderInfoMap::iterator iter = reader_info_.find(readerId);
  if (iter != reader_info_.end()) {
    iter->second.expression_params_ = params;
  } else if (DCPS_debug_level > 4 &&
             TheServiceParticipant->publisher_content_filter()) {
    GuidConverter pubConv(this->publication_id_), subConv(readerId);
    ACE_DEBUG((LM_WARNING,
      ACE_TEXT("(%P|%t) WARNING: DataWriterImpl::update_subscription_params()")
      ACE_TEXT(" - writer: %C has no info about reader: %C\n"),
      std::string(pubConv).c_str(), std::string(subConv).c_str()));
  }
#endif
}

void
DataWriterImpl::inconsistent_topic()
{
   topic_servant_->inconsistent_topic();
}

DDS::ReturnCode_t
DataWriterImpl::set_qos(const DDS::DataWriterQos & qos)
{

   OPENDDS_NO_OWNERSHIP_KIND_EXCLUSIVE_COMPATIBILITY_CHECK(qos, DDS::RETCODE_UNSUPPORTED);
   OPENDDS_NO_OWNERSHIP_STRENGTH_COMPATIBILITY_CHECK(qos, DDS::RETCODE_UNSUPPORTED);
   OPENDDS_NO_OWNERSHIP_PROFILE_COMPATIBILITY_CHECK(qos, DDS::RETCODE_UNSUPPORTED);
   OPENDDS_NO_DURABILITY_SERVICE_COMPATIBILITY_CHECK(qos, DDS::RETCODE_UNSUPPORTED);
   OPENDDS_NO_DURABILITY_KIND_TRANSIENT_PERSISTENT_COMPATIBILITY_CHECK(qos, DDS::RETCODE_UNSUPPORTED);

   if (Qos_Helper::valid(qos) && Qos_Helper::consistent(qos)) {
      if (qos_ == qos)
         return DDS::RETCODE_OK;

      if (!Qos_Helper::changeable(qos_, qos) && enabled_ == true) {
         return DDS::RETCODE_IMMUTABLE_POLICY;

      } else {
         Discovery_rch disco = TheServiceParticipant->get_discovery(domain_id_);
         DDS::PublisherQos publisherQos;
         this->publisher_servant_->get_qos(publisherQos);
         const bool status
         = disco->update_publication_qos(this->participant_servant_->get_domain_id(),
               this->participant_servant_->get_id(),
               this->publication_id_,
               qos,
               publisherQos);

         if (!status) {
            ACE_ERROR_RETURN((LM_ERROR,
                  ACE_TEXT("(%P|%t) DataWriterImpl::set_qos, ")
                  ACE_TEXT("qos not updated. \n")),
                  DDS::RETCODE_ERROR);
         }
      }

      if (!(qos_ == qos)) {
         // Reset the deadline timer if the period has changed.
         if (qos_.deadline.period.sec != qos.deadline.period.sec
               || qos_.deadline.period.nanosec != qos.deadline.period.nanosec) {
            if (qos_.deadline.period.sec == DDS::DURATION_INFINITE_SEC
                  && qos_.deadline.period.nanosec == DDS::DURATION_INFINITE_NSEC) {
               ACE_auto_ptr_reset(this->watchdog_,
                     new OfferedDeadlineWatchdog(
                           this->reactor_,
                           this->lock_,
                           qos.deadline,
                           this,
                           this->dw_local_objref_.in(),
                           this->offered_deadline_missed_status_,
                           this->last_deadline_missed_total_count_));

            } else if (qos.deadline.period.sec == DDS::DURATION_INFINITE_SEC
                  && qos.deadline.period.nanosec == DDS::DURATION_INFINITE_NSEC) {
               this->watchdog_->cancel_all();
               this->watchdog_.reset();

            } else {
               this->watchdog_->reset_interval(
                     duration_to_time_value(qos.deadline.period));
            }
         }

         qos_ = qos;
      }

      return DDS::RETCODE_OK;

   } else {
      return DDS::RETCODE_INCONSISTENT_POLICY;
   }
}

DDS::ReturnCode_t
DataWriterImpl::get_qos(::DDS::DataWriterQos & qos)
{
   qos = qos_;
   return DDS::RETCODE_OK;
}

DDS::ReturnCode_t
DataWriterImpl::set_listener(::DDS::DataWriterListener_ptr a_listener,
      DDS::StatusMask mask)
{
   listener_mask_ = mask;
   //note: OK to duplicate  a nil object ref
   listener_ = DDS::DataWriterListener::_duplicate(a_listener);
   return DDS::RETCODE_OK;
}

DDS::DataWriterListener_ptr
DataWriterImpl::get_listener()
{
   return DDS::DataWriterListener::_duplicate(listener_.in());
}

DDS::Topic_ptr
DataWriterImpl::get_topic()
{
   return DDS::Topic::_duplicate(topic_objref_.in());
}

bool
DataWriterImpl::should_ack() const
{
   // N.B. It may be worthwhile to investigate a more efficient
   // heuristic for determining if a writer should send SAMPLE_ACK
   // control samples. Perhaps based on a sequence number delta?
   return this->readers_.size() != 0;
}

DataWriterImpl::AckToken
DataWriterImpl::create_ack_token(DDS::Duration_t max_wait) const
{
   return AckToken(max_wait, this->sequence_number_);
}

SequenceNumber
DataWriterImpl::AckToken::expected(const RepoId& subscriber) const
{
   RepoIdToSequenceMap::const_iterator found = this->custom_.find(subscriber);
   return (found == this->custom_.end()) ? this->sequence_ : found->second;
}

bool
DataWriterImpl::AckToken::marshal(ACE_Message_Block*& mblock, bool swap) const
{
   size_t dataSize = 0, padding = 0;
   gen_find_size(sequence_, dataSize, padding);
   gen_find_size(max_wait_, dataSize, padding);

   ACE_NEW_RETURN(mblock, ACE_Message_Block(dataSize), false);

   Serializer ser(mblock, swap);
   ser << sequence_;
   ser << max_wait_;
   return ser.good_bit();
}

DDS::ReturnCode_t
DataWriterImpl::send_ack_requests(DataWriterImpl::AckToken& token)
{
  AckCustomization ac(token);
  {
    ACE_GUARD_RETURN(ACE_Thread_Mutex, reader_info_guard, this->reader_info_lock_, DDS::RETCODE_ERROR);
    for (RepoIdToReaderInfoMap::iterator iter = reader_info_.begin(),
         end = reader_info_.end(); iter != end; ++iter) {
      if (iter->second.expected_sequence_ != token.sequence_) {
        push_back(ac.customized_, iter->first);
        token.custom_[iter->first] = iter->second.expected_sequence_;
      }
    }
  }

   ACE_Message_Block* data = 0;
   if (!token.marshal(data, this->swap_bytes())) {
      delete data;
      return DDS::RETCODE_OUT_OF_RESOURCES;
   }

   if (DCPS_debug_level > 0) {
      GuidConverter converter(this->publication_id_);
      ACE_DEBUG((LM_DEBUG,
            ACE_TEXT("(%P|%t) DataWriterImpl::send_ack_requests() - ")
            ACE_TEXT("%C sending REQUEST_ACK message for sequence %q ")
            ACE_TEXT("to %d subscriptions.\n"),
            std::string(converter).c_str(),
            token.sequence_.getValue(),
            this->readers_.size()));
   }

   DataSampleHeader header;
   ACE_Message_Block* ack_request =
         this->create_control_message(REQUEST_ACK, header, data, token.timestamp());

   const SendControlStatus status =
         this->send_control(header, ack_request, ac.customized_.length() ? &ac : 0);

   if (status == SEND_CONTROL_ERROR) {
      ACE_ERROR((LM_ERROR,
            ACE_TEXT("(%P|%t) ERROR: DataWriterImpl::send_ack_requests() - ")
            ACE_TEXT("failed to send REQUEST_ACK message. \n")));
      return DDS::RETCODE_ERROR;
   }

   return DDS::RETCODE_OK;
}

SendControlStatus
DataWriterImpl::send_control_customized(const DataLinkSet_rch&  links,
      const DataSampleHeader& header,
      ACE_Message_Block*      msg,
      void*                   extra)
{
   AckCustomization& ac = *static_cast<AckCustomization*>(extra);
   const bool swap = this->swap_bytes();

   // set of DataLinks that have no targets that need custom control messages
   DataLinkSet notCustomized;
   bool ok = true;

   typedef std::map<SequenceNumber, GUIDSeq> GUIDSeqMap;

   DataLinkSet::GuardType guard(links->lock());

   // For each data link in "links"...
   for (DataLinkSet::MapType::iterator iter = links->map().begin(),
         end = links->map().end(); iter != end; ++iter) {

      const DataLink_rch& datalink = iter->second;
      size_t n_subs;
      GUIDSeq_var intersect =
            datalink->target_intersection(header.publication_id_, ac.customized_,
                  n_subs);
      // "intersect" is the list of GUIDs for the subs on this link that will
      // need to get a customized REQUEST_ACK message.

      if (intersect.ptr() == 0 || intersect->length() == 0) {
         // This link requires no customization, add to the notCustomized list
         // so we can handle it after the big for loop.
         notCustomized.insert_link(datalink.in());

      } else {
         DataLinkSet thisLink; // need a "set" with only the current link in it
         thisLink.insert_link(datalink.in());
         RepoIdSet_rch allTargets = datalink->get_targets();
         RepoIdSet::MapType noCustTargets = allTargets->map(); // copied

         // Each sequence number may go to > 1 target on this link, build the
         // STL map "gsm" keyed on the sequence number.
         GUIDSeqMap gsm;
         const CORBA::ULong len = intersect->length();
         for (CORBA::ULong i = 0; i < len; ++i) {
            const GUID_t& target = intersect[i];
            push_back(gsm[ac.token_.custom_[target]], target);
            noCustTargets.erase(target);
         }

         // Some targets don't require customization, but do need to see the
         // original sequence number from the AckToken
         for (RepoIdSet::MapType::iterator nct_iter(noCustTargets.begin()),
               nct_end(noCustTargets.end()); nct_iter != nct_end; ++nct_iter) {
            push_back(gsm[ac.token_.sequence_], nct_iter->first);
         }

         // For each sequence number that needs to go to this link:
         for (GUIDSeqMap::iterator it2 = gsm.begin(), it2_end = gsm.end();
               it2 != it2_end; ++it2) {

            const SequenceNumber& seq = it2->first;
            const GUIDSeq& targets = it2->second;

            // Deep copy the payload and chain it to a shallow-copied header
            ACE_Message_Block* data_orig = msg->cont();
            msg->cont(0); // temporarily unlink so we don't duplicate the data
            ACE_Message_Block* header_mb = msg->duplicate();
            ACE_Message_Block* data_modified = data_orig->clone();
            header_mb->cont(data_modified);
            msg->cont(data_orig);                 // undo the temporary unlink

            // Modify the payload to contain the customized sequence #
            char* wr = data_modified->wr_ptr();
            data_modified->wr_ptr(data_modified->base());   // rewind
            Serializer ser(data_modified, swap);
            ser << seq;                                     // overwrite Seq#
            data_modified->wr_ptr(wr);                      // wind

            // If other targets are listening on the DataLink, filter those out
            // using the CONTENT_FILTER_FLAG and its optional header.
            if (allTargets->size() != targets.length()) {
               RepoIdSet::MapType filterTargets = allTargets->map(); // copied
               for (CORBA::ULong i = 0, leng = targets.length(); i < leng; ++i) {
                  filterTargets.erase(targets[i]);
               }
               GUIDSeq ftseq(static_cast<CORBA::ULong>(filterTargets.size()));
               for (RepoIdSet::MapType::iterator ris_iter(filterTargets.begin()),
                     ris_end(filterTargets.end()); ris_iter != ris_end; ++ris_iter) {
                  push_back(ftseq, ris_iter->first);
               }

               // Now changing the header, need to copy its data contents
               size_t len = header_mb->length();
               header_mb->data_block(header_mb->data_block()->clone());
               header_mb->wr_ptr(len);
               DataSampleHeader::set_flag(CONTENT_FILTER_FLAG, header_mb);
               DataSampleHeader::add_cfentries(&ftseq, header_mb);
            }

            if (DCPS_debug_level > 4) {
               ACE_DEBUG((LM_DEBUG,
                     ACE_TEXT("(%P|%t) DataWriterImpl::send_control_customized() - ")
                     ACE_TEXT("sending REQUEST_ACK %q to single data link with%C ")
                     ACE_TEXT("content filtering.\n"), seq.getValue(),
                     (allTargets->size() == targets.length()) ? "out" : ""));
            }

            ok &= (thisLink.send_control(this->publication_id_, this, header, header_mb)
                  == SEND_CONTROL_OK);
         }
      }
   }

   if (notCustomized.empty()) {
      msg->release();
   } else {
      if (DCPS_debug_level > 4) {
         ACE_DEBUG((LM_DEBUG,
               ACE_TEXT("(%P|%t) DataWriterImpl::send_control_customized() - ")
               ACE_TEXT("sending REQUEST_ACK to %d non-customized data links.\n"),
               notCustomized.map().size()));
      }

      ok &= (notCustomized.send_control(this->publication_id_, this, header, msg)
            == SEND_CONTROL_OK);
   }

   return ok ? SEND_CONTROL_OK : SEND_CONTROL_ERROR;
}

DDS::ReturnCode_t
DataWriterImpl::wait_for_ack_responses(const DataWriterImpl::AckToken& token)
{
   ACE_Time_Value deadline(token.deadline());

   // Protect the wait-fer-acks blocking.
   ACE_GUARD_RETURN(
         ACE_SYNCH_MUTEX,
         wfaGuard,
         this->wfaLock_,
         DDS::RETCODE_ERROR);

   do {
      // We use the values from the set of readers to index into the sequence
      // map.  Any readers_ that have not responded will have the default,
      // smallest, value which will cause the wait to continue.
      bool done = true;

      // Protect the readers_ set.
      {
         ACE_GUARD_RETURN(
               ACE_Recursive_Thread_Mutex,
               readersGuard,
               this->lock_,
               DDS::RETCODE_ERROR);

         for (IdSet::const_iterator current = this->readers_.begin();
               current != this->readers_.end();
               ++current) {
            if (this->idToSequence_[*current] < token.expected(*current)) {
               done = false;
               if (DCPS_debug_level > 0) {
                  GuidConverter conv(*current);
                  ACE_DEBUG((LM_DEBUG,
                        ACE_TEXT("(%P|%t) DataWriterImpl::wait_for_ack_responses() - ")
                        ACE_TEXT("waiting for seq %q from sub %C, got %q\n"),
                        token.expected(*current).getValue(), std::string(conv).c_str(),
                        this->idToSequence_[*current].getValue()));
               }
               break;
            }
         }
      }

      if (done) {
         if (DCPS_debug_level > 0) {
            GuidConverter converter(this->publication_id_);
            ACE_DEBUG((LM_DEBUG,
                  ACE_TEXT("(%P|%t) DataWriterImpl::wait_for_ack_responses() - ")
                  ACE_TEXT("%C unblocking for sequence %q.\n"),
                  std::string(converter).c_str(),
                  token.sequence_.getValue()));
         }

         return DDS::RETCODE_OK;
      }

   } while (0 == this->wfaCondition_.wait(&deadline));

   GuidConverter converter(this->publication_id_);
   ACE_DEBUG((LM_WARNING,
         ACE_TEXT("(%P|%t) WARNING: DataWriterImpl::wait_for_ack_responses() - ")
         ACE_TEXT("%C timed out waiting for sequence %q to be acknowledged ")
         ACE_TEXT("from %d subscriptions.\n"),
         std::string(converter).c_str(),
         token.sequence_.getValue(),
         this->readers_.size()));
   return DDS::RETCODE_TIMEOUT;
}

DDS::ReturnCode_t
DataWriterImpl::wait_for_acknowledgments(const DDS::Duration_t& max_wait)
{
   if (!should_ack()) {
      if (DCPS_debug_level > 0) {
         GuidConverter converter(this->publication_id_);
         ACE_DEBUG((LM_DEBUG,
               ACE_TEXT("(%P|%t) DataWriterImpl::wait_for_acknowledgments() - ")
               ACE_TEXT("%C not blocking due to no associated subscriptions.\n"),
               std::string(converter).c_str()));
      }

      return DDS::RETCODE_OK;
   }

   AckToken token(create_ack_token(max_wait));

   DDS::ReturnCode_t error;

   if ((error = send_ack_requests(token)) != DDS::RETCODE_OK) return error;

   if ((error = wait_for_ack_responses(token)) != DDS::RETCODE_OK) return error;

   return DDS::RETCODE_OK;
}

DDS::Publisher_ptr
DataWriterImpl::get_publisher()
{
   return DDS::Publisher::_duplicate(publisher_servant_);
}

DDS::ReturnCode_t
DataWriterImpl::get_liveliness_lost_status(
      DDS::LivelinessLostStatus & status)
{
   ACE_GUARD_RETURN(ACE_Recursive_Thread_Mutex,
         guard,
         this->lock_,
         DDS::RETCODE_ERROR);
   set_status_changed_flag(::DDS::LIVELINESS_LOST_STATUS, false);
   status = liveliness_lost_status_;
   liveliness_lost_status_.total_count_change = 0;
   return DDS::RETCODE_OK;
}

DDS::ReturnCode_t
DataWriterImpl::get_offered_deadline_missed_status(
      DDS::OfferedDeadlineMissedStatus & status)
{
   ACE_GUARD_RETURN(ACE_Recursive_Thread_Mutex,
         guard,
         this->lock_,
         DDS::RETCODE_ERROR);

   set_status_changed_flag(::DDS::OFFERED_DEADLINE_MISSED_STATUS, false);

   this->offered_deadline_missed_status_.total_count_change =
         this->offered_deadline_missed_status_.total_count
         - this->last_deadline_missed_total_count_;

   // Update for next status check.
   this->last_deadline_missed_total_count_ =
         this->offered_deadline_missed_status_.total_count;

   status = offered_deadline_missed_status_;

   this->offered_deadline_missed_status_.total_count_change = 0;

   return DDS::RETCODE_OK;
}

DDS::ReturnCode_t
DataWriterImpl::get_offered_incompatible_qos_status(
      DDS::OfferedIncompatibleQosStatus & status)
{
   ACE_GUARD_RETURN(ACE_Recursive_Thread_Mutex,
         guard,
         this->lock_,
         DDS::RETCODE_ERROR);
   set_status_changed_flag(::DDS::OFFERED_INCOMPATIBLE_QOS_STATUS, false);
   status = offered_incompatible_qos_status_;
   offered_incompatible_qos_status_.total_count_change = 0;
   return DDS::RETCODE_OK;
}

DDS::ReturnCode_t
DataWriterImpl::get_publication_matched_status(
      DDS::PublicationMatchedStatus & status)
{
   ACE_GUARD_RETURN(ACE_Recursive_Thread_Mutex,
         guard,
         this->lock_,
         DDS::RETCODE_ERROR);
   set_status_changed_flag(::DDS::PUBLICATION_MATCHED_STATUS, false);
   status = publication_match_status_;
   publication_match_status_.total_count_change = 0;
   publication_match_status_.current_count_change = 0;
   return DDS::RETCODE_OK;
}

DDS::ReturnCode_t
DataWriterImpl::assert_liveliness()
{
   // This operation need only be used if the LIVELINESS setting
   // is either MANUAL_BY_PARTICIPANT or MANUAL_BY_TOPIC.
   // Otherwise, it has no effect.

   if (this->qos_.liveliness.kind == DDS::AUTOMATIC_LIVELINESS_QOS) {
      return DDS::RETCODE_OK;
   }

   ACE_Time_Value now = ACE_OS::gettimeofday();

<<<<<<< HEAD
   if (last_liveliness_activity_time_ == ACE_Time_Value::zero
         || now - last_liveliness_activity_time_ >= liveliness_check_interval_) {
      //Not recent enough then send liveliness message.
      if (DCPS_debug_level > 9) {
         GuidConverter converter(publication_id_);
         ACE_DEBUG((LM_DEBUG,
               ACE_TEXT("(%P|%t) DataWriterImpl::assert_liveliness: ")
               ACE_TEXT("%C sending LIVELINESS message.\n"),
               std::string(converter).c_str()));
      }

      if (this->send_liveliness(now) == false)
         return DDS::RETCODE_ERROR;
   }
=======
  // Check if not recent enough then send liveliness message.
  if (last_liveliness_activity_time_ == ACE_Time_Value::zero
      || now - last_liveliness_activity_time_ >= liveliness_check_interval_) {
    if (DCPS_debug_level > 9) {
      GuidConverter converter(publication_id_);
      ACE_DEBUG((LM_DEBUG,
                 ACE_TEXT("(%P|%t) DataWriterImpl::assert_liveliness: ")
                 ACE_TEXT("%C sending LIVELINESS message.\n"),
                 std::string(converter).c_str()));
    }

    if (this->send_liveliness(now) == false) {
      return DDS::RETCODE_ERROR;
    }
  } else if (DCPS_debug_level > 9) {
    GuidConverter converter(publication_id_);
    ACE_DEBUG((LM_DEBUG,
               ACE_TEXT("(%P|%t) DataWriterImpl::assert_liveliness: ")
               ACE_TEXT("%C too soon to send LIVELINESS message.\n"),
               std::string(converter).c_str()));
  }
>>>>>>> e2ece885

   return DDS::RETCODE_OK;
}

DDS::ReturnCode_t
DataWriterImpl::assert_liveliness_by_participant()
{
   // This operation is called by participant.

   if (this->qos_.liveliness.kind != DDS::MANUAL_BY_PARTICIPANT_LIVELINESS_QOS) {
      return DDS::RETCODE_OK;
   }

   return this->assert_liveliness();
}

DDS::ReturnCode_t
DataWriterImpl::get_matched_subscriptions(
      DDS::InstanceHandleSeq & subscription_handles)
{
   if (enabled_ == false) {
      ACE_ERROR_RETURN((LM_ERROR,
            ACE_TEXT("(%P|%t) ERROR: ")
            ACE_TEXT("DataWriterImpl::get_matched_subscriptions: ")
            ACE_TEXT(" Entity is not enabled. \n")),
            DDS::RETCODE_NOT_ENABLED);
   }

   ACE_GUARD_RETURN(ACE_Recursive_Thread_Mutex,
         guard,
         this->lock_,
         DDS::RETCODE_ERROR);

   // Copy out the handles for the current set of subscriptions.
   int index = 0;
   subscription_handles.length(
         static_cast<CORBA::ULong>(this->id_to_handle_map_.size()));

   for (RepoIdToHandleMap::iterator
         current = this->id_to_handle_map_.begin();
         current != this->id_to_handle_map_.end();
         ++current, ++index) {
      subscription_handles[index] = current->second;
   }

   return DDS::RETCODE_OK;
}

#if !defined (DDS_HAS_MINIMUM_BIT)
DDS::ReturnCode_t
DataWriterImpl::get_matched_subscription_data(
      DDS::SubscriptionBuiltinTopicData & subscription_data,
      DDS::InstanceHandle_t subscription_handle)
{
   if (enabled_ == false) {
      ACE_ERROR_RETURN((LM_ERROR,
            ACE_TEXT("(%P|%t) ERROR: DataWriterImpl::")
            ACE_TEXT("get_matched_subscription_data: ")
            ACE_TEXT("Entity is not enabled. \n")),
            DDS::RETCODE_NOT_ENABLED);
   }

   BIT_Helper_1 < DDS::SubscriptionBuiltinTopicDataDataReader,
   DDS::SubscriptionBuiltinTopicDataDataReader_var,
   DDS::SubscriptionBuiltinTopicDataSeq > hh;

   DDS::SubscriptionBuiltinTopicDataSeq data;

   DDS::ReturnCode_t ret =
         hh.instance_handle_to_bit_data(participant_servant_,
               BUILT_IN_SUBSCRIPTION_TOPIC,
               subscription_handle,
               data);

   if (ret == DDS::RETCODE_OK) {
      subscription_data = data[0];
   }

   return ret;
}
#endif // !defined (DDS_HAS_MINIMUM_BIT)

DDS::ReturnCode_t
DataWriterImpl::enable()
{
   //### Debug statements to track where connection is failing
   if (ASYNC_debug) ACE_DEBUG((LM_DEBUG, "(%P|%t|%T) ASYNC_DBG:DataWriterImpl::enable --> enter \n"));

   //According spec:
   // - Calling enable on an already enabled Entity returns OK and has no
   // effect.
   // - Calling enable on an Entity whose factory is not enabled will fail
   // and return PRECONDITION_NOT_MET.

   if (this->is_enabled()) {
      //### Debug statements to track where connection is failing
        if (ASYNC_debug) ACE_DEBUG((LM_DEBUG, "(%P|%t|%T) ASYNC_DBG:DataWriterImpl::enable --> ALREADY ENABLED (exiting)\n"));
      return DDS::RETCODE_OK;
   }

   if (this->publisher_servant_->is_enabled() == false) {
      //### Debug statements to track where connection is failing
        if (ASYNC_debug) ACE_DEBUG((LM_DEBUG, "(%P|%t|%T) ASYNC_DBG:DataWriterImpl::enable --> publisher_servant NOT ENABLED YET (exiting)\n"));
      return DDS::RETCODE_PRECONDITION_NOT_MET;
   }

   // Note: do configuration based on QoS in enable() because
   //       before enable is called the QoS can be changed -- even
   //       for Changeable=NO

   // Configure WriteDataContainer constructor parameters from qos.

   const bool reliable = qos_.reliability.kind == DDS::RELIABLE_RELIABILITY_QOS,
         should_block = reliable && qos_.history.kind == DDS::KEEP_ALL_HISTORY_QOS;

   CORBA::Long const depth =
         get_instance_sample_list_depth(
               qos_.history.kind,
               qos_.history.depth,
               qos_.resource_limits.max_samples_per_instance);

   bool resource_blocking = false;
   if (qos_.resource_limits.max_samples != DDS::LENGTH_UNLIMITED) {
      n_chunks_ = qos_.resource_limits.max_samples;

      if (qos_.resource_limits.max_instances == DDS::LENGTH_UNLIMITED) {
         resource_blocking = true;
      }
      else {
         resource_blocking =
               (qos_.resource_limits.max_samples < qos_.resource_limits.max_instances)
               || (qos_.resource_limits.max_samples <
                     (qos_.resource_limits.max_instances * depth));
      }
   }

   //else using value from Service_Participant

   // enable the type specific part of this DataWriter
   this->enable_specific();

   CORBA::Long max_instances = 0;
   if (reliable && qos_.resource_limits.max_instances != DDS::LENGTH_UNLIMITED)
      max_instances = qos_.resource_limits.max_instances;

   CORBA::Long max_total_samples = 0;
   if (reliable && resource_blocking)
      max_total_samples = qos_.resource_limits.max_samples;

#ifndef OPENDDS_NO_PERSISTENCE_PROFILE
   // Get data durability cache if DataWriter QoS requires durable
   // samples.  Publisher servant retains ownership of the cache.
   DataDurabilityCache* const durability_cache =
         TheServiceParticipant->get_data_durability_cache(qos_.durability);
#endif

   //Note: the QoS used to set n_chunks_ is Changable=No so
   // it is OK that we cannot change the size of our allocators.
   data_container_ = new WriteDataContainer(this,
         depth,
         should_block,
         qos_.reliability.max_blocking_time,
         n_chunks_,
         domain_id_,
         get_topic_name(),
         get_type_name(),
#ifndef OPENDDS_NO_PERSISTENCE_PROFILE
durability_cache,
qos_.durability_service,
#endif
this->watchdog_,
max_instances,
max_total_samples);

   // +1 because we might allocate one before releasing another
   // TBD - see if this +1 can be removed.
   mb_allocator_ = new MessageBlockAllocator(n_chunks_ * association_chunk_multiplier_);
   db_allocator_ = new DataBlockAllocator(n_chunks_+1);
   header_allocator_ = new DataSampleHeaderAllocator(n_chunks_+1);

   if (DCPS_debug_level >= 2) {
      ACE_DEBUG((LM_DEBUG,
            "(%P|%t) DataWriterImpl::enable-mb"
            " Cached_Allocator_With_Overflow %x with %d chunks\n",
            mb_allocator_,
            n_chunks_));

      ACE_DEBUG((LM_DEBUG,
            "(%P|%t) DataWriterImpl::enable-db"
            " Cached_Allocator_With_Overflow %x with %d chunks\n",
            db_allocator_,
            n_chunks_));

      ACE_DEBUG((LM_DEBUG,
            "(%P|%t) DataWriterImpl::enable-header"
            " Cached_Allocator_With_Overflow %x with %d chunks\n",
            header_allocator_,
            n_chunks_));
   }

   if (qos_.liveliness.lease_duration.sec != DDS::DURATION_INFINITE_SEC
         && qos_.liveliness.lease_duration.nanosec != DDS::DURATION_INFINITE_NSEC) {
      liveliness_check_interval_ =
            duration_to_time_value(qos_.liveliness.lease_duration);
      liveliness_check_interval_ *=
            TheServiceParticipant->liveliness_factor()/100.0;

      //### Debug statements to track where connection is failing
        if (ASYNC_debug) ACE_DEBUG((LM_DEBUG, "(%P|%t|%T) ASYNC_DBG:DataWriterImpl::enable --> about to try schedule_timer for liveliness \n"));

      if (reactor_->schedule_timer(this,
            0,
            liveliness_check_interval_,
            liveliness_check_interval_) == -1) {
         ACE_ERROR((LM_ERROR,
               ACE_TEXT("(%P|%t) ERROR: DataWriterImpl::enable: %p.\n"),
               ACE_TEXT("schedule_timer")));

      } else {
         //### Debug statements to track where connection is failing
           if (ASYNC_debug) ACE_DEBUG((LM_DEBUG, "(%P|%t|%T) ASYNC_DBG:DataWriterImpl::enable --> schedule_timer liveliness_timer SUCCESSFUL (%@)\n", static_cast<ACE_Event_Handler*>(this)));
         cancel_timer_ = true;
         this->_add_ref();
      }
   }

   // Setup the offered deadline watchdog if the configured deadline
   // period is not the default (infinite).
   DDS::Duration_t const deadline_period = this->qos_.deadline.period;

   if (deadline_period.sec != DDS::DURATION_INFINITE_SEC
         || deadline_period.nanosec != DDS::DURATION_INFINITE_NSEC) {
      ACE_auto_ptr_reset(this->watchdog_,
            new OfferedDeadlineWatchdog(
                  this->reactor_,
                  this->lock_,
                  this->qos_.deadline,
                  this,
                  this->dw_local_objref_.in(),
                  this->offered_deadline_missed_status_,
                  this->last_deadline_missed_total_count_));
   }

   this->set_enabled();

   try {
      this->enable_transport(reliable,
            this->qos_.durability.kind > DDS::VOLATILE_DURABILITY_QOS);

   } catch (const Transport::Exception&) {
      ACE_ERROR((LM_ERROR,
            ACE_TEXT("(%P|%t) ERROR: DataWriterImpl::enable, ")
            ACE_TEXT("Transport Exception.\n")));
      return DDS::RETCODE_ERROR;

   }

   const TransportLocatorSeq& trans_conf_info = connection_info();

   DDS::PublisherQos pub_qos;
   this->publisher_servant_->get_qos(pub_qos);

   Discovery_rch disco = TheServiceParticipant->get_discovery(this->domain_id_);
   this->publication_id_ =
         disco->add_publication(this->domain_id_,
               this->participant_servant_->get_id(),
               this->topic_servant_->get_id(),
               this,
               this->qos_,
               trans_conf_info,
               pub_qos);

   //### Debug statements to track where connection is failing
     GuidConverter pub_after_add(this->publication_id_);
     if (ASYNC_debug) ACE_DEBUG((LM_DEBUG, "(%P|%t|%T) ASYNC_DBG:DataWriterImpl::enable --> after disco->add_publication for publication: %C\n", std::string(pub_after_add).c_str()));

   if (this->publication_id_ == GUID_UNKNOWN) {
      ACE_ERROR((LM_ERROR,
            ACE_TEXT("(%P|%t) ERROR: DataWriterImpl::enable, ")
            ACE_TEXT("add_publication returned invalid id. \n")));
      return DDS::RETCODE_ERROR;
   }

   this->data_container_->publication_id_ = this->publication_id_;

   const DDS::ReturnCode_t writer_enabled_result =
         publisher_servant_->writer_enabled(topic_name_.in(), this);

   if (this->monitor_) {
      this->monitor_->report();
   }

#ifndef OPENDDS_NO_PERSISTENCE_PROFILE
   // Move cached data from the durability cache to the unsent data
   // queue.
   if (durability_cache != 0) {

      //### Debug statements to track where connection is failing
        GuidConverter pub_on_get_data(this->publication_id_);
        if (ASYNC_debug) ACE_DEBUG((LM_DEBUG, "(%P|%t|%T) ASYNC_DBG:DataWriterImpl::enable --> durability_cache !=0 so try to get_data for publication: %C\n", std::string(pub_on_get_data).c_str()));

      if (!durability_cache->get_data(this->domain_id_,
            get_topic_name(),
            get_type_name(),
            this,
            this->mb_allocator_,
            this->db_allocator_,
            this->qos_.lifespan)) {
         ACE_ERROR((LM_ERROR,
               ACE_TEXT("(%P|%t) ERROR: DataWriterImpl::enable: ")
               ACE_TEXT("unable to retrieve durable data\n")));
      }
   }
#endif

   //### Debug statements to track where connection is failing
   GuidConverter pub_on_exit(this->publication_id_);
   if (ASYNC_debug) ACE_DEBUG((LM_DEBUG, "(%P|%t|%T) ASYNC_DBG:DataWriterImpl::enable --> exit returning writer_enabled_result: %s for enabling publication: %C\n", writer_enabled_result == DDS::RETCODE_OK ? "ENABLED" : "NOT ENABLED" ,std::string(pub_on_exit).c_str()));

return writer_enabled_result;
}

DDS::ReturnCode_t
DataWriterImpl::register_instance_i(::DDS::InstanceHandle_t& handle,
      DataSample* data,
      const DDS::Time_t & source_timestamp)
{
   //### Debug statements to track where connection is failing
   GuidConverter pub_to_register(this->publication_id_);
   if (ASYNC_debug) ACE_DEBUG((LM_DEBUG, "(%P|%t|%T) ASYNC_DBG:DataWriterImpl::register_instance_i --> enter trying to register publication: %C\n", std::string(pub_to_register).c_str()));


   DBG_ENTRY_LVL("DataWriterImpl","register_instance_i",6);

   if (enabled_ == false) {
      ACE_ERROR_RETURN((LM_ERROR,
            ACE_TEXT("(%P|%t) ERROR: ")
            ACE_TEXT("DataWriterImpl::register_instance_i: ")
            ACE_TEXT(" Entity is not enabled. \n")),
            DDS::RETCODE_NOT_ENABLED);
   }

   DDS::ReturnCode_t const ret =
         this->data_container_->register_instance(handle, data);

   if (ret != DDS::RETCODE_OK) {
      ACE_ERROR_RETURN((LM_ERROR,
            ACE_TEXT("(%P|%t) ERROR: DataWriterImpl::register_instance_i: ")
            ACE_TEXT("register instance with container failed.\n")),
            ret);
   }

   if (this->monitor_) {
      this->monitor_->report();
   }

   //### Debug statements to track where connection is failing
   GuidConverter pub_cntrl(this->publication_id_);
   if (ASYNC_debug) ACE_DEBUG((LM_DEBUG, "(%P|%t|%T) ASYNC_DBG:DataWriterImpl::register_instance_i --> about to create_control_message INSTANCE_REGISTRATION for publication: %C\n", std::string(pub_cntrl).c_str()));

   // Add header with the registration sample data.
   DataSampleHeader header;
   ACE_Message_Block* registered_sample =
         this->create_control_message(INSTANCE_REGISTRATION,
               header,
               data,
               source_timestamp);

   //### Debug statements to track where connection is failing
   GuidConverter pub_send_cntrl(this->publication_id_);
   if (ASYNC_debug) ACE_DEBUG((LM_DEBUG, "(%P|%t|%T) ASYNC_DBG:DataWriterImpl::register_instance_i --> about to send_control INSTANCE_REGISTRATION for publication: %C\n", std::string(pub_send_cntrl).c_str()));

   if (this->send_control(header, registered_sample) == SEND_CONTROL_ERROR) {
      ACE_ERROR_RETURN((LM_ERROR,
            ACE_TEXT("(%P|%t) ERROR: ")
            ACE_TEXT("DataWriterImpl::register_instance_i: ")
            ACE_TEXT("send_control failed.\n")),
            DDS::RETCODE_ERROR);
   }

   return ret;
}

DDS::ReturnCode_t
DataWriterImpl::unregister_instance_i(::DDS::InstanceHandle_t handle,
      const DDS::Time_t & source_timestamp)
{
  //### Debug statements to track where test is failing
  if (ASYNC_debug) ACE_DEBUG((LM_DEBUG, "(%P|%t|%T) ASYNC_DBG:DataWriterImpl::unregister_instance_i --> enter\n"));
   DBG_ENTRY_LVL("DataWriterImpl","unregister_instance_i",6);

   if (enabled_ == false) {
      ACE_ERROR_RETURN((LM_ERROR,
            ACE_TEXT("(%P|%t) ERROR: DataWriterImpl::unregister_instance_i: ")
            ACE_TEXT(" Entity is not enabled.\n")),
            DDS::RETCODE_NOT_ENABLED);
   }

   // According to spec 1.2, autodispose_unregistered_instances true causes
   // dispose on the instance prior to calling unregister operation.
   if (this->qos_.writer_data_lifecycle.autodispose_unregistered_instances) {
     //### Debug statements to track where test is failing
     if (ASYNC_debug) ACE_DEBUG((LM_DEBUG, "(%P|%t|%T) ASYNC_DBG:DataWriterImpl::unregister_instance_i --> try to dispose if autodispose unregistered instances\n"));
      this->dispose(handle, source_timestamp);
   }

   DataSample* unregistered_sample_data = 0;
   //### Debug statements to track where test is failing
   if (ASYNC_debug) ACE_DEBUG((LM_DEBUG, "(%P|%t|%T) ASYNC_DBG:DataWriterImpl::unregister_instance_i --> data_container_ unregister()\n"));
   DDS::ReturnCode_t const ret =
         this->data_container_->unregister(handle,
               unregistered_sample_data);

   if (ret != DDS::RETCODE_OK) {
      ACE_ERROR_RETURN((LM_ERROR,
            ACE_TEXT("(%P|%t) ERROR: ")
            ACE_TEXT("DataWriterImpl::unregister_instance_i: ")
            ACE_TEXT(" unregister with container failed. \n")),
            ret);
   }
   //### Debug statements to track where test is failing
   if (ASYNC_debug) ACE_DEBUG((LM_DEBUG, "(%P|%t|%T) ASYNC_DBG:DataWriterImpl::unregister_instance_i --> create constrol message UNREGISTER_INSTANCE\n"));
   DataSampleHeader header;
   ACE_Message_Block* message =
         this->create_control_message(UNREGISTER_INSTANCE,
               header,
               unregistered_sample_data,
               source_timestamp);
   //### Debug statements to track where test is failing
   if (ASYNC_debug) ACE_DEBUG((LM_DEBUG, "(%P|%t|%T) ASYNC_DBG:DataWriterImpl::unregister_instance_i --> send UNREGISTER_INSTANCE control message\n"));
   if (this->send_control(header, message) == SEND_CONTROL_ERROR) {
      ACE_ERROR_RETURN((LM_ERROR,
            ACE_TEXT("(%P|%t) ERROR: DataWriterImpl::unregister_instance_i: ")
            ACE_TEXT(" send_control failed. \n")),
            DDS::RETCODE_ERROR);
   }
   //### Debug statements to track where test is failing
   if (ASYNC_debug) ACE_DEBUG((LM_DEBUG, "(%P|%t|%T) ASYNC_DBG:DataWriterImpl::unregister_instance_i --> exit\n"));
   return ret;
}

void
DataWriterImpl::unregister_instances(const DDS::Time_t& source_timestamp)
{
  //### Debug statements to track where test is failing
  if (ASYNC_debug) ACE_DEBUG((LM_DEBUG, "(%P|%t|%T) ASYNC_DBG:DataWriterImpl::unregister_instances --> enter\n"));
   PublicationInstanceMapType::iterator it =
         this->data_container_->instances_.begin();

   while (it != this->data_container_->instances_.end()) {
      DDS::InstanceHandle_t handle = it->first;
      ++it; // avoid mangling the iterator
      //### Debug statements to track where test is failing
      if (ASYNC_debug) ACE_DEBUG((LM_DEBUG, "(%P|%t|%T) ASYNC_DBG:DataWriterImpl::unregister_instances --> u\n"));
      this->unregister_instance_i(handle, source_timestamp);
   }
   //### Debug statements to track where test is failing
   if (ASYNC_debug) ACE_DEBUG((LM_DEBUG, "(%P|%t|%T) ASYNC_DBG:DataWriterImpl::unregister_instances --> end\n"));
}

DDS::ReturnCode_t
DataWriterImpl::write(DataSample* data,
      DDS::InstanceHandle_t handle,
      const DDS::Time_t& source_timestamp,
      GUIDSeq* filter_out)
{
   DBG_ENTRY_LVL("DataWriterImpl","write",6);

   // take ownership of sequence allocated in FooDWImpl::write_w_timestamp()
   GUIDSeq_var filter_out_var(filter_out);

   if (enabled_ == false) {
      ACE_ERROR_RETURN((LM_ERROR,
            ACE_TEXT("(%P|%t) ERROR: DataWriterImpl::write: ")
            ACE_TEXT(" Entity is not enabled. \n")),
            DDS::RETCODE_NOT_ENABLED);
   }

  DataSampleElement* element = 0;
  DDS::ReturnCode_t ret = this->data_container_->obtain_buffer(element, handle);

   if (ret == DDS::RETCODE_TIMEOUT) {
      return ret; // silent for timeout
   }
   else if (ret != DDS::RETCODE_OK) {
      ACE_ERROR_RETURN((LM_ERROR,
            ACE_TEXT("(%P|%t) ERROR: ")
            ACE_TEXT("DataWriterImpl::write: ")
            ACE_TEXT("obtain_buffer returned %d.\n"),
            ret),
            ret);
   }
  DataSample* temp;
  ret = create_sample_data_message(data,
                                   handle,
                                   element->get_header(),
                                   temp,
                                   source_timestamp,
                                   (filter_out != 0));
  element->set_sample(temp);
  if (ret != DDS::RETCODE_OK) {
    return ret;
  }

  element->set_filter_out(filter_out_var._retn()); // ownership passed to element

   ret = this->data_container_->enqueue(element, handle);

   if (ret != DDS::RETCODE_OK) {
      ACE_ERROR_RETURN((LM_ERROR,
            ACE_TEXT("(%P|%t) ERROR: ")
            ACE_TEXT("DataWriterImpl::write: ")
            ACE_TEXT("enqueue failed.\n")),
            ret);
   }

  SendStateDataSampleList list = this->get_unsent_data();

  if (this->publisher_servant_->is_suspended()) {
    this->available_data_list_.enqueue_tail(list);
  } else {
    this->send(list);
  }

   this->last_liveliness_activity_time_ = ACE_OS::gettimeofday();

  ACE_GUARD_RETURN(ACE_Thread_Mutex, reader_info_guard, this->reader_info_lock_, DDS::RETCODE_ERROR);

#ifndef OPENDDS_NO_CONTENT_FILTERED_TOPIC
   // Track individual expected sequence numbers in ReaderInfo
   std::set<GUID_t, GUID_tKeyLessThan> excluded;
  if (filter_out && !reader_info_.empty()) {
      const GUID_t* buf = filter_out->get_buffer();
      excluded.insert(buf, buf + filter_out->length());
   }
   for (RepoIdToReaderInfoMap::iterator iter = reader_info_.begin(),
         end = reader_info_.end(); iter != end; ++iter) {
      // If not excluding this reader, update expected sequence
      if (excluded.count(iter->first) == 0) {
         iter->second.expected_sequence_ = sequence_number_;
      }
   }
#else
   for (RepoIdToReaderInfoMap::iterator iter = reader_info_.begin(),
         end = reader_info_.end(); iter != end; ++iter) {
      iter->second.expected_sequence_ = sequence_number_;
   }
#endif // OPENDDS_NO_CONTENT_FILTERED_TOPIC

   if (this->coherent_) {
      ++this->coherent_samples_;
   }

   return DDS::RETCODE_OK;
}

void
DataWriterImpl::send_suspended_data()
{
   this->send(this->available_data_list_);
   this->available_data_list_.reset();
}

DDS::ReturnCode_t
DataWriterImpl::dispose(::DDS::InstanceHandle_t handle,
      const DDS::Time_t & source_timestamp)
{
   DBG_ENTRY_LVL("DataWriterImpl","dispose",6);

   if (enabled_ == false) {
      ACE_ERROR_RETURN((LM_ERROR,
            ACE_TEXT("(%P|%t) ERROR: DataWriterImpl::dispose: ")
            ACE_TEXT(" Entity is not enabled. \n")),
            DDS::RETCODE_NOT_ENABLED);
   }

   DataSample* registered_sample_data = 0;
   DDS::ReturnCode_t ret =
         this->data_container_->dispose(handle,
               registered_sample_data);

   if (ret != DDS::RETCODE_OK) {
      ACE_ERROR_RETURN((LM_ERROR,
            ACE_TEXT("(%P|%t) ERROR: ")
            ACE_TEXT("DataWriterImpl::dispose: ")
            ACE_TEXT("dispose failed.\n")),
            ret);
   }

   DataSampleHeader header;
   ACE_Message_Block* message =
         this->create_control_message(DISPOSE_INSTANCE,
               header,
               registered_sample_data,
               source_timestamp);

   if (this->send_control(header, message) == SEND_CONTROL_ERROR) {
      ACE_ERROR_RETURN((LM_ERROR,
            ACE_TEXT("(%P|%t) ERROR: DataWriterImpl::dispose: ")
            ACE_TEXT(" send_control failed. \n")),
            DDS::RETCODE_ERROR);
   }

   return ret;
}

DDS::ReturnCode_t
DataWriterImpl::num_samples(::DDS::InstanceHandle_t handle,
      size_t&                 size)
{
   return data_container_->num_samples(handle, size);
}

void
DataWriterImpl::unregister_all()
{
  //### Debug statements to track where test is failing
  if (ASYNC_debug) ACE_DEBUG((LM_DEBUG, "(%P|%t|%T) ASYNC_DBG:DataWriterImpl::unregister_all --> enter\n"));
   if (cancel_timer_) {
     //### Debug statements to track where test is failing
     if (ASYNC_debug) ACE_DEBUG((LM_DEBUG, "(%P|%t|%T) ASYNC_DBG:DataWriterImpl::unregister_all --> cancel timer for DataWriterImpl\n"));
      // The cancel_timer will call handle_close to remove_ref.
      (void) reactor_->cancel_timer(this, 0);
      cancel_timer_ = false;
   }

   //### Debug statements to track where test is failing
   if (ASYNC_debug) ACE_DEBUG((LM_DEBUG, "(%P|%t|%T) ASYNC_DBG:DataWriterImpl::unregister_all --> data_container_ -> unregister_all\n"));
   data_container_->unregister_all();
   //### Debug statements to track where test is failing
   if (ASYNC_debug) ACE_DEBUG((LM_DEBUG, "(%P|%t|%T) ASYNC_DBG:DataWriterImpl::unregister_all --> exit\n"));
}

RepoId
DataWriterImpl::get_publication_id()
{
   return publication_id_;
}

RepoId
DataWriterImpl::get_dp_id()
{
   return participant_servant_->get_id();
}

const char*
DataWriterImpl::get_topic_name()
{
   return topic_name_.in();
}

char const *
DataWriterImpl::get_type_name() const
{
   return type_name_.in();
}

ACE_Message_Block*
DataWriterImpl::create_control_message(MessageId message_id,
      DataSampleHeader& header_data,
      ACE_Message_Block* data,
      const DDS::Time_t& source_timestamp)
{
   header_data.message_id_ = message_id;
   header_data.byte_order_ =
         this->swap_bytes() ? !ACE_CDR_BYTE_ORDER : ACE_CDR_BYTE_ORDER;
   header_data.coherent_change_ = 0;

   if (data) {
      header_data.message_length_ = static_cast<ACE_UINT32>(data->total_length());
      if (header_data.message_length_ == 0) {
         data->release();
      }
   }

   header_data.sequence_ = SequenceNumber::SEQUENCENUMBER_UNKNOWN();
   header_data.sequence_repair_ = false; // set below
   header_data.source_timestamp_sec_ = source_timestamp.sec;
   header_data.source_timestamp_nanosec_ = source_timestamp.nanosec;
   header_data.publication_id_ = publication_id_;
   header_data.publisher_id_ = this->publisher_servant_->publisher_id_;

   if (message_id == INSTANCE_REGISTRATION
         || message_id == DISPOSE_INSTANCE
         || message_id == UNREGISTER_INSTANCE
         || message_id == DISPOSE_UNREGISTER_INSTANCE) {

      header_data.sequence_repair_ = need_sequence_repair();
      // Use the sequence number here for the sake of RTPS (where these
      // control messages map onto the Data Submessage).
      if (this->sequence_number_ == SequenceNumber::SEQUENCENUMBER_UNKNOWN()) {
         this->sequence_number_ = SequenceNumber();
      } else {
         ++this->sequence_number_;
      }
      header_data.sequence_ = this->sequence_number_;
      header_data.key_fields_only_ = true;
   }

   ACE_Message_Block* message = 0;
   ACE_NEW_MALLOC_RETURN(message,
         static_cast<ACE_Message_Block*>(
               mb_allocator_->malloc(sizeof(ACE_Message_Block))),
               ACE_Message_Block(
                     DataSampleHeader::max_marshaled_size(),
                     ACE_Message_Block::MB_DATA,
                     header_data.message_length_ ? data : 0, //cont
                           0, //data
                           0, //allocator_strategy
                           0, //locking_strategy
                           ACE_DEFAULT_MESSAGE_BLOCK_PRIORITY,
                           ACE_Time_Value::zero,
                           ACE_Time_Value::max_time,
                           db_allocator_,
                           mb_allocator_),
                           0);

  *message << header_data;
  // If we incremented sequence number for this control message
  if (header_data.sequence_ != SequenceNumber::SEQUENCENUMBER_UNKNOWN())
  {
    ACE_GUARD_RETURN(ACE_Thread_Mutex, reader_info_guard, this->reader_info_lock_, 0);
    // Update the expected sequence number for all readers
    RepoIdToReaderInfoMap::iterator reader;
    for (reader = reader_info_.begin(); reader != reader_info_.end(); ++reader)
    {
      reader->second.expected_sequence_ = sequence_number_;
    }
  }

   return message;
}

DDS::ReturnCode_t
DataWriterImpl::create_sample_data_message(DataSample* data,
      DDS::InstanceHandle_t instance_handle,
      DataSampleHeader& header_data,
      ACE_Message_Block*& message,
      const DDS::Time_t& source_timestamp,
      bool content_filter)
{
   PublicationInstance* const instance =
         data_container_->get_handle_instance(instance_handle);

   if (0 == instance) {
      ACE_ERROR_RETURN((LM_ERROR,
            ACE_TEXT("(%P|%t) DataWriterImpl::create_sample_data_message ")
            ACE_TEXT("failed to find instance for handle %d\n"),
            instance_handle),
            DDS::RETCODE_ERROR);
   }

   header_data.message_id_ = SAMPLE_DATA;
   header_data.byte_order_ =
         this->swap_bytes() ? !ACE_CDR_BYTE_ORDER : ACE_CDR_BYTE_ORDER;
   header_data.coherent_change_ = this->coherent_;
#ifndef OPENDDS_NO_OBJECT_MODEL_PROFILE
   header_data.group_coherent_ =
         this->publisher_servant_->qos_.presentation.access_scope
         == DDS::GROUP_PRESENTATION_QOS;
#endif
   header_data.content_filter_ = content_filter;
   header_data.cdr_encapsulation_ = this->cdr_encapsulation();
   header_data.message_length_ = static_cast<ACE_UINT32>(data->total_length());
   header_data.sequence_repair_ = need_sequence_repair();
   if (this->sequence_number_ == SequenceNumber::SEQUENCENUMBER_UNKNOWN()) {
      this->sequence_number_ = SequenceNumber();
   } else {
      ++this->sequence_number_;
   }
   header_data.sequence_ = this->sequence_number_;
   header_data.source_timestamp_sec_ = source_timestamp.sec;
   header_data.source_timestamp_nanosec_ = source_timestamp.nanosec;

   if (qos_.lifespan.duration.sec != DDS::DURATION_INFINITE_SEC
         || qos_.lifespan.duration.nanosec != DDS::DURATION_INFINITE_NSEC) {
      header_data.lifespan_duration_ = true;
      header_data.lifespan_duration_sec_ = qos_.lifespan.duration.sec;
      header_data.lifespan_duration_nanosec_ = qos_.lifespan.duration.nanosec;
   }

   header_data.publication_id_ = publication_id_;
   header_data.publisher_id_ = this->publisher_servant_->publisher_id_;
   size_t max_marshaled_size = header_data.max_marshaled_size();

   ACE_NEW_MALLOC_RETURN(message,
         static_cast<ACE_Message_Block*>(
               mb_allocator_->malloc(sizeof(ACE_Message_Block))),
               ACE_Message_Block(max_marshaled_size,
                     ACE_Message_Block::MB_DATA,
                     data, //cont
                     0, //data
                     header_allocator_, //alloc_strategy
                     0, //locking_strategy
                     ACE_DEFAULT_MESSAGE_BLOCK_PRIORITY,
                     ACE_Time_Value::zero,
                     ACE_Time_Value::max_time,
                     db_allocator_,
                     mb_allocator_),
                     DDS::RETCODE_ERROR);

   *message << header_data;
   return DDS::RETCODE_OK;
}

void
DataWriterImpl::data_delivered(const DataSampleElement* sample)
{
   DBG_ENTRY_LVL("DataWriterImpl","data_delivered",6);

  if (!(sample->get_pub_id() == this->publication_id_)) {
    GuidConverter sample_converter(sample->get_pub_id());
    GuidConverter writer_converter(publication_id_);
    ACE_ERROR((LM_ERROR,
               ACE_TEXT("(%P|%t) ERROR: DataWriterImpl::data_delivered: ")
               ACE_TEXT(" The publication id %C from delivered element ")
               ACE_TEXT("does not match the datawriter's id %C\n"),
               std::string(sample_converter).c_str(),
               std::string(writer_converter).c_str()));
    return;
  }

   this->data_container_->data_delivered(sample);

   ++data_delivered_count_;
}

void
DataWriterImpl::control_delivered(ACE_Message_Block* sample)
{
  DBG_ENTRY_LVL("DataWriterImpl","control_delivered",6);
  sample->release();
  controlTracker.message_delivered();
}

void
DataWriterImpl::deliver_ack(
      const DataSampleHeader& header,
      DataSample*             data)
{
   Serializer serializer(
         data,
         header.byte_order_ != ACE_CDR_BYTE_ORDER);
   SequenceNumber ack;
   serializer >> ack;

   if (DCPS_debug_level > 0) {
      GuidConverter debugConverter(this->publication_id_);
      GuidConverter debugConverter2(header.publication_id_);
      ACE_DEBUG((LM_DEBUG,
            ACE_TEXT("(%P|%t) DataWriterImpl::deliver_ack() - ")
            ACE_TEXT("publication %C received update for ")
            ACE_TEXT("sample %q from subscription %C.\n"),
            std::string(debugConverter).c_str(),
            ack.getValue(),
            std::string(debugConverter2).c_str()));
   }

   ACE_GUARD(ACE_SYNCH_MUTEX, guard, this->wfaLock_);

   if (this->idToSequence_[ header.publication_id_] < ack) {
      this->idToSequence_[ header.publication_id_] = ack;

      if (DCPS_debug_level > 0) {
         GuidConverter debugConverter(header.publication_id_);
         ACE_DEBUG((LM_DEBUG,
               ACE_TEXT("(%P|%t) DataWriterImpl::deliver_ack() - ")
               ACE_TEXT("broadcasting update.\n")));
      }

      this->wfaCondition_.broadcast();
   }
}

EntityImpl*
DataWriterImpl::parent() const
{
   return this->publisher_servant_;
}

#ifndef OPENDDS_NO_CONTENT_FILTERED_TOPIC
bool
DataWriterImpl::filter_out(const DataSampleElement& elt,
      const FilterEvaluator& evaluator,
      const DDS::StringSeq& expression_params) const
{
   TypeSupportImpl* const typesupport =
         dynamic_cast<TypeSupportImpl*>(topic_servant_->get_type_support());

  if (!typesupport) {
    ACE_ERROR((LM_ERROR, "(%P|%t) ERROR DataWriterImpl::filter_out - Could not cast type support, not filtering\n"));
    return false;
  }

  return !evaluator.eval(elt.get_sample()->cont(),
    elt.get_header().byte_order_ != ACE_CDR_BYTE_ORDER,
    elt.get_header().cdr_encapsulation_, typesupport->getMetaStructForType(),
    expression_params);
}
#endif

bool
DataWriterImpl::check_transport_qos(const TransportInst&)
{
   // DataWriter does not impose any constraints on which transports
   // may be used based on QoS.
   return true;
}

#ifndef OPENDDS_NO_OBJECT_MODEL_PROFILE

bool
DataWriterImpl::coherent_changes_pending()
{
   ACE_GUARD_RETURN(ACE_Recursive_Thread_Mutex,
         guard,
         get_lock(),
         false);

   return this->coherent_;
}

void
DataWriterImpl::begin_coherent_changes()
{
   ACE_GUARD(ACE_Recursive_Thread_Mutex,
         guard,
         get_lock());

   this->coherent_ = true;
}

void
DataWriterImpl::end_coherent_changes(const GroupCoherentSamples& group_samples)
{
   // PublisherImpl::pi_lock_ should be held.
   ACE_GUARD(ACE_Recursive_Thread_Mutex,
         guard,
         get_lock());

   CoherentChangeControl end_msg;
   end_msg.coherent_samples_.num_samples_ = this->coherent_samples_;
   end_msg.coherent_samples_.last_sample_ = this->sequence_number_;
   end_msg.group_coherent_
   = this->publisher_servant_->qos_.presentation.access_scope == ::DDS::GROUP_PRESENTATION_QOS;
   if (end_msg.group_coherent_) {
      end_msg.publisher_id_ = this->publisher_servant_->publisher_id_;
      end_msg.group_coherent_samples_ = group_samples;
   }

   ACE_Message_Block* data = 0;
   size_t max_marshaled_size = end_msg.max_marshaled_size();

   ACE_NEW(data, ACE_Message_Block(max_marshaled_size));

   Serializer serializer(
         data,
         this->swap_bytes());

   serializer << end_msg;

   DDS::Time_t source_timestamp =
         time_value_to_time(ACE_OS::gettimeofday());

   DataSampleHeader header;
   ACE_Message_Block* control =
         create_control_message(END_COHERENT_CHANGES, header, data, source_timestamp);

   if (this->send_control(header, control) == SEND_CONTROL_ERROR) {
      ACE_ERROR((LM_ERROR,
            ACE_TEXT("(%P|%t) ERROR: DataWriterImpl::end_coherent_changes:")
            ACE_TEXT(" unable to send END_COHERENT_CHANGES control message!\n")));
   }

   this->coherent_ = false;
   this->coherent_samples_ = 0;
}

#endif // OPENDDS_NO_OBJECT_MODEL_PROFILE

void
DataWriterImpl::data_dropped(const DataSampleElement* element,
      bool dropped_by_transport)
{
   DBG_ENTRY_LVL("DataWriterImpl","data_dropped",6);
   this->data_container_->data_dropped(element, dropped_by_transport);

   ++data_dropped_count_;
}

void
DataWriterImpl::control_dropped(ACE_Message_Block* sample,
      bool /* dropped_by_transport */)
{
  DBG_ENTRY_LVL("DataWriterImpl","control_dropped",6);
  sample->release();
  controlTracker.message_dropped();
}

DDS::DataWriterListener_ptr
DataWriterImpl::listener_for(::DDS::StatusKind kind)
{
   // per 2.1.4.3.1 Listener Access to Plain Communication Status
   // use this entities factory if listener is mask not enabled
   // for this kind.
   if (CORBA::is_nil(listener_.in()) || (listener_mask_ & kind) == 0) {
      return publisher_servant_->listener_for(kind);

   } else {
      return DDS::DataWriterListener::_duplicate(listener_.in());
   }
}

int
DataWriterImpl::handle_timeout(const ACE_Time_Value &tv,
      const void * /* arg */)
{
   bool liveliness_lost = false;

   ACE_Time_Value elapsed = tv - last_liveliness_activity_time_;

   if (elapsed >= liveliness_check_interval_) {
      if (this->qos_.liveliness.kind == DDS::AUTOMATIC_LIVELINESS_QOS) {
         //Not recent enough then send liveliness message.
         if (DCPS_debug_level > 9) {
            GuidConverter converter(publication_id_);
            ACE_DEBUG((LM_DEBUG,
                  ACE_TEXT("(%P|%t) DataWriterImpl::handle_timeout: ")
                  ACE_TEXT("%C sending LIVELINESS message.\n"),
                  std::string(converter).c_str()));
         }

         if (this->send_liveliness(tv) == false)
            liveliness_lost = true;

      } else
         liveliness_lost = true;

   } else {
      // Recent enough. Schedule the interval.
      if (reactor_->cancel_timer(this) == -1) {
         ACE_ERROR_RETURN((LM_ERROR,
               ACE_TEXT("(%P|%t) ERROR: ")
               ACE_TEXT("DataWriterImpl::handle_timeout: %p.\n"),
               ACE_TEXT("cancel_timer")),
               -1);
      }

      ACE_Time_Value remain = liveliness_check_interval_ - elapsed;

      if (reactor_->schedule_timer(this,
            0,
            remain,
            liveliness_check_interval_) == -1) {
         ACE_ERROR_RETURN((LM_ERROR,
               ACE_TEXT("(%P|%t) ERROR: ")
               ACE_TEXT("DataWriterImpl::handle_timeout: %p.\n"),
               ACE_TEXT("schedule_timer")),
               -1);
      } else {
        if (ASYNC_debug) ACE_DEBUG((LM_DEBUG, "(%P|%t|%T) ASYNC_DBG:DataWriterImpl::handle_timeout --> schedule_timer liveliness_timer SUCCESSFUL (%@)\n", static_cast<ACE_Event_Handler*>(this)));
      }
   }

   if (!this->liveliness_lost_ && liveliness_lost) {
      ++ this->liveliness_lost_status_.total_count;
      ++ this->liveliness_lost_status_.total_count_change;

      DDS::DataWriterListener_var listener =
            listener_for(::DDS::LIVELINESS_LOST_STATUS);

      if (!CORBA::is_nil(listener.in())) {
         listener->on_liveliness_lost(this->dw_local_objref_.in(),
               this->liveliness_lost_status_);
      }
   }

   this->liveliness_lost_ = liveliness_lost;
   return 0;
}

int
DataWriterImpl::handle_close(ACE_HANDLE,
      ACE_Reactor_Mask)
{
   this->_remove_ref();
   return 0;
}

bool
DataWriterImpl::send_liveliness(const ACE_Time_Value& now)
{
   DDS::Time_t t = time_value_to_time(now);
   DataSampleHeader header;
   ACE_Message_Block* liveliness_msg =
         this->create_control_message(DATAWRITER_LIVELINESS, header, 0, t);

   if (this->send_control(header, liveliness_msg) == SEND_CONTROL_ERROR) {
      ACE_ERROR_RETURN((LM_ERROR,
            ACE_TEXT("(%P|%t) ERROR: DataWriterImpl::send_liveliness: ")
            ACE_TEXT(" send_control failed. \n")),
            false);

   } else {
      last_liveliness_activity_time_ = now;
      return true;
   }
}

PublicationInstance*
DataWriterImpl::get_handle_instance(::DDS::InstanceHandle_t handle)
{
   PublicationInstance* instance = 0;

   if (0 != data_container_) {
      instance = data_container_->get_handle_instance(handle);
   }

   return instance;
}

void
DataWriterImpl::notify_publication_disconnected(const ReaderIdSeq& subids)
{
   DBG_ENTRY_LVL("DataWriterImpl","notify_publication_disconnected",6);

   if (!is_bit_) {
      // Narrow to DDS::DCPS::DataWriterListener. If a DDS::DataWriterListener
      // is given to this DataWriter then narrow() fails.
      DataWriterListener_var the_listener =
            DataWriterListener::_narrow(this->listener_.in());

      if (!CORBA::is_nil(the_listener.in())) {
         PublicationDisconnectedStatus status;
         // Since this callback may come after remove_association which
         // removes the reader from id_to_handle map, we can ignore this
         // error.
         this->lookup_instance_handles(subids,
               status.subscription_handles);
         the_listener->on_publication_disconnected(this->dw_local_objref_.in(),
               status);
      }
   }
}

void
DataWriterImpl::notify_publication_reconnected(const ReaderIdSeq& subids)
{
   DBG_ENTRY_LVL("DataWriterImpl","notify_publication_reconnected",6);

   if (!is_bit_) {
      // Narrow to DDS::DCPS::DataWriterListener. If a
      // DDS::DataWriterListener is given to this DataWriter then
      // narrow() fails.
      DataWriterListener_var the_listener =
            DataWriterListener::_narrow(this->listener_.in());

      if (!CORBA::is_nil(the_listener.in())) {
         PublicationDisconnectedStatus status;

         // If it's reconnected then the reader should be in id_to_handle
         // map otherwise log with an error.
         if (this->lookup_instance_handles(subids,
               status.subscription_handles) == false) {
            ACE_ERROR((LM_ERROR,
                  "(%P|%t) ERROR: DataWriterImpl::"
                  "notify_publication_reconnected: "
                  "lookup_instance_handles failed\n"));
         }

         the_listener->on_publication_reconnected(this->dw_local_objref_.in(),
               status);
      }
   }
}

void
DataWriterImpl::notify_publication_lost(const ReaderIdSeq& subids)
{
   DBG_ENTRY_LVL("DataWriterImpl","notify_publication_lost",6);

   if (!is_bit_) {
      // Narrow to DDS::DCPS::DataWriterListener. If a
      // DDS::DataWriterListener is given to this DataWriter then
      // narrow() fails.
      DataWriterListener_var the_listener =
            DataWriterListener::_narrow(this->listener_.in());

      if (!CORBA::is_nil(the_listener.in())) {
         PublicationLostStatus status;

         // Since this callback may come after remove_association which removes
         // the reader from id_to_handle map, we can ignore this error.
         this->lookup_instance_handles(subids,
               status.subscription_handles);
         the_listener->on_publication_lost(this->dw_local_objref_.in(),
               status);
      }
   }
}

void
DataWriterImpl::notify_publication_lost(const DDS::InstanceHandleSeq& handles)
{
   DBG_ENTRY_LVL("DataWriterImpl","notify_publication_lost",6);

   if (!is_bit_) {
      // Narrow to DDS::DCPS::DataWriterListener. If a
      // DDS::DataWriterListener is given to this DataWriter then
      // narrow() fails.
      DataWriterListener_var the_listener =
            DataWriterListener::_narrow(this->listener_.in());

      if (!CORBA::is_nil(the_listener.in())) {
         PublicationLostStatus status;

         CORBA::ULong len = handles.length();
         status.subscription_handles.length(len);

         for (CORBA::ULong i = 0; i < len; ++ i) {
            status.subscription_handles[i] = handles[i];
         }

         the_listener->on_publication_lost(this->dw_local_objref_.in(),
               status);
      }
   }
}

void
DataWriterImpl::notify_connection_deleted()
{
   DBG_ENTRY_LVL("DataWriterImpl","notify_connection_deleted",6);

   // Narrow to DDS::DCPS::DataWriterListener. If a DDS::DataWriterListener
   // is given to this DataWriter then narrow() fails.
   DataWriterListener_var the_listener =
         DataWriterListener::_narrow(this->listener_.in());

   if (!CORBA::is_nil(the_listener.in()))
      the_listener->on_connection_deleted(this->dw_local_objref_.in());
}

bool
DataWriterImpl::lookup_instance_handles(const ReaderIdSeq& ids,
      DDS::InstanceHandleSeq & hdls)
{
   if (DCPS_debug_level > 9) {
      CORBA::ULong const size = ids.length();
      const char* separator = "";
      std::stringstream buffer;

      for (unsigned long i = 0; i < size; ++i) {
         buffer << separator << GuidConverter(ids[i]);
         separator = ", ";
      }

      ACE_DEBUG((LM_DEBUG,
            ACE_TEXT("(%P|%t) DataWriterImpl::lookup_instance_handles: ")
            ACE_TEXT("searching for handles for reader Ids: %C.\n"),
            buffer.str().c_str()));
   }

   CORBA::ULong const num_rds = ids.length();
   hdls.length(num_rds);

   for (CORBA::ULong i = 0; i < num_rds; ++i) {
      hdls[i] = this->participant_servant_->get_handle(ids[i]);
   }

   return true;
}

#ifndef OPENDDS_NO_PERSISTENCE_PROFILE
bool
DataWriterImpl::persist_data()
{
   return this->data_container_->persist_data();
}
#endif

void
DataWriterImpl::reschedule_deadline()
{
   if (this->watchdog_.get() != 0) {
      this->data_container_->reschedule_deadline();
   }
}

bool
DataWriterImpl::pending_control() {
  return controlTracker.pending_messages();
}

void
DataWriterImpl::wait_control_pending()
{
  controlTracker.wait_messages_pending();
}

void
DataWriterImpl::wait_pending()
{
   this->data_container_->wait_pending();
}

void
DataWriterImpl::get_instance_handles(InstanceHandleVec& instance_handles)
{
   this->data_container_->get_instance_handles(instance_handles);
}

void
DataWriterImpl::get_readers(IdSet& readers)
{
   ACE_GUARD(ACE_Recursive_Thread_Mutex, guard, this->lock_);
   readers = this->readers_;
}

void
DataWriterImpl::retrieve_inline_qos_data(TransportSendListener::InlineQosData& qos_data) const
{
   this->publisher_servant_->get_qos(qos_data.pub_qos);
   qos_data.dw_qos = this->qos_;
   qos_data.topic_name = this->topic_name_.in();
}

bool
DataWriterImpl::need_sequence_repair()
{
  ACE_GUARD_RETURN(ACE_Thread_Mutex, reader_info_guard, this->reader_info_lock_, false);
  return need_sequence_repair_i();
}

bool
DataWriterImpl::need_sequence_repair_i() const
{
  for (RepoIdToReaderInfoMap::const_iterator it = reader_info_.begin(),
       end = reader_info_.end(); it != end; ++it) {
    if (it->second.expected_sequence_ != sequence_number_) {
      return true;
    }
  }
  return false;
}

DDS::ReturnCode_t
DataWriterImpl::send_end_historic_samples(const RepoId& readerId)
{
  if (DCPS_debug_level >= 4) {
    ACE_DEBUG((LM_INFO, "(%P|%t) Sending end of historic samples\n"));
  }

  size_t size = 0, padding = 0;
  gen_find_size(readerId, size, padding);
  ACE_Message_Block* data = new ACE_Message_Block(size);
  Serializer ser(data);
  ser << readerId;

  DDS::Time_t source_timestamp = time_value_to_time(ACE_OS::gettimeofday());
  DataSampleHeader header;
  ACE_Message_Block* end_historic_samples =
    this->create_control_message(END_HISTORIC_SAMPLES,
                                 header,
                                 data,
                                 source_timestamp);

  if (send_control_to(header, end_historic_samples, readerId) == SEND_CONTROL_ERROR) {
    ACE_ERROR_RETURN((LM_ERROR,
                      ACE_TEXT("(%P|%t) ERROR: ")
                      ACE_TEXT("DataWriterImpl::send_end_historic_samples: ")
                      ACE_TEXT("send_control_to failed.\n")),
                     DDS::RETCODE_ERROR);
  }

  return DDS::RETCODE_OK;
}

SendControlStatus
DataWriterImpl::send_control(const DataSampleHeader& header,
                              ACE_Message_Block* msg,
                              void* extra /* = 0*/)
{
  SendControlStatus status = TransportClient::send_control(header, msg, extra);
  if (status == SEND_CONTROL_OK) {
       controlTracker.message_sent();
  }
  return status;
}

} // namespace DCPS
} // namespace OpenDDS<|MERGE_RESOLUTION|>--- conflicted
+++ resolved
@@ -1409,22 +1409,6 @@
 
    ACE_Time_Value now = ACE_OS::gettimeofday();
 
-<<<<<<< HEAD
-   if (last_liveliness_activity_time_ == ACE_Time_Value::zero
-         || now - last_liveliness_activity_time_ >= liveliness_check_interval_) {
-      //Not recent enough then send liveliness message.
-      if (DCPS_debug_level > 9) {
-         GuidConverter converter(publication_id_);
-         ACE_DEBUG((LM_DEBUG,
-               ACE_TEXT("(%P|%t) DataWriterImpl::assert_liveliness: ")
-               ACE_TEXT("%C sending LIVELINESS message.\n"),
-               std::string(converter).c_str()));
-      }
-
-      if (this->send_liveliness(now) == false)
-         return DDS::RETCODE_ERROR;
-   }
-=======
   // Check if not recent enough then send liveliness message.
   if (last_liveliness_activity_time_ == ACE_Time_Value::zero
       || now - last_liveliness_activity_time_ >= liveliness_check_interval_) {
@@ -1446,7 +1430,6 @@
                ACE_TEXT("%C too soon to send LIVELINESS message.\n"),
                std::string(converter).c_str()));
   }
->>>>>>> e2ece885
 
    return DDS::RETCODE_OK;
 }
