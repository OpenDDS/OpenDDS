--- conflicted
+++ resolved
@@ -573,16 +573,6 @@
          }
       }
 
-<<<<<<< HEAD
-      if (this->publisher_servant_->is_suspended()) {
-         this->available_data_list_.enqueue_tail_next_send_sample(list);
-      } else {
-         this->send(list);
-      }
-   }
-   //### Debug statements to track where associate is failing
-   ACE_DEBUG((LM_DEBUG, "(%P|%t|%T) ###DataWriterImpl::association_complete_i --> exit\n"));
-=======
     if (this->publisher_servant_->is_suspended()) {
       this->available_data_list_.enqueue_tail_next_send_sample(list);
     } else {
@@ -591,7 +581,8 @@
 
     send_end_historic_samples();
   }
->>>>>>> d9be244b
+   //### Debug statements to track where associate is failing
+   ACE_DEBUG((LM_DEBUG, "(%P|%t|%T) ###DataWriterImpl::association_complete_i --> exit\n"));
 }
 
 void
