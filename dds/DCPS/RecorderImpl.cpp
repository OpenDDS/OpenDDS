--- conflicted
+++ resolved
@@ -576,7 +576,6 @@
     remove_associations_i(writers, notify_lost);
   }
 }
-<<<<<<< HEAD
 
 void
 RecorderImpl::remove_or_reschedule(const PublicationId& pub_id)
@@ -608,39 +607,6 @@
     return;
   }
 
-=======
-
-void
-RecorderImpl::remove_or_reschedule(const PublicationId& pub_id)
-{
-  ACE_WRITE_GUARD(ACE_RW_Thread_Mutex, write_guard, this->writers_lock_);
-  WriterMapType::iterator where = writers_.find(pub_id);
-  if (writers_.end() != where) {
-    WriterInfo& info = *where->second;
-    WriterIdSeq writers;
-    push_back(writers, pub_id);
-    bool notify = info.notify_lost_;
-    if (info.removal_deadline_ < ACE_OS::gettimeofday()) {
-      write_guard.release();
-      remove_associations_i(writers, notify);
-    } else {
-      write_guard.release();
-      remove_associations(writers, notify);
-    }
-  }
-}
-
-void
-RecorderImpl::remove_associations_i(const WriterIdSeq& writers,
-    bool notify_lost)
-{
-  DBG_ENTRY_LVL("RecorderImpl", "remove_associations_i", 6);
-
-  if (writers.length() == 0) {
-    return;
-  }
-
->>>>>>> 57e16696
   if (DCPS_debug_level >= 1) {
     GuidConverter reader_converter(subscription_id_);
     GuidConverter writer_converter(writers[0]);
