#ifndef dds_DCPS_DataWriterImpl_T_h
#define dds_DCPS_DataWriterImpl_T_h

#include "dds/DCPS/PublicationInstance.h"
#include "dds/DCPS/DataWriterImpl.h"
#include "dds/DCPS/DataReaderImpl.h"
#include "dds/DCPS/Util.h"
#include "dds/DCPS/TypeSupportImpl.h"
#include "dcps_export.h"
#include "dds/DCPS/SafetyProfileStreams.h"

OPENDDS_BEGIN_VERSIONED_NAMESPACE_DECL

namespace OpenDDS {
namespace DCPS {

/**
 * Servant for DataWriter interface of the Traits::MessageType data type.
 *
 * See the DDS specification, OMG formal/04-12-02, for a description of
 * this interface.
 */
template <typename MessageType>
class
#if ( __GNUC__ == 4 && __GNUC_MINOR__ == 1)
  OpenDDS_Dcps_Export
#endif
DataWriterImpl_T
: public virtual OpenDDS::DCPS::LocalObject<typename DDSTraits<MessageType>::DataWriterType>,
  public virtual OpenDDS::DCPS::DataWriterImpl
{
public:
  typedef DDSTraits<MessageType> TraitsType;
  typedef MarshalTraits<MessageType> MarshalTraitsType;

  typedef OPENDDS_MAP_CMP_T(MessageType, DDS::InstanceHandle_t,
                            typename TraitsType::LessThanType) InstanceMap;
  typedef ::OpenDDS::DCPS::Dynamic_Cached_Allocator_With_Overflow<ACE_Thread_Mutex> DataAllocator;

  enum {
    cdr_header_size = 4
  };

  DataWriterImpl_T()
    : marshaled_size_(0)
    , key_marshaled_size_(0)
  {
    MessageType data;
    if (MarshalTraitsType::gen_is_bounded_size()) {
      marshaled_size_ = 8 + TraitsType::gen_max_marshaled_size(data, true);
      // worst case: CDR encapsulation (4 bytes) + Padding for alignment (4 bytes)
    } else {
      marshaled_size_ = 0; // should use gen_find_size when marshaling
    }
    if (MarshalTraitsType::gen_is_bounded_key_size()) {
      OpenDDS::DCPS::KeyOnly<const MessageType> ko(data);
      key_marshaled_size_ = 8 + TraitsType::gen_max_marshaled_size(ko, true);
      // worst case: CDR Encapsulation (4 bytes) + Padding for alignment (4 bytes)
    } else {
      key_marshaled_size_ = 0; // should use gen_find_size when marshaling
    }
  }

  virtual ~DataWriterImpl_T()
  {
  }

  virtual DDS::InstanceHandle_t register_instance(const MessageType& instance)
  {
    return register_instance_w_timestamp(instance, SystemTimePoint::now().to_dds_time());
  }

  virtual DDS::InstanceHandle_t register_instance_w_timestamp(
    const MessageType& instance, const DDS::Time_t& timestamp)
  {
    DDS::InstanceHandle_t registered_handle = DDS::HANDLE_NIL;

    const DDS::ReturnCode_t ret = get_or_create_instance_handle(registered_handle, instance, timestamp);
    if (ret != DDS::RETCODE_OK) {
      ACE_ERROR((LM_ERROR, ACE_TEXT("(%P|%t) ERROR: %CDataWriterImpl::register_instance_w_timestamp: ")
        ACE_TEXT("register failed: %C\n"),
        TraitsType::type_name(),
        retcode_to_string(ret)));
    }

    return registered_handle;
  }

  virtual DDS::ReturnCode_t unregister_instance(const MessageType& instance, DDS::InstanceHandle_t handle)
  {
    return unregister_instance_w_timestamp(instance, handle, SystemTimePoint::now().to_dds_time());
  }

  virtual DDS::ReturnCode_t unregister_instance_w_timestamp(
    const MessageType& instance_data,
    DDS::InstanceHandle_t instance_handle,
    const DDS::Time_t& timestamp)
  {
    if (instance_handle == DDS::HANDLE_NIL) {
      instance_handle = this->lookup_instance(instance_data);
      if (instance_handle == DDS::HANDLE_NIL) {
        ACE_ERROR_RETURN((
            LM_ERROR, ACE_TEXT("(%P|%t) ERROR: %CDataWriterImpl::unregister_instance_w_timestamp: ")
            ACE_TEXT("The instance sample is not registered.\n"),
            TraitsType::type_name()),
          DDS::RETCODE_ERROR);
      }
    }

    // DataWriterImpl::unregister_instance_i will call back to inform the
    // DataWriter.
    // That the instance handle is removed from there and hence
    // DataWriter can remove the instance here.
    return OpenDDS::DCPS::DataWriterImpl::unregister_instance_i(instance_handle, timestamp);
  }

  //WARNING: If the handle is non-nil and the instance is not registered
  //         then this operation may cause an access violation.
  //         This lack of safety helps performance.
  virtual DDS::ReturnCode_t
  write(const MessageType& instance_data, DDS::InstanceHandle_t handle)
  {
    return write_w_timestamp(instance_data, handle, SystemTimePoint::now().to_dds_time());
  }

  //WARNING: If the handle is non-nil and the instance is not registered
  //         then this operation may cause an access violation.
  //         This lack of safety helps performance.
  virtual DDS::ReturnCode_t write_w_timestamp(
    const MessageType& instance_data,
    DDS::InstanceHandle_t handle,
    const DDS::Time_t& source_timestamp)
  {
    //  This operation assumes the provided handle is valid. The handle
    //  provided will not be verified.

    if (handle == DDS::HANDLE_NIL) {
      DDS::InstanceHandle_t registered_handle = DDS::HANDLE_NIL;
      const DDS::ReturnCode_t ret =
        this->get_or_create_instance_handle(registered_handle, instance_data, source_timestamp);
      if (ret != DDS::RETCODE_OK) {
        ACE_ERROR_RETURN((
            LM_ERROR, ACE_TEXT("(%P|%t) ERROR: %CDataWriterImpl::write_w_timestamp: ")
            ACE_TEXT("register failed: %C.\n"),
            TraitsType::type_name(),
            retcode_to_string(ret)),
          ret);
      }

      handle = registered_handle;
    }

    // list of reader RepoIds that should not get data
    OpenDDS::DCPS::GUIDSeq_var filter_out;
#ifndef OPENDDS_NO_CONTENT_FILTERED_TOPIC
    if (TheServiceParticipant->publisher_content_filter()) {
      ACE_GUARD_RETURN(ACE_Thread_Mutex, reader_info_guard, this->reader_info_lock_, DDS::RETCODE_ERROR);
      for (RepoIdToReaderInfoMap::iterator iter = reader_info_.begin(),
           end = reader_info_.end(); iter != end; ++iter) {
        const ReaderInfo& ri = iter->second;
        if (!ri.eval_.is_nil()) {
          if (!filter_out.ptr()) {
            filter_out = new OpenDDS::DCPS::GUIDSeq;
          }
          if (!ri.eval_->eval(instance_data, ri.expression_params_)) {
            push_back(filter_out.inout(), iter->first);
          }
        }
      }
    }
#endif

    Message_Block_Ptr marshalled(
      dds_marshal(instance_data, OpenDDS::DCPS::FULL_MARSHALING));
    return OpenDDS::DCPS::DataWriterImpl::write(
      move(marshalled), handle, source_timestamp, filter_out._retn());
  }

  virtual DDS::ReturnCode_t
  dispose(const MessageType& instance_data, DDS::InstanceHandle_t instance_handle)
  {
    return dispose_w_timestamp(instance_data, instance_handle, SystemTimePoint::now().to_dds_time());
  }

  virtual DDS::ReturnCode_t dispose_w_timestamp(
    const MessageType& instance_data,
    DDS::InstanceHandle_t instance_handle,
    const DDS::Time_t& source_timestamp)
  {
    if (instance_handle == DDS::HANDLE_NIL) {
      instance_handle = this->lookup_instance(instance_data);
      if (instance_handle == DDS::HANDLE_NIL) {
        ACE_ERROR_RETURN((
            LM_ERROR,
            ACE_TEXT("(%P|%t) ERROR: %CDataWriterImpl::dispose_w_timestamp, ")
            ACE_TEXT("The instance sample is not registered.\n"),
            TraitsType::type_name()),
          DDS::RETCODE_ERROR);
      }
    }

    return OpenDDS::DCPS::DataWriterImpl::dispose(instance_handle, source_timestamp);
  }

  virtual DDS::ReturnCode_t get_key_value(
    MessageType& key_holder,
    DDS::InstanceHandle_t handle)
  {
    ACE_GUARD_RETURN(ACE_Recursive_Thread_Mutex, guard, get_lock(), DDS::RETCODE_ERROR);

    typename InstanceMap::iterator const the_end = instance_map_.end();
    for (typename InstanceMap::iterator it = instance_map_.begin(); it != the_end; ++it) {
      if (it->second == handle) {
        key_holder = it->first;
        return DDS::RETCODE_OK;
      }
    }

    return DDS::RETCODE_BAD_PARAMETER;
  }

  virtual DDS::InstanceHandle_t lookup_instance(
    const MessageType& instance_data)
  {
    ACE_GUARD_RETURN(ACE_Recursive_Thread_Mutex, guard, get_lock(), DDS::RETCODE_ERROR);

    typename InstanceMap::const_iterator const it = instance_map_.find(instance_data);
    if (it == instance_map_.end()) {
      return DDS::HANDLE_NIL;
    } else {
      return it->second;
    }
  }

  /**
   * Do parts of enable specific to the datatype.
   * Called by DataWriterImpl::enable().
   */
  virtual DDS::ReturnCode_t enable_specific()
  {
    if(MarshalTraitsType::gen_is_bounded_size()) {
      data_allocator_.reset(new DataAllocator(n_chunks_, marshaled_size_));
      if (::OpenDDS::DCPS::DCPS_debug_level >= 2) {
        ACE_DEBUG((LM_DEBUG, ACE_TEXT("(%P|%t) %CDataWriterImpl::")
                   ACE_TEXT("enable_specific-data Dynamic_Cached_Allocator_With_Overflow %x ")
                   ACE_TEXT("with %d chunks\n"),
                   TraitsType::type_name(),
                   data_allocator_.get(),
                   n_chunks_));
      }
    } else if (::OpenDDS::DCPS::DCPS_debug_level >= 2) {
      ACE_DEBUG((LM_DEBUG, ACE_TEXT("(%P|%t) %CDataWriterImpl::enable_specific")
                 ACE_TEXT(" is unbounded data - allocate from heap\n"), TraitsType::type_name()));
    }

    mb_allocator_.reset(new ::OpenDDS::DCPS::MessageBlockAllocator(n_chunks_ * association_chunk_multiplier_));
    db_allocator_.reset(new ::OpenDDS::DCPS::DataBlockAllocator(n_chunks_));

    if (::OpenDDS::DCPS::DCPS_debug_level >= 2) {
      ACE_DEBUG((LM_DEBUG, ACE_TEXT("(%P|%t) %CDataWriterImpl::enable_specific-mb ")
                 ACE_TEXT("Cached_Allocator_With_Overflow ")
                 ACE_TEXT("%x with %d chunks\n"),
                 TraitsType::type_name(),
                 mb_allocator_.get(),
                 n_chunks_ * association_chunk_multiplier_));
      ACE_DEBUG((LM_DEBUG, ACE_TEXT("(%P|%t) %CDataWriterImpl::enable_specific-db ")
                 ACE_TEXT("Cached_Allocator_With_Overflow ")
                 ACE_TEXT("%x with %d chunks\n"),
                 TraitsType::type_name(),
                 db_allocator_.get(),
                 n_chunks_));
    }

    return DDS::RETCODE_OK;
  }

  /**
   * Accessor to the marshalled data sample allocator.
   */
  ACE_INLINE
  DataAllocator* data_allocator() const
  {
    return data_allocator_.get();
  };

private:

  /**
   * Serialize the instance data.
   *
   * @param instance_data The data to serialize.
   * @param marshaling_type Enumerated type specifying whether to marshal
   *        just the keys or the entire message.
   * @return returns the serialized data.
   */
<<<<<<< HEAD
    ACE_Message_Block* dds_marshal(
                                   const MessageType& instance_data,
                                   OpenDDS::DCPS::MarshalingType marshaling_type)
    {
      const bool cdr = this->cdr_encapsulation(), swap = this->swap_bytes();

      Message_Block_Ptr mb;
      ACE_Message_Block* tmp_mb;

      if (marshaling_type == OpenDDS::DCPS::KEY_ONLY_MARSHALING) {
        // Don't use the cached allocator for the registered sample message
        // block.

        OpenDDS::DCPS::KeyOnly<const MessageType > ko_instance_data(instance_data);
        size_t effective_size = 0, padding = 0;
        if (key_marshaled_size_) {
          effective_size = key_marshaled_size_;
        } else {
          TraitsType::gen_find_size(ko_instance_data, effective_size, padding);
          if (cdr) {
            effective_size += (cdr_header_size);
          }
        }
        if (cdr) {
          effective_size += padding;
        }
=======
  ACE_Message_Block* dds_marshal(const MessageType& instance_data,
                                 OpenDDS::DCPS::MarshalingType marshaling_type)
  {
    const bool cdr = this->cdr_encapsulation(), swap = this->swap_bytes();
>>>>>>> e5808e2f

    Message_Block_Ptr mb;
    ACE_Message_Block* tmp_mb;

    if (marshaling_type == OpenDDS::DCPS::KEY_ONLY_MARSHALING) {
      // Don't use the cached allocator for the registered sample message
      // block.

      OpenDDS::DCPS::KeyOnly<const MessageType > ko_instance_data(instance_data);
      size_t effective_size = 0, padding = 0;
      if (key_marshaled_size_) {
        effective_size = key_marshaled_size_;
      } else {
        if (cdr && !Serializer::use_rti_serialization()) {
          effective_size = cdr_header_size; // CDR encapsulation
        }
<<<<<<< HEAD
        // If this is RTI serialization, start counting byte offset AFTER
        // the header
        if (cdr) {
          // Start counting byte-offset AFTER header
          serializer.reset_alignment();
        }
        serializer << ko_instance_data;
      } else { // OpenDDS::DCPS::FULL_MARSHALING
        size_t effective_size = 0, padding = 0;
        if (marshaled_size_) {
          effective_size = marshaled_size_;
        } else {
          TraitsType::gen_find_size(instance_data, effective_size, padding);
          if (cdr) {
            effective_size += (cdr_header_size);
          }
        }
        if (cdr) {
          effective_size += padding;
=======
        TraitsType::gen_find_size(ko_instance_data, effective_size, padding);
        if (cdr && Serializer::use_rti_serialization()) {
          effective_size += cdr_header_size;
>>>>>>> e5808e2f
        }
      }
      if (cdr) {
        effective_size += padding;
      }

      ACE_NEW_RETURN(tmp_mb,
        ACE_Message_Block(
          effective_size,
          ACE_Message_Block::MB_DATA,
          0, // cont
          0, // data
          0, // alloc_strategy
          get_db_lock()),
        0);
      mb.reset(tmp_mb);
      OpenDDS::DCPS::Serializer serializer(mb.get(), swap, cdr
                                           ? OpenDDS::DCPS::Serializer::ALIGN_CDR
                                           : OpenDDS::DCPS::Serializer::ALIGN_NONE);
      if (cdr) {
        serializer << ACE_OutputCDR::from_octet(0);
        serializer << ACE_OutputCDR::from_octet(swap ? !ACE_CDR_BYTE_ORDER : ACE_CDR_BYTE_ORDER);
        serializer << ACE_CDR::UShort(0);
      }
      // If this is RTI serialization, start counting byte offset AFTER
      // the header
      if (cdr && Serializer::use_rti_serialization()) {
        // Start counting byte-offset AFTER header
        serializer.reset_alignment();
      }
      serializer << ko_instance_data;
    } else { // OpenDDS::DCPS::FULL_MARSHALING
      size_t effective_size = 0, padding = 0;
      if (marshaled_size_) {
        effective_size = marshaled_size_;
      } else {
        if (cdr && !Serializer::use_rti_serialization()) {
          effective_size = cdr_header_size; // CDR encapsulation
        }
<<<<<<< HEAD
        // If this is RTI serialization, start counting byte offset AFTER
        // the header
        if (cdr) {
          // Start counting byte-offset AFTER header
          serializer.reset_alignment();
=======
        TraitsType::gen_find_size(instance_data, effective_size, padding);
        if (cdr && Serializer::use_rti_serialization()) {
          effective_size += cdr_header_size;
>>>>>>> e5808e2f
        }
      }
      if (cdr) {
        effective_size += padding;
      }

      ACE_NEW_MALLOC_RETURN(tmp_mb,
        static_cast<ACE_Message_Block*>(
          mb_allocator_->malloc(sizeof(ACE_Message_Block))),
        ACE_Message_Block(
          effective_size,
          ACE_Message_Block::MB_DATA,
          0, // cont
          0, // data
          data_allocator_.get(), // allocator_strategy
          get_db_lock(), // data block locking_strategy
          ACE_DEFAULT_MESSAGE_BLOCK_PRIORITY,
          ACE_Time_Value::zero,
          ACE_Time_Value::max_time,
          db_allocator_.get(),
          mb_allocator_.get()),
        0);
      mb.reset(tmp_mb);
      OpenDDS::DCPS::Serializer serializer(mb.get(), swap, cdr
                                           ? OpenDDS::DCPS::Serializer::ALIGN_CDR
                                           : OpenDDS::DCPS::Serializer::ALIGN_NONE);
      if (cdr) {
        serializer << ACE_OutputCDR::from_octet(0);
        serializer << ACE_OutputCDR::from_octet(swap ? !ACE_CDR_BYTE_ORDER : ACE_CDR_BYTE_ORDER);
        serializer << ACE_CDR::UShort(0);
      }

      // If this is RTI serialization, start counting byte offset AFTER
      // the header
      if (cdr && Serializer::use_rti_serialization()) {
        // Start counting byte-offset AFTER header
        serializer.reset_alignment();
      }

      if (!(serializer << instance_data)) {
        ACE_ERROR_RETURN((LM_ERROR, ACE_TEXT("(%P|%t) ERROR: %CDataWriterImpl::dds_marshal(): ")
          ACE_TEXT("instance_data serialization error.\n"),
          TraitsType::type_name()),
          0);
      }
    }

    return mb.release();
  }

/**
 * Find the instance handle for the given instance_data using
 * the data type's key(s).  If the instance does not already exist
 * create a new instance handle for it.
 */
  DDS::ReturnCode_t get_or_create_instance_handle(
    DDS::InstanceHandle_t& handle,
    const MessageType& instance_data,
    const DDS::Time_t & source_timestamp)
  {
    ACE_GUARD_RETURN(ACE_Recursive_Thread_Mutex, guard, get_lock(), DDS::RETCODE_ERROR);

    handle = DDS::HANDLE_NIL;
    typename InstanceMap::const_iterator it = instance_map_.find(instance_data);

    bool needs_creation = true;
    bool needs_registration = true;

    if (it != instance_map_.end()) {
      needs_creation = false;

      handle = it->second;
      OpenDDS::DCPS::PublicationInstance_rch instance = get_handle_instance(handle);

      if (instance->unregistered_ == false) {
        needs_registration = false;
      }
      // else: The instance is unregistered and now register again.
    }

    if (needs_registration) {
      // don't use fast allocator for registration.
      Message_Block_Ptr marshalled(
        this->dds_marshal(instance_data,
                          OpenDDS::DCPS::KEY_ONLY_MARSHALING));

      // tell DataWriterLocal and Publisher about the instance.
      DDS::ReturnCode_t ret = register_instance_i(handle, move(marshalled), source_timestamp);
      // note: the WriteDataContainer/PublicationInstance maintains ownership
      // of the marshalled sample.

      if (ret != DDS::RETCODE_OK) {
        handle = DDS::HANDLE_NIL;
        return ret;
      }

      if (needs_creation) {
        std::pair<typename InstanceMap::iterator, bool> pair =
          instance_map_.insert(typename InstanceMap::value_type(instance_data, handle));

        if (pair.second == false) {
          handle = DDS::HANDLE_NIL;
          ACE_ERROR_RETURN((LM_ERROR, ACE_TEXT("(%P|%t) ERROR: %CDataWriterImpl::get_or_create_instance_handle ")
                            ACE_TEXT("insert %C failed.\n"),
                            TraitsType::type_name(), TraitsType::type_name()),
                           DDS::RETCODE_ERROR);
        }
      } // end of if (needs_creation)

      send_all_to_flush_control(guard);

    } // end of if (needs_registration)

    return DDS::RETCODE_OK;
  }

  InstanceMap instance_map_;
  size_t marshaled_size_;
  size_t key_marshaled_size_;
  unique_ptr<DataAllocator> data_allocator_;
  unique_ptr<MessageBlockAllocator> mb_allocator_;
  unique_ptr<DataBlockAllocator> db_allocator_;

  // A class, normally provided by an unit test, that needs access to
  // private methods/members.
  friend class ::DDS_TEST;
};

}
}

OPENDDS_END_VERSIONED_NAMESPACE_DECL

#endif /* dds_DCPS_DataWriterImpl_T_h */<|MERGE_RESOLUTION|>--- conflicted
+++ resolved
@@ -293,39 +293,10 @@
    *        just the keys or the entire message.
    * @return returns the serialized data.
    */
-<<<<<<< HEAD
-    ACE_Message_Block* dds_marshal(
-                                   const MessageType& instance_data,
-                                   OpenDDS::DCPS::MarshalingType marshaling_type)
-    {
-      const bool cdr = this->cdr_encapsulation(), swap = this->swap_bytes();
-
-      Message_Block_Ptr mb;
-      ACE_Message_Block* tmp_mb;
-
-      if (marshaling_type == OpenDDS::DCPS::KEY_ONLY_MARSHALING) {
-        // Don't use the cached allocator for the registered sample message
-        // block.
-
-        OpenDDS::DCPS::KeyOnly<const MessageType > ko_instance_data(instance_data);
-        size_t effective_size = 0, padding = 0;
-        if (key_marshaled_size_) {
-          effective_size = key_marshaled_size_;
-        } else {
-          TraitsType::gen_find_size(ko_instance_data, effective_size, padding);
-          if (cdr) {
-            effective_size += (cdr_header_size);
-          }
-        }
-        if (cdr) {
-          effective_size += padding;
-        }
-=======
   ACE_Message_Block* dds_marshal(const MessageType& instance_data,
                                  OpenDDS::DCPS::MarshalingType marshaling_type)
   {
     const bool cdr = this->cdr_encapsulation(), swap = this->swap_bytes();
->>>>>>> e5808e2f
 
     Message_Block_Ptr mb;
     ACE_Message_Block* tmp_mb;
@@ -339,34 +310,9 @@
       if (key_marshaled_size_) {
         effective_size = key_marshaled_size_;
       } else {
-        if (cdr && !Serializer::use_rti_serialization()) {
-          effective_size = cdr_header_size; // CDR encapsulation
-        }
-<<<<<<< HEAD
-        // If this is RTI serialization, start counting byte offset AFTER
-        // the header
+        TraitsType::gen_find_size(ko_instance_data, effective_size, padding);
         if (cdr) {
-          // Start counting byte-offset AFTER header
-          serializer.reset_alignment();
-        }
-        serializer << ko_instance_data;
-      } else { // OpenDDS::DCPS::FULL_MARSHALING
-        size_t effective_size = 0, padding = 0;
-        if (marshaled_size_) {
-          effective_size = marshaled_size_;
-        } else {
-          TraitsType::gen_find_size(instance_data, effective_size, padding);
-          if (cdr) {
-            effective_size += (cdr_header_size);
-          }
-        }
-        if (cdr) {
-          effective_size += padding;
-=======
-        TraitsType::gen_find_size(ko_instance_data, effective_size, padding);
-        if (cdr && Serializer::use_rti_serialization()) {
           effective_size += cdr_header_size;
->>>>>>> e5808e2f
         }
       }
       if (cdr) {
@@ -393,7 +339,7 @@
       }
       // If this is RTI serialization, start counting byte offset AFTER
       // the header
-      if (cdr && Serializer::use_rti_serialization()) {
+      if (cdr) {
         // Start counting byte-offset AFTER header
         serializer.reset_alignment();
       }
@@ -403,20 +349,9 @@
       if (marshaled_size_) {
         effective_size = marshaled_size_;
       } else {
-        if (cdr && !Serializer::use_rti_serialization()) {
-          effective_size = cdr_header_size; // CDR encapsulation
-        }
-<<<<<<< HEAD
-        // If this is RTI serialization, start counting byte offset AFTER
-        // the header
+        TraitsType::gen_find_size(instance_data, effective_size, padding);
         if (cdr) {
-          // Start counting byte-offset AFTER header
-          serializer.reset_alignment();
-=======
-        TraitsType::gen_find_size(instance_data, effective_size, padding);
-        if (cdr && Serializer::use_rti_serialization()) {
           effective_size += cdr_header_size;
->>>>>>> e5808e2f
         }
       }
       if (cdr) {
@@ -451,7 +386,7 @@
 
       // If this is RTI serialization, start counting byte offset AFTER
       // the header
-      if (cdr && Serializer::use_rti_serialization()) {
+      if (cdr) {
         // Start counting byte-offset AFTER header
         serializer.reset_alignment();
       }
