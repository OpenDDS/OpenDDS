--- conflicted
+++ resolved
@@ -250,19 +250,10 @@
 
   // Managing reader/writer associations:
 
-<<<<<<< HEAD
-  virtual void association_complete(
-    DDS::DomainId_t domainId,
-    const RepoId& participantId,
-    const RepoId& localId,
-    const RepoId& remoteId) = 0;
 
   virtual void set_type_lookup_service(DDS::DomainId_t,
     const RepoId&,
     XTypes::TypeLookupService_rch) {}
-
-=======
->>>>>>> f3dcfa53
   virtual bool supports_liveliness() const { return false; }
 
   virtual void signal_liveliness(const DDS::DomainId_t /*domain_id*/,
