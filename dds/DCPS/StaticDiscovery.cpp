--- conflicted
+++ resolved
@@ -320,11 +320,7 @@
     ra.exprParams = 0;
 #else
     const ReaderAssociation ra =
-<<<<<<< HEAD
-      {reader.trans_info, readerid, reader.subscriber_qos, reader.qos, "", "", 0, 0};
-=======
-      {reader.trans_info, 0, readerid, reader.subscriber_qos, reader.qos, "", "", 0};
->>>>>>> df9be472
+      {reader.trans_info, 0, readerid, reader.subscriber_qos, reader.qos, "", "", 0, 0};
 #endif
     pub.publication_->add_association(writerid, ra, true);
   }
@@ -385,23 +381,10 @@
     const RepoId& writerid = *pos;
     const EndpointRegistry::Writer& writer = registry_.writer_map.find(writerid)->second;
 
-<<<<<<< HEAD
     DDS::OctetSeq type_info;
     const WriterAssociation wa = {
-      writer.trans_info, writerid, writer.publisher_qos, writer.qos, type_info
+      writer.trans_info, 0, writerid, writer.publisher_qos, writer.qos, type_info
     };
-=======
-#ifdef __SUNPRO_CC
-    WriterAssociation wa;
-    wa.writerTransInfo = writer.trans_info;
-    wa.writerId = writerid;
-    wa.pubQos = writer.publisher_qos;
-    wa.writerQos = writer.qos;
-#else
-    const WriterAssociation wa =
-      {writer.trans_info, 0, writerid, writer.publisher_qos, writer.qos};
-#endif
->>>>>>> df9be472
     sub.subscription_->add_association(readerid, wa, false);
   }
 
@@ -495,11 +478,7 @@
     ra.exprParams = 0;
 #else
     const ReaderAssociation ra =
-<<<<<<< HEAD
-      {reader_pos->second.trans_info, readerid, reader_pos->second.subscriber_qos, reader_pos->second.qos, "", "", 0, 0};
-=======
-      {reader_pos->second.trans_info, 0, readerid, reader_pos->second.subscriber_qos, reader_pos->second.qos, "", "", 0};
->>>>>>> df9be472
+      {reader_pos->second.trans_info, 0, readerid, reader_pos->second.subscriber_qos, reader_pos->second.qos, "", "", 0, 0};
 
 #endif
     dwr->add_association(writerid, ra, true);
@@ -539,11 +518,7 @@
     wa.writerQos = writer_pos->second.qos;
 #else
     const WriterAssociation wa =
-<<<<<<< HEAD
-      {writer_pos->second.trans_info, writerid, writer_pos->second.publisher_qos, writer_pos->second.qos, 0};
-=======
-      {writer_pos->second.trans_info, 0, writerid, writer_pos->second.publisher_qos, writer_pos->second.qos};
->>>>>>> df9be472
+      {writer_pos->second.trans_info, 0, writerid, writer_pos->second.publisher_qos, writer_pos->second.qos, 0};
 #endif
     drr->add_association(readerid, wa, false);
   }
