--- conflicted
+++ resolved
@@ -390,28 +390,14 @@
     const RepoId& writerid = *pos;
     const EndpointRegistry::Writer& writer = registry_.writer_map.find(writerid)->second;
 
-<<<<<<< HEAD
     DDS::OctetSeq type_info;
     const WriterAssociation wa = {
       writer.trans_info, 0, writerid, writer.publisher_qos, writer.qos, type_info
     };
-    sub.subscription_->add_association(readerid, wa, false);
-=======
-#ifdef __SUNPRO_CC
-    WriterAssociation wa;
-    wa.writerTransInfo = writer.trans_info;
-    wa.writerId = writerid;
-    wa.pubQos = writer.publisher_qos;
-    wa.writerQos = writer.qos;
-#else
-    const WriterAssociation wa =
-      {writer.trans_info, 0, writerid, writer.publisher_qos, writer.qos};
-#endif
     DataReaderCallbacks_rch sl = sub.subscription_.lock();
     if (sl) {
       sl->add_association(readerid, wa, false);
     }
->>>>>>> a8a4ac80
   }
 
   for (RepoIdSet::const_iterator pos = reader.reliable_writers.begin(), limit = reader.reliable_writers.end();
@@ -510,13 +496,8 @@
       ra.filterExpression = "";
       ra.exprParams = 0;
 #else
-<<<<<<< HEAD
-    const ReaderAssociation ra =
-      {reader_pos->second.trans_info, 0, readerid, reader_pos->second.subscriber_qos, reader_pos->second.qos, "", "", 0, 0};
-=======
       const ReaderAssociation ra =
-        {reader_pos->second.trans_info, 0, readerid, reader_pos->second.subscriber_qos, reader_pos->second.qos, "", "", 0};
->>>>>>> a8a4ac80
+        {reader_pos->second.trans_info, 0, readerid, reader_pos->second.subscriber_qos, reader_pos->second.qos};
 
 #endif
       dwr->add_association(writerid, ra, true);
@@ -559,13 +540,8 @@
       wa.pubQos = writer_pos->second.publisher_qos;
       wa.writerQos = writer_pos->second.qos;
 #else
-<<<<<<< HEAD
-    const WriterAssociation wa =
-      {writer_pos->second.trans_info, 0, writerid, writer_pos->second.publisher_qos, writer_pos->second.qos, 0};
-=======
       const WriterAssociation wa =
         {writer_pos->second.trans_info, 0, writerid, writer_pos->second.publisher_qos, writer_pos->second.qos};
->>>>>>> a8a4ac80
 #endif
       drr->add_association(readerid, wa, false);
     }
