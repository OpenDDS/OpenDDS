/*
 *
 *
 * Distributed under the OpenDDS License.
 * See: http://www.opendds.org/license.html
 */

#include "Serializer.h"

#include "debug.h"

#include <ace/Message_Block.h>

#ifndef OPENDDS_SAFETY_PROFILE
#  include <string>
#endif
#include <algorithm>

OPENDDS_BEGIN_VERSIONED_NAMESPACE_DECL

namespace OpenDDS {
namespace DCPS {

ACE_INLINE
void align(size_t& value, size_t by)
{
  // TODO(iguessthislldo): If this is always alignment by a power of two, it
  // might benefit from a bitwise version.
  const size_t offset_by = value % by;
  if (offset_by) {
    value += by - offset_by;
  }
}

ACE_INLINE
Encoding::Kind Encoding::kind() const
{
  return kind_;
}

ACE_INLINE
void Encoding::kind(Encoding::Kind value)
{
  zero_init_padding(true);

  switch (value) {
  case KIND_XCDR1:
    alignment(ALIGN_CDR);
<<<<<<< HEAD
    zero_init_padding(true);
    break;
  case KIND_XCDR2_PARAMLIST:
  case KIND_XCDR2_DELIMITED:
  case KIND_XCDR2_PLAIN:
=======
    xcdr_version(XCDR1);
    break;

  case KIND_XCDR2:
>>>>>>> b576d67f
    alignment(ALIGN_XCDR2);
    xcdr_version(XCDR2);
    break;

  case KIND_UNALIGNED_CDR:
    alignment(ALIGN_NONE);
    xcdr_version(XCDR_NONE);
    break;

  default:
    ACE_ERROR((LM_ERROR,
      ACE_TEXT("(%P|%t) ERROR: Encoding::kind: Invalid Argument: %u\n"), value));
  }

  kind_ = value;
}

ACE_INLINE
Endianness Encoding::endianness() const
{
  return endianness_;
}

ACE_INLINE
void Encoding::endianness(Endianness value)
{
  endianness_ = value;
}

ACE_INLINE
Encoding::Alignment Encoding::alignment() const
{
  return alignment_;
}

ACE_INLINE
void Encoding::alignment(Encoding::Alignment value)
{
  alignment_ = value;
}

ACE_INLINE
bool Encoding::zero_init_padding() const
{
  return zero_init_padding_;
}

ACE_INLINE
void Encoding::zero_init_padding(bool value)
{
  zero_init_padding_ = value;
}

ACE_INLINE
size_t Encoding::max_align() const
{
  return static_cast<size_t>(alignment_);
}

ACE_INLINE
void Encoding::align(size_t& value, size_t by) const
{
  const size_t max_alignment = max_align();
  if (max_alignment) {
    DCPS::align(value, std::min(max_alignment, by));
  }
}

ACE_INLINE
Encoding::XcdrVersion Encoding::xcdr_version() const
{
  return xcdr_version_;
}

ACE_INLINE
void Encoding::xcdr_version(Encoding::XcdrVersion value)
{
  xcdr_version_ = value;
}

ACE_INLINE
bool Encoding::is_encapsulated(Kind kind)
{
  switch (kind) {
  case KIND_XCDR1:
  case KIND_XCDR2:
    return true;
  case KIND_UNALIGNED_CDR:
    return false;
  default:
    ACE_ERROR((LM_ERROR, ACE_TEXT("(%P|%t) ERROR: Encoding::is_encapsulated: ")
      ACE_TEXT("Invalid Argument: %u\n"), kind));
    return false;
  }
}

ACE_INLINE
bool Encoding::is_encapsulated() const
{
  return is_encapsulated(kind_);
}

ACE_INLINE
EncapsulationHeader::Kind EncapsulationHeader::kind() const
{
  return kind_;
}

ACE_INLINE
void EncapsulationHeader::kind(EncapsulationHeader::Kind value)
{
  kind_ = value;
}

ACE_INLINE
ACE_UINT16 EncapsulationHeader::options() const
{
  return options_;
}

ACE_INLINE
void EncapsulationHeader::options(ACE_UINT16 value)
{
  options_ = value;
}

ACE_INLINE
bool max_serialized_size(const Encoding& /*encoding*/, size_t& size,
  const EncapsulationHeader& /*value*/)
{
  size += 4;
  return true;
}

ACE_INLINE
void serialized_size(const Encoding& encoding, size_t& size,
  const EncapsulationHeader& value)
{
  max_serialized_size(encoding, size, value);
}

ACE_INLINE
const Encoding& Serializer::encoding() const
{
  return encoding_;
}

ACE_INLINE
void Serializer::encoding(const Encoding& value)
{
  encoding_ = value;
  swap_bytes_ = value.endianness() != ENDIAN_NATIVE;
}

ACE_INLINE
void Serializer::endianness(Endianness value)
{
  Encoding encoding = this->encoding();
  encoding.endianness(value);
  this->encoding(encoding);
}

// NOTE: I use the ternary operators in here for conditionals to help
//       the compiler inline the code -- and it does end up fairly
//       tight...
ACE_INLINE size_t
Serializer::doread(char* dest, size_t size, bool swap, size_t offset)
{
  //
  // Ensure we work only with buffer data.
  //
  if (this->current_ == 0) {
    this->good_bit_ = false;
    return size;
  }

  //
  // Determine how much data will remain to be read after the current
  // buffer has been entirely read.
  //
  const size_t len = this->current_->length();
  const size_t remainder = (size - offset > len) ? size - offset - len : 0;

  //
  // Derive how much data we need to read from the current buffer.
  //
  const size_t initial = size - offset - remainder;

  //
  // Copy or swap the source data from the current buffer into the
  // destination.
  //
  swap
    ? this->swapcpy(dest + remainder, this->current_->rd_ptr(), initial)
    : this->smemcpy(dest + offset, this->current_->rd_ptr(), initial);
  this->current_->rd_ptr(initial);

  //   smemcpy
  //
  //   dest            b1   b2   b3        offset   remainder   initial
  //   xxxxxxxx        01   23   4567xx
  //                   ^                   0        6           2
  //   01xxxxxx        01   23   4567xx
  //                        ^              2        4           2
  //   0123xxxx        01   23   4567xx
  //                             ^         4        0           4
  //   01234567        01   23   4567xx
  //                                 ^

  //   swapcpy
  //
  //   dest            b1   b2   b3        offset   remainder   initial
  //   xxxxxxxx        01   23   4567xx
  //                   ^                   0        6           2
  //   xxxxxx10        01   23   4567xx
  //                        ^              2        4           2
  //   xxxx3210        01   23   4567xx
  //                             ^         4        0           4
  //   76543210        01   23   4567xx
  //                                 ^

  //
  // Move to the next chained block if this one is spent.
  //
  if (current_->length() == 0) {
    if (encoding().alignment()) {
      align_cont_r();
    } else {
      current_ = current_->cont();
    }
  }

  //
  // Return the current location in the read.
  //
  return offset + initial;
}

ACE_INLINE void
Serializer::buffer_read(char* dest, size_t size, bool swap)
{
  size_t offset = 0;

  while (size > offset) {
    offset = this->doread(dest, size, swap, offset);
  }
}

// NOTE: I use the ternary operators in here for conditionals to help
//       the compiler inline the code -- and it does end up fairly
//       tight...
ACE_INLINE size_t
Serializer::dowrite(const char* src, size_t size, bool swap, size_t offset)
{
  //
  // Ensure we work only with buffer data.
  //
  if (this->current_ == 0) {
    this->good_bit_ = false;
    return size;
  }

  //
  // Determine how much data will remain to be written after the current
  // buffer has been entirely filled.
  //
  const size_t spc = this->current_->space();
  const size_t remainder = (size - offset > spc) ? size - offset - spc : 0;

  //
  // Derive how much data we need to write to the current buffer.
  //
  const size_t initial = size - offset - remainder;

  //
  // Copy or swap the source data into the current buffer.
  //
  swap
    ? this->swapcpy(this->current_->wr_ptr(), src + remainder, initial)
    : this->smemcpy(this->current_->wr_ptr(), src + offset, initial);
  this->current_->wr_ptr(initial);

  //   smemcpy
  //
  //   src             b1   b2   b3        offset   remainder   initial
  //   01234567        xx   xx   xxxxxx
  //                   ^                   0        6           2
  //                   01   xx   xxxxxx
  //                        ^              2        4           2
  //                   01   23   xxxxxx
  //                             ^         4        0           4
  //                   01   23   4567xx
  //                                 ^

  //   swapcpy
  //
  //   src             b1   b2   b3        offset   remainder   initial
  //   01234567        xx   xx   xxxxxx
  //                   ^                   0        6           2
  //                   76   xx   xxxxxx
  //                        ^              2        4           2
  //                   76   54   xxxxxx
  //                             ^         4        0           4
  //                   76   54   3210xx
  //                                 ^

  //
  // Move to the next chained block if this one is spent.
  //
  if (current_->space() == 0) {
    if (encoding().alignment()) {
      align_cont_w();
    } else {
      current_ = current_->cont();
    }
  }

  //
  // Return the current location in the write.
  //
  return offset + initial;
}

ACE_INLINE void
Serializer::buffer_write(const char* src, size_t size, bool swap)
{
  size_t offset = 0;

  while (size > offset) {
    offset = this->dowrite(src, size, swap, offset);
  }
}

ACE_INLINE
void Serializer::swap_bytes(bool do_swap)
{
  Encoding enc = encoding_;
  enc.endianness(do_swap ? ENDIAN_NONNATIVE : ENDIAN_NATIVE);
  encoding(enc);
}

ACE_INLINE bool
Serializer::swap_bytes() const
{
  return this->swap_bytes_;
}

ACE_INLINE
Encoding::Alignment Serializer::alignment() const
{
  return encoding().alignment();
}

ACE_INLINE
void Serializer::alignment(Encoding::Alignment value)
{
  Encoding enc = encoding_;
  enc.alignment(value);
  encoding(enc);
}

ACE_INLINE bool
Serializer::good_bit() const
{
  return this->good_bit_;
}

ACE_INLINE size_t
Serializer::length() const
{
  return this->good_bit_ && this->current_ ? this->current_->total_length() : 0;
}

ACE_INLINE bool
Serializer::skip(ACE_CDR::UShort n, int size)
{
  if (size > 1 && !align_r(std::min(size_t(size), encoding().max_align()))) {
    return false;
  }
  for (size_t len = static_cast<size_t>(n * size); len;) {
    if (!this->current_) {
      this->good_bit_ = false;
      return false;
    }
    const size_t cur_len = this->current_->length();
    if (cur_len <= len) {
      len -= cur_len;
      this->current_->rd_ptr(this->current_->wr_ptr());
      this->align_cont_r();
    } else {
      this->current_->rd_ptr(len);
      break;
    }
  }
  return this->good_bit();
}

ACE_INLINE void
Serializer::read_array(char* x, size_t size, ACE_CDR::ULong length)
{
  this->read_array(x, size, length, this->swap_bytes_);
}

ACE_INLINE void
Serializer::read_array(char* x, size_t size,
                       ACE_CDR::ULong length, bool swap)
{
  if (!swap || size == 1) {
    //
    // No swap, copy direct.  This silently corrupts the data if there is
    // padding in the buffer.
    //
    this->buffer_read(x, size * length, false);

  } else {
    //
    // Swapping _must_ be done at 'size' boundaries, so we need to spin
    // through the array element by element.  This silently corrupts the
    // data if there is padding in the buffer.
    //
    while (length-- > 0) {
      this->buffer_read(x, size, true);
      x += size;
    }
  }
}

ACE_INLINE void
Serializer::write_array(const char* x, size_t size, ACE_CDR::ULong length)
{
  this->write_array(x, size, length, this->swap_bytes_);
}

ACE_INLINE void
Serializer::write_array(const char* x, size_t size,
                        ACE_CDR::ULong length, bool swap)
{
  if (!swap || size == 1) {
    //
    // No swap, copy direct.
    //
    this->buffer_write(x, size * length, false);

  } else {
    //
    // Swapping _must_ be done at 'size' boundaries, so we need to spin
    // through the array element by element.
    // NOTE: This assumes that there is _no_ padding between the array
    //       elements.  If this is not the case, do not use this
    //       method.
    //
    while (length-- > 0) {
      this->buffer_write(x, size, true);
      x += size;
    }
  }
}

ACE_INLINE bool
Serializer::read_boolean_array(ACE_CDR::Boolean* x, ACE_CDR::ULong length)
{
  read_array(reinterpret_cast<char*>(x), boolean_cdr_size, length);
  return this->good_bit();
}

ACE_INLINE bool
Serializer::read_char_array(ACE_CDR::Char* x, ACE_CDR::ULong length)
{
  read_array(reinterpret_cast<char*>(x), char8_cdr_size, length);
  return this->good_bit();
}

ACE_INLINE bool
Serializer::read_wchar_array(ACE_CDR::WChar* x, ACE_CDR::ULong length)
{
  for (ACE_CDR::ULong i = 0; i < length; ++i) {
    if (!((*this) >> ACE_InputCDR::to_wchar(x[i]))) {
      break;
    }
  }
  return this->good_bit();
}

ACE_INLINE bool
Serializer::read_octet_array(ACE_CDR::Octet* x, ACE_CDR::ULong length)
{
  read_array(reinterpret_cast<char*>(x), byte_cdr_size, length);
  return this->good_bit();
}

ACE_INLINE bool
Serializer::read_short_array(ACE_CDR::Short* x, ACE_CDR::ULong length)
{
  if (!align_r(int16_cdr_size)) {
    return false;
  }
  read_array(reinterpret_cast<char*>(x), int16_cdr_size, length);
  return this->good_bit();
}

ACE_INLINE bool
Serializer::read_ushort_array(ACE_CDR::UShort* x, ACE_CDR::ULong length)
{
  if (!align_r(uint16_cdr_size)) {
    return false;
  }
  read_array(reinterpret_cast<char*>(x), uint16_cdr_size, length);
  return this->good_bit();
}

ACE_INLINE bool
Serializer::read_long_array(ACE_CDR::Long* x, ACE_CDR::ULong length)
{
  if (!align_r(int32_cdr_size)) {
    return false;
  }
  read_array(reinterpret_cast<char*>(x), int32_cdr_size, length);
  return this->good_bit();
}

ACE_INLINE bool
Serializer::read_ulong_array(ACE_CDR::ULong* x, ACE_CDR::ULong length)
{
  if (!align_r(uint32_cdr_size)) {
    return false;
  }
  read_array(reinterpret_cast<char*>(x), uint32_cdr_size, length);
  return this->good_bit();
}

ACE_INLINE bool
Serializer::read_longlong_array(ACE_CDR::LongLong* x, ACE_CDR::ULong length)
{
  if (!align_r(int64_cdr_size)) {
    return false;
  }
  read_array(reinterpret_cast<char*>(x), int64_cdr_size, length);
  return this->good_bit();
}

ACE_INLINE bool
Serializer::read_ulonglong_array(ACE_CDR::ULongLong* x, ACE_CDR::ULong length)
{
  if (!align_r(uint64_cdr_size)) {
    return false;
  }
  read_array(reinterpret_cast<char*>(x), uint64_cdr_size, length);
  return this->good_bit();
}

ACE_INLINE bool
Serializer::read_float_array(ACE_CDR::Float* x, ACE_CDR::ULong length)
{
  if (!align_r(float32_cdr_size)) {
    return false;
  }
  read_array(reinterpret_cast<char*>(x), float32_cdr_size, length);
  return this->good_bit();
}

ACE_INLINE bool
Serializer::read_double_array(ACE_CDR::Double* x, ACE_CDR::ULong length)
{
  if (!align_r(float64_cdr_size)) {
    return false;
  }
  read_array(reinterpret_cast<char*>(x), float64_cdr_size, length);
  return this->good_bit();
}

ACE_INLINE bool
Serializer::read_longdouble_array(ACE_CDR::LongDouble* x, ACE_CDR::ULong length)
{
  if (!align_r(float128_cdr_size)) {
    return false;
  }
  read_array(reinterpret_cast<char*>(x), float128_cdr_size, length);
  return this->good_bit();
}

ACE_INLINE bool
Serializer::write_boolean_array(const ACE_CDR::Boolean* x,
                                ACE_CDR::ULong length)
{
  write_array(reinterpret_cast<const char*>(x), boolean_cdr_size, length);
  return this->good_bit();
}

ACE_INLINE bool
Serializer::write_char_array(const ACE_CDR::Char* x, ACE_CDR::ULong length)
{
  write_array(reinterpret_cast<const char*>(x), char8_cdr_size, length);
  return this->good_bit();
}

ACE_INLINE bool
Serializer::write_wchar_array(const ACE_CDR::WChar* x, ACE_CDR::ULong length)
{
  for (ACE_CDR::ULong i = 0; i < length; ++i) {
    if (!((*this) << ACE_OutputCDR::from_wchar(x[i]))) {
      break;
    }
  }
  return this->good_bit();
}

ACE_INLINE bool
Serializer::write_octet_array(const ACE_CDR::Octet* x, ACE_CDR::ULong length)
{
  write_array(reinterpret_cast<const char*>(x), byte_cdr_size, length);
  return this->good_bit();
}

ACE_INLINE bool
Serializer::write_short_array(const ACE_CDR::Short* x, ACE_CDR::ULong length)
{
  if (!align_w(int16_cdr_size)) {
    return false;
  }
  write_array(reinterpret_cast<const char*>(x), int16_cdr_size, length);
  return this->good_bit();
}

ACE_INLINE bool
Serializer::write_ushort_array(const ACE_CDR::UShort* x, ACE_CDR::ULong length)
{
  if (!align_w(uint16_cdr_size)) {
    return false;
  }
  write_array(reinterpret_cast<const char*>(x), uint16_cdr_size, length);
  return this->good_bit();
}

ACE_INLINE bool
Serializer::write_long_array(const ACE_CDR::Long* x, ACE_CDR::ULong length)
{
  if (!align_w(int32_cdr_size)) {
    return false;
  }
  write_array(reinterpret_cast<const char*>(x), int32_cdr_size, length);
  return this->good_bit();
}

ACE_INLINE bool
Serializer::write_ulong_array(const ACE_CDR::ULong* x, ACE_CDR::ULong length)
{
  if (!align_w(uint32_cdr_size)) {
    return false;
  }
  write_array(reinterpret_cast<const char*>(x), uint32_cdr_size, length);
  return this->good_bit();
}

ACE_INLINE bool
Serializer::write_longlong_array(const ACE_CDR::LongLong* x,
                                 ACE_CDR::ULong length)
{
  if (!align_w(int64_cdr_size)) {
    return false;
  }
  write_array(reinterpret_cast<const char*>(x), int64_cdr_size, length);
  return this->good_bit();
}

ACE_INLINE bool
Serializer::write_ulonglong_array(const ACE_CDR::ULongLong* x,
                                  ACE_CDR::ULong length)
{
  if (!align_w(uint64_cdr_size)) {
    return false;
  }
  write_array(reinterpret_cast<const char*>(x), uint64_cdr_size, length);
  return this->good_bit();
}

ACE_INLINE bool
Serializer::write_float_array(const ACE_CDR::Float* x, ACE_CDR::ULong length)
{
  if (!align_w(float32_cdr_size)) {
    return false;
  }
  write_array(reinterpret_cast<const char*>(x), float32_cdr_size, length);
  return this->good_bit();
}

ACE_INLINE bool
Serializer::write_double_array(const ACE_CDR::Double* x, ACE_CDR::ULong length)
{
  if (!align_w(float64_cdr_size)) {
    return false;
  }
  write_array(reinterpret_cast<const char*>(x), float64_cdr_size, length);
  return this->good_bit();
}

ACE_INLINE bool
Serializer::write_longdouble_array(const ACE_CDR::LongDouble* x,
                                   ACE_CDR::ULong length)
{
  if (!align_w(float128_cdr_size)) {
    return false;
  }
  write_array(reinterpret_cast<const char*>(x), float128_cdr_size, length);
  return this->good_bit();
}

ACE_INLINE
bool Serializer::align_r(size_t al)
{
  if (!alignment()) {
    return true;
  }
  if (!current_) {
    good_bit_ = false;
    return false;
  }
  al = std::min(al, encoding().max_align());
  const size_t len =
    (al - ptrdiff_t(this->current_->rd_ptr()) + this->align_rshift_) % al;
  return skip(static_cast<ACE_CDR::UShort>(len));
}

ACE_INLINE
bool Serializer::align_w(size_t al)
{
  if (!alignment()) {
    return true;
  }
  if (!current_) {
    good_bit_ = false;
    return false;
  }
  al = std::min(al, encoding().max_align());
  size_t len =
    (al - ptrdiff_t(this->current_->wr_ptr()) + this->align_wshift_) % al;
  while (len) {
    if (!this->current_) {
      this->good_bit_ = false;
      break;
    }
    const size_t cur_spc = this->current_->space();
    if (cur_spc <= len) {
      len -= cur_spc;
      if (encoding().zero_init_padding()) {
        this->smemcpy(this->current_->wr_ptr(), ALIGN_PAD, cur_spc);
      }
      this->current_->wr_ptr(cur_spc);
      this->align_cont_w();
    } else {
      if (encoding().zero_init_padding()) {
        this->smemcpy(this->current_->wr_ptr(), ALIGN_PAD, len);
      }
      this->current_->wr_ptr(len);
      break;
    }
  }
  return good_bit_;
}


ACE_INLINE void
Serializer::align_cont_r()
{
  const size_t thisblock =
    (ptrdiff_t(current_->rd_ptr()) - align_rshift_) % encoding().max_align();

  this->current_ = this->current_->cont();

  if (this->current_) {
    this->align_rshift_ =
      (ptrdiff_t(current_->rd_ptr()) - thisblock) % encoding().max_align();
  }
}

ACE_INLINE void
Serializer::align_cont_w()
{
  const size_t thisblock =
    (ptrdiff_t(current_->wr_ptr()) - align_wshift_) % encoding().max_align();

  this->current_ = this->current_->cont();

  if (this->current_) {
    this->align_wshift_ =
      (ptrdiff_t(current_->wr_ptr()) - thisblock) % encoding().max_align();
  }
}

ACE_INLINE
bool Serializer::read_delimiter(size_t& size)
{
  ACE_CDR::ULong dheader;
  if (!(*this >> dheader)) {
    return false;
  }
  size = dheader;
  return true;
}

ACE_INLINE
bool Serializer::write_delimiter(size_t size)
{
  return *this << static_cast<ACE_CDR::ULong>(size);
}

//
// The following insertion operators are done in the style of the
// ACE_CDR insertion operators instead of a stream abstraction.  This
// is done to allow their use in the same way as existing ACE_CDR
// inserters, rather than as a true stream abstraction (which would
// return the argument stream).
//

ACE_INLINE bool
operator<<(Serializer& s, ACE_CDR::Char x)
{
  s.buffer_write(reinterpret_cast<char*>(&x), char8_cdr_size, s.swap_bytes());
  return s.good_bit();
}

ACE_INLINE bool
operator<<(Serializer& s, ACE_CDR::Short x)
{
  if (!s.align_w(int16_cdr_size)) {
    return false;
  }
  s.buffer_write(reinterpret_cast<char*>(&x), int16_cdr_size, s.swap_bytes());
  return s.good_bit();
}

ACE_INLINE bool
operator<<(Serializer& s, ACE_CDR::UShort x)
{
  if (!s.align_w(uint16_cdr_size)) {
    return false;
  }
  s.buffer_write(reinterpret_cast<char*>(&x), uint16_cdr_size, s.swap_bytes());
  return s.good_bit();
}

ACE_INLINE bool
operator<<(Serializer& s, ACE_CDR::Long x)
{
  if (!s.align_w(int32_cdr_size)) {
    return false;
  }
  s.buffer_write(reinterpret_cast<char*>(&x), int32_cdr_size, s.swap_bytes());
  return s.good_bit();
}

ACE_INLINE bool
operator<<(Serializer& s, ACE_CDR::ULong x)
{
  if (!s.align_w(uint32_cdr_size)) {
    return false;
  }
  s.buffer_write(reinterpret_cast<char*>(&x), uint32_cdr_size, s.swap_bytes());
  return s.good_bit();
}

ACE_INLINE bool
operator<<(Serializer& s, ACE_CDR::LongLong x)
{
  if (!s.align_w(int64_cdr_size)) {
    return false;
  }
  s.buffer_write(reinterpret_cast<char*>(&x), int64_cdr_size, s.swap_bytes());
  return s.good_bit();
}

ACE_INLINE bool
operator<<(Serializer& s, ACE_CDR::ULongLong x)
{
  if (!s.align_w(uint64_cdr_size)) {
    return false;
  }
  s.buffer_write(reinterpret_cast<char*>(&x), uint64_cdr_size, s.swap_bytes());
  return s.good_bit();
}

ACE_INLINE bool
operator<<(Serializer& s, ACE_CDR::Float x)
{
  if (!s.align_w(float32_cdr_size)) {
    return false;
  }
  s.buffer_write(reinterpret_cast<char*>(&x), float32_cdr_size, s.swap_bytes());
  return s.good_bit();
}

ACE_INLINE bool
operator<<(Serializer& s, ACE_CDR::Double x)
{
  if (!s.align_w(float64_cdr_size)) {
    return false;
  }
  s.buffer_write(reinterpret_cast<char*>(&x), float64_cdr_size, s.swap_bytes());
  return s.good_bit();
}

ACE_INLINE bool
operator<<(Serializer& s, ACE_CDR::LongDouble x)
{
  if (!s.align_w(float128_cdr_size)) {
    return false;
  }
  s.buffer_write(reinterpret_cast<char*>(&x), float128_cdr_size, s.swap_bytes());
  return s.good_bit();
}

ACE_INLINE bool
operator<<(Serializer& s, const ACE_CDR::Char* x)
{
  if (x != 0) {
    // Include the null termination in the serialized data.
    const ACE_CDR::ULong stringlen =
      1 + static_cast<ACE_CDR::ULong>(ACE_OS::strlen(x));
    s << stringlen;
    s.buffer_write(reinterpret_cast<const char*>(x), stringlen, false);

  } else {
    s << ACE_CDR::ULong(0);
  }

  return s.good_bit();
}

ACE_INLINE bool
operator<<(Serializer& s, const ACE_CDR::WChar* x)
{
  if (x != 0) {
    // Do not include the null terminatator in the serialized data.
    const ACE_CDR::ULong length = static_cast<ACE_CDR::ULong>(ACE_OS::strlen(x));
    s << ACE_CDR::ULong(length * char16_cdr_size);

#if ACE_SIZEOF_WCHAR == 2
    s.write_array(reinterpret_cast<const char*>(x), char16_cdr_size, length,
      s.swap_bytes());
#else
    for (size_t i = 0; i < length && s.good_bit(); ++i) {
      const ACE_UINT16 as_utf16 = static_cast<ACE_UINT16>(x[i]);
      if (as_utf16 != x[i]) { // not currently handling surrogates
        s.good_bit_ = false;
        break;
      }
      s.buffer_write(reinterpret_cast<const char*>(&as_utf16), char16_cdr_size,
        s.swap_bytes());
    }
#endif
  } else {
    s << ACE_CDR::ULong(0);
  }

  return s.good_bit();
}

#ifdef NONNATIVE_LONGDOUBLE
ACE_INLINE bool
operator<<(Serializer& s, long double x)
{
  if (!s.align_w(float128_cdr_size)) {
    return false;
  }
  ACE_CDR::LongDouble ld;
  ACE_CDR_LONG_DOUBLE_ASSIGNMENT(ld, x);
  return s << ld;
}
#endif

ACE_INLINE bool
operator<<(Serializer& s, ACE_OutputCDR::from_boolean x)
{
  s.buffer_write(reinterpret_cast<char*>(&x.val_), boolean_cdr_size, false);
  return s.good_bit();
}

ACE_INLINE bool
operator<<(Serializer& s, ACE_OutputCDR::from_char x)
{
  s.buffer_write(reinterpret_cast<char*>(&x.val_), char8_cdr_size, false);
  return s.good_bit();
}

ACE_INLINE bool
operator<<(Serializer& s, ACE_OutputCDR::from_wchar x)
{
  if (!s.align_w(char16_cdr_size)) {
    return false;
  }
#if ACE_SIZEOF_WCHAR == 2
  s.buffer_write(reinterpret_cast<char*>(&x.val_), char16_cdr_size, s.swap_bytes());
#else
  const ACE_UINT16 as_utf16 = static_cast<ACE_UINT16>(x.val_);
  if (as_utf16 != x.val_) { // not currently handling surrogates
    if (DCPS_debug_level) {
      ACE_ERROR((LM_ERROR, ACE_TEXT("(%P|%t) ")
        ACE_TEXT("operator<<(Serializer&, ACE_OutputCDR::from_wchar): ")
        ACE_TEXT("failure to convert UTF-32 to UTF-16.\n")));
    }
    s.good_bit_ = false;
  } else {
    s.buffer_write(reinterpret_cast<const char*>(&as_utf16), char16_cdr_size,
      s.swap_bytes());
  }
#endif
  return s.good_bit();
}

#ifndef OPENDDS_SAFETY_PROFILE
ACE_INLINE bool
operator<<(Serializer& s, const std::string& x)
{
  return s << x.c_str();
}

ACE_INLINE bool
operator<<(Serializer& s, Serializer::FromBoundedString<char> x)
{
  return (x.bound_ == 0 || x.str_.size() <= x.bound_) && s << x.str_;
}

#ifdef DDS_HAS_WCHAR
ACE_INLINE bool
operator<<(Serializer& s, const std::wstring& x)
{
  return s << x.c_str();
}

ACE_INLINE bool
operator<<(Serializer& s, Serializer::FromBoundedString<wchar_t> x)
{
  return (x.bound_ == 0 || x.str_.size() <= x.bound_) && s << x.str_;
}
#endif /* DDS_HAS_WCHAR */
#endif /* !OPENDDS_SAFETY_PROFILE */

ACE_INLINE bool
operator<<(Serializer& s, ACE_OutputCDR::from_octet x)
{
  s.buffer_write(reinterpret_cast<char*>(&x.val_), byte_cdr_size, false);
  return s.good_bit();
}

ACE_INLINE bool
operator<<(Serializer& s, ACE_OutputCDR::from_string x)
{
  // Include the null termination in the serialized data.
  ACE_CDR::ULong stringlen = 0;

  if (x.val_ != 0) {
    stringlen = 1 + static_cast<ACE_CDR::ULong>(ACE_OS::strlen(x.val_));
    s << stringlen;
    s.buffer_write(reinterpret_cast<char*>(x.val_), stringlen, false);

  } else {
    s << ACE_CDR::ULong(0);
  }

  return s.good_bit() && ((x.bound_ == 0) || (stringlen - 1 <= x.bound_));
}

ACE_INLINE bool
operator<<(Serializer& s, ACE_OutputCDR::from_wstring x)
{
  s << x.val_;
  const ACE_CDR::ULong stringlen =
    x.bound_ ? static_cast<ACE_CDR::ULong>(ACE_OS::strlen(x.val_)) : 0;
  return s.good_bit() && ((x.bound_ == 0) || (stringlen <= x.bound_));
}

//
// The following extraction operators are done in the style of the
// ACE_CDR extraction operators instead of a stream abstraction.  This
// is done to allow their use in the same way as existing ACE_CDR
// extractors, rather than as a true stream abstraction (which would
// return the argument stream).
//

ACE_INLINE bool
operator>>(Serializer& s, ACE_CDR::Char& x)
{
  s.buffer_read(reinterpret_cast<char*>(&x), char8_cdr_size, s.swap_bytes());
  return s.good_bit();
}

ACE_INLINE bool
operator>>(Serializer& s, ACE_CDR::Short& x)
{
  if (!s.align_r(int16_cdr_size)) {
    return false;
  }
  s.buffer_read(reinterpret_cast<char*>(&x), int16_cdr_size, s.swap_bytes());
  return s.good_bit();
}

ACE_INLINE bool
operator>>(Serializer& s, ACE_CDR::UShort& x)
{
  if (!s.align_r(uint16_cdr_size)) {
    return false;
  }
  s.buffer_read(reinterpret_cast<char*>(&x), uint16_cdr_size, s.swap_bytes());
  return s.good_bit();
}

ACE_INLINE bool
operator>>(Serializer& s, ACE_CDR::Long& x)
{
  if (!s.align_r(int32_cdr_size)) {
    return false;
  }
  s.buffer_read(reinterpret_cast<char*>(&x), int32_cdr_size, s.swap_bytes());
  return s.good_bit();
}

ACE_INLINE bool
operator>>(Serializer& s, ACE_CDR::ULong& x)
{
  if (!s.align_r(uint32_cdr_size)) {
    return false;
  }
  s.buffer_read(reinterpret_cast<char*>(&x), uint32_cdr_size, s.swap_bytes());
  return s.good_bit();
}

ACE_INLINE bool
operator>>(Serializer& s, ACE_CDR::LongLong& x)
{
  if (!s.align_r(int64_cdr_size)) {
    return false;
  }
  s.buffer_read(reinterpret_cast<char*>(&x), int64_cdr_size, s.swap_bytes());
  return s.good_bit();
}

ACE_INLINE bool
operator>>(Serializer& s, ACE_CDR::ULongLong& x)
{
  if (!s.align_r(uint64_cdr_size)) {
    return false;
  }
  s.buffer_read(reinterpret_cast<char*>(&x), uint64_cdr_size, s.swap_bytes());
  return s.good_bit();
}

ACE_INLINE bool
operator>>(Serializer& s, ACE_CDR::Float& x)
{
  if (!s.align_r(float32_cdr_size)) {
    return false;
  }
  s.buffer_read(reinterpret_cast<char*>(&x), float32_cdr_size, s.swap_bytes());
  return s.good_bit();
}

ACE_INLINE bool
operator>>(Serializer& s, ACE_CDR::Double& x)
{
  if (!s.align_r(float64_cdr_size)) {
    return false;
  }
  s.buffer_read(reinterpret_cast<char*>(&x), float64_cdr_size, s.swap_bytes());
  return s.good_bit();
}

ACE_INLINE bool
operator>>(Serializer& s, ACE_CDR::LongDouble& x)
{
  if (!s.align_r(float128_cdr_size)) {
    return false;
  }
  s.buffer_read(reinterpret_cast<char*>(&x), float128_cdr_size, s.swap_bytes());
  return s.good_bit();
}

ACE_INLINE bool
operator>>(Serializer& s, ACE_CDR::Char*& x)
{
  s.read_string(x);
  return s.good_bit();
}

ACE_INLINE bool
operator>>(Serializer& s, ACE_CDR::WChar*& x)
{
  s.read_string(x);
  return s.good_bit();
}

#ifdef NONNATIVE_LONGDOUBLE
ACE_INLINE bool
operator>>(Serializer& s, long double& x)
{
  if (!s.align_r(float128_cdr_size)) {
    return false;
  }
  ACE_CDR::LongDouble ld;
  if (s >> ld) {
    x = ld;
    return true;
  }
  return false;
}
#endif

ACE_INLINE bool
operator>>(Serializer& s, ACE_InputCDR::to_boolean x)
{
  s.buffer_read(reinterpret_cast<char*>(&x.ref_), boolean_cdr_size, s.swap_bytes());
  return s.good_bit();
}

ACE_INLINE bool
operator>>(Serializer& s, ACE_InputCDR::to_char x)
{
  s.buffer_read(reinterpret_cast<char*>(&x.ref_), char8_cdr_size, s.swap_bytes());
  return s.good_bit();
}

ACE_INLINE bool
operator>>(Serializer& s, ACE_InputCDR::to_wchar x)
{
  if (!s.align_r(char16_cdr_size)) {
    return false;
  }
#if ACE_SIZEOF_WCHAR == 2
  s.buffer_read(reinterpret_cast<char*>(&x.ref_), char16_cdr_size,
    s.swap_bytes());
#else
  ACE_UINT16 as_utf16;
  s.buffer_read(reinterpret_cast<char*>(&as_utf16), char16_cdr_size,
    s.swap_bytes());
  x.ref_ = as_utf16;
#endif
  return s.good_bit();
}

ACE_INLINE bool
operator>>(Serializer& s, ACE_InputCDR::to_octet x)
{
  s.buffer_read(reinterpret_cast<char*>(&x.ref_), byte_cdr_size, false);
  return s.good_bit();
}

ACE_INLINE bool
operator>>(Serializer& s, ACE_InputCDR::to_string x)
{
  const size_t length = s.read_string(const_cast<char*&>(x.val_));
  return s.good_bit()
         && ((x.bound_ == 0) || (length <= x.bound_));
}

ACE_INLINE bool
operator>>(Serializer& s, ACE_InputCDR::to_wstring x)
{
  const size_t length = s.read_string(const_cast<ACE_CDR::WChar*&>(x.val_));
  return s.good_bit()
         && ((x.bound_ == 0) || (length <= x.bound_));
}

#ifndef OPENDDS_SAFETY_PROFILE
ACE_INLINE bool
operator>>(Serializer& s, std::string& x)
{
  char* buf = 0;
  const size_t length = s.read_string(buf);
  x.assign(buf, length);
  CORBA::string_free(buf);
  return s.good_bit();
}

ACE_INLINE bool
operator>>(Serializer& s, Serializer::ToBoundedString<char> x)
{
  return (s >> x.str_) && (x.bound_ == 0 || x.str_.size() <= x.bound_);
}

#ifdef DDS_HAS_WCHAR
ACE_INLINE bool
operator>>(Serializer& s, std::wstring& x)
{
  ACE_CDR::WChar* buf = 0;
  const size_t length = s.read_string(buf);
  x.assign(buf, length);
  CORBA::wstring_free(buf);
  return s.good_bit();
}

ACE_INLINE bool
operator>>(Serializer& s, Serializer::ToBoundedString<wchar_t> x)
{
  return (s >> x.str_) && (x.bound_ == 0 || x.str_.size() <= x.bound_);
}
#endif /* DDS_HAS_WCHAR */
#endif /* !OPENDDS_SAFETY_PROFILE */

//----------------------------------------------------------------------------
// predefined type methods

ACE_INLINE
bool max_serialized_size(
  const Encoding& encoding, size_t& size,
  const ACE_CDR::Short& /*value*/, size_t count)
{
  encoding.align(size, int16_cdr_size);
  size += int16_cdr_size * count;
  return true;
}

ACE_INLINE
bool max_serialized_size(
  const Encoding& encoding, size_t& size,
  const ACE_CDR::UShort& /*value*/, size_t count)
{
  encoding.align(size, uint16_cdr_size);
  size += uint16_cdr_size * count;
  return true;
}

ACE_INLINE
bool max_serialized_size(
  const Encoding& encoding, size_t& size,
  const ACE_CDR::Long& /*value*/, size_t count)
{
  encoding.align(size, int32_cdr_size);
  size += int32_cdr_size * count;
  return true;
}

ACE_INLINE
bool max_serialized_size(
  const Encoding& encoding, size_t& size,
  const ACE_CDR::ULong& /*value*/, size_t count)
{
  encoding.align(size, uint32_cdr_size);
  size += uint32_cdr_size * count;
  return true;
}

ACE_INLINE
bool max_serialized_size(
  const Encoding& encoding, size_t& size,
  const ACE_CDR::LongLong& /*value*/, size_t count)
{
  encoding.align(size, int64_cdr_size);
  size += int64_cdr_size * count;
  return true;
}

ACE_INLINE
bool max_serialized_size(
  const Encoding& encoding, size_t& size,
  const ACE_CDR::ULongLong& /*value*/, size_t count)
{
  encoding.align(size, uint64_cdr_size);
  size += uint64_cdr_size * count;
  return true;
}

ACE_INLINE
bool max_serialized_size(
  const Encoding& encoding, size_t& size,
  const ACE_CDR::Float& /*value*/, size_t count)
{
  encoding.align(size, float32_cdr_size);
  size += float32_cdr_size * count;
  return true;
}

ACE_INLINE
bool max_serialized_size(
  const Encoding& encoding, size_t& size,
  const ACE_CDR::Double& /*value*/, size_t count)
{
  encoding.align(size, float64_cdr_size);
  size += float64_cdr_size * count;
  return true;
}

ACE_INLINE
bool max_serialized_size(
  const Encoding& encoding, size_t& size,
  const ACE_CDR::LongDouble& /*value*/, size_t count)
{
  encoding.align(size, float128_cdr_size);
  size += float128_cdr_size * count;
  return true;
}

// predefined type method disambiguators.
ACE_INLINE
bool max_serialized_size(
  const Encoding& /*encoding*/, size_t& size,
  const ACE_OutputCDR::from_boolean /*value*/, size_t count)
{
  size += boolean_cdr_size * count;
  return true;
}

ACE_INLINE
bool max_serialized_size(
  const Encoding& /*encoding*/, size_t& size,
  const ACE_OutputCDR::from_char /*value*/, size_t count)
{
  size += char8_cdr_size * count;
  return true;
}

ACE_INLINE
bool max_serialized_size(
  const Encoding& encoding, size_t& size,
  const ACE_OutputCDR::from_wchar /*value*/, size_t count)
{
  encoding.align(size, char16_cdr_size);
  size += char16_cdr_size * count;
  return true;
}

ACE_INLINE
bool max_serialized_size(
  const Encoding& /*encoding*/, size_t& size,
  const ACE_OutputCDR::from_octet /*value*/, size_t count)
{
  size += byte_cdr_size * count;
  return true;
}

// predefined type method explicit disambiguators.

ACE_INLINE
void max_serialized_size_boolean(const Encoding& /*encoding*/, size_t& size,
  size_t count)
{
  size += boolean_cdr_size * count;
}

ACE_INLINE
void max_serialized_size_char(const Encoding& /*encoding*/, size_t& size,
  size_t count)
{
  size += char8_cdr_size * count;
}

ACE_INLINE
void max_serialized_size_wchar(const Encoding& encoding, size_t& size,
  size_t count)
{
  encoding.align(size, char16_cdr_size);
  size += char16_cdr_size * count;
}

ACE_INLINE
void max_serialized_size_octet(const Encoding& /*encoding*/, size_t& size,
  size_t count)
{
  size += byte_cdr_size * count;
}

ACE_INLINE
void max_serialized_size_ulong(const Encoding& encoding, size_t& size,
  size_t count)
{
  encoding.align(size, uint32_cdr_size);
  size += uint32_cdr_size * count;
}

ACE_INLINE
void serialized_size_ulong(const Encoding& encoding, size_t& size, size_t count)
{
  max_serialized_size_ulong(encoding, size, count);
}

} // namespace DCPS
} // namespace OpenDDS

OPENDDS_END_VERSIONED_NAMESPACE_DECL<|MERGE_RESOLUTION|>--- conflicted
+++ resolved
@@ -46,18 +46,10 @@
   switch (value) {
   case KIND_XCDR1:
     alignment(ALIGN_CDR);
-<<<<<<< HEAD
-    zero_init_padding(true);
-    break;
-  case KIND_XCDR2_PARAMLIST:
-  case KIND_XCDR2_DELIMITED:
-  case KIND_XCDR2_PLAIN:
-=======
     xcdr_version(XCDR1);
     break;
 
   case KIND_XCDR2:
->>>>>>> b576d67f
     alignment(ALIGN_XCDR2);
     xcdr_version(XCDR2);
     break;
