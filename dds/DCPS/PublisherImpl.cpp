/*
 * $Id$
 *
 *
 * Distributed under the OpenDDS License.
 * See: http://www.opendds.org/license.html
 */

#include "DCPS/DdsDcps_pch.h" //Only the _pch include should start with DCPS/
#include "PublisherImpl.h"
#include "FeatureDisabledQosCheck.h"
#include "DataWriterImpl.h"
#include "DomainParticipantImpl.h"
#include "DataWriterImpl.h"
#include "Service_Participant.h"
#include "Qos_Helper.h"
#include "GuidConverter.h"
#include "Marked_Default_Qos.h"
#include "TopicImpl.h"
#include "MonitorFactory.h"
#include "dds/DdsDcpsTypeSupportExtS.h"
#include "dds/DCPS/transport/framework/ReceivedDataSample.h"
#include "dds/DCPS/transport/framework/DataLinkSet.h"
#include "dds/DCPS/transport/framework/TransportImpl.h"
#include "tao/debug.h"
#include "async_debug.h"

namespace OpenDDS {
namespace DCPS {

// Implementation skeleton constructor
PublisherImpl::PublisherImpl(DDS::InstanceHandle_t      handle,
    RepoId                     id,
    const DDS::PublisherQos&   qos,
    DDS::PublisherListener_ptr a_listener,
    const DDS::StatusMask&     mask,
    DomainParticipantImpl*     participant)
: handle_(handle),
  qos_(qos),
  default_datawriter_qos_(TheServiceParticipant->initial_DataWriterQos()),
  listener_mask_(mask),
  listener_(DDS::PublisherListener::_duplicate(a_listener)),
#ifndef OPENDDS_NO_OBJECT_MODEL_PROFILE
  change_depth_(0),
#endif
  domain_id_(participant->get_domain_id()),
  participant_(participant),
  suspend_depth_count_(0),
  sequence_number_(),
  aggregation_period_start_(ACE_Time_Value::zero),
  reverse_pi_lock_(pi_lock_),
  monitor_(0),
  publisher_id_(id)
{
  monitor_ = TheServiceParticipant->monitor_factory_->create_publisher_monitor(this);
}

// Implementation skeleton destructor
PublisherImpl::~PublisherImpl()
{
  //The datawriters should be deleted already before calling delete
  //publisher.
  if (!is_clean()) {
    ACE_ERROR((LM_ERROR,
        ACE_TEXT("(%P|%t) ERROR: ")
        ACE_TEXT("PublisherImpl::~PublisherImpl, ")
        ACE_TEXT("some datawriters still exist.\n")));
  }
}

DDS::InstanceHandle_t
PublisherImpl::get_instance_handle()
{
  return handle_;
}

bool
PublisherImpl::contains_writer(DDS::InstanceHandle_t a_handle)
{
  ACE_GUARD_RETURN(ACE_Recursive_Thread_Mutex,
      guard,
      this->pi_lock_,
      DDS::RETCODE_ERROR);

  for (DataWriterMap::iterator it(datawriter_map_.begin());
      it != datawriter_map_.end(); ++it) {
    if (a_handle == it->second->get_instance_handle()) {
      return true;
    }
  }

  return false;
}

DDS::DataWriter_ptr
PublisherImpl::create_datawriter(
    DDS::Topic_ptr              a_topic,
    const DDS::DataWriterQos &  qos,
    DDS::DataWriterListener_ptr a_listener,
    DDS::StatusMask             mask)
{

  //### Debug statements to track where test is failing
  if (ASYNC_debug) ACE_DEBUG((LM_DEBUG, "(%P|%t|%T) ASYNC_DBG:PublisherImpl::create_datawriter enter\n"));

  DDS::DataWriterQos dw_qos;

  if (!validate_datawriter_qos(qos, default_datawriter_qos_, a_topic, dw_qos)) {
    //### Debug statements to track where test is failing
    if (ASYNC_debug) ACE_DEBUG((LM_DEBUG, "(%P|%t|%T) ASYNC_DBG:PublisherImpl::create_datawriter --> RETURN NIL datawriter_qos not validated\n"));
    return DDS::DataWriter::_nil();
  }

  TopicImpl* topic_servant = dynamic_cast<TopicImpl*>(a_topic);

  OpenDDS::DCPS::TypeSupport_ptr typesupport =
      topic_servant->get_type_support();

  if (typesupport == 0) {
    CORBA::String_var name = topic_servant->get_name();
    ACE_ERROR((LM_ERROR,
        ACE_TEXT("(%P|%t) ERROR: ")
        ACE_TEXT("PublisherImpl::create_datawriter, ")
        ACE_TEXT("typesupport(topic_name=%C) is nil.\n"),
        name.in()));
    //### Debug statements to track where test is failing
    if (ASYNC_debug) ACE_DEBUG((LM_DEBUG, "(%P|%t|%T) ASYNC_DBG:PublisherImpl::create_datawriter --> RETURN NIL typesupport == 0\n"));
    return DDS::DataWriter::_nil();
  }

  //### Debug statements to track where test is failing
  if (ASYNC_debug) ACE_DEBUG((LM_DEBUG, "(%P|%t|%T) ASYNC_DBG:PublisherImpl::create_datawriter --> typesupport->create_datawriter()\n"));

  DDS::DataWriter_var dw_obj = typesupport->create_datawriter();

  //### Debug statements to track where test is failing
  if (ASYNC_debug) ACE_DEBUG((LM_DEBUG, "(%P|%t|%T) ASYNC_DBG:PublisherImpl::create_datawriter --> DONE typesupport->create_datawriter\n"));

  //### Debug statements to track where test is failing
  if (ASYNC_debug) ACE_DEBUG((LM_DEBUG, "(%P|%t|%T) ASYNC_DBG:PublisherImpl::create_datawriter --> create DataWriterImpl \n"));

  DataWriterImpl* dw_servant =
      dynamic_cast <DataWriterImpl*>(dw_obj.in());

  //### Debug statements to track where test is failing
  if (ASYNC_debug) ACE_DEBUG((LM_DEBUG, "(%P|%t|%T) ASYNC_DBG:PublisherImpl::create_datawriter --> DONE create DataWriterImpl now init()\n"));

  dw_servant->init(a_topic,
      topic_servant,
      dw_qos,
      a_listener,
      mask,
      participant_,
      this,
      dw_obj.in());

  //### Debug statements to track where test is failing
  if (ASYNC_debug) ACE_DEBUG((LM_DEBUG, "(%P|%t|%T) ASYNC_DBG:PublisherImpl::create_datawriter --> DONE DataWriterImpl-> init\n"));

  //### Debug statements to track where test is failing
  if (ASYNC_debug) ACE_DEBUG((LM_DEBUG, "(%P|%t|%T) ASYNC_DBG:PublisherImpl::create_datawriter --> check if Publisher is enabled\n"));

  if (this->enabled_ == true
      && qos_.entity_factory.autoenable_created_entities == 1) {
    //### Debug statements to track where test is failing
    if (ASYNC_debug) ACE_DEBUG((LM_DEBUG, "(%P|%t|%T) ASYNC_DBG:PublisherImpl::create_datawriter --> enable DataWriterImpl (dw_servant)\n"));

    DDS::ReturnCode_t ret = dw_servant->enable();

    //### Debug statements to track where test is failing
    if (ASYNC_debug) ACE_DEBUG((LM_DEBUG, "(%P|%t|%T) ASYNC_DBG:PublisherImpl::create_datawriter --> DONE enabling DataWriterImpl\n"));

    if (ret != DDS::RETCODE_OK) {
      ACE_ERROR((LM_ERROR,
          ACE_TEXT("(%P|%t) ERROR: ")
          ACE_TEXT("PublisherImpl::create_datawriter, ")
          ACE_TEXT("enable failed.\n")));
      //### Debug statements to track where test is failing
      if (ASYNC_debug) ACE_DEBUG((LM_DEBUG, "(%P|%t|%T) ASYNC_DBG:PublisherImpl::create_datawriter --> RETURN NIL enable failed\n"));
      return DDS::DataWriter::_nil();
    }
  }

  //### Debug statements to track where test is failing
  GuidConverter pubID_conv(dw_servant->get_publication_id());
   //### Debug statements to track where test is failing
   if (ASYNC_debug) ACE_DEBUG((LM_DEBUG, "(%P|%t|%T) ASYNC_DBG:PublisherImpl::create_datawriter --> end SUCCESS (datawriter: %C)\n", std::string(pubID_conv).c_str()));

  return DDS::DataWriter::_duplicate(dw_obj.in());
}

DDS::ReturnCode_t
PublisherImpl::delete_datawriter(DDS::DataWriter_ptr a_datawriter)
{

  //### Debug statements to track where test is failing
  if (ASYNC_debug) ACE_DEBUG((LM_DEBUG, "(%P|%t|%T) ASYNC_DBG:PublisherImpl::delete_datawriter --> enter\n"));

  DataWriterImpl* dw_servant = dynamic_cast<DataWriterImpl*>(a_datawriter);
  if (dw_servant) {
    // mark that the entity is being deleted
    dw_servant->set_deleted(true);
  }

  if (!dw_servant) {
    ACE_ERROR((LM_ERROR, 
              "(%P|%t) PublisherImpl::delete_datawriter - dynamic cast to DataWriterImpl failed\n"
    ));
    return DDS::RETCODE_ERROR;
  }

  {
    DDS::Publisher_var dw_publisher(dw_servant->get_publisher());

    if (dw_publisher.in() != this) {
      RepoId id = dw_servant->get_publication_id();
      GuidConverter converter(id);
      ACE_ERROR((LM_ERROR,
          ACE_TEXT("(%P|%t) PublisherImpl::delete_datawriter: ")
          ACE_TEXT("the data writer %C doesn't ")
          ACE_TEXT("belong to this subscriber \n"),
          std::string(converter).c_str()));
      return DDS::RETCODE_PRECONDITION_NOT_MET;
    }
  }
<<<<<<< HEAD
 //### Debug statements to track where test is failing
  GuidConverter pubID_conv2(dw_servant->get_publication_id());
  if (ASYNC_debug) ACE_DEBUG((LM_DEBUG, "(%P|%t|%T) ASYNC_DBG:PublisherImpl::delete_datawriter --> to delete datawriter: %C\n", std::string(pubID_conv2).c_str()));

  if (ASYNC_debug) ACE_DEBUG((LM_DEBUG, "(%P|%t|%T) ASYNC_DBG:PublisherImpl::delete_datawriter --> setting deleted_ to true\n"));
  //### toggle deleted_ to stop any future associating
=======
  // mark that the entity is being deleted
>>>>>>> af5c2f0f
  dw_servant->set_deleted(true);

#ifndef OPENDDS_NO_PERSISTENCE_PROFILE
  // Trigger data to be persisted, i.e. made durable, if so
  // configured. This needs be called before unregister_instances
  // because unregister_instances may cause instance dispose.
  if (!dw_servant->persist_data() && DCPS_debug_level >= 2) {
    ACE_ERROR((LM_ERROR,
        ACE_TEXT("(%P|%t) ERROR: ")
        ACE_TEXT("PublisherImpl::delete_datawriter, ")
        ACE_TEXT("failed to make data durable.\n")));
  }
#endif

  // Unregister all registered instances prior to deletion.
  DDS::Time_t source_timestamp = time_value_to_time(ACE_OS::gettimeofday());
  //### Debug statements to track where test is failing
  if (ASYNC_debug) ACE_DEBUG((LM_DEBUG, "(%P|%t|%T) ASYNC_DBG:PublisherImpl::delete_datawriter --> unregister_instances\n"));
  dw_servant->unregister_instances(source_timestamp);

  // Wait for any control messages to be transported during
  // unregistering of instances.
  dw_servant->wait_control_pending();

  CORBA::String_var topic_name = dw_servant->get_topic_name();
  RepoId publication_id  = GUID_UNKNOWN;
  {
    ACE_GUARD_RETURN(ACE_Recursive_Thread_Mutex,
        guard,
        this->pi_lock_,
        DDS::RETCODE_ERROR);

    publication_id = dw_servant->get_publication_id();

    //### Debug statements to track where test is failing
    GuidConverter pubID_conv(publication_id);
    if (ASYNC_debug) ACE_DEBUG((LM_DEBUG, "(%P|%t|%T) ASYNC_DBG:PublisherImpl::delete_datawriter --> deleting publication: %C\n", std::string(pubID_conv).c_str()));

    PublicationMap::iterator it = publication_map_.find(publication_id);

    if (it == publication_map_.end()) {
      GuidConverter converter(publication_id);
      ACE_ERROR_RETURN((LM_ERROR,
          ACE_TEXT("(%P|%t) ERROR: ")
          ACE_TEXT("PublisherImpl::delete_datawriter, ")
          ACE_TEXT("datawriter %C not found.\n"),
          std::string(converter).c_str()), DDS::RETCODE_ERROR);
    }

    // We can not erase the datawriter from datawriter map by the topic name
    // because the map might have multiple datawriters with the same topic
    // name.
    // Find the iterator to the datawriter in the datawriter map and erase
    // by the iterator.
    DataWriterMap::iterator writ;
    DataWriterMap::iterator the_writ = datawriter_map_.end();

    for (writ = datawriter_map_.begin();
        writ != datawriter_map_.end();
        ++writ) {
      if (writ->second == it->second) {
        the_writ = writ;
        break;
      }
    }

    if (the_writ != datawriter_map_.end()) {
      //### Debug statements to track where test is failing
      if (ASYNC_debug) ACE_DEBUG((LM_DEBUG, "(%P|%t|%T) ASYNC_DBG:PublisherImpl::delete_datawriter --> erase datawriter from datawriter_map_\n"));
      datawriter_map_.erase(the_writ);
    }

    //### Debug statements to track where test is failing
    if (ASYNC_debug) ACE_DEBUG((LM_DEBUG, "(%P|%t|%T) ASYNC_DBG:PublisherImpl::delete_datawriter --> erase from publication_map_\n"));
    publication_map_.erase(it);

    // Release pi_lock_ before making call to transport layer to avoid
    // some deadlock situations that threads acquire locks(PublisherImpl
    // pi_lock_, TransportClient reservation_lock and TransportImpl
    // lock_) in reverse order.
    ACE_GUARD_RETURN(reverse_lock_type, reverse_monitor, this->reverse_pi_lock_,
        DDS::RETCODE_ERROR);
    //### Debug statements to track where test is failing
    if (ASYNC_debug) ACE_DEBUG((LM_DEBUG, "(%P|%t|%T) ASYNC_DBG:PublisherImpl::delete_datawriter --> wait for pending samples to drain\n"));
    // Wait for pending samples to drain prior to removing associations
    // and unregistering the publication.
    dw_servant->wait_pending();
    //### Debug statements to track where test is failing
    if (ASYNC_debug) ACE_DEBUG((LM_DEBUG, "(%P|%t|%T) ASYNC_DBG:PublisherImpl::delete_datawriter --> remove_all_associations from DataWriterImpl\n"));
    // Call remove association before unregistering the datawriter
    // with the transport, otherwise some callbacks resulted from
    // remove_association may lost.
    dw_servant->remove_all_associations();
    //### Debug statements to track where test is failing
    if (ASYNC_debug) ACE_DEBUG((LM_DEBUG, "(%P|%t|%T) ASYNC_DBG:PublisherImpl::delete_datawriter --> cleanup DataWriterImpl\n"));
    dw_servant->cleanup();
  }
  //### Debug statements to track where test is failing
  if (ASYNC_debug) ACE_DEBUG((LM_DEBUG, "(%P|%t|%T) ASYNC_DBG:PublisherImpl::delete_datawriter --> unregister_all from DataWriterImpl\n"));
  // not just unregister but remove any pending writes/sends.
  dw_servant->unregister_all();
  //### Debug statements to track where test is failing
  if (ASYNC_debug) ACE_DEBUG((LM_DEBUG, "(%P|%t|%T) ASYNC_DBG:WriteDataContainer::unregister_all --> try to remove_publication from discovery\n"));
  Discovery_rch disco = TheServiceParticipant->get_discovery(this->domain_id_);
  if (!disco->remove_publication(
      this->domain_id_,
      this->participant_->get_id(),
      publication_id)) {
    ACE_ERROR_RETURN((LM_ERROR,
        ACE_TEXT("(%P|%t) ERROR: ")
        ACE_TEXT("PublisherImpl::delete_datawriter, ")
        ACE_TEXT("publication not removed from discovery.\n")),
        DDS::RETCODE_ERROR);
  }
  //### Debug statements to track where test is failing
  if (ASYNC_debug) ACE_DEBUG((LM_DEBUG, "(%P|%t|%T) ASYNC_DBG:WriteDataContainer::unregister_all --> remove reference to DataWriterImpl\n"));
  // Decrease ref count after the servant is removed from the maps.
  dw_servant->_remove_ref();

  //### Debug statements to track where test is failing
  if (ASYNC_debug) ACE_DEBUG((LM_DEBUG, "(%P|%t|%T) ASYNC_DBG:PublisherImpl::delete_datawriter --> exit OK\n"));

  return DDS::RETCODE_OK;
}

DDS::DataWriter_ptr
PublisherImpl::lookup_datawriter(const char* topic_name)
{
  ACE_GUARD_RETURN(ACE_Recursive_Thread_Mutex,
      guard,
      this->pi_lock_,
      DDS::DataWriter::_nil());

  // If multiple entries whose key is "topic_name" then which one is
  // returned ? Spec does not limit which one should give.
  DataWriterMap::iterator it = datawriter_map_.find(topic_name);

  if (it == datawriter_map_.end()) {
    if (DCPS_debug_level >= 2) {
      ACE_DEBUG((LM_DEBUG,
          ACE_TEXT("(%P|%t) ")
          ACE_TEXT("PublisherImpl::lookup_datawriter, ")
          ACE_TEXT("The datawriter(topic_name=%C) is not found\n"),
          topic_name));
    }

    return DDS::DataWriter::_nil();

  } else {
    return DDS::DataWriter::_duplicate(it->second);
  }
}

DDS::ReturnCode_t
PublisherImpl::delete_contained_entities()
{
  // mark that the entity is being deleted
  set_deleted(true);

  while (true) {
    PublicationId pub_id = GUID_UNKNOWN;
    DataWriterImpl* a_datawriter;

    {
      ACE_GUARD_RETURN(ACE_Recursive_Thread_Mutex,
          guard,
          this->pi_lock_,
          DDS::RETCODE_ERROR);

      if (datawriter_map_.empty()) {
        break;
      } else {
        a_datawriter = datawriter_map_.begin()->second;
        pub_id = a_datawriter->get_publication_id();
      }
    }

    DDS::ReturnCode_t ret = delete_datawriter(a_datawriter);

    if (ret != DDS::RETCODE_OK) {
      GuidConverter converter(pub_id);
      ACE_ERROR_RETURN((LM_ERROR,
          ACE_TEXT("(%P|%t) ERROR: ")
          ACE_TEXT("PublisherImpl::")
          ACE_TEXT("delete_contained_entities: ")
          ACE_TEXT("failed to delete ")
          ACE_TEXT("datawriter %C.\n"),
          std::string(converter).c_str()),ret);
    }
  }

  // the publisher can now start creating new publications
  set_deleted(false);

  return DDS::RETCODE_OK;
}

DDS::ReturnCode_t
PublisherImpl::set_qos(const DDS::PublisherQos & qos)
{

  OPENDDS_NO_OBJECT_MODEL_PROFILE_COMPATIBILITY_CHECK(qos, DDS::RETCODE_UNSUPPORTED);

  if (Qos_Helper::valid(qos) && Qos_Helper::consistent(qos)) {
    if (qos_ == qos)
      return DDS::RETCODE_OK;

    // for the not changeable qos, it can be changed before enable
    if (!Qos_Helper::changeable(qos_, qos) && enabled_ == true) {
      return DDS::RETCODE_IMMUTABLE_POLICY;

    } else {
      qos_ = qos;

      DwIdToQosMap idToQosMap;
      {
        ACE_GUARD_RETURN(ACE_Recursive_Thread_Mutex,
            guard,
            this->pi_lock_,
            DDS::RETCODE_ERROR);

        for (PublicationMap::iterator iter = publication_map_.begin();
            iter != publication_map_.end();
            ++iter) {
          DDS::DataWriterQos qos;
          iter->second->get_qos(qos);
          RepoId id = iter->second->get_publication_id();
          std::pair<DwIdToQosMap::iterator, bool> pair =
              idToQosMap.insert(DwIdToQosMap::value_type(id, qos));

          if (pair.second == false) {
            GuidConverter converter(id);
            ACE_ERROR_RETURN((LM_ERROR,
                ACE_TEXT("(%P|%t) ")
                ACE_TEXT("PublisherImpl::set_qos: ")
                ACE_TEXT("insert id %d to DwIdToQosMap ")
                ACE_TEXT("failed.\n"),
                std::string(converter).c_str()), DDS::RETCODE_ERROR);
          }
        }
      }

      DwIdToQosMap::iterator iter = idToQosMap.begin();

      while (iter != idToQosMap.end()) {
        Discovery_rch disco = TheServiceParticipant->get_discovery(this->domain_id_);
        const bool status
        = disco->update_publication_qos(
            participant_->get_domain_id(),
            participant_->get_id(),
            iter->first,
            iter->second,
            this->qos_);

        if (!status) {
          ACE_ERROR_RETURN((LM_ERROR,
              ACE_TEXT("(%P|%t) PublisherImpl::set_qos, ")
              ACE_TEXT("failed. \n")),
              DDS::RETCODE_ERROR);
        }

        ++iter;
      }
    }

    return DDS::RETCODE_OK;

  } else {
    return DDS::RETCODE_INCONSISTENT_POLICY;
  }
}

DDS::ReturnCode_t
PublisherImpl::get_qos(DDS::PublisherQos & qos)
{
  qos = qos_;
  return DDS::RETCODE_OK;
}

DDS::ReturnCode_t
PublisherImpl::set_listener(DDS::PublisherListener_ptr a_listener,
    DDS::StatusMask            mask)
{
  listener_mask_ = mask;
  //note: OK to duplicate  a nil object ref
  listener_ = DDS::PublisherListener::_duplicate(a_listener);
  return DDS::RETCODE_OK;
}

DDS::PublisherListener_ptr
PublisherImpl::get_listener()
{
  return DDS::PublisherListener::_duplicate(listener_.in());
}

DDS::ReturnCode_t
PublisherImpl::suspend_publications()
{
  if (enabled_ == false) {
    ACE_ERROR_RETURN((LM_ERROR,
        ACE_TEXT("(%P|%t) ERROR: ")
        ACE_TEXT("PublisherImpl::suspend_publications, ")
        ACE_TEXT(" Entity is not enabled. \n")),
        DDS::RETCODE_NOT_ENABLED);
  }

  ACE_GUARD_RETURN(ACE_Recursive_Thread_Mutex,
      guard,
      this->pi_lock_,
      DDS::RETCODE_ERROR);
  ++suspend_depth_count_;
  return DDS::RETCODE_OK;
}

bool
PublisherImpl::is_suspended() const
{
  ACE_GUARD_RETURN(ACE_Recursive_Thread_Mutex,
      guard,
      this->pi_lock_,
      false);
  return suspend_depth_count_;
}

DDS::ReturnCode_t
PublisherImpl::resume_publications()
{
  if (enabled_ == false) {
    ACE_ERROR_RETURN((LM_ERROR,
        ACE_TEXT("(%P|%t) ERROR: ")
        ACE_TEXT("PublisherImpl::resume_publications, ")
        ACE_TEXT(" Entity is not enabled. \n")),
        DDS::RETCODE_NOT_ENABLED);
  }

  ACE_GUARD_RETURN(ACE_Recursive_Thread_Mutex,
      guard,
      this->pi_lock_,
      DDS::RETCODE_ERROR);

  --suspend_depth_count_;

  if (suspend_depth_count_ < 0) {
    suspend_depth_count_ = 0;
    return DDS::RETCODE_PRECONDITION_NOT_MET;
  }

  if (suspend_depth_count_ == 0) {

    for (PublicationMap::iterator it = this->publication_map_.begin();
        it != this->publication_map_.end(); ++it) {
      it->second->send_suspended_data();
    }
  }

  return DDS::RETCODE_OK;
}

#ifndef OPENDDS_NO_OBJECT_MODEL_PROFILE

DDS::ReturnCode_t
PublisherImpl::begin_coherent_changes()
{
  if (enabled_ == false) {
    ACE_ERROR_RETURN((LM_ERROR,
        ACE_TEXT("(%P|%t) ERROR: PublisherImpl::begin_coherent_changes:")
        ACE_TEXT(" Publisher is not enabled!\n")),
        DDS::RETCODE_NOT_ENABLED);
  }

  if (!qos_.presentation.coherent_access) {
    ACE_ERROR_RETURN((LM_ERROR,
        ACE_TEXT("(%P|%t) ERROR: PublisherImpl::begin_coherent_changes:")
        ACE_TEXT(" QoS policy does not support coherent access!\n")),
        DDS::RETCODE_ERROR);
  }

  ACE_GUARD_RETURN(ACE_Recursive_Thread_Mutex,
      guard,
      this->pi_lock_,
      DDS::RETCODE_ERROR);

  ++this->change_depth_;

  if (qos_.presentation.access_scope == DDS::INSTANCE_PRESENTATION_QOS) {
    // INSTANCE access scope essentially behaves
    // as a no-op. (see: 7.1.3.6)
    return DDS::RETCODE_OK;
  }

  // We should only notify publications on the first
  // and last change to the current change set:
  if (this->change_depth_ == 1) {
    for (PublicationMap::iterator it = this->publication_map_.begin();
        it != this->publication_map_.end(); ++it) {
      it->second->begin_coherent_changes();
    }
  }

  return DDS::RETCODE_OK;
}

DDS::ReturnCode_t
PublisherImpl::end_coherent_changes()
{
  if (enabled_ == false) {
    ACE_ERROR_RETURN((LM_ERROR,
        ACE_TEXT("(%P|%t) ERROR: PublisherImpl::end_coherent_changes:")
        ACE_TEXT(" Publisher is not enabled!\n")),
        DDS::RETCODE_NOT_ENABLED);
  }

  if (!qos_.presentation.coherent_access) {
    ACE_ERROR_RETURN((LM_ERROR,
        ACE_TEXT("(%P|%t) ERROR: PublisherImpl::end_coherent_changes:")
        ACE_TEXT(" QoS policy does not support coherent access!\n")),
        DDS::RETCODE_ERROR);
  }

  ACE_GUARD_RETURN(ACE_Recursive_Thread_Mutex,
      guard,
      this->pi_lock_,
      DDS::RETCODE_ERROR);

  if (this->change_depth_ == 0) {
    ACE_ERROR_RETURN((LM_ERROR,
        ACE_TEXT("(%P|%t) ERROR: PublisherImpl::end_coherent_changes:")
        ACE_TEXT(" No matching call to begin_coherent_changes!\n")),
        DDS::RETCODE_PRECONDITION_NOT_MET);
  }

  --this->change_depth_;

  if (qos_.presentation.access_scope == DDS::INSTANCE_PRESENTATION_QOS) {
    // INSTANCE access scope essentially behaves
    // as a no-op. (see: 7.1.3.6)
    return DDS::RETCODE_OK;
  }

  // We should only notify publications on the first
  // and last change to the current change set:
  if (this->change_depth_ == 0) {
    GroupCoherentSamples group_samples;
    for (PublicationMap::iterator it = this->publication_map_.begin();
        it != this->publication_map_.end(); ++it) {

      if (it->second->coherent_samples_ == 0) {
        continue;
      }

      std::pair<GroupCoherentSamples::iterator, bool> pair =
          group_samples.insert(GroupCoherentSamples::value_type(
              it->second->get_publication_id(),
              WriterCoherentSample(it->second->coherent_samples_,
                  it->second->sequence_number_)));

      if (pair.second == false) {
        ACE_ERROR_RETURN((LM_ERROR,
            ACE_TEXT("(%P|%t) ERROR: PublisherImpl::end_coherent_changes: ")
            ACE_TEXT("failed to insert to GroupCoherentSamples.\n")),
            DDS::RETCODE_ERROR);
      }
    }

    for (PublicationMap::iterator it = this->publication_map_.begin();
        it != this->publication_map_.end(); ++it) {
      if (it->second->coherent_samples_ == 0) {
        continue;
      }

      it->second->end_coherent_changes(group_samples);
    }
  }

  return DDS::RETCODE_OK;
}

#endif // OPENDDS_NO_OBJECT_MODEL_PROFILE

DDS::ReturnCode_t
PublisherImpl::wait_for_acknowledgments(
    const DDS::Duration_t& max_wait)
{
  //### Debug statements to track where test is failing
  if (ASYNC_debug) ACE_DEBUG((LM_DEBUG, "(%P|%t|%T) ASYNC_DBG:PublisherImpl::wait_for_acknowledgments --> begin\n"));

  if (enabled_ == false) {
    ACE_ERROR_RETURN((LM_ERROR,
        ACE_TEXT("(%P|%t) ERROR: PublisherImpl::wait_for_acknowledgments, ")
        ACE_TEXT("Entity is not enabled.\n")),
        DDS::RETCODE_NOT_ENABLED);
  }

  typedef std::map<DataWriterImpl*, DataWriterImpl::AckToken> DataWriterAckMap;
  DataWriterAckMap ack_writers;
  {
    ACE_GUARD_RETURN(ACE_Recursive_Thread_Mutex,
        guard,
        this->pi_lock_,
        DDS::RETCODE_ERROR);

    // Collect writers to request acks
    for (DataWriterMap::iterator it(this->datawriter_map_.begin());
        it != this->datawriter_map_.end(); ++it) {
      DataWriterImpl* writer = it->second;

      if (writer->should_ack()) {
        DataWriterImpl::AckToken token = writer->create_ack_token(max_wait);

        std::pair<DataWriterAckMap::iterator, bool> pair =
            ack_writers.insert(DataWriterAckMap::value_type(writer, token));

        if (!pair.second) {
          ACE_ERROR_RETURN((LM_ERROR,
              ACE_TEXT("(%P|%t) ERROR: PublisherImpl::wait_for_acknowledgments, ")
              ACE_TEXT("Unable to insert AckToken into DataWriterAckMap!\n")),
              DDS::RETCODE_ERROR);
        }
      }
    }
  }

  if (ack_writers.empty()) {
    if (DCPS_debug_level > 0) {
      ACE_DEBUG((LM_DEBUG,
          ACE_TEXT("(%P|%t) PublisherImpl::wait_for_acknowledgments() - ")
          ACE_TEXT("not blocking due to no writers requiring acks.\n")));
    }

    return DDS::RETCODE_OK;
  }

  // Send ack requests to all associated readers
  for (DataWriterAckMap::iterator it(ack_writers.begin());
      it != ack_writers.end(); ++it) {
    it->first->send_ack_requests(it->second);
  }

  // Wait for ack responses from all associated readers
  for (DataWriterAckMap::iterator it(ack_writers.begin());
      it != ack_writers.end(); ++it) {
    DataWriterImpl::AckToken token = it->second;

    if (token.deadline() <= ACE_OS::gettimeofday()) {
      ACE_ERROR_RETURN((LM_ERROR,
          ACE_TEXT("(%P|%t) ERROR: PublisherImpl::wait_for_acknowledgments, ")
          ACE_TEXT("Timed out waiting for acknowledgments!\n")),
          DDS::RETCODE_TIMEOUT);
    }

    it->first->wait_for_ack_responses(token);
  }

  return DDS::RETCODE_OK;
}

DDS::DomainParticipant_ptr
PublisherImpl::get_participant()
{
  return DDS::DomainParticipant::_duplicate(participant_);
}

DDS::ReturnCode_t
PublisherImpl::set_default_datawriter_qos(const DDS::DataWriterQos & qos)
{
  if (Qos_Helper::valid(qos) && Qos_Helper::consistent(qos)) {
    default_datawriter_qos_ = qos;
    return DDS::RETCODE_OK;

  } else {
    return DDS::RETCODE_INCONSISTENT_POLICY;
  }
}

DDS::ReturnCode_t
PublisherImpl::get_default_datawriter_qos(DDS::DataWriterQos & qos)
{
  qos = default_datawriter_qos_;
  return DDS::RETCODE_OK;
}

DDS::ReturnCode_t
PublisherImpl::copy_from_topic_qos(DDS::DataWriterQos &  a_datawriter_qos,
    const DDS::TopicQos & a_topic_qos)
{
  if (Qos_Helper::copy_from_topic_qos(a_datawriter_qos, a_topic_qos)) {
    return DDS::RETCODE_OK;
  } else {
    return DDS::RETCODE_INCONSISTENT_POLICY;
  }
}

DDS::ReturnCode_t
PublisherImpl::enable()
{
  //According spec:
  // - Calling enable on an already enabled Entity returns OK and has no
  // effect.
  // - Calling enable on an Entity whose factory is not enabled will fail
  // and return PRECONDITION_NOT_MET.

  if (this->is_enabled()) {
    return DDS::RETCODE_OK;
  }

  if (this->participant_->is_enabled() == false) {
    return DDS::RETCODE_PRECONDITION_NOT_MET;
  }

  if (this->monitor_) {
    this->monitor_->report();
  }

  this->set_enabled();
  return DDS::RETCODE_OK;
}

bool
PublisherImpl::is_clean() const
{
  ACE_GUARD_RETURN(ACE_Recursive_Thread_Mutex,
      guard,
      this->pi_lock_,
      false);
  return datawriter_map_.empty() && publication_map_.empty();
}

DDS::ReturnCode_t
PublisherImpl::writer_enabled(const char*     topic_name,
    DataWriterImpl* writer)
{
  ACE_GUARD_RETURN(ACE_Recursive_Thread_Mutex,
      guard,
      this->pi_lock_,
      DDS::RETCODE_ERROR);

  datawriter_map_.insert(DataWriterMap::value_type(topic_name, writer));

  const RepoId publication_id = writer->get_publication_id();

  std::pair<PublicationMap::iterator, bool> pair =
      publication_map_.insert(PublicationMap::value_type(publication_id, writer));

  if (pair.second == false) {
    GuidConverter converter(publication_id);
    ACE_ERROR_RETURN((LM_ERROR,
        ACE_TEXT("(%P|%t) ERROR: ")
        ACE_TEXT("PublisherImpl::writer_enabled: ")
        ACE_TEXT("insert publication %C failed.\n"),
        std::string(converter).c_str()), DDS::RETCODE_ERROR);
  }

  // Increase ref count when the servant is added to the
  // datawriter/publication map.
  writer->_add_ref();

  return DDS::RETCODE_OK;
}


DDS::PublisherListener_ptr
PublisherImpl::listener_for(DDS::StatusKind kind)
{
  // per 2.1.4.3.1 Listener Access to Plain Communication Status
  // use this entities factory if listener is mask not enabled
  // for this kind.
  if (CORBA::is_nil(listener_.in()) || (listener_mask_ & kind) == 0) {
    return participant_->listener_for(kind);

  } else {
    return DDS::PublisherListener::_duplicate(listener_.in());
  }
}

DDS::ReturnCode_t
PublisherImpl::assert_liveliness_by_participant()
{
  DDS::ReturnCode_t ret = DDS::RETCODE_OK;

  for (DataWriterMap::iterator it(datawriter_map_.begin());
      it != datawriter_map_.end(); ++it) {
    DDS::ReturnCode_t dw_ret = it->second->assert_liveliness_by_participant();

    if (dw_ret != DDS::RETCODE_OK) {
      ret = dw_ret;
    }
  }

  return ret;
}

void
PublisherImpl::get_publication_ids(PublicationIdVec& pubs)
{
  ACE_GUARD_RETURN(ACE_Recursive_Thread_Mutex,
      guard,
      this->pi_lock_,
  );

  pubs.reserve(publication_map_.size());
  for (PublicationMap::iterator iter = publication_map_.begin();
      iter != publication_map_.end();
      ++iter) {
    pubs.push_back(iter->first);
  }
}

EntityImpl*
PublisherImpl::parent() const
{
  return this->participant_;
}

bool
PublisherImpl::validate_datawriter_qos(const DDS::DataWriterQos& qos,
    const DDS::DataWriterQos& default_qos,
    DDS::Topic_ptr            a_topic,
    DDS::DataWriterQos&       dw_qos)
{
  if (CORBA::is_nil(a_topic)) {
    ACE_ERROR((LM_ERROR,
        ACE_TEXT("(%P|%t) ERROR: ")
        ACE_TEXT("PublisherImpl::create_datawriter, ")
        ACE_TEXT("topic is nil.\n")));
    return DDS::DataWriter::_nil();
  }

  if (qos == DATAWRITER_QOS_DEFAULT) {
    dw_qos = default_qos;

  } else if (qos == DATAWRITER_QOS_USE_TOPIC_QOS) {
    DDS::TopicQos topic_qos;
    a_topic->get_qos(topic_qos);
    dw_qos = default_qos;

    Qos_Helper::copy_from_topic_qos(dw_qos, topic_qos);

  } else {
    dw_qos = qos;
  }

  OPENDDS_NO_OWNERSHIP_KIND_EXCLUSIVE_COMPATIBILITY_CHECK(qos, DDS::DataWriter::_nil());
  OPENDDS_NO_OWNERSHIP_STRENGTH_COMPATIBILITY_CHECK(qos, DDS::DataWriter::_nil());
  OPENDDS_NO_OWNERSHIP_PROFILE_COMPATIBILITY_CHECK(qos, DDS::DataWriter::_nil());
  OPENDDS_NO_DURABILITY_SERVICE_COMPATIBILITY_CHECK(qos, DDS::DataWriter::_nil());
  OPENDDS_NO_DURABILITY_KIND_TRANSIENT_PERSISTENT_COMPATIBILITY_CHECK(qos, DDS::DataWriter::_nil());

  if (!Qos_Helper::valid(dw_qos)) {
    ACE_ERROR((LM_ERROR,
        ACE_TEXT("(%P|%t) ERROR: ")
        ACE_TEXT("PublisherImpl::create_datawriter, ")
        ACE_TEXT("invalid qos.\n")));
    return DDS::DataWriter::_nil();
  }

  if (!Qos_Helper::consistent(dw_qos)) {
    ACE_ERROR((LM_ERROR,
        ACE_TEXT("(%P|%t) ERROR: ")
        ACE_TEXT("PublisherImpl::create_datawriter, ")
        ACE_TEXT("inconsistent qos.\n")));
    return DDS::DataWriter::_nil();
  }
  return true;
}


} // namespace DCPS
} // namespace OpenDDS<|MERGE_RESOLUTION|>--- conflicted
+++ resolved
@@ -223,16 +223,12 @@
       return DDS::RETCODE_PRECONDITION_NOT_MET;
     }
   }
-<<<<<<< HEAD
  //### Debug statements to track where test is failing
   GuidConverter pubID_conv2(dw_servant->get_publication_id());
   if (ASYNC_debug) ACE_DEBUG((LM_DEBUG, "(%P|%t|%T) ASYNC_DBG:PublisherImpl::delete_datawriter --> to delete datawriter: %C\n", std::string(pubID_conv2).c_str()));
 
   if (ASYNC_debug) ACE_DEBUG((LM_DEBUG, "(%P|%t|%T) ASYNC_DBG:PublisherImpl::delete_datawriter --> setting deleted_ to true\n"));
-  //### toggle deleted_ to stop any future associating
-=======
   // mark that the entity is being deleted
->>>>>>> af5c2f0f
   dw_servant->set_deleted(true);
 
 #ifndef OPENDDS_NO_PERSISTENCE_PROFILE
