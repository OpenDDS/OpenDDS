--- conflicted
+++ resolved
@@ -202,7 +202,6 @@
    {
       DDS::Publisher_var dw_publisher(dw_servant->get_publisher());
 
-<<<<<<< HEAD
       if (dw_publisher.in() != this) {
          RepoId id = dw_servant->get_publication_id();
          GuidConverter converter(id);
@@ -212,50 +211,6 @@
                ACE_TEXT("belong to this subscriber \n"),
                std::string(converter).c_str()));
          return DDS::RETCODE_PRECONDITION_NOT_MET;
-=======
-  // Unregister all registered instances prior to deletion.
-  DDS::Time_t source_timestamp = time_value_to_time(ACE_OS::gettimeofday());
-  dw_servant->unregister_instances(source_timestamp);
-
-  // Wait for any control messages to be transported during
-  // unregistering of instances.
-  dw_servant->wait_control_pending();
-
-  CORBA::String_var topic_name = dw_servant->get_topic_name();
-  RepoId publication_id  = GUID_UNKNOWN;
-  {
-    ACE_GUARD_RETURN(ACE_Recursive_Thread_Mutex,
-                     guard,
-                     this->pi_lock_,
-                     DDS::RETCODE_ERROR);
-
-    publication_id = dw_servant->get_publication_id();
-    PublicationMap::iterator it = publication_map_.find(publication_id);
-
-    if (it == publication_map_.end()) {
-      GuidConverter converter(publication_id);
-      ACE_ERROR_RETURN((LM_ERROR,
-                        ACE_TEXT("(%P|%t) ERROR: ")
-                        ACE_TEXT("PublisherImpl::delete_datawriter, ")
-                        ACE_TEXT("datawriter %C not found.\n"),
-                        std::string(converter).c_str()), DDS::RETCODE_ERROR);
-    }
-
-    // We can not erase the datawriter from datawriter map by the topic name
-    // because the map might have multiple datawriters with the same topic
-    // name.
-    // Find the iterator to the datawriter in the datawriter map and erase
-    // by the iterator.
-    DataWriterMap::iterator writ;
-    DataWriterMap::iterator the_writ = datawriter_map_.end();
-
-    for (writ = datawriter_map_.begin();
-         writ != datawriter_map_.end();
-         ++writ) {
-      if (writ->second == it->second) {
-        the_writ = writ;
-        break;
->>>>>>> 333b0e91
       }
    }
 
@@ -277,13 +232,17 @@
    ACE_DEBUG((LM_DEBUG, "(%P|%t|%T) ###PublisherImpl::delete_datawriter --> unregister_instances\n"));
    dw_servant->unregister_instances(source_timestamp);
 
-   CORBA::String_var topic_name = dw_servant->get_topic_name();
-   RepoId publication_id  = GUID_UNKNOWN;
-   {
-      ACE_GUARD_RETURN(ACE_Recursive_Thread_Mutex,
-            guard,
-            this->pi_lock_,
-            DDS::RETCODE_ERROR);
+  // Wait for any control messages to be transported during
+  // unregistering of instances.
+  dw_servant->wait_control_pending();
+
+  CORBA::String_var topic_name = dw_servant->get_topic_name();
+  RepoId publication_id  = GUID_UNKNOWN;
+  {
+    ACE_GUARD_RETURN(ACE_Recursive_Thread_Mutex,
+                     guard,
+                     this->pi_lock_,
+                     DDS::RETCODE_ERROR);
 
       publication_id = dw_servant->get_publication_id();
 
