--- conflicted
+++ resolved
@@ -24,12 +24,6 @@
 #include "DataLinkCleanupTask.h"
 #include "ace/Synch.h"
 #include "dds/DCPS/PoolAllocator.h"
-<<<<<<< HEAD
-#include <string>
-=======
-#include <map>
-#include <set>
->>>>>>> 19e8e4e2
 
 namespace OpenDDS {
 namespace DCPS {
