/*
 * $Id$
 *
 *
 * Distributed under the OpenDDS License.
 * See: http://www.opendds.org/license.html
 */

#ifndef OPENDDS_DCPS_TRANSPORTIMPL_H
#define OPENDDS_DCPS_TRANSPORTIMPL_H

#include "dds/DCPS/dcps_export.h"
#include "dds/DCPS/RcObject_T.h"
#include "dds/DdsDcpsInfoUtilsC.h"
#include "dds/DdsDcpsSubscriptionC.h"
#include "dds/DdsDcpsPublicationC.h"
#include "TransportDefs.h"
#include "TransportInst.h"
#include "TransportInst_rch.h"
#include "TransportReactorTask.h"
#include "TransportReactorTask_rch.h"
#include "RepoIdSetMap.h"
#include "DataLinkCleanupTask.h"
#include "ace/Synch.h"
#include <map>
#include <set>
#include <string>

namespace OpenDDS {
namespace DCPS {

class TransportClient;
class TransportReceiveListener;
class DataLink;
class Monitor;
struct AssociationData;

/** The TransportImpl class includes the abstract methods that must be implemented
*   by any implementation to provide data delivery service to the DCPS implementation.
*   This includes methods to send data, received data, configure the operation, and
*   manage associations and datalinks between local and remote objects of the implementation.
*
*   Notes about object ownership:
*   1)Has longer lifetime than the publisher and subscriber objects. The publishers
*     and subscribers are owned by the DomainParticipant and transport factory shutdown
*     is always after DomainParticipant factory shutdown.
*   2)The concrete transport object owns the datalink objects.
*   3)Own  a DataLinkCleanup object.
*   4)Reference to TransportInst object and TransportReactorTask object owned
*     by TransportRegistry.
*   5)During transport shutdown, if this object does not have ownership of an object
*     but has a references via smart pointer then the reference should be freed;
*     if this object has ownership of task objects then the tasks should be closed.
*/
class OpenDDS_Dcps_Export TransportImpl : public RcObject<ACE_SYNCH_MUTEX> {
public:

  virtual ~TransportImpl();

  /// Remove any pending_release mappings.
  virtual void unbind_link(DataLink* link);

  /// Callback from the DataLink to clean up any associated resources.
  /// This usually is done when the DataLink is lost. The call is made with
  /// no transport/DCPS locks held.
  bool release_link_resources(DataLink* link);

  /// Expose the configuration information so others can see what
  /// we can do.
  TransportInst* config() const;

  /// Called by our connection_info() method to allow the concrete
  /// TransportImpl subclass to do the dirty work since it really
  /// is the one that knows how to populate the supplied
  /// TransportLocator object.
  virtual bool connection_info_i(TransportLocator& local_info) const = 0;

  /// Interface to the transport's reactor for scheduling timers.
  ACE_Reactor_Timer_Interface* timer() const;

  /// Create the reactor task using sync send or optionally async send
  /// by parameter on supported Windows platforms only.
  void create_reactor_task(bool useAsyncSend = false);

  /// Diagnostic aid.
  void dump();
  void dump(ostream& os);

  void report();

protected:
  TransportImpl();

  bool configure(TransportInst* config);

  struct ConnectionAttribs {
    RepoId local_id_;
    Priority priority_;
    bool local_reliable_, local_durable_;
  };

  struct RemoteTransport {
    RepoId repo_id_;
    TransportBLOB blob_;
    Priority publication_transport_priority_;
    bool reliable_, durable_;
  };

  struct AcceptConnectResult {
    enum Status { ACR_SUCCESS, ACR_FAILED };
    explicit AcceptConnectResult(Status ok = ACR_FAILED)
      : success_(ok == ACR_SUCCESS), link_(0) {}
    explicit AcceptConnectResult(DataLink* link)
      : success_(link), link_(link) {}
    /// If false, the accept or connect has failed and link_ is ignored.
    bool success_;
    /// If success_ is true, link_ may either be null or have a valid DataLink.
    /// If link_ is null the DataLink is not ready for use, and
    /// TransportClient::use_datalink() is called later.
    DataLink_rch link_;
  };

  /// connect_datalink() is called from TransportClient to initiate an
  /// association as the active peer.  A DataLink may be returned if
  /// one is already connected and ready to use, otherwise
  /// initiate a connection to the passive side and return from this
  /// method.  Upon completion of the physical connection, the
  /// transport calls back to TransportClient::use_datalink().
  virtual AcceptConnectResult connect_datalink(const RemoteTransport& remote,
                                               const ConnectionAttribs& attribs,
                                               TransportClient* client) = 0;

  /// accept_datalink() is called from TransportClient to initiate an
  /// association as the passive peer.  A DataLink may be returned if
  /// one is already connected and ready to use, otherwise
  /// passively wait for a physical connection from the active
  /// side (either in the form of a connection event or handshaking
  /// message).  Upon completion of the physical connection, the
  /// transport calls back to TransportClient::use_datalink().
  virtual AcceptConnectResult accept_datalink(const RemoteTransport& remote,
                                              const ConnectionAttribs& attribs,
                                              TransportClient* client) = 0;

  /// stop_accepting_or_connecting() is called from TransportClient
  /// to terminate the accepting process begun by accept_datalink()
  /// or connect_datalink().  This allows the TransportImpl to clean
  /// up any resources associated with this pending connection.
  /// The TransportClient* passed in to accept or connect is not
  /// valid after this method is called.
  virtual void stop_accepting_or_connecting(TransportClient* client,
                                            const RepoId& remote_id) = 0;

  /// Concrete subclass gets a shot at the config object.  The subclass
  /// will likely downcast the TransportInst object to a
  /// subclass type that it expects/requires.
  virtual bool configure_i(TransportInst* config) = 0;

  /// Called during the shutdown() method in order to give the
  /// concrete TransportImpl subclass a chance to do something when
  /// the shutdown "event" occurs.
  virtual void shutdown_i() = 0;

  /// Called before transport is shutdown to let the
  /// concrete transport to do anything necessary.
  virtual void pre_shutdown_i();

  /// Accessor to obtain a "copy" of the reference to the reactor task.
  /// Caller is responsible for the "copy" of the reference that is
  /// returned.
  TransportReactorTask* reactor_task();

  std::multimap<TransportClient*, DataLink_rch> pending_connections_;
  void add_pending_connection(TransportClient* client, DataLink* link);

private:
  /// We have a few friends in the transport framework so that they
  /// can access our private methods.  We do this to avoid pollution
  /// of our public interface with internal framework methods.
  friend class TransportInst;
  friend class TransportClient;
  friend class DataLink;
  /// Called by the TransportRegistry when this TransportImpl object
  /// is released while the TransportRegistry is handling a release()
  /// "event".
  void shutdown();

  /// The DataLink itself calls this method when it thinks it is
  /// no longer used for any associations.  This occurs during
  /// a "remove associations" operation being performed by some
  /// TransportClient that uses this TransportImpl.  The
  /// TransportClient is known to have acquired our reservation_lock_,
  /// so there won't be any reserve_datalink() calls being made from
  /// any other threads while we perform this release.
  virtual void release_datalink(DataLink* link) = 0;

  void attach_client(TransportClient* client);
  void detach_client(TransportClient* client);
  virtual void pre_detach(TransportClient*) {}

<<<<<<< HEAD
=======
  DataLink* find_connect_i(const RepoId& local_id,
                           const AssociationData& remote_association,
                           const ConnectionAttribs& attribs,
                           bool active, bool connect);

public:
  /// Called by our friends, the TransportClient, and the DataLink.
  /// Since this TransportImpl can be attached to many TransportClient
  /// objects, and each TransportClient object could be "running" in
  /// a separate thread, we need to protect all of the "reservation"
  /// methods with a lock.  The protocol is that a client of ours
  /// must "acquire" our reservation_lock_ before it can proceed to
  /// call any methods that affect the DataLink reservations.  It
  /// should release the reservation_lock_ as soon as it is done.
  int acquire();
  int tryacquire();
  int release();
  int remove();

  /// Create the reactor task using sync send or optionally async send
  /// by parameter on supported Windows platforms only.
  void create_reactor_task(bool useAsyncSend = false);

  virtual std::string transport_type() const = 0;

private:
>>>>>>> 45dec43d
  /// Called by our friend, the TransportClient.
  /// Accessor for the TransportInterfaceInfo.  Accepts a reference
  /// to a TransportInterfaceInfo object that will be "populated"
  /// with this TransportImpl's connection information (ie, how
  /// another process would connect to this TransportImpl).
  bool connection_info(TransportLocator& local_info) const;

  typedef ACE_SYNCH_MUTEX     LockType;
  typedef ACE_Guard<LockType> GuardType;

  /// Lock to protect the config_ and reactor_task_ data members.
  mutable LockType lock_;

  std::set<TransportClient*> clients_;

  /// A reference (via a smart pointer) to the TransportInst
  /// object that was supplied to us during our configure() method.
  TransportInst_rch config_;

  /// The reactor (task) object - may not even be used if the concrete
  /// subclass (of TransportImpl) doesn't require a reactor.
  TransportReactorTask_rch reactor_task_;

  /// smart ptr to the associated DL cleanup task
  DataLinkCleanupTask dl_clean_task_;

  /// Monitor object for this entity
  Monitor* monitor_;

protected:
  /// Id of the last link established.
  std::size_t last_link_;
};

} // namespace DCPS
} // namespace OpenDDS

#if defined (__ACE_INLINE__)
#include "TransportImpl.inl"
#endif /* __ACE_INLINE__ */

#endif  /* OPENDDS_DCPS_TRANSPORTIMPL_H */<|MERGE_RESOLUTION|>--- conflicted
+++ resolved
@@ -197,8 +197,6 @@
   void detach_client(TransportClient* client);
   virtual void pre_detach(TransportClient*) {}
 
-<<<<<<< HEAD
-=======
   DataLink* find_connect_i(const RepoId& local_id,
                            const AssociationData& remote_association,
                            const ConnectionAttribs& attribs,
@@ -218,14 +216,8 @@
   int release();
   int remove();
 
-  /// Create the reactor task using sync send or optionally async send
-  /// by parameter on supported Windows platforms only.
-  void create_reactor_task(bool useAsyncSend = false);
-
   virtual std::string transport_type() const = 0;
 
-private:
->>>>>>> 45dec43d
   /// Called by our friend, the TransportClient.
   /// Accessor for the TransportInterfaceInfo.  Accepts a reference
   /// to a TransportInterfaceInfo object that will be "populated"
