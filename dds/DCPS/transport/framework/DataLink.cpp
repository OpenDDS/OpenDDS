--- conflicted
+++ resolved
@@ -14,11 +14,7 @@
 
 #include "TransportImpl.h"
 #include "TransportInst.h"
-<<<<<<< HEAD
-#include "SendResponseListener.h"
 #include "TransportClient.h"
-=======
->>>>>>> 333b0e91
 
 #include "dds/DCPS/DataWriterImpl.h"
 #include "dds/DCPS/DataReaderImpl.h"
@@ -725,23 +721,6 @@
 SendControlStatus
 DataLink::send_control(const DataSampleHeader& header, ACE_Message_Block* message)
 {
-<<<<<<< HEAD
-   DBG_ENTRY_LVL("DataLink", "send_control", 6);
-   SendResponseListener listener;
-
-   TransportSendControlElement* elem;
-
-   ACE_NEW_MALLOC_RETURN(elem,
-         static_cast<TransportSendControlElement*>(
-               this->send_control_allocator_->malloc()),
-               TransportSendControlElement(1,  // initial_count
-                     GUID_UNKNOWN,
-                     &listener,
-                     header,
-                     message,
-                     this->send_control_allocator_),
-                     SEND_CONTROL_ERROR);
-=======
   DBG_ENTRY_LVL("DataLink", "send_control", 6);
 
   TransportSendControlElement* elem;
@@ -757,7 +736,6 @@
                                                     this->send_control_allocator_),
                         SEND_CONTROL_ERROR);
   send_response_listener_.track_message();
->>>>>>> 333b0e91
 
   RepoId senderId(header.publication_id_);
   send_start();
