--- conflicted
+++ resolved
@@ -1244,22 +1244,6 @@
 DataLink::target_intersection(const RepoId& pub_id, const GUIDSeq& in,
       size_t& n_subs)
 {
-<<<<<<< HEAD
-   GUIDSeq_var res;
-   GuardType guard(this->pub_map_lock_);
-   ReceiveListenerSet_rch rlset = this->pub_map_.find(pub_id);
-   n_subs = rlset->map().size();
-   const CORBA::ULong len = in.length();
-   for (CORBA::ULong i(0); i < len; ++i) {
-      if (rlset->exist(in[i])) {
-         if (res.ptr() == 0) {
-            res = new GUIDSeq;
-         }
-         push_back(res.inout(), in[i]);
-      }
-   }
-   return res._retn();
-=======
   GUIDSeq_var res;
   GuardType guard(this->pub_map_lock_);
   ReceiveListenerSet_rch rlset = this->pub_map_.find(pub_id);
@@ -1276,7 +1260,6 @@
     }
   }
   return res._retn();
->>>>>>> b3326ef0
 }
 
 CORBA::ULong
