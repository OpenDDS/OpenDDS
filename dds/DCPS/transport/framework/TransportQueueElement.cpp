/*
 *
 *
 * Distributed under the OpenDDS License.
 * See: http://www.opendds.org/license.html
 */

#include "DCPS/DdsDcps_pch.h" //Only the _pch include should start with DCPS/
#include "TransportQueueElement.h"
#include "EntryExit.h"
#include "TransportCustomizedElement.h"
#include "dds/DCPS/DataSampleHeader.h"

#if !defined (__ACE_INLINE__)
# include "TransportQueueElement.inl"
#endif /* !__ACE_INLINE__ */

OPENDDS_BEGIN_VERSIONED_NAMESPACE_DECL

namespace OpenDDS {
namespace DCPS {

<<<<<<< HEAD
const TqePair null_tqe_pair(0, 0);
=======
const TqePair null_tqe_pair;
>>>>>>> 364675a3

TransportQueueElement::~TransportQueueElement()
{
  DBG_ENTRY_LVL("TransportQueueElement", "~TransportQueueElement", 6);
}

bool
TransportQueueElement::requires_exclusive_packet() const
{
  DBG_ENTRY_LVL("TransportQueueElement", "requires_exclusive_packet", 6);
  return false;
}

bool
TransportQueueElement::is_control(RepoId /*pub_id*/) const
{
  DBG_ENTRY_LVL("TransportQueueElement", "is_control", 6);
  return false;
}

TqePair TransportQueueElement::fragment(size_t size)
{
  Message_Block_Ptr head;
  Message_Block_Ptr tail;
  DataSampleHeader::split(*msg(), size, head, tail);

  TransportCustomizedElement* frag = new TransportCustomizedElement(0);
  frag->set_fragment(this);
  frag->set_msg(move(head));

  TransportCustomizedElement* rest = new TransportCustomizedElement(this);
  frag->set_fragment(this);
  rest->set_msg(move(tail));

  return TqePair(frag, rest);
}

ACE_Message_Block*
TransportQueueElement::clone_mb(const ACE_Message_Block* msg,
                                MessageBlockAllocator* mb_allocator,
                                DataBlockAllocator* db_allocator)
{
  ACE_Message_Block* cur_block = const_cast<ACE_Message_Block*>(msg);
  ACE_Message_Block* head_copy = 0;
  ACE_Message_Block* cur_copy  = 0;
  ACE_Message_Block* prev_copy = 0;
  // deep copy sample data
  while (cur_block != 0) {
    ACE_NEW_MALLOC_RETURN(cur_copy,
                          static_cast<ACE_Message_Block*>(
                          mb_allocator->malloc(sizeof(ACE_Message_Block))),
                          ACE_Message_Block(cur_block->capacity(),
                                            ACE_Message_Block::MB_DATA,
                                            0, //cont
                                            0, //data
                                            0, //alloc_strategy
                                            0, //locking_strategy
                                            ACE_DEFAULT_MESSAGE_BLOCK_PRIORITY,
                                            ACE_Time_Value::zero,
                                            ACE_Time_Value::max_time,
                                            db_allocator,
                                            mb_allocator),
                          0);

    cur_copy->copy(cur_block->base(), cur_block->size());
    cur_copy->rd_ptr(cur_copy->base() +
                     (cur_block->rd_ptr() - cur_block->base()));
    cur_copy->wr_ptr(cur_copy->base() +
                     (cur_block->wr_ptr() - cur_block->base()));

    if (head_copy == 0) {
      head_copy = cur_copy;
    } else {
      prev_copy->cont(cur_copy);
    }

    prev_copy = cur_copy;

    cur_block = cur_block->cont();
  }

  return head_copy;
}

TransportQueueElement::MatchCriteria::~MatchCriteria()
{
}

TransportQueueElement::MatchOnPubId::~MatchOnPubId()
{
}

TransportQueueElement::MatchOnDataPayload::~MatchOnDataPayload()
{
}

}
}

OPENDDS_END_VERSIONED_NAMESPACE_DECL<|MERGE_RESOLUTION|>--- conflicted
+++ resolved
@@ -20,11 +20,7 @@
 namespace OpenDDS {
 namespace DCPS {
 
-<<<<<<< HEAD
-const TqePair null_tqe_pair(0, 0);
-=======
 const TqePair null_tqe_pair;
->>>>>>> 364675a3
 
 TransportQueueElement::~TransportQueueElement()
 {
