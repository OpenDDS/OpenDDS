/*
 * $Id$
 *
 *
 * Distributed under the OpenDDS License.
 * See: http://www.opendds.org/license.html
 */

#ifndef OPENDDS_DCPS_TRANSPORT_CLIENT_H
#define OPENDDS_DCPS_TRANSPORT_CLIENT_H

#include "dds/DCPS/dcps_export.h"
#include "TransportConfig_rch.h"
#include "TransportImpl.h"
#include "DataLinkSet.h"

#include "dds/DCPS/AssociationData.h"

#include "ace/Time_Value.h"
#include "ace/Event_Handler.h"
#include "ace/Reverse_Lock_T.h"

#include <vector>

// Forward definition of a test-friendly class in the global name space
class DDS_TEST;

namespace OpenDDS {
namespace DCPS {

class EntityImpl;
class TransportInst;
class AssocationInfo;
class ReaderIdSeq;
class WriterIdSeq;
class SendStateDataSampleList;

/**
 * @brief Mix-in class for DDS entities which directly use the transport layer.
 *
 * DataReaderImpl and DataWriterImpl are TransportClients.  The TransportClient
 * class manages the TransportImpl objects that represent the available
 * communication mechanisms and the DataLink objects that represent the
 * currently active communication channels to peers.
 */
class OpenDDS_Dcps_Export TransportClient {
public:
  // Used by TransportImpl to complete associate() processing:
  void use_datalink(const RepoId& remote_id, const DataLink_rch& link);

  // values for flags parameter of transport_assoc_done():
  enum { ASSOC_OK = 1, ASSOC_ACTIVE = 2 };

protected:
  TransportClient();
  virtual ~TransportClient();


  // Local setup:

  void enable_transport(bool reliable, bool durable);
  void enable_transport_using_config(bool reliable, bool durable,
                                     const TransportConfig_rch& tc);

  bool swap_bytes() const { return swap_bytes_; }
  bool cdr_encapsulation() const { return cdr_encapsulation_; }
  const TransportLocatorSeq& connection_info() const { return conn_info_; }

  // Managing associations to remote peers:

  bool associate(const AssociationData& peer, bool active);
  void disassociate(const RepoId& peerId);
<<<<<<< HEAD
  void stop_associating();
=======
>>>>>>> 45dec43d

  // Data transfer:

  bool send_response(const RepoId& peer,
                     const DataSampleHeader& header,
                     ACE_Message_Block* payload); // [DR]
  void send(const SendStateDataSampleList& samples);
  SendControlStatus send_control(const DataSampleHeader& header,
                                 ACE_Message_Block* msg,
                                 void* extra = 0);
  bool remove_sample(const DataSampleElement* sample);
  bool remove_all_msgs();

  virtual void add_link(const DataLink_rch& link, const RepoId& peer);

private:

  // Implemented by derived classes (DataReaderImpl/DataWriterImpl)
  virtual bool check_transport_qos(const TransportInst& inst) = 0;
  virtual const RepoId& get_repo_id() const = 0;
  virtual DDS::DomainId_t domain_id() const = 0;
  virtual Priority get_priority_value(const AssociationData& data) const = 0;
  virtual void transport_assoc_done(int /*flags*/, const RepoId& /*remote*/) {}

  // transport_detached() is called from TransportImpl when it shuts down
  friend class TransportImpl;
  void transport_detached(TransportImpl* which);

  // helpers
<<<<<<< HEAD
  typedef ACE_Guard<ACE_Thread_Mutex> Guard;
  void use_datalink_i(const RepoId& remote_id,
                      const DataLink_rch& link,
                      Guard& guard);
  void add_link(const DataLink_rch& link, const RepoId& peer);
=======
>>>>>>> 45dec43d
  TransportSendListener* get_send_listener();
  TransportReceiveListener* get_receive_listener();

  //### helper for initiating connection, called by PendingAssoc objects
  //allows PendingAssoc to temporarily release lock_ to allow TransportImpl to access Reactor if needed
  bool initiate_connect_i(TransportImpl::AcceptConnectResult& result,
                          const TransportImpl_rch impl,
                          const TransportImpl::RemoteTransport& remote,
                          const TransportImpl::ConnectionAttribs& attribs_,
                          Guard& guard);

  // A class, normally provided by an unit test, who needs access to a client's
  // privates.
  friend class ::DDS_TEST;

  typedef std::map<RepoId, DataLink_rch, GUID_tKeyLessThan> DataLinkIndex;


  struct PendingAssoc : ACE_Event_Handler {
    bool active_, removed_;
    std::vector<TransportImpl_rch> impls_;
    CORBA::ULong blob_index_;
    AssociationData data_;
    TransportImpl::ConnectionAttribs attribs_;

    PendingAssoc()
      : active_(false), removed_(false), blob_index_(0)
    {}

    bool initiate_connect(TransportClient* tc, Guard& guard);
    int handle_timeout(const ACE_Time_Value& time, const void* arg);
  };

  typedef std::map<RepoId, PendingAssoc, GUID_tKeyLessThan> PendingMap;


  // Associated Impls and DataLinks:

  std::vector<TransportImpl_rch> impls_;
  PendingMap pending_;
  DataLinkSet links_;

  /// These are the links being used during the call to send(). This is made a member of the
  /// class to minimize allocation/deallocations of the data link set.
  DataLinkSet send_links_;

  DataLinkIndex data_link_index_;


  // Configuration details:

  bool swap_bytes_, cdr_encapsulation_, reliable_, durable_;
  ACE_Time_Value passive_connect_duration_;


  TransportLocatorSeq conn_info_;

  //###What exactly is this lock_ protecting?!  Use in associate, use_datalink_i, initiate_connect, use_datalink (disassociate, transport_detached)
  //### Seems to protect accesses to impls_, pending_, links_, data_link_index_
  ACE_Thread_Mutex lock_;

  typedef ACE_Reverse_Lock<ACE_Thread_Mutex> Reverse_Lock_t;
  Reverse_Lock_t reverse_lock_;

  RepoId repo_id_;
};

}
}

#endif<|MERGE_RESOLUTION|>--- conflicted
+++ resolved
@@ -70,10 +70,7 @@
 
   bool associate(const AssociationData& peer, bool active);
   void disassociate(const RepoId& peerId);
-<<<<<<< HEAD
   void stop_associating();
-=======
->>>>>>> 45dec43d
 
   // Data transfer:
 
@@ -103,14 +100,10 @@
   void transport_detached(TransportImpl* which);
 
   // helpers
-<<<<<<< HEAD
   typedef ACE_Guard<ACE_Thread_Mutex> Guard;
   void use_datalink_i(const RepoId& remote_id,
                       const DataLink_rch& link,
                       Guard& guard);
-  void add_link(const DataLink_rch& link, const RepoId& peer);
-=======
->>>>>>> 45dec43d
   TransportSendListener* get_send_listener();
   TransportReceiveListener* get_receive_listener();
 
