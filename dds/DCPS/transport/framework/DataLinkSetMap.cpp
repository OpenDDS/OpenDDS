--- conflicted
+++ resolved
@@ -34,7 +34,7 @@
     RepoIdConverter converter( current->first);
     ACE_DEBUG((LM_DEBUG,
       ACE_TEXT("(%P|%t) DataLinkSetMap::dump() - ")
-      ACE_TEXT("contains link for %s.\n"),
+      ACE_TEXT("contains link for %C.\n"),
       std::string( converter).c_str()
     ));
   }
@@ -143,17 +143,10 @@
         RepoIdConverter local_converter(local_id);
         ACE_ERROR((LM_ERROR,
           ACE_TEXT("(%P|%t) ERROR: DataLinkSetMap::release_reservations: ")
-<<<<<<< HEAD
           ACE_TEXT("failed to find remote_id %C ")
           ACE_TEXT("in map for local_id %C. Skipping this remote_id.\n"),
-          (const char*) remoteConverter,
-          (const char*) localConverter
-=======
-          ACE_TEXT("failed to find remote_id %s ")
-          ACE_TEXT("in map for local_id %s. Skipping this remote_id.\n"),
           std::string(remote_converter).c_str(),
           std::string(local_converter).c_str()
->>>>>>> 733f9cbb
         ));
         continue;
       }
