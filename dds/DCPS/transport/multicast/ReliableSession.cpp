--- conflicted
+++ resolved
@@ -19,10 +19,6 @@
 #include "dds/DCPS/TimeTypes.h"
 
 #include <cstdlib>
-
-namespace {
-  const OpenDDS::DCPS::Encoding encoding_unaligned_native(OpenDDS::DCPS::Encoding::KIND_CDR_UNALIGNED);
-}
 
 OPENDDS_BEGIN_VERSIONED_NAMESPACE_DECL
 
@@ -525,12 +521,7 @@
   const TransportHeader& header =
     this->link_->receive_strategy()->received_header();
 
-<<<<<<< HEAD
-  Serializer serializer(control.get(), Encoding::KIND_CDR_UNALIGNED,
-                        header.swap_bytes() ? ENDIAN_NONNATIVE : ENDIAN_NATIVE);
-=======
   Serializer serializer(control.get(), encoding_kind, header.swap_bytes());
->>>>>>> b576d67f
 
   MulticastPeer local_peer;
   CORBA::ULong size = 0;
@@ -631,12 +622,7 @@
   // Not from the remote peer for this session.
   if (this->remote_peer_ != header.source_) return;
 
-<<<<<<< HEAD
-  Serializer serializer(control.get(), Encoding::KIND_CDR_UNALIGNED,
-                        header.swap_bytes() ? ENDIAN_NONNATIVE : ENDIAN_NATIVE);
-=======
   Serializer serializer(control.get(), encoding_kind, header.swap_bytes());
->>>>>>> b576d67f
 
   SequenceNumber low;
   serializer >> low;
