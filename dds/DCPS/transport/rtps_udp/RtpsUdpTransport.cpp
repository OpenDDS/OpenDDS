--- conflicted
+++ resolved
@@ -28,13 +28,9 @@
 namespace OpenDDS {
 namespace DCPS {
 
-<<<<<<< HEAD
-RtpsUdpTransport::RtpsUdpTransport(const TransportInst_rch& inst)
-  : local_crypto_handle_(DDS::HANDLE_NIL)
-=======
 RtpsUdpTransport::RtpsUdpTransport(RtpsUdpInst& inst)
   : TransportImpl(inst)
->>>>>>> 6c29364d
+  , local_crypto_handle_(DDS::HANDLE_NIL)
 {
   if (! (configure_i(inst) && open())) {
     throw Transport::UnableToCreate();
@@ -212,13 +208,8 @@
                                       const TransportLocatorSeq& locators,
                                       OpenDDS::DCPS::DiscoveryListener* listener)
 {
-<<<<<<< HEAD
-  const TransportBLOB* blob = this->config()->get_blob(locators);
+  const TransportBLOB* blob = this->config().get_blob(locators);
   if (!blob) {
-=======
-  const TransportBLOB* blob = this->config().get_blob(locators);
-  if (!blob)
->>>>>>> 6c29364d
     return;
   }
 
@@ -247,13 +238,8 @@
                                       const TransportLocatorSeq& locators,
                                       DiscoveryListener* listener)
 {
-<<<<<<< HEAD
-  const TransportBLOB* blob = this->config()->get_blob(locators);
+  const TransportBLOB* blob = this->config().get_blob(locators);
   if (!blob) {
-=======
-  const TransportBLOB* blob = this->config().get_blob(locators);
-  if (!blob)
->>>>>>> 6c29364d
     return;
   }
 
