/*
 *
 *
 * Distributed under the OpenDDS License.
 * See: http://www.opendds.org/license.html
 */

#include "RtpsUdpSendStrategy.h"
#include "RtpsUdpDataLink.h"
#include "RtpsUdpInst.h"

#include "dds/DCPS/transport/framework/NullSynchStrategy.h"
#include "dds/DCPS/transport/framework/TransportCustomizedElement.h"
#include "dds/DCPS/transport/framework/TransportSendElement.h"

#include "dds/DCPS/RTPS/BaseMessageTypes.h"
#include "dds/DCPS/RTPS/BaseMessageUtils.h"
#include "dds/DCPS/RTPS/RtpsCoreTypeSupportImpl.h"

#include "dds/DCPS/Serializer.h"

#include "dds/DdsDcpsGuidTypeSupportImpl.h"

#ifdef OPENDDS_SECURITY
#include "dds/DCPS/RTPS/SecurityHelpers.h"
#include <vector>
#endif

#include <cstring>

namespace {
  const OpenDDS::DCPS::Encoding encoding_unaligned_native(OpenDDS::DCPS::Encoding::KIND_CDR_UNALIGNED);
}

OPENDDS_BEGIN_VERSIONED_NAMESPACE_DECL

namespace OpenDDS {
namespace DCPS {

namespace {
  const Encoding encoding_unaligned_native(Encoding::KIND_UNALIGNED_CDR);
}

RtpsUdpSendStrategy::RtpsUdpSendStrategy(RtpsUdpDataLink* link,
                                         const GuidPrefix_t& local_prefix)
  : TransportSendStrategy(0, link->impl(),
                          0,  // synch_resource
                          link->transport_priority(),
                          make_rch<NullSynchStrategy>()),
    link_(link),
    override_dest_(0),
    override_single_dest_(0),
    max_message_size_(link->config().max_message_size_),
    rtps_header_db_(RTPS::RTPSHDR_SZ, ACE_Message_Block::MB_DATA,
                    rtps_header_data_, 0, 0, ACE_Message_Block::DONT_DELETE, 0),
    rtps_header_mb_(&rtps_header_db_, ACE_Message_Block::DONT_DELETE),
    network_is_unreachable_(false)
{
  std::memcpy(rtps_header_.prefix, RTPS::PROTOCOL_RTPS, sizeof RTPS::PROTOCOL_RTPS);
  rtps_header_.version = OpenDDS::RTPS::PROTOCOLVERSION;
  rtps_header_.vendorId = OpenDDS::RTPS::VENDORID_OPENDDS;
  std::memcpy(rtps_header_.guidPrefix, local_prefix,
              sizeof(GuidPrefix_t));
  Serializer writer(&rtps_header_mb_, encoding_unaligned_native);
  // byte order doesn't matter for the RTPS Header
  writer << rtps_header_;
}

namespace {
  bool shouldWarn(int code) {
    return code == EPERM || code == EACCES || code == EINTR || code == ENOBUFS
      || code == ENOMEM || code == EADDRNOTAVAIL || code == ENETUNREACH;
  }
}

ssize_t
RtpsUdpSendStrategy::send_bytes_i(const iovec iov[], int n)
{
  ssize_t result = send_bytes_i_helper(iov, n);

  if (result == -1 && shouldWarn(errno)) {
    // Make the framework think this was a successful send to avoid
    // putting the send strategy in suspended mode. If reliability
    // is enabled, the data may be resent later.
    ssize_t b = 0;
    for (int i = 0; i < n; ++i) {
      b += iov[i].iov_len;
    }
    result = b;
  }

  return result;
}

ssize_t
RtpsUdpSendStrategy::send_bytes_i_helper(const iovec iov[], int n)
{
  if (override_single_dest_) {
    return send_single_i(iov, n, *override_single_dest_);
  }

  if (override_dest_) {
    return send_multi_i(iov, n, *override_dest_);
  }

  // determine destination address(es) from TransportQueueElement in progress
  TransportQueueElement* elem = current_packet_first_element();
  if (!elem) {
    errno = ENOTCONN;
    return -1;
  }

  OPENDDS_SET(ACE_INET_Addr) addrs;
  if (elem->subscription_id() != GUID_UNKNOWN) {
    addrs = link_->get_addresses(elem->publication_id(), elem->subscription_id());
  } else {
    addrs = link_->get_addresses(elem->publication_id());
  }

  if (addrs.empty()) {
    errno = ENOTCONN;
    return -1;
  }

  return send_multi_i(iov, n, addrs);
}

RtpsUdpSendStrategy::OverrideToken
RtpsUdpSendStrategy::override_destinations(const ACE_INET_Addr& destination)
{
  override_single_dest_ = &destination;
  return OverrideToken(this);
}

RtpsUdpSendStrategy::OverrideToken
RtpsUdpSendStrategy::override_destinations(const OPENDDS_SET(ACE_INET_Addr)& dest)
{
  override_dest_ = &dest;
  return OverrideToken(this);
}

RtpsUdpSendStrategy::OverrideToken::~OverrideToken()
{
  outer_->override_single_dest_ = 0;
  outer_->override_dest_ = 0;
}

bool
RtpsUdpSendStrategy::marshal_transport_header(ACE_Message_Block* mb)
{
  Serializer writer(mb, encoding_unaligned_native); // byte order doesn't matter for the RTPS Header
  return writer.write_octet_array(reinterpret_cast<ACE_CDR::Octet*>(rtps_header_data_),
    RTPS::RTPSHDR_SZ);
}

namespace {
  struct AMB_Continuation {
    AMB_Continuation(ACE_Message_Block& head, ACE_Message_Block& tail)
      : head_(head) { head_.cont(&tail); }
    ~AMB_Continuation() { head_.cont(0); }
    ACE_Message_Block& head_;
  };
}

void
RtpsUdpSendStrategy::send_rtps_control(ACE_Message_Block& submessages,
                                       const ACE_INET_Addr& addr)
{
  const AMB_Continuation cont(rtps_header_mb_, submessages);

#ifdef OPENDDS_SECURITY
  const Message_Block_Ptr alternate(pre_send_packet(&rtps_header_mb_));
  if (!alternate) {
    VDBG((LM_DEBUG, "(%P|%t) RtpsUdpSendStrategy::send_rtps_control () - "
          "pre_send_packet returned NULL, dropping.\n"));
    return;
  }
  ACE_Message_Block& use_mb = *alternate;
#else
  ACE_Message_Block& use_mb = rtps_header_mb_;
#endif

  iovec iov[MAX_SEND_BLOCKS];
  const int num_blocks = mb_to_iov(use_mb, iov);
  const ssize_t result = send_single_i(iov, num_blocks, addr);
  if (result < 0) {
    const ACE_Log_Priority prio = shouldWarn(errno) ? LM_WARNING : LM_ERROR;
    ACE_ERROR((prio, "(%P|%t) RtpsUdpSendStrategy::send_rtps_control() - "
      "failed to send RTPS control message\n"));
  }
}

void
RtpsUdpSendStrategy::send_rtps_control(ACE_Message_Block& submessages,
                                       const OPENDDS_SET(ACE_INET_Addr)& addrs)
{
  const AMB_Continuation cont(rtps_header_mb_, submessages);

#ifdef OPENDDS_SECURITY
  const Message_Block_Ptr alternate(pre_send_packet(&rtps_header_mb_));
  if (!alternate) {
    VDBG((LM_DEBUG, "(%P|%t) RtpsUdpSendStrategy::send_rtps_control () - "
          "pre_send_packet returned NULL, dropping.\n"));
    return;
  }
  ACE_Message_Block& use_mb = *alternate;
#else
  ACE_Message_Block& use_mb = rtps_header_mb_;
#endif

  iovec iov[MAX_SEND_BLOCKS];
  const int num_blocks = mb_to_iov(use_mb, iov);
  const ssize_t result = send_multi_i(iov, num_blocks, addrs);
  if (result < 0) {
    const ACE_Log_Priority prio = shouldWarn(errno) ? LM_WARNING : LM_ERROR;
    ACE_ERROR((prio, "(%P|%t) RtpsUdpSendStrategy::send_rtps_control() - "
      "failed to send RTPS control message\n"));
  }
}

ssize_t
RtpsUdpSendStrategy::send_multi_i(const iovec iov[], int n,
                                  const OPENDDS_SET(ACE_INET_Addr)& addrs)
{
  ssize_t result = -1;
  typedef OPENDDS_SET(ACE_INET_Addr)::const_iterator iter_t;
  for (iter_t iter = addrs.begin(); iter != addrs.end(); ++iter) {
    const ssize_t result_per_dest = send_single_i(iov, n, *iter);
    if (result_per_dest >= 0) {
      result = result_per_dest;
    }
  }
  return result;
}

const ACE_SOCK_Dgram&
RtpsUdpSendStrategy::choose_send_socket(const ACE_INET_Addr& addr) const
{
#ifdef ACE_HAS_IPV6
  if (addr.get_type() == AF_INET6) {
    return link_->ipv6_unicast_socket();
  }
#endif
  ACE_UNUSED_ARG(addr);
  return link_->unicast_socket();
}

ssize_t
RtpsUdpSendStrategy::send_single_i(const iovec iov[], int n,
                                   const ACE_INET_Addr& addr)
{
  const ACE_INET_Addr a = link_->config().rtps_relay_only_ ? link_->config().rtps_relay_address() : addr;
  const ACE_SOCK_Dgram& socket = choose_send_socket(a);

#ifdef ACE_LACKS_SENDMSG
  char buffer[UDP_MAX_MESSAGE_SIZE];
  char *iter = buffer;
  for (int i = 0; i < n; ++i) {
    if (size_t(iter - buffer + iov[i].iov_len) > UDP_MAX_MESSAGE_SIZE) {
      ACE_ERROR((LM_ERROR, "(%P|%t) RtpsUdpSendStrategy::send_single_i() - "
                 "message too large at index %d size %d\n", i, iov[i].iov_len));
      return -1;
    }
    std::memcpy(iter, iov[i].iov_base, iov[i].iov_len);
    iter += iov[i].iov_len;
  }
  const ssize_t result = socket.send(buffer, iter - buffer, a);
#else
  const ssize_t result = socket.send(iov, n, a);
#endif
  if (result < 0) {
    const int err = errno;
    if (err != ENETUNREACH || !network_is_unreachable_) {
      ACE_TCHAR addr_buff[256] = {};
      a.addr_to_string(addr_buff, 256);
      errno = err;
      const ACE_Log_Priority prio = shouldWarn(errno) ? LM_WARNING : LM_ERROR;
      ACE_ERROR((prio, "(%P|%t) RtpsUdpSendStrategy::send_single_i() - "
                 "destination %s failed send: %m\n", addr_buff));
    }
    if (err == ENETUNREACH) {
      network_is_unreachable_ = true;
    }
    // Reset errno since the rest of framework expects it.
    errno = err;
  } else {
    network_is_unreachable_ = false;
  }
  return result;
}

void
RtpsUdpSendStrategy::add_delayed_notification(TransportQueueElement* element)
{
  if (!link_->add_delayed_notification(element)) {
    TransportSendStrategy::add_delayed_notification(element);
  }
}

#ifdef OPENDDS_SECURITY
namespace {
  DDS::OctetSeq toSeq(const ACE_Message_Block* mb)
  {
    DDS::OctetSeq out;
    out.length(static_cast<unsigned int>(mb->total_length()));
    unsigned char* const buffer = out.get_buffer();
    for (unsigned int i = 0; mb; mb = mb->cont()) {
      std::memcpy(buffer + i, mb->rd_ptr(), mb->length());
      i += static_cast<unsigned int>(mb->length());
    }
    return out;
  }
}

void
RtpsUdpSendStrategy::encode_payload(const RepoId& pub_id,
                                    Message_Block_Ptr& payload,
                                    RTPS::SubmessageSeq& submessages)
{
  const DDS::Security::DatawriterCryptoHandle writer_crypto_handle =
    link_->writer_crypto_handle(pub_id);
  DDS::Security::CryptoTransform_var crypto =
    link_->security_config()->get_crypto_transform();

  if (writer_crypto_handle == DDS::HANDLE_NIL || !crypto) {
    return;
  }

  const DDS::OctetSeq plain = toSeq(payload.get());
  DDS::OctetSeq encoded, iQos;
  DDS::Security::SecurityException ex = {"", 0, 0};

  if (crypto->encode_serialized_payload(encoded, iQos, plain, writer_crypto_handle, ex)) {
    if (encoded != plain) {
      payload.reset(new ACE_Message_Block(encoded.length()));
      const char* raw = reinterpret_cast<const char*>(encoded.get_buffer());
      payload->copy(raw, encoded.length());

      // Set FLAG_N flag
      for (CORBA::ULong i = 0; i < submessages.length(); ++i) {
          if (submessages[i]._d() == RTPS::DATA) {
              RTPS::DataSubmessage& data = submessages[i].data_sm();
              data.smHeader.flags |= RTPS::FLAG_N_IN_DATA;
          }
      }
    }

    const CORBA::ULong iQosLen = iQos.length();
    if (iQosLen > 3) {
      for (CORBA::ULong i = 0; i < submessages.length(); ++i) {
        if (submessages[i]._d() == RTPS::DATA) {
          // ParameterList must end in {1, 0, x, x} (LE) or {0, 1, x, x} (BE)
          // Check for this sentinel and use it for endianness detection
          if (iQos[iQosLen - 3] + iQos[iQosLen - 4] != 1) {
            VDBG_LVL((LM_WARNING, "(%P|%t) RtpsUdpSendStrategy::encode_payload "
                      "extra_inline_qos is not a valid ParameterList\n"), 2);
            break;
          }

          const bool swapPl = iQos[iQosLen - 4] != ACE_CDR_BYTE_ORDER;
          const char* rawIQos = reinterpret_cast<const char*>(iQos.get_buffer());
          ACE_Message_Block mbIQos(rawIQos, iQosLen);
<<<<<<< HEAD
          Serializer ser(&mbIQos, Encoding::KIND_CDR_PLAIN,
                         swapPl ? ENDIAN_NONNATIVE : ENDIAN_NATIVE);
=======
          Serializer ser(&mbIQos, Encoding::KIND_XCDR1, swapPl);
>>>>>>> b576d67f

          RTPS::DataSubmessage& data = submessages[i].data_sm();
          if (!(ser >> data.inlineQos)) { // appends to any existing inlineQos
            VDBG_LVL((LM_WARNING, "(%P|%t) RtpsUdpSendStrategy::encode_payload "
                      "extra_inline_qos deserialization failed\n"), 2);
            break;
          }
          data.smHeader.flags |= RTPS::FLAG_Q;
          break;
        }
      }
    } else if (iQosLen) {
      VDBG_LVL((LM_WARNING, "(%P|%t) RtpsUdpSendStrategy::encode_payload "
                "extra_inline_qos not enough bytes for ParameterList\n"), 2);
    }
  }
}

ACE_Message_Block*
RtpsUdpSendStrategy::pre_send_packet(const ACE_Message_Block* plain)
{
  const DDS::Security::CryptoTransform_var crypto = link_->security_config()->get_crypto_transform();
  if (!crypto) {
    return plain->duplicate();
  }

  bool stateless_or_volatile = false;
  Message_Block_Ptr submessages(encode_submessages(plain, crypto, stateless_or_volatile));

  if (!submessages || stateless_or_volatile || link_->local_crypto_handle() == DDS::HANDLE_NIL) {
    return submessages.release();
  }

  return encode_rtps_message(submessages.get(), crypto);
}

ACE_Message_Block*
RtpsUdpSendStrategy::encode_rtps_message(const ACE_Message_Block* plain, DDS::Security::CryptoTransform* crypto)
{
  using namespace DDS::Security;
  DDS::OctetSeq encoded_rtps_message;
  const DDS::OctetSeq plain_rtps_message = toSeq(plain);
  const ParticipantCryptoHandle send_handle = link_->local_crypto_handle();
  const ParticipantCryptoHandleSeq recv_handles; // unused
  int idx = 0; // unused
  SecurityException ex = {"", 0, 0};
  if (crypto->encode_rtps_message(encoded_rtps_message, plain_rtps_message,
                                  send_handle, recv_handles, idx, ex)) {
    Message_Block_Ptr out(new ACE_Message_Block(encoded_rtps_message.length()));
    const char* raw = reinterpret_cast<const char*>(encoded_rtps_message.get_buffer());
    out->copy(raw, encoded_rtps_message.length());
    return out.release();
  }
  if (ex.code == 0 && ex.minor_code == 0) {
    return plain->duplicate(); // send original pre-encoded msg
  }
  if (Transport_debug_level) {
    ACE_ERROR((LM_ERROR, "RtpsUdpSendStrategy::encode_rtps_message - ERROR "
               "plugin failed to encode RTPS message from handle %d [%d.%d]: %C\n",
               send_handle, ex.code, ex.minor_code, ex.message.in()));
  }
  return 0; // do not send pre-encoded msg
}

namespace {
  DDS::OctetSeq toSeq(Serializer& ser1, RTPS::SubmessageHeader smHdr, CORBA::ULong dataExtra,
                      EntityId_t readerId, EntityId_t writerId, unsigned int remain)
  {
    const int msgId = smHdr.submessageId;
    const unsigned int octetsToNextHeader = smHdr.submessageLength;
    const bool shortMsg = (msgId == RTPS::PAD || msgId == RTPS::INFO_TS);
    const CORBA::ULong size = RTPS::SMHDR_SZ + ((octetsToNextHeader == 0 && !shortMsg) ? remain : octetsToNextHeader);
    DDS::OctetSeq out(size);
    out.length(size);
    ACE_Message_Block mb(reinterpret_cast<const char*>(out.get_buffer()), size);
    Serializer ser2(&mb, ser1.encoding());
    ser2 << ACE_OutputCDR::from_octet(smHdr.submessageId);
    ser2 << ACE_OutputCDR::from_octet(smHdr.flags);
    ser2 << smHdr.submessageLength;
    if (msgId == RTPS::DATA || msgId == RTPS::DATA_FRAG) {
      ser2 << dataExtra;
    }
    ser2 << readerId;
    ser2 << writerId;
    ser1.read_octet_array(reinterpret_cast<CORBA::Octet*>(mb.wr_ptr()),
                          static_cast<unsigned int>(mb.space()));
    return out;
  }

  void log_encode_error(CORBA::Octet msgId,
                        DDS::Security::NativeCryptoHandle sender,
                        const DDS::Security::SecurityException& ex)
  {
    if (Transport_debug_level) {
      ACE_ERROR((LM_ERROR, "RtpsUdpSendStrategy::pre_send_packet - ERROR "
                 "plugin failed to encode submessage 0x%x from handle %d "
                 "[%d.%d]: %C\n", msgId, sender, ex.code, ex.minor_code,
                 ex.message.in()));
    }
  }

  void check_stateless_volatile(EntityId_t writerId, bool& stateless_or_volatile)
  {
    stateless_or_volatile |=
      writerId == RTPS::ENTITYID_P2P_BUILTIN_PARTICIPANT_STATELESS_WRITER ||
      writerId == RTPS::ENTITYID_P2P_BUILTIN_PARTICIPANT_VOLATILE_SECURE_WRITER;
  }
}

bool
RtpsUdpSendStrategy::encode_writer_submessage(const RepoId& receiver,
                                              OPENDDS_VECTOR(Chunk)& replacements,
                                              DDS::Security::CryptoTransform* crypto,
                                              const DDS::OctetSeq& plain,
                                              DDS::Security::DatawriterCryptoHandle sender_dwch,
                                              const char* submessage_start,
                                              CORBA::Octet msgId)
{
  using namespace DDS::Security;

  if (sender_dwch == DDS::HANDLE_NIL) {
    return true;
  }

  DatareaderCryptoHandleSeq readerHandles;
  if (std::memcmp(&GUID_UNKNOWN, &receiver, sizeof receiver)) {
    DatareaderCryptoHandle drch = link_->reader_crypto_handle(receiver);
    if (drch != DDS::HANDLE_NIL) {
      readerHandles.length(1);
      readerHandles[0] = drch;
    }
  }

  CORBA::Long idx = 0;
  SecurityException ex = {"", 0, 0};
  replacements.resize(replacements.size() + 1);
  Chunk& c = replacements.back();
  if (crypto->encode_datawriter_submessage(c.encoded_, plain, sender_dwch, readerHandles, idx, ex)) {
    if (c.encoded_ != plain) {
      c.start_ = submessage_start;
      c.length_ = plain.length();
    } else {
      replacements.pop_back();
    }
  } else {
    log_encode_error(msgId, sender_dwch, ex);
    replacements.pop_back();
    return false;
  }
  return true;
}

bool
RtpsUdpSendStrategy::encode_reader_submessage(const RepoId& receiver,
                                              OPENDDS_VECTOR(Chunk)& replacements,
                                              DDS::Security::CryptoTransform* crypto,
                                              const DDS::OctetSeq& plain,
                                              DDS::Security::DatareaderCryptoHandle sender_drch,
                                              const char* submessage_start,
                                              CORBA::Octet msgId)
{
  using namespace DDS::Security;

  if (sender_drch == DDS::HANDLE_NIL) {
    return true;
  }

  DatawriterCryptoHandleSeq writerHandles;
  if (std::memcmp(&GUID_UNKNOWN, &receiver, sizeof receiver)) {
    DatawriterCryptoHandle dwch = link_->writer_crypto_handle(receiver);
    if (dwch != DDS::HANDLE_NIL) {
      writerHandles.length(1);
      writerHandles[0] = dwch;
    }
  }

  SecurityException ex = {"", 0, 0};
  replacements.resize(replacements.size() + 1);
  Chunk& c = replacements.back();
  if (crypto->encode_datareader_submessage(c.encoded_, plain, sender_drch, writerHandles, ex)) {
    if (c.encoded_ != plain) {
      c.start_ = submessage_start;
      c.length_ = plain.length();
    } else {
      replacements.pop_back();
    }
  } else {
    log_encode_error(msgId, sender_drch, ex);
    replacements.pop_back();
    return false;
  }
  return true;
}

ACE_Message_Block*
RtpsUdpSendStrategy::encode_submessages(const ACE_Message_Block* plain,
                                        DDS::Security::CryptoTransform* crypto,
                                        bool& stateless_or_volatile)
{
  // 'plain' contains a full RTPS Message on its way to the socket(s).
  // Let the crypto plugin examine each submessage and replace it with an
  // encoded version.  First, parse through the message using the 'plain'
  // message block chain.  Instead of changing the messsage in place,
  // modifications are stored in the 'replacements' which will end up
  // changing the message when the 'out' message block is created in the
  // helper method replace_chunks().
  RTPS::MessageParser parser(*plain);
  bool ok = parser.parseHeader();

  RepoId sender = GUID_UNKNOWN;
  RTPS::assign(sender.guidPrefix, link_->local_prefix());

  RepoId receiver = GUID_UNKNOWN;

  OPENDDS_VECTOR(Chunk) replacements;

  while (ok && parser.remaining()) {

    const char* const submessage_start = parser.current();

    if (!parser.parseSubmessageHeader()) {
      ok = false;
      break;
    }

    const unsigned int remaining = static_cast<unsigned int>(parser.remaining());
    const RTPS::SubmessageHeader smhdr = parser.submessageHeader();

    CORBA::ULong dataExtra = 0;

    switch (smhdr.submessageId) {
    case RTPS::INFO_DST: {
      GuidPrefix_t_forany guidPrefix(receiver.guidPrefix);
      if (!(parser >> guidPrefix)) {
        ok = false;
        break;
      }
      break;
    }
    case RTPS::DATA:
    case RTPS::DATA_FRAG:
      if (!(parser >> dataExtra)) { // extraFlags|octetsToInlineQos
        ok = false;
        break;
      }
      // fall-through
    case RTPS::HEARTBEAT:
    case RTPS::GAP:
    case RTPS::HEARTBEAT_FRAG: {
      if (!(parser >> receiver.entityId)) { // readerId
        ok = false;
        break;
      }
      if (!(parser >> sender.entityId)) { // writerId
        ok = false;
        break;
      }

      check_stateless_volatile(sender.entityId, stateless_or_volatile);
      DDS::OctetSeq plainSm(toSeq(parser.serializer(), smhdr, dataExtra, receiver.entityId, sender.entityId, remaining));
      if (!encode_writer_submessage(receiver, replacements, crypto, plainSm,
                                    link_->writer_crypto_handle(sender), submessage_start, smhdr.submessageId)) {
        ok = false;
      }
      break;
    }
    case RTPS::ACKNACK:
    case RTPS::NACK_FRAG: {
      if (!(parser >> sender.entityId)) { // readerId
        ok = false;
        break;
      }
      if (!(parser >> receiver.entityId)) { // writerId
        ok = false;
        break;
      }

      check_stateless_volatile(receiver.entityId, stateless_or_volatile);
      DDS::OctetSeq plainSm(toSeq(parser.serializer(), smhdr, 0, sender.entityId, receiver.entityId, remaining));
      if (!encode_reader_submessage(receiver, replacements, crypto, plainSm,
                                    link_->reader_crypto_handle(sender), submessage_start, smhdr.submessageId)) {
        ok = false;
      }
      break;
    }
    default:
      break;
    }

    if (!ok || !parser.hasNextSubmessage()) {
      break;
    }

    if (!parser.skipToNextSubmessage()) {
      ok = false;
    }
  }

  if (!ok) {
    return 0;
  }

  if (replacements.empty()) {
    return plain->duplicate();
  }

  return replace_chunks(plain, replacements);
}

ACE_Message_Block*
RtpsUdpSendStrategy::replace_chunks(const ACE_Message_Block* plain,
                                    const OPENDDS_VECTOR(Chunk)& replacements)
{
  unsigned int out_size = static_cast<unsigned int>(plain->total_length());
  for (size_t i = 0; i < replacements.size(); ++i) {
    out_size += replacements[i].encoded_.length();
    out_size -= replacements[i].length_;
  }

  Message_Block_Ptr in(plain->duplicate());
  ACE_Message_Block* cur = in.get();
  Message_Block_Ptr out(new ACE_Message_Block(out_size));
  for (size_t i = 0; i < replacements.size(); ++i) {
    const Chunk& c = replacements[i];
    for (; cur && (c.start_ < cur->rd_ptr() || c.start_ >= cur->wr_ptr());
         cur = cur->cont()) {
      out->copy(cur->rd_ptr(), cur->length());
    }
    if (!cur) {
      return 0;
    }

    const size_t prefix = c.start_ - cur->rd_ptr();
    out->copy(cur->rd_ptr(), prefix);
    cur->rd_ptr(prefix);

    out->copy(reinterpret_cast<const char*>(c.encoded_.get_buffer()), c.encoded_.length());
    for (size_t n = c.length_; n; cur = cur->cont()) {
      if (cur->length() > n) {
        cur->rd_ptr(n);
        break;
      } else {
        n -= cur->length();
      }
    }
  }

  for (; cur; cur = cur->cont()) {
    out->copy(cur->rd_ptr(), cur->length());
  }

  return out.release();
}
#endif

void
RtpsUdpSendStrategy::stop_i()
{
}

} // namespace DCPS
} // namespace OpenDDS

OPENDDS_END_VERSIONED_NAMESPACE_DECL<|MERGE_RESOLUTION|>--- conflicted
+++ resolved
@@ -27,10 +27,6 @@
 #endif
 
 #include <cstring>
-
-namespace {
-  const OpenDDS::DCPS::Encoding encoding_unaligned_native(OpenDDS::DCPS::Encoding::KIND_CDR_UNALIGNED);
-}
 
 OPENDDS_BEGIN_VERSIONED_NAMESPACE_DECL
 
@@ -360,12 +356,7 @@
           const bool swapPl = iQos[iQosLen - 4] != ACE_CDR_BYTE_ORDER;
           const char* rawIQos = reinterpret_cast<const char*>(iQos.get_buffer());
           ACE_Message_Block mbIQos(rawIQos, iQosLen);
-<<<<<<< HEAD
-          Serializer ser(&mbIQos, Encoding::KIND_CDR_PLAIN,
-                         swapPl ? ENDIAN_NONNATIVE : ENDIAN_NATIVE);
-=======
           Serializer ser(&mbIQos, Encoding::KIND_XCDR1, swapPl);
->>>>>>> b576d67f
 
           RTPS::DataSubmessage& data = submessages[i].data_sm();
           if (!(ser >> data.inlineQos)) { // appends to any existing inlineQos
