--- conflicted
+++ resolved
@@ -174,11 +174,7 @@
 
     bool network_is_unreachable_;
   };
-<<<<<<< HEAD
-  IceEndpoint ice_endpoint_;
-=======
   RcHandle<IceEndpoint> ice_endpoint_;
->>>>>>> 143859da
 
   typedef PmfSporadicTask<RtpsUdpTransport> Sporadic;
   void relay_stun_task(const MonotonicTimePoint& now);
