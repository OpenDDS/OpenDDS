--- conflicted
+++ resolved
@@ -2782,17 +2782,13 @@
     return;
   }
 
-  const ReaderInfo_rch& reader = ri->second;
-
-  if (!compare_and_update_counts(acknack.count.value, reader->acknack_recvd_count_)) {
+  if (!compare_and_update_counts(acknack.count.value, ri->second->acknack_recvd_count_)) {
     VDBG((LM_WARNING, "(%P|%t) RtpsUdpDataLink::received(ACKNACK) "
       "WARNING Count indicates duplicate, dropping\n"));
     return;
   }
 
-<<<<<<< HEAD
-  if (!ri->second.handshake_done_) {
-    ri->second.handshake_done_ = true;
+  if (!ri->second->handshake_done()) {
     {
       // Queue up durable data.
       ACE_Reverse_Lock<ACE_Thread_Mutex> rev_lock(mutex_);
@@ -2805,11 +2801,9 @@
             "WARNING ReaderInfo not found\n"));
       return;
     }
-=======
-  if (!reader->handshake_done()) {
-    first_ack = true;
->>>>>>> 21de1a05
-  }
+  }
+
+  const ReaderInfo_rch& reader = ri->second;
 
   OPENDDS_MAP(SequenceNumber, TransportQueueElement*) pendingCallbacks;
   const bool is_final = acknack.smHeader.flags & RTPS::FLAG_F;
