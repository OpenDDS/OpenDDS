--- conflicted
+++ resolved
@@ -2259,20 +2259,13 @@
 }
 
 void
-<<<<<<< HEAD
 RtpsUdpDataLink::bundle_mapped_meta_submessages(
   const Encoding& encoding,
   AddrDestMetaSubmessageMap& adr_map,
   MetaSubmessageIterVecVec& meta_submessage_bundles,
   OPENDDS_VECTOR(AddrSet)& meta_submessage_bundle_addrs,
-  SizeVec& meta_submessage_bundle_sizes)
-=======
-RtpsUdpDataLink::bundle_mapped_meta_submessages(AddrDestMetaSubmessageMap& adr_map,
-                                                MetaSubmessageIterVecVec& meta_submessage_bundles,
-                                                OPENDDS_VECTOR(AddrSet)& meta_submessage_bundle_addrs,
                                                 OPENDDS_VECTOR(size_t)& meta_submessage_bundle_sizes,
                                                 CountKeeper& counts)
->>>>>>> 17c08c2a
 {
   using namespace RTPS;
 
@@ -2318,29 +2311,15 @@
         MetaSubmessage& res = **resp_it;
         switch (res.sm_._d()) {
           case HEARTBEAT: {
-<<<<<<< HEAD
-            result = helper.add_to_bundle(res.sm_.heartbeat_sm());
-            break;
-          }
-          case ACKNACK: {
-            result = helper.add_to_bundle(res.sm_.acknack_sm());
-=======
             const EntityId_t id = res.sm_.heartbeat_sm().writerId;
             unique = counts.heartbeat_counts_[id].insert(res.sm_.heartbeat_sm().count.value).second;
             OPENDDS_ASSERT(unique);
-            result = helper.add_to_bundle(res.sm_.heartbeat_sm(), submessage_length);
-            res.sm_.heartbeat_sm().smHeader.submessageLength =
-              static_cast<CORBA::UShort>(submessage_length) - SMHDR_SZ;
             break;
           }
           case ACKNACK: {
             const EntityId_t id = res.sm_.acknack_sm().readerId;
             unique = counts.acknack_counts_[id].insert(res.sm_.acknack_sm().count.value).second;
             OPENDDS_ASSERT(unique);
-            result = helper.add_to_bundle(res.sm_.acknack_sm(), submessage_length);
-            res.sm_.acknack_sm().smHeader.submessageLength =
-              static_cast<CORBA::UShort>(submessage_length) - SMHDR_SZ;
->>>>>>> 17c08c2a
             break;
           }
           case GAP: {
@@ -2348,16 +2327,9 @@
             break;
           }
           case NACK_FRAG: {
-<<<<<<< HEAD
-            result = helper.add_to_bundle(res.sm_.nack_frag_sm());
-=======
             const EntityId_t id = res.sm_.nack_frag_sm().readerId;
             unique = counts.nack_frag_counts_[id].insert(res.sm_.nack_frag_sm().count.value).second;
             OPENDDS_ASSERT(unique);
-            result = helper.add_to_bundle(res.sm_.nack_frag_sm(), submessage_length);
-            res.sm_.nack_frag_sm().smHeader.submessageLength =
-              static_cast<CORBA::UShort>(submessage_length) - SMHDR_SZ;
->>>>>>> 17c08c2a
             break;
           }
           default: {
@@ -2398,16 +2370,9 @@
   // Build reasonably-sized submessage bundles based on our destination map
   MetaSubmessageIterVecVec meta_submessage_bundles; // a vector of vectors of iterators pointing to meta_submessages
   OPENDDS_VECTOR(AddrSet) meta_submessage_bundle_addrs; // for a bundle's address set
-<<<<<<< HEAD
   SizeVec meta_submessage_bundle_sizes; // for allocating the bundle's buffer
-  bundle_mapped_meta_submessages(
-    encoding, adr_map, meta_submessage_bundles, meta_submessage_bundle_addrs,
-    meta_submessage_bundle_sizes);
-=======
-  OPENDDS_VECTOR(size_t) meta_submessage_bundle_sizes; // for allocating the bundle's buffer
   CountKeeper counts;
-  bundle_mapped_meta_submessages(adr_map, meta_submessage_bundles, meta_submessage_bundle_addrs, meta_submessage_bundle_sizes, counts);
->>>>>>> 17c08c2a
+  bundle_mapped_meta_submessages(encoding, adr_map, meta_submessage_bundles, meta_submessage_bundle_addrs, meta_submessage_bundle_sizes, counts);
 
   // Reusable INFO_DST
   InfoDestinationSubmessage idst = {
