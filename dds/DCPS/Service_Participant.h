/*
 * $Id$
 *
 *
 * Distributed under the OpenDDS License.
 * See: http://www.opendds.org/license.html
 */

#ifndef OPENDDS_DDS_DCPS_SERVICE_PARTICIPANT_H
#define OPENDDS_DDS_DCPS_SERVICE_PARTICIPANT_H

#include "DomainParticipantFactoryImpl.h"
#include "dds/DdsDcpsInfrastructureS.h"
#include "dds/DdsDcpsDomainC.h"
#include "dds/DdsDcpsInfoUtilsC.h"
#include "DomainParticipantFactoryImpl.h"
#include "dds/DCPS/transport/framework/TransportConfig_rch.h"
#include "dds/DCPS/transport/framework/TransportConfig.h"
#include "dds/DCPS/Definitions.h"
#include "dds/DCPS/MonitorFactory.h"
#include "dds/DCPS/Discovery.h"

#include "tao/PortableServer/PortableServer.h"

#include "ace/Task.h"
#include "ace/Configuration.h"
#include "ace/Time_Value.h"
#include "ace/ARGV.h"

#include <map>
#include <memory>

#if !defined (ACE_LACKS_PRAGMA_ONCE)
#pragma once
#endif /* ACE_LACKS_PRAGMA_ONCE */

namespace OpenDDS {
namespace DCPS {

class DataDurabilityCache;
class Monitor;

const char DEFAULT_ORB_NAME[] = "OpenDDS_DCPS";

/**
 * @class Service_Participant
 *
 * @brief Service entrypoint.
 *
 * This class is a singleton that allows DDS client applications to
 * configure OpenDDS.
 *
 * @note This class may read a configuration file that will
 *       configure Transports as well as DCPS (e.g. number of ORB
 *       threads).
 */
class OpenDDS_Dcps_Export Service_Participant {
public:

  /// Domain value for the default repository IOR.
  enum { ANY_DOMAIN = -1 };

  /// Constructor.
  Service_Participant();

  /// Destructor.
  ~Service_Participant();

  /// Return a singleton instance of this class.
  static Service_Participant* instance();

<<<<<<< HEAD
  /// Get the common timer interface.
  /// Inteneded for use by OpenDDS internals only.
  ACE_Reactor_Timer_Interface* timer() const;
=======
  /**
   * Client provides an ORB for the OpenDDS client to use.
   *
   * @note The user is responsible for running the ORB.
   */
  int set_ORB(CORBA::ORB_ptr orb);

  /**
   * Get the ORB used by OpenDDS.
   *
   * Only valid after @c set_ORB() or
   * @c get_domain_participant_factory() called.
   */
  CORBA::ORB_ptr get_ORB() const;

  /// Get the common reactor used for Discovery tasks.
  /// Intended for use by OpenDDS internals only.
  ACE_Reactor* discovery_reactor() const;
>>>>>>> 611c8f47

  /**
   * Initialize the DDS client environment and get the
   * @c DomainParticipantFactory.
   *
<<<<<<< HEAD
   * This method consumes @c -DCPS* and -ORB* options and their arguments.
=======
   * This method consumes @c -DCPS* options and their arguments.
   * Unless the client/application code calls other methods to
   * define how the ORB is run, calling this method will
   * initialize the ORB and then run it in a separate thread.
>>>>>>> 611c8f47
   */
  DDS::DomainParticipantFactory_ptr get_domain_participant_factory(
    int &argc = zero_argc,
    ACE_TCHAR *argv[] = 0);

#ifdef ACE_USES_WCHAR
  DDS::DomainParticipantFactory_ptr
  get_domain_participant_factory(int &argc, char *argv[]);
#endif

  /**
   * Stop being a participant in the service.
   *
   * @note Required Precondition: all DomainParticipants have been
   *       deleted.
   */
  void shutdown();

  /// Accessor of the Discovery object for a given domain.
  Discovery_rch get_discovery(const DDS::DomainId_t domain);

  /** Accessors of the qos policy initial values. **/
  DDS::UserDataQosPolicy            initial_UserDataQosPolicy() const;
  DDS::TopicDataQosPolicy           initial_TopicDataQosPolicy() const;
  DDS::GroupDataQosPolicy           initial_GroupDataQosPolicy() const;
  DDS::TransportPriorityQosPolicy   initial_TransportPriorityQosPolicy() const;
  DDS::LifespanQosPolicy            initial_LifespanQosPolicy() const;
  DDS::DurabilityQosPolicy          initial_DurabilityQosPolicy() const;
  DDS::DurabilityServiceQosPolicy   initial_DurabilityServiceQosPolicy() const;
  DDS::PresentationQosPolicy        initial_PresentationQosPolicy() const;
  DDS::DeadlineQosPolicy            initial_DeadlineQosPolicy() const;
  DDS::LatencyBudgetQosPolicy       initial_LatencyBudgetQosPolicy() const;
  DDS::OwnershipQosPolicy           initial_OwnershipQosPolicy() const;
  DDS::OwnershipStrengthQosPolicy   initial_OwnershipStrengthQosPolicy() const;
  DDS::LivelinessQosPolicy          initial_LivelinessQosPolicy() const;
  DDS::TimeBasedFilterQosPolicy     initial_TimeBasedFilterQosPolicy() const;
  DDS::PartitionQosPolicy           initial_PartitionQosPolicy() const;
  DDS::ReliabilityQosPolicy         initial_ReliabilityQosPolicy() const;
  DDS::DestinationOrderQosPolicy    initial_DestinationOrderQosPolicy() const;
  DDS::HistoryQosPolicy             initial_HistoryQosPolicy() const;
  DDS::ResourceLimitsQosPolicy      initial_ResourceLimitsQosPolicy() const;
  DDS::EntityFactoryQosPolicy       initial_EntityFactoryQosPolicy() const;
  DDS::WriterDataLifecycleQosPolicy initial_WriterDataLifecycleQosPolicy() const;
  DDS::ReaderDataLifecycleQosPolicy initial_ReaderDataLifecycleQosPolicy() const;

  DDS::DomainParticipantFactoryQos  initial_DomainParticipantFactoryQos() const;
  DDS::DomainParticipantQos         initial_DomainParticipantQos() const;
  DDS::TopicQos                     initial_TopicQos() const;
  DDS::DataWriterQos                initial_DataWriterQos() const;
  DDS::PublisherQos                 initial_PublisherQos() const;
  DDS::DataReaderQos                initial_DataReaderQos() const;
  DDS::SubscriberQos                initial_SubscriberQos() const;

  /**
   * This accessor is to provide the configurable number of chunks
   * that a @c DataWriter's cached allocator need to allocate when
   * the resource limits are infinite.  Has a default, can be set
   * by the @c -DCPSChunks option, or by @c n_chunks() setter.
   */
  size_t   n_chunks() const;

  /// Set the value returned by @c n_chunks() accessor.
  /**
   * @see Accessor description.
   */
  void     n_chunks(size_t chunks);

  /// This accessor is to provide the multiplier for allocators
  /// that have resources used on a per association basis.
  /// Has a default, can be set by the
  /// @c -DCPSChunkAssociationMutltiplier
  /// option, or by @c n_association_chunk_multiplier() setter.
  size_t   association_chunk_multiplier() const;

  /// Set the value returned by
  /// @c n_association_chunk_multiplier() accessor.
  /**
   * See accessor description.
   */
  void     association_chunk_multiplier(size_t multiplier);

  /// Set the Liveliness propagation delay factor.
  /// @param factor % of lease period before sending a liveliness
  ///               message.
  void liveliness_factor(int factor);

  /// Accessor of the Liveliness propagation delay factor.
  /// @return % of lease period before sending a liveliness
  ///         message.
  int liveliness_factor() const;

  ///
  void add_discovery(Discovery_rch discovery);

  bool set_repo_ior(const char* ior,
                    Discovery::RepoKey key = Discovery::DEFAULT_REPO,
                    bool attach_participant = true);

#ifdef DDS_HAS_WCHAR
  /// Convenience overload for wchar_t
  bool set_repo_ior(const wchar_t* ior,
                    Discovery::RepoKey key = Discovery::DEFAULT_REPO,
                    bool attach_participant = true);
#endif

  /// Rebind a domain from one repository to another.
  void remap_domains(Discovery::RepoKey oldKey,
                     Discovery::RepoKey newKey,
                     bool attach_participant = true);

  /// Bind DCPSInfoRepo IORs to domains.
  void set_repo_domain(const DDS::DomainId_t domain,
                       Discovery::RepoKey repo,
                       bool attach_participant = true);

  void set_default_discovery(const Discovery::RepoKey& defaultDiscovery);
  Discovery::RepoKey get_default_discovery();

  /// Convert domainId to repository key.
  Discovery::RepoKey domain_to_repo(const DDS::DomainId_t domain) const;

  /// Failover to a new repository.
  void repository_lost(Discovery::RepoKey key);

  /// Accessors for FederationRecoveryDuration in seconds.
  //@{
  int& federation_recovery_duration();
  int  federation_recovery_duration() const;
  //@}

  /// Accessors for FederationInitialBackoffSeconds.
  //@{
  int& federation_initial_backoff_seconds();
  int  federation_initial_backoff_seconds() const;
  //@}

  /// Accessors for FederationBackoffMultiplier.
  //@{
  int& federation_backoff_multiplier();
  int  federation_backoff_multiplier() const;
  //@}

  /// Accessors for FederationLivelinessDuration.
  //@{
  int& federation_liveliness();
  int  federation_liveliness() const;
  //@}

  /// Accessors for scheduling policy value.
  //@{
  long& scheduler();
  long  scheduler() const;
  //@}

  /// Accessors for PublisherContentFilter.
  //@{
  bool& publisher_content_filter();
  bool  publisher_content_filter() const;
  //@}

  /// Accessor for pending data timeout.
  ACE_Time_Value pending_timeout() const;

  /// Accessors for priority extremums for the current scheduler.
  //@{
  int priority_min() const;
  int priority_max() const;
  //@}

  /**
   * Accessors for @c bit_transport_port_.
   *
   * The accessor is used for client application to configure
   * the local transport listening port number.
   *
   * @note The default port is INVALID. The user needs call
   *       this function to setup the desired port number.
   */
  //@{
  int bit_transport_port() const;
  void bit_transport_port(int port);
  //@}

  std::string bit_transport_ip() const;

  /**
   * Accessor for bit_lookup_duration_msec_.
   * The accessor is used for client application to configure
   * the timeout for lookup data from the builtin topic
   * datareader.  Value is in milliseconds.
   */
  //@{
  int bit_lookup_duration_msec() const;
  void bit_lookup_duration_msec(int msec);
  //@}

  bool get_BIT() {
    return bit_enabled_;
  }

  void set_BIT(bool b) {
    bit_enabled_ = b;
  }

  /// Get the data durability cache corresponding to the given
  /// DurabilityQosPolicy and sample list depth.
  DataDurabilityCache * get_data_durability_cache(
    DDS::DurabilityQosPolicy const & durability);

  /// For internal OpenDDS Use (needed for monitor code)
  typedef std::map<Discovery::RepoKey, Discovery_rch> RepoKeyDiscoveryMap;
  const RepoKeyDiscoveryMap& discoveryMap() const;
  typedef std::map<DDS::DomainId_t, Discovery::RepoKey> DomainRepoMap;
  const DomainRepoMap& domainRepoMap() const;

  void register_discovery_type(const char* section_name,
                               Discovery::Config* cfg);

  ACE_ARGV* ORB_argv() { return &ORB_argv_; }

private:

  /// Initialize default qos.
  void initialize();

  /// Initialize the thread scheduling and initial priority.
  void initializeScheduling();

  /**
   * Parse the command line for user options. e.g. "-DCPSInfoRepo <iorfile>".
   * It consumes -DCPS* options and their arguments
   */
  int parse_args(int &argc, ACE_TCHAR *argv[]);

  /**
   * Import the configuration file to the ACE_Configuration_Heap
   * object and load common section configuration to the
   * Service_Participant singleton and load the factory and
   * transport section configuration to the TransportRegistry
   * singleton.
   */
  int load_configuration();

  /**
   * Load the common configuration to the Service_Participant
   * singleton.
   *
   * @note The values from command line can overwrite the values
   *       in configuration file.
   */
  int load_common_configuration(ACE_Configuration_Heap& cf);

  /**
   * Load the domain configuration to the Service_Participant
   * singleton.
   */
  int load_domain_configuration(ACE_Configuration_Heap& cf);

  /**
   * Load the discovery configuration to the Service_Participant
   * singleton.
   */
  int load_discovery_configuration(ACE_Configuration_Heap& cf,
                                   const ACE_TCHAR* section_name);

  std::map<std::string, Discovery::Config*> discovery_types_;

<<<<<<< HEAD
  ACE_ARGV ORB_argv_;
=======
  /// The orb object reference which can be provided by client or
  /// initialized by this singleton.
  CORBA::ORB_var orb_;
>>>>>>> 611c8f47

  ACE_Reactor* reactor_; //TODO: integrate with threadpool
  struct ReactorTask : ACE_Task_Base {
    int svc();
  } reactor_task_;

  DomainParticipantFactoryImpl* dp_factory_servant_;
  DDS::DomainParticipantFactory_var dp_factory_;

  /// The RepoKey to Discovery object mapping
  RepoKeyDiscoveryMap discoveryMap_;

  /// The DomainId to RepoKey mapping.
  DomainRepoMap domainRepoMap_;

  Discovery::RepoKey defaultDiscovery_;

  /// The lock to serialize DomainParticipantFactory singleton
  /// creation and shutdown.
  TAO_SYNCH_MUTEX      factory_lock_;

  /// The initial values of qos policies.
  DDS::UserDataQosPolicy              initial_UserDataQosPolicy_;
  DDS::TopicDataQosPolicy             initial_TopicDataQosPolicy_;
  DDS::GroupDataQosPolicy             initial_GroupDataQosPolicy_;
  DDS::TransportPriorityQosPolicy     initial_TransportPriorityQosPolicy_;
  DDS::LifespanQosPolicy              initial_LifespanQosPolicy_;
  DDS::DurabilityQosPolicy            initial_DurabilityQosPolicy_;
  DDS::DurabilityServiceQosPolicy     initial_DurabilityServiceQosPolicy_;
  DDS::PresentationQosPolicy          initial_PresentationQosPolicy_;
  DDS::DeadlineQosPolicy              initial_DeadlineQosPolicy_;
  DDS::LatencyBudgetQosPolicy         initial_LatencyBudgetQosPolicy_;
  DDS::OwnershipQosPolicy             initial_OwnershipQosPolicy_;
  DDS::OwnershipStrengthQosPolicy     initial_OwnershipStrengthQosPolicy_;
  DDS::LivelinessQosPolicy            initial_LivelinessQosPolicy_;
  DDS::TimeBasedFilterQosPolicy       initial_TimeBasedFilterQosPolicy_;
  DDS::PartitionQosPolicy             initial_PartitionQosPolicy_;
  DDS::ReliabilityQosPolicy           initial_ReliabilityQosPolicy_;
  DDS::DestinationOrderQosPolicy      initial_DestinationOrderQosPolicy_;
  DDS::HistoryQosPolicy               initial_HistoryQosPolicy_;
  DDS::ResourceLimitsQosPolicy        initial_ResourceLimitsQosPolicy_;
  DDS::EntityFactoryQosPolicy         initial_EntityFactoryQosPolicy_;
  DDS::WriterDataLifecycleQosPolicy   initial_WriterDataLifecycleQosPolicy_;
  DDS::ReaderDataLifecycleQosPolicy   initial_ReaderDataLifecycleQosPolicy_;

  DDS::DomainParticipantQos           initial_DomainParticipantQos_;
  DDS::TopicQos                       initial_TopicQos_;
  DDS::DataWriterQos                  initial_DataWriterQos_;
  DDS::PublisherQos                   initial_PublisherQos_;
  DDS::DataReaderQos                  initial_DataReaderQos_;
  DDS::SubscriberQos                  initial_SubscriberQos_;
  DDS::DomainParticipantFactoryQos    initial_DomainParticipantFactoryQos_;

  DDS::LivelinessLostStatus           initial_liveliness_lost_status_ ;
  DDS::OfferedDeadlineMissedStatus    initial_offered_deadline_missed_status_ ;
  DDS::OfferedIncompatibleQosStatus   initial_offered_incompatible_qos_status_ ;
  DDS::PublicationMatchedStatus       initial_publication_match_status_ ;

  /// The configurable value of the number chunks that the
  /// @c DataWriter's cached allocator can allocate.
  size_t                                 n_chunks_;

  /// The configurable value of maximum number of expected
  /// associations for publishers and subscribers.  This is used
  /// to pre allocate enough memory and reduce heap allocations.
  size_t                                 association_chunk_multiplier_;

  /// The propagation delay factor.
  int                                    liveliness_factor_;

  /// The builtin topic transport address.
  ACE_TString bit_transport_ip_;

  /// The builtin topic transport port number.
  int bit_transport_port_;

  bool bit_enabled_;

  /// The timeout for lookup data from the builtin topic
  /// @c DataReader.
  int bit_lookup_duration_msec_;

  /// The configuration object that imports the configuration
  /// file.
  ACE_Configuration_Heap cf_;

  /// Specifies the name of the transport configuration that
  /// is used when the entity tree does not specify one.  If
  /// not set, the default transport configuration is used.
  ACE_TString global_transport_config_;

public:
  /// Pointer to the monitor factory that is used to create
  /// monitor objects.
  MonitorFactory* monitor_factory_;

  /// Pointer to the monitor object for this object
  Monitor* monitor_;

private:
  /// The FederationRecoveryDuration value in seconds.
  int federation_recovery_duration_;

  /// The FederationInitialBackoffSeconds value.
  int federation_initial_backoff_seconds_;

  /// This FederationBackoffMultiplier.
  int federation_backoff_multiplier_;

  /// This FederationLivelinessDuration.
  int federation_liveliness_;

  /// Scheduling policy value from configuration file.
  ACE_TString schedulerString_;

  /// Scheduler time slice from configuration file.
  ACE_Time_Value schedulerQuantum_;

  /// Scheduling policy value used for setting thread priorities.
  long scheduler_;

  /// Minimum priority value for the current scheduling policy.
  int priority_min_;

  /// Maximum priority value for the current scheduling policy.
  int priority_max_;

  /// Allow the publishing side to do content filtering?
  bool publisher_content_filter_;

  /// The @c TRANSIENT data durability cache.
  std::auto_ptr<DataDurabilityCache> transient_data_cache_;

  /// The @c PERSISTENT data durability cache.
  std::auto_ptr<DataDurabilityCache> persistent_data_cache_;

  /// The @c PERSISTENT data durability directory.
  ACE_CString persistent_data_dir_;

  /// Number of seconds to wait on pending samples to be sent
  /// or dropped.
  ACE_Time_Value pending_timeout_;

  /// Guard access to the internal maps.
  ACE_Recursive_Thread_Mutex maps_lock_;

  static int zero_argc;
};

#   define TheServiceParticipant OpenDDS::DCPS::Service_Participant::instance()

#   define TheParticipantFactory TheServiceParticipant->get_domain_participant_factory()

#   define TheParticipantFactoryWithArgs(argc, argv) TheServiceParticipant->get_domain_participant_factory(argc, argv)

/// Get a servant pointer given an object reference.
/// @throws PortableServer::POA::ObjectNotActive
///         PortableServer::POA::WrongAdapter
///         PortableServer::POA::WongPolicy
template <class T_impl, class T_ptr>
T_impl* remote_reference_to_servant(T_ptr p)
{
  if (CORBA::is_nil(p)) {
    return 0;
  }

  //TODO: this needs to change once DR/DW-Remote are refactored to the
  //      InfoRepoDiscovery library
  int zero_argc = 0;
  CORBA::ORB_var orb = CORBA::ORB_init(zero_argc, 0, DEFAULT_ORB_NAME);
  CORBA::Object_var obj =
    orb->resolve_initial_references("RootPOA");
  PortableServer::POA_var poa = PortableServer::POA::_narrow(obj.in());

  T_impl* the_servant =
    dynamic_cast<T_impl*>(poa->reference_to_servant(p));

  // Use the ServantBase_var so that the servant's reference
  // count will not be changed by this operation.
  PortableServer::ServantBase_var servant = the_servant;

  return the_servant;
}

/// Given a servant, return the remote object reference from the local POA.
/// @throws PortableServer::POA::ServantNotActive,
///         PortableServer::POA::WrongPolicy
template <class T>
typename T::_stub_ptr_type servant_to_remote_reference(T* servant)
{
  //TODO: this needs to change once DR/DW-Remote are refactored to the
  //      InfoRepoDiscovery library
  int zero_argc = 0;
  CORBA::ORB_var orb = CORBA::ORB_init(zero_argc, 0, DEFAULT_ORB_NAME);
  CORBA::Object_var obj =
    orb->resolve_initial_references("RootPOA");
  PortableServer::POA_var poa = PortableServer::POA::_narrow(obj.in());

  PortableServer::ObjectId_var oid = poa->activate_object(servant);

  obj = poa->id_to_reference(oid.in());

  typename T::_stub_ptr_type the_obj = T::_stub_type::_narrow(obj.in());
  return the_obj;
}

template <class T>
void deactivate_remote_object(T obj)
{
  //TODO: this needs to change once DR/DW-Remote are refactored to the
  //      InfoRepoDiscovery library
  int zero_argc = 0;
  CORBA::ORB_var orb = CORBA::ORB_init(zero_argc, 0, DEFAULT_ORB_NAME);
  CORBA::Object_var poa_obj =
    orb->resolve_initial_references("RootPOA");
  PortableServer::POA_var poa = PortableServer::POA::_narrow(poa_obj.in());
  PortableServer::ObjectId_var oid =
    poa->reference_to_id(obj);
  poa->deactivate_object(oid.in());
}

} // namespace DCPS
} // namespace OpenDDS

#if defined(__ACE_INLINE__)
#include "Service_Participant.inl"
#endif /* __ACE_INLINE__ */

#endif /* OPENDDS_DCPS_SERVICE_PARTICIPANT_H  */<|MERGE_RESOLUTION|>--- conflicted
+++ resolved
@@ -69,43 +69,15 @@
   /// Return a singleton instance of this class.
   static Service_Participant* instance();
 
-<<<<<<< HEAD
   /// Get the common timer interface.
-  /// Inteneded for use by OpenDDS internals only.
+  /// Intended for use by OpenDDS internals only.
   ACE_Reactor_Timer_Interface* timer() const;
-=======
-  /**
-   * Client provides an ORB for the OpenDDS client to use.
-   *
-   * @note The user is responsible for running the ORB.
-   */
-  int set_ORB(CORBA::ORB_ptr orb);
-
-  /**
-   * Get the ORB used by OpenDDS.
-   *
-   * Only valid after @c set_ORB() or
-   * @c get_domain_participant_factory() called.
-   */
-  CORBA::ORB_ptr get_ORB() const;
-
-  /// Get the common reactor used for Discovery tasks.
-  /// Intended for use by OpenDDS internals only.
-  ACE_Reactor* discovery_reactor() const;
->>>>>>> 611c8f47
 
   /**
    * Initialize the DDS client environment and get the
    * @c DomainParticipantFactory.
    *
-<<<<<<< HEAD
    * This method consumes @c -DCPS* and -ORB* options and their arguments.
-=======
-   * This method consumes @c -DCPS* options and their arguments.
-   * Unless the client/application code calls other methods to
-   * define how the ORB is run, calling this method will
-   * initialize the ORB and then run it in a separate thread.
->>>>>>> 611c8f47
    */
   DDS::DomainParticipantFactory_ptr get_domain_participant_factory(
     int &argc = zero_argc,
@@ -373,13 +345,7 @@
 
   std::map<std::string, Discovery::Config*> discovery_types_;
 
-<<<<<<< HEAD
   ACE_ARGV ORB_argv_;
-=======
-  /// The orb object reference which can be provided by client or
-  /// initialized by this singleton.
-  CORBA::ORB_var orb_;
->>>>>>> 611c8f47
 
   ACE_Reactor* reactor_; //TODO: integrate with threadpool
   struct ReactorTask : ACE_Task_Base {
