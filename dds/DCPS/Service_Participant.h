--- conflicted
+++ resolved
@@ -433,14 +433,11 @@
 public:
 #endif
   ACE_Reactor* reactor_; //TODO: integrate with threadpool
-<<<<<<< HEAD
+  ACE_thread_t reactor_owner_;
 #ifdef ACE_LYNXOS_MAJOR
 private:
 #endif
 
-=======
-  ACE_thread_t reactor_owner_;
->>>>>>> 9a2c6f2c
   struct ReactorTask : ACE_Task_Base {
     ReactorTask()
       : barrier_(2)
