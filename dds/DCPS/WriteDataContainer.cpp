--- conflicted
+++ resolved
@@ -550,24 +550,6 @@
 
     if (instance->waiting_list_.head_ != 0)
     {
-<<<<<<< HEAD
-      waiting_on_release_ = false;
-      // Broadcast the blocked enqueue threads.
-      condition_.broadcast();
-    }
-  }
-  else
-  {
-    if( DCPS_debug_level > 9) {
-      ::OpenDDS::DCPS::GuidConverter converter( this->publication_id_);
-      ACE_DEBUG((LM_DEBUG,
-        ACE_TEXT("(%P|%t) WriteDataContainer::data_delivered: ")
-        ACE_TEXT("domain %d topic %C publication %C pushed to HISTORY.\n"),
-        this->domain_id_,
-        this->topic_name_,
-        (const char*) converter
-      ));
-=======
       // Remove the delivered sample from the instance sample list
       // and release.
       if (instance->samples_.dequeue_next_instance_sample(sample) == false)
@@ -600,7 +582,6 @@
         // Broadcast the blocked enqueue threads.
         condition_.broadcast();
       }
->>>>>>> 733f9cbb
     }
     else
     {
@@ -608,7 +589,7 @@
         RepoIdConverter converter(publication_id_);
         ACE_DEBUG((LM_DEBUG,
           ACE_TEXT("(%P|%t) WriteDataContainer::data_delivered: ")
-          ACE_TEXT("domain %d topic %s publication %s pushed to HISTORY.\n"),
+          ACE_TEXT("domain %d topic %C publication %C pushed to HISTORY.\n"),
           this->domain_id_,
           this->topic_name_,
           std::string(converter).c_str()
