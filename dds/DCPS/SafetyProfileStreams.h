#ifndef OPENDDS_DCPS_SAFETYPROFILESTREAMS_H
#define OPENDDS_DCPS_SAFETYPROFILESTREAMS_H

#include "dcps_export.h"
#include "PoolAllocator.h"

#include <ace/INET_Addr.h>
#include <ace/OS_NS_stdio.h>

#ifdef OPENDDS_SAFETY_PROFILE
#  include <cstdlib> // For strto*
#else
#  include <fstream>
#  include <iostream>
#  include <iomanip>
#  include <sstream>
#endif

OPENDDS_BEGIN_VERSIONED_NAMESPACE_DECL

namespace OpenDDS {
namespace DCPS {

OpenDDS_Dcps_Export String to_dds_string(unsigned short to_convert);
OpenDDS_Dcps_Export String to_dds_string(int to_convert);
OpenDDS_Dcps_Export String to_dds_string(unsigned int to_convert, bool as_hex = false);
OpenDDS_Dcps_Export String to_dds_string(long to_convert);
OpenDDS_Dcps_Export String to_dds_string(long long to_convert);
OpenDDS_Dcps_Export String to_dds_string(unsigned long long to_convert, bool as_hex = false);
OpenDDS_Dcps_Export String to_dds_string(unsigned long to_convert, bool as_hex = false);
<<<<<<< HEAD
=======
OpenDDS_Dcps_Export String to_dds_string(const unsigned char* array, size_t length);
>>>>>>> 143859da

//@{
/**
 * Converts a series of bytes at data to a optionally delimited String
 * of hexadecimal numbers.
 *
 * If delim is '\0' (the default) or delim_every is 0, then the output will not
 * be delimited.
 */
OpenDDS_Dcps_Export String to_hex_dds_string(
  const unsigned char* data, size_t size, char delim = '\0', size_t delim_every = 1);
OpenDDS_Dcps_Export String to_hex_dds_string(
  const char* data, size_t size, char delim = '\0', size_t delim_every = 1);
//@}

/// Convert Pointer to String
template <typename T>
inline
String to_dds_string(const T* to_convert)
{
  const char* fmt = "%p";
  const int buff_size = 20 + 1; // note +1 for null terminator
  char buf[buff_size];
  ACE_OS::snprintf(&buf[0], buff_size, fmt, to_convert);
  return String(buf);
}

/**
 * Convert string s to value of integral type T.
 *
 * Returns true for success, false for error
 */
template <typename T>
bool convertToInteger(const String& s, T& value)
{
#ifdef OPENDDS_SAFETY_PROFILE
  char* end;
  const long conv = std::strtol(s.c_str(), &end, 10);
  if (end == s.c_str()) return false;
  value = static_cast<T>(conv);
#else
  std::stringstream istr(s.c_str());
  if (!(istr >> value) || (istr.peek() != EOF)) return false;
#endif
  return true;
}

/**
 * Convert string s to value of double type T.
 *
 * Returns true for success, false for error
 */
template <typename T>
bool convertToDouble(const String& s, T& value)
{
#ifdef OPENDDS_SAFETY_PROFILE
  char* end;
  const double conv = std::strtod(s.c_str(), &end);
  if (end == s.c_str()) return false;
  value = static_cast<T>(conv);
#else
  std::stringstream istr(s.c_str());
  if (!(istr >> value) || (istr.peek() != EOF)) return false;
#endif
  return true;
}

} // namespace DCPS
} // namespace OpenDDS

OPENDDS_END_VERSIONED_NAMESPACE_DECL

#endif // OPENDDS_DCPS_SAFETYPROFILESTREAMS_H<|MERGE_RESOLUTION|>--- conflicted
+++ resolved
@@ -28,10 +28,7 @@
 OpenDDS_Dcps_Export String to_dds_string(long long to_convert);
 OpenDDS_Dcps_Export String to_dds_string(unsigned long long to_convert, bool as_hex = false);
 OpenDDS_Dcps_Export String to_dds_string(unsigned long to_convert, bool as_hex = false);
-<<<<<<< HEAD
-=======
 OpenDDS_Dcps_Export String to_dds_string(const unsigned char* array, size_t length);
->>>>>>> 143859da
 
 //@{
 /**
