--- conflicted
+++ resolved
@@ -83,36 +83,13 @@
   ValueWriter()  {}
   virtual ~ValueWriter() {}
 
-<<<<<<< HEAD
-  virtual void begin_struct() {}
-  virtual void end_struct() {}
-  virtual void begin_struct_member(const DDS::MemberDescriptor& /*descriptor*/) {}
-  virtual void end_struct_member() {}
-
-  virtual void begin_optional() {}
-  virtual void end_optional() {}
-
-  virtual void begin_union() {}
-  virtual void end_union() {}
-  virtual void begin_discriminator() {}
-  virtual void end_discriminator() {}
-  virtual void begin_union_member(const char* /*name*/) {}
-  virtual void end_union_member() {}
-
-  virtual void begin_array() {}
-  virtual void end_array() {}
-  virtual void begin_sequence() {}
-  virtual void end_sequence() {}
-  virtual void begin_element(size_t /*idx*/) {}
-  virtual void end_element() {}
-
-  virtual void write_boolean(ACE_CDR::Boolean /*value*/) = 0;
-  virtual void write_byte(ACE_CDR::Octet /*value*/) = 0;
-=======
   virtual bool begin_struct(Extensibility extensibility) = 0;
   virtual bool end_struct() = 0;
   virtual bool begin_struct_member(MemberParam params) = 0;
   virtual bool end_struct_member() = 0;
+
+  virtual void begin_optional() {}
+  virtual void end_optional() {}
 
   virtual bool begin_union(Extensibility extensibility) = 0;
   virtual bool end_union() = 0;
@@ -130,7 +107,6 @@
 
   virtual bool write_boolean(ACE_CDR::Boolean value) = 0;
   virtual bool write_byte(ACE_CDR::Octet value) = 0;
->>>>>>> aee0af45
 #if OPENDDS_HAS_EXPLICIT_INTS
   virtual bool write_int8(ACE_CDR::Int8 value) = 0;
   virtual bool write_uint8(ACE_CDR::UInt8 value) = 0;
