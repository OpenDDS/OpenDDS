--- conflicted
+++ resolved
@@ -121,8 +121,7 @@
   bool write_float128(long double value);
 #endif
 
-<<<<<<< HEAD
-  virtual bool write_fixed(const OpenDDS::FaceTypes::Fixed& value) = 0;
+  virtual bool write_fixed(const ACE_CDR::Fixed& value) = 0;
   virtual bool write_char8(ACE_CDR::Char value) = 0;
   virtual bool write_char16(ACE_CDR::WChar value) = 0;
   virtual bool write_string(const ACE_CDR::Char* value, size_t length) = 0;
@@ -137,16 +136,6 @@
 
   virtual bool write_wstring(const ACE_CDR::WChar* value, size_t length) = 0;
   bool write_wstring(const ACE_CDR::WChar* value)
-=======
-  virtual void write_fixed(const ACE_CDR::Fixed& /*value*/) = 0;
-  virtual void write_char8(ACE_CDR::Char /*value*/) = 0;
-  virtual void write_char16(ACE_CDR::WChar /*value*/) = 0;
-  virtual void write_string(const ACE_CDR::Char* /*value*/, size_t /*length*/) = 0;
-  void write_string(const ACE_CDR::Char* value) { write_string(value, std::strlen(value)); }
-  void write_string(const std::string& value) { write_string(value.c_str(), value.length()); }
-  virtual void write_wstring(const ACE_CDR::WChar* /*value*/, size_t /*length*/) = 0;
-  void write_wstring(const ACE_CDR::WChar* value)
->>>>>>> 26b946f4
   {
 #ifdef DDS_HAS_WCHAR
     return write_wstring(value, std::wcslen(value));
