--- conflicted
+++ resolved
@@ -747,8 +747,7 @@
       h = key_factory->register_local_datawriter(crypto_handle, writer_props, dw_sec_attr, ex);
       type_lookup_request_secure_writer_->set_crypto_handles(crypto_handle, h);
       const RepoId ps_writer = type_lookup_request_secure_writer_->get_repo_id();
-      local_writer_crypto_handles_[ps_writer] = h;
-      local_writer_security_attribs_[ps_writer] = dw_sec_attr;
+      get_handle_registry()->insert_local_datawriter_crypto_handle(ps_writer, h, dw_sec_attr);
 
       EndpointSecurityAttributes dr_sec_attr(default_sec_attr);
       ok = acl->get_datareader_sec_attributes(perm_handle, "TypeLookupServiceRequestSecure",
@@ -763,8 +762,7 @@
       h = key_factory->register_local_datareader(crypto_handle, reader_props, dr_sec_attr, ex);
       type_lookup_request_secure_reader_->set_crypto_handles(crypto_handle, h);
       const RepoId ps_reader = type_lookup_request_secure_reader_->get_repo_id();
-      local_reader_crypto_handles_[ps_reader] = h;
-      local_reader_security_attribs_[ps_reader] = dr_sec_attr;
+      get_handle_registry()->insert_local_datareader_crypto_handle(ps_reader, h, dr_sec_attr);
     }
 
     // Type Lookup Service Reply
@@ -784,8 +782,7 @@
       h = key_factory->register_local_datawriter(crypto_handle, writer_props, dw_sec_attr, ex);
       type_lookup_reply_secure_writer_->set_crypto_handles(crypto_handle, h);
       const RepoId ps_writer = type_lookup_reply_secure_writer_->get_repo_id();
-      local_writer_crypto_handles_[ps_writer] = h;
-      local_writer_security_attribs_[ps_writer] = dw_sec_attr;
+      get_handle_registry()->insert_local_datawriter_crypto_handle(ps_writer, h, dw_sec_attr);
 
       EndpointSecurityAttributes dr_sec_attr(default_sec_attr);
       ok = acl->get_datareader_sec_attributes(perm_handle, "TypeLookupServiceReplySecure",
@@ -800,8 +797,7 @@
       h = key_factory->register_local_datareader(crypto_handle, reader_props, dr_sec_attr, ex);
       type_lookup_reply_secure_reader_->set_crypto_handles(crypto_handle, h);
       const RepoId ps_reader = type_lookup_reply_secure_reader_->get_repo_id();
-      local_reader_crypto_handles_[ps_reader] = h;
-      local_reader_security_attribs_[ps_reader] = dr_sec_attr;
+      get_handle_registry()->insert_local_datareader_crypto_handle(ps_reader, h, dr_sec_attr);
     }
 
   } else {
@@ -816,9 +812,8 @@
 
 Sedp::~Sedp()
 {
-<<<<<<< HEAD
   type_lookup_fini();
-=======
+
 #ifdef OPENDDS_SECURITY
   using namespace OpenDDS::Security;
   using namespace DDS::Security;
@@ -840,7 +835,6 @@
   }
 #endif
 
->>>>>>> affe8c9c
   job_queue_.reset();
   reactor_task_.reset();
   DCPS::RtpsUdpInst_rch rtps_inst =
@@ -1174,11 +1168,6 @@
       (pdata.associated_endpoints & BUILTIN_PARTICIPANT_MESSAGE_SECURE_READER) == 0) {
     DCPS::AssociationData peer = proto;
     peer.remote_id_.entityId = ENTITYID_P2P_BUILTIN_PARTICIPANT_MESSAGE_SECURE_WRITER;
-<<<<<<< HEAD
-    peer.remote_data_ = add_security_info(
-      peer.remote_data_, peer.remote_id_, participant_message_secure_reader_->get_repo_id());
-=======
->>>>>>> affe8c9c
     participant_message_secure_reader_->assoc(peer);
     pdata.associated_endpoints |= BUILTIN_PARTICIPANT_MESSAGE_SECURE_READER;
   }
@@ -1187,11 +1176,6 @@
       (pdata.associated_endpoints & SPDP_BUILTIN_PARTICIPANT_SECURE_READER) == 0) {
     DCPS::AssociationData peer = proto;
     peer.remote_id_.entityId = ENTITYID_SPDP_RELIABLE_BUILTIN_PARTICIPANT_SECURE_WRITER;
-<<<<<<< HEAD
-    peer.remote_data_ = add_security_info(
-      peer.remote_data_, peer.remote_id_, dcps_participant_secure_reader_->get_repo_id());
-=======
->>>>>>> affe8c9c
     dcps_participant_secure_reader_->assoc(peer);
     pdata.associated_endpoints |= SPDP_BUILTIN_PARTICIPANT_SECURE_READER;
   }
@@ -1200,11 +1184,6 @@
       (pdata.associated_endpoints & SEDP_BUILTIN_PUBLICATIONS_SECURE_READER) == 0) {
     DCPS::AssociationData peer = proto;
     peer.remote_id_.entityId = ENTITYID_SEDP_BUILTIN_PUBLICATIONS_SECURE_WRITER;
-<<<<<<< HEAD
-    peer.remote_data_ = add_security_info(
-      peer.remote_data_, peer.remote_id_, publications_secure_reader_->get_repo_id());
-=======
->>>>>>> affe8c9c
     publications_secure_reader_->assoc(peer);
     pdata.associated_endpoints |= SEDP_BUILTIN_PUBLICATIONS_SECURE_READER;
   }
@@ -1213,11 +1192,6 @@
       (pdata.associated_endpoints & SEDP_BUILTIN_SUBSCRIPTIONS_SECURE_READER) == 0) {
     DCPS::AssociationData peer = proto;
     peer.remote_id_.entityId = ENTITYID_SEDP_BUILTIN_SUBSCRIPTIONS_SECURE_WRITER;
-<<<<<<< HEAD
-    peer.remote_data_ = add_security_info(
-      peer.remote_data_, peer.remote_id_, subscriptions_secure_reader_->get_repo_id());
-=======
->>>>>>> affe8c9c
     subscriptions_secure_reader_->assoc(peer);
     pdata.associated_endpoints |= SEDP_BUILTIN_SUBSCRIPTIONS_SECURE_READER;
   }
@@ -1227,8 +1201,6 @@
       (pdata.extended_associated_endpoints & TYPE_LOOKUP_SERVICE_REQUEST_READER_SECURE) == 0) {
     DCPS::AssociationData peer = proto;
     peer.remote_id_.entityId = ENTITYID_TL_SVC_REQ_WRITER_SECURE;
-    peer.remote_data_ = add_security_info(
-      peer.remote_data_, peer.remote_id_, type_lookup_request_secure_writer_->get_repo_id());
     type_lookup_request_secure_writer_->assoc(peer);
     pdata.associated_endpoints |= TYPE_LOOKUP_SERVICE_REQUEST_READER_SECURE;
   }
@@ -1237,8 +1209,6 @@
       (pdata.extended_associated_endpoints & TYPE_LOOKUP_SERVICE_REQUEST_WRITER_SECURE) == 0) {
     DCPS::AssociationData peer = proto;
     peer.remote_id_.entityId = ENTITYID_TL_SVC_REQ_READER_SECURE;
-    peer.remote_data_ = add_security_info(
-      peer.remote_data_, peer.remote_id_, type_lookup_request_secure_reader_->get_repo_id());
     type_lookup_request_secure_reader_->assoc(peer);
     pdata.associated_endpoints |= TYPE_LOOKUP_SERVICE_REQUEST_WRITER_SECURE;
   }
@@ -1247,8 +1217,6 @@
       (pdata.extended_associated_endpoints & TYPE_LOOKUP_SERVICE_REPLY_READER_SECURE) == 0) {
     DCPS::AssociationData peer = proto;
     peer.remote_id_.entityId = ENTITYID_TL_SVC_REPLY_WRITER_SECURE;
-    peer.remote_data_ = add_security_info(
-      peer.remote_data_, peer.remote_id_, type_lookup_reply_secure_writer_->get_repo_id());
     type_lookup_reply_secure_writer_->assoc(peer);
     pdata.associated_endpoints |= TYPE_LOOKUP_SERVICE_REPLY_READER_SECURE;
   }
@@ -1257,8 +1225,6 @@
       (pdata.extended_associated_endpoints & TYPE_LOOKUP_SERVICE_REPLY_WRITER_SECURE) == 0) {
     DCPS::AssociationData peer = proto;
     peer.remote_id_.entityId = ENTITYID_TL_SVC_REPLY_READER_SECURE;
-    peer.remote_data_ = add_security_info(
-      peer.remote_data_, peer.remote_id_, type_lookup_reply_secure_reader_->get_repo_id());
     type_lookup_reply_secure_reader_->assoc(peer);
     pdata.associated_endpoints |= TYPE_LOOKUP_SERVICE_REPLY_WRITER_SECURE;
   }
@@ -1271,11 +1237,6 @@
     if (beq & BEST_EFFORT_PARTICIPANT_MESSAGE_DATA_READER) {
       peer.remote_reliable_ = false;
     }
-<<<<<<< HEAD
-    peer.remote_data_ = add_security_info(
-      peer.remote_data_, participant_message_secure_writer_->get_repo_id(), peer.remote_id_);
-=======
->>>>>>> affe8c9c
     participant_message_secure_writer_->assoc(peer);
     pdata.associated_endpoints |= BUILTIN_PARTICIPANT_MESSAGE_SECURE_WRITER;
   }
@@ -1284,11 +1245,6 @@
       (pdata.associated_endpoints & SPDP_BUILTIN_PARTICIPANT_SECURE_WRITER) == 0) {
     DCPS::AssociationData peer = proto;
     peer.remote_id_.entityId = ENTITYID_SPDP_RELIABLE_BUILTIN_PARTICIPANT_SECURE_READER;
-<<<<<<< HEAD
-    peer.remote_data_ = add_security_info(
-      peer.remote_data_, dcps_participant_secure_writer_->get_repo_id(), peer.remote_id_);
-=======
->>>>>>> affe8c9c
     dcps_participant_secure_writer_->assoc(peer);
     pdata.associated_endpoints |= SPDP_BUILTIN_PARTICIPANT_SECURE_WRITER;
   }
@@ -1298,11 +1254,6 @@
       (pdata.associated_endpoints & SEDP_BUILTIN_PUBLICATIONS_SECURE_WRITER) == 0) {
     DCPS::AssociationData peer = proto;
     peer.remote_id_.entityId = ENTITYID_SEDP_BUILTIN_PUBLICATIONS_SECURE_READER;
-<<<<<<< HEAD
-    peer.remote_data_ = add_security_info(
-      peer.remote_data_, publications_secure_writer_->get_repo_id(), peer.remote_id_);
-=======
->>>>>>> affe8c9c
     publications_secure_writer_->assoc(peer);
     pdata.associated_endpoints |= SEDP_BUILTIN_PUBLICATIONS_SECURE_WRITER;
   }
@@ -1312,11 +1263,6 @@
       (pdata.associated_endpoints & SEDP_BUILTIN_SUBSCRIPTIONS_SECURE_WRITER) == 0) {
     DCPS::AssociationData peer = proto;
     peer.remote_id_.entityId = ENTITYID_SEDP_BUILTIN_SUBSCRIPTIONS_SECURE_READER;
-<<<<<<< HEAD
-    peer.remote_data_ = add_security_info(
-      peer.remote_data_, subscriptions_secure_writer_->get_repo_id(), peer.remote_id_);
-=======
->>>>>>> affe8c9c
     subscriptions_secure_writer_->assoc(peer);
     pdata.associated_endpoints |= SEDP_BUILTIN_SUBSCRIPTIONS_SECURE_WRITER;
   }
@@ -1418,13 +1364,13 @@
 
   if (extended_avail & TYPE_LOOKUP_SERVICE_REQUEST_WRITER_SECURE) {
     remote_id.entityId = ENTITYID_TL_SVC_REQ_WRITER_SECURE;
-    remote_writer_crypto_handles_[remote_id] = generate_remote_matched_writer_crypto_handle(
-      part, type_lookup_request_secure_reader_->get_endpoint_crypto_handle());
+    generate_remote_matched_writer_crypto_handle(
+      remote_id, type_lookup_request_secure_reader_->get_repo_id());
   }
   if (extended_avail & TYPE_LOOKUP_SERVICE_REPLY_WRITER_SECURE) {
     remote_id.entityId = ENTITYID_TL_SVC_REPLY_WRITER_SECURE;
-    remote_writer_crypto_handles_[remote_id] = generate_remote_matched_writer_crypto_handle(
-      part, type_lookup_reply_secure_reader_->get_endpoint_crypto_handle());
+    generate_remote_matched_writer_crypto_handle(
+      remote_id, type_lookup_reply_secure_reader_->get_repo_id());
   }
 
   if (avail & BUILTIN_PARTICIPANT_MESSAGE_SECURE_READER) {
@@ -1440,13 +1386,13 @@
 
   if (extended_avail & TYPE_LOOKUP_SERVICE_REQUEST_READER_SECURE) {
     remote_id.entityId = ENTITYID_TL_SVC_REQ_READER_SECURE;
-    remote_reader_crypto_handles_[remote_id] = generate_remote_matched_reader_crypto_handle(
-      part, type_lookup_request_secure_writer_->get_endpoint_crypto_handle(), false);
+    generate_remote_matched_reader_crypto_handle(
+      remote_id, type_lookup_request_secure_writer_->get_repo_id(), false);
   }
   if (extended_avail & TYPE_LOOKUP_SERVICE_REPLY_READER_SECURE) {
     remote_id.entityId = ENTITYID_TL_SVC_REPLY_READER_SECURE;
-    remote_reader_crypto_handles_[remote_id] = generate_remote_matched_reader_crypto_handle(
-      part, type_lookup_reply_secure_writer_->get_endpoint_crypto_handle(), false);
+    generate_remote_matched_reader_crypto_handle(
+      remote_id, type_lookup_reply_secure_writer_->get_repo_id(), false);
   }
 
   if (spdp_.available_builtin_endpoints() & SEDP_BUILTIN_PUBLICATIONS_SECURE_WRITER &&
@@ -1503,16 +1449,12 @@
   if (extended_avail & TYPE_LOOKUP_SERVICE_REQUEST_WRITER_SECURE &&
       remote_writer.entityId == ENTITYID_TL_SVC_REQ_WRITER_SECURE &&
       (pdata.extended_associated_endpoints & TYPE_LOOKUP_SERVICE_REQUEST_READER_SECURE) == 0) {
-    peer.remote_data_ = add_security_info(
-      peer.remote_data_, peer.remote_id_, type_lookup_request_secure_reader_->get_repo_id());
     type_lookup_request_secure_reader_->assoc(peer);
     pdata.extended_associated_endpoints |= TYPE_LOOKUP_SERVICE_REQUEST_READER_SECURE;
   }
   if (extended_avail & TYPE_LOOKUP_SERVICE_REPLY_WRITER_SECURE &&
       remote_writer.entityId == ENTITYID_TL_SVC_REPLY_WRITER_SECURE &&
       (pdata.extended_associated_endpoints & TYPE_LOOKUP_SERVICE_REPLY_READER_SECURE) == 0) {
-    peer.remote_data_ = add_security_info(
-      peer.remote_data_, peer.remote_id_, type_lookup_reply_secure_reader_->get_repo_id());
     type_lookup_reply_secure_reader_->assoc(peer);
     pdata.extended_associated_endpoints |= TYPE_LOOKUP_SERVICE_REPLY_READER_SECURE;
   }
@@ -1564,16 +1506,12 @@
   if (extended_avail & TYPE_LOOKUP_SERVICE_REQUEST_READER_SECURE &&
       (pdata.extended_associated_endpoints & TYPE_LOOKUP_SERVICE_REQUEST_WRITER_SECURE) == 0 &&
       remote_reader.entityId == ENTITYID_TL_SVC_REQ_READER_SECURE) {
-    peer.remote_data_ = add_security_info(
-      peer.remote_data_, type_lookup_request_secure_writer_->get_repo_id(), peer.remote_id_);
     type_lookup_request_secure_writer_->assoc(peer);
     pdata.extended_associated_endpoints |= TYPE_LOOKUP_SERVICE_REQUEST_WRITER_SECURE;
   }
   if (extended_avail & TYPE_LOOKUP_SERVICE_REPLY_READER_SECURE &&
       (pdata.extended_associated_endpoints & TYPE_LOOKUP_SERVICE_REPLY_WRITER_SECURE) == 0 &&
       remote_reader.entityId == ENTITYID_TL_SVC_REPLY_READER_SECURE) {
-    peer.remote_data_ = add_security_info(
-      peer.remote_data_, type_lookup_reply_secure_writer_->get_repo_id(), peer.remote_id_);
     type_lookup_reply_secure_writer_->assoc(peer);
     pdata.extended_associated_endpoints |= TYPE_LOOKUP_SERVICE_REPLY_WRITER_SECURE;
   }
@@ -4493,7 +4431,7 @@
                  ACE_TEXT("to Security::SPDPdiscoveredParticipantData\n")));
       return;
     }
-    const DCPS::RepoId guid = make_guid(sample.header_.publication_id_.guidPrefix, DCPS::ENTITYID_PARTICIPANT);
+    const DCPS::RepoId guid = make_id(sample.header_.publication_id_.guidPrefix, DCPS::ENTITYID_PARTICIPANT);
     sedp_.spdp_.process_participant_ice(data, pdata, guid);
     sedp_.spdp_.handle_participant_data(id, pdata, DCPS::SequenceNumber::ZERO(), ACE_INET_Addr(), true);
 
@@ -4501,7 +4439,6 @@
   }
 }
 
-<<<<<<< HEAD
 void
 Sedp::TypeLookupRequestReader::data_received_i(const DCPS::ReceivedDataSample& sample,
   const DCPS::EntityId_t& entity_id,
@@ -4514,18 +4451,6 @@
       ACE_TEXT("failed to take type lookup request\n")));
     return;
   }
-=======
-      if (!ParameterListConverter::from_param_list(data, pdata)) {
-        ACE_ERROR((LM_ERROR,
-                   ACE_TEXT("(%P|%t) ERROR: Sedp::Reader::data_received - ")
-                   ACE_TEXT("failed to convert from ParameterList ")
-                   ACE_TEXT("to Security::SPDPdiscoveredParticipantData\n")));
-        return;
-      }
-      const DCPS::RepoId guid = make_id(sample.header_.publication_id_.guidPrefix, DCPS::ENTITYID_PARTICIPANT);
-      sedp_.spdp_.process_participant_ice(data, pdata, guid);
-      sedp_.spdp_.handle_participant_data(id, pdata, DCPS::SequenceNumber::ZERO(), ACE_INET_Addr(), true);
->>>>>>> affe8c9c
 
 #ifdef OPENDDS_SECURITY
   if (entity_id == ENTITYID_TL_SVC_REQ_WRITER_SECURE) {
@@ -5266,113 +5191,6 @@
 }
 
 #ifdef OPENDDS_SECURITY
-<<<<<<< HEAD
-DCPS::TransportLocatorSeq
-Sedp::add_security_info(const DCPS::TransportLocatorSeq& locators,
-                        const RepoId& writer, const RepoId& reader)
-{
-  using namespace DDS::Security;
-
-  if (std::memcmp(writer.guidPrefix, reader.guidPrefix,
-                  sizeof(DCPS::GuidPrefix_t)) == 0) {
-    // writer and reader belong to the same participant, no security needed
-    return locators;
-  }
-
-  DCPS::RepoId remote_part;
-  const DCPS::RepoId local_part = spdp_.guid();
-  if (std::memcmp(writer.guidPrefix, local_part.guidPrefix, sizeof writer.guidPrefix) == 0) {
-    remote_part = reader;
-  } else if (std::memcmp(reader.guidPrefix, local_part.guidPrefix, sizeof reader.guidPrefix) == 0) {
-    remote_part = writer;
-  } else {
-    return locators;
-  }
-
-  remote_part.entityId = ENTITYID_PARTICIPANT;
-  ParticipantCryptoHandle part_handle = spdp_.lookup_participant_crypto_info(remote_part).first;
-
-  if (part_handle == DDS::HANDLE_NIL) {
-    // security not enabled for this discovered participant
-    return locators;
-  }
-
-  DatawriterCryptoHandle dw_handle = DDS::HANDLE_NIL;
-  DatareaderCryptoHandle dr_handle = DDS::HANDLE_NIL;
-  EndpointSecurityAttributesMask mask = 0;
-
-  if (local_reader_crypto_handles_.find(reader) != local_reader_crypto_handles_.end() &&
-      remote_writer_crypto_handles_.find(writer) != remote_writer_crypto_handles_.end()) {
-    dr_handle = local_reader_crypto_handles_[reader];
-    dw_handle = remote_writer_crypto_handles_[writer];
-    mask = security_attributes_to_bitmask(local_reader_security_attribs_[reader]);
-  } else if (local_writer_crypto_handles_.find(writer) != local_writer_crypto_handles_.end() &&
-             remote_reader_crypto_handles_.find(reader) != remote_reader_crypto_handles_.end()) {
-    dw_handle = local_writer_crypto_handles_[writer];
-    dr_handle = remote_reader_crypto_handles_[reader];
-    mask = security_attributes_to_bitmask(local_writer_security_attribs_[writer]);
-  }
-
-  DCPS::TransportLocatorSeq_var newLoc;
-  DDS::OctetSeq added;
-  for (unsigned int i = 0; i < locators.length(); ++i) {
-    if (std::strcmp(locators[i].transport_type.in(), "rtps_udp") == 0) {
-      if (!newLoc) {
-        newLoc = new DCPS::TransportLocatorSeq(locators);
-
-        DDS::OctetSeq handleOctets = handle_to_octets(part_handle);
-        const DDS::BinaryProperty_t prop = {BLOB_PROP_PART_CRYPTO_HANDLE,
-                                            handleOctets, true /*serialize*/};
-        DDS::OctetSeq handleOctetsDw = handle_to_octets(dw_handle);
-        const DDS::BinaryProperty_t dw_p = {BLOB_PROP_DW_CRYPTO_HANDLE,
-                                            handleOctetsDw, true /*serialize*/};
-        DDS::OctetSeq handleOctetsDr = handle_to_octets(dr_handle);
-        const DDS::BinaryProperty_t dr_p = {BLOB_PROP_DR_CRYPTO_HANDLE,
-                                            handleOctetsDr, true /*serialize*/};
-        DDS::OctetSeq endpointSecAttr(
-          static_cast<unsigned int>(DCPS::int32_cdr_size));
-        endpointSecAttr.length(endpointSecAttr.maximum());
-        std::memcpy(endpointSecAttr.get_buffer(), &mask, endpointSecAttr.length());
-        const DDS::BinaryProperty_t esa_p = {BLOB_PROP_ENDPOINT_SEC_ATTR,
-                                             endpointSecAttr, true /*serialize*/};
-        const Encoding encoding(Encoding::KIND_XCDR1, ENDIAN_BIG);
-        size_t size = 0;
-        DCPS::serialized_size(encoding, size, prop);
-        if (dw_handle != DDS::HANDLE_NIL) {
-          DCPS::serialized_size(encoding, size, dw_p);
-        }
-        if (dr_handle != DDS::HANDLE_NIL) {
-          DCPS::serialized_size(encoding, size, dr_p);
-        }
-        DCPS::serialized_size(encoding, size, esa_p);
-        ACE_Message_Block mb(size);
-        Serializer ser(&mb, encoding);
-        ser << prop;
-        if (dw_handle != DDS::HANDLE_NIL) {
-          ser << dw_p;
-        }
-        if (dr_handle != DDS::HANDLE_NIL) {
-          ser << dr_p;
-        }
-        ser << esa_p;
-        added.length(static_cast<unsigned int>(mb.size()));
-        std::memcpy(added.get_buffer(), mb.rd_ptr(), mb.size());
-      }
-
-      const unsigned int prevLen = newLoc[i].data.length();
-      newLoc[i].data.length(prevLen + added.length());
-      std::memcpy(newLoc[i].data.get_buffer() + prevLen, added.get_buffer(),
-                  added.length());
-    }
-  }
-
-  return newLoc ? newLoc : locators;
-}
-#endif
-
-#ifdef OPENDDS_SECURITY
-=======
->>>>>>> affe8c9c
 DDS::Security::DatawriterCryptoHandle
 Sedp::generate_remote_matched_writer_crypto_handle(const RepoId& writer,
                                                    const RepoId& reader)
