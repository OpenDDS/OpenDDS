/*
 *
 *
 * Distributed under the OpenDDS License.
 * See: http://www.opendds.org/license.html
 */

#include "Sedp.h"

#include "MessageTypes.h"
#include "ParameterListConverter.h"
#include "RtpsDiscovery.h"
#include "RtpsCoreTypeSupportImpl.h"

#ifdef OPENDDS_SECURITY
#include "SecurityHelpers.h"
#endif

#include "Spdp.h"

#include "dds/DCPS/transport/framework/ReceivedDataSample.h"
#include "dds/DCPS/transport/rtps_udp/RtpsUdpInst.h"
#include "dds/DCPS/transport/rtps_udp/RtpsUdpInst_rch.h"

#include "dds/DCPS/Serializer.h"
#include "dds/DCPS/Definitions.h"
#include "dds/DCPS/GuidConverter.h"
#include "dds/DCPS/GuidUtils.h"
#include "dds/DdsDcpsGuidTypeSupportImpl.h"
#include "dds/DCPS/AssociationData.h"
#include "dds/DCPS/Service_Participant.h"
#include "dds/DCPS/Qos_Helper.h"
#include "dds/DCPS/DataSampleHeader.h"
#include "dds/DCPS/SendStateDataSampleList.h"
#include "dds/DCPS/DataReaderCallbacks.h"
#include "dds/DCPS/DataWriterCallbacks.h"
#include "dds/DCPS/Marked_Default_Qos.h"
#include "dds/DCPS/BuiltInTopicUtils.h"
#include "dds/DCPS/DCPS_Utils.h"
#include "dds/DCPS/transport/framework/NetworkAddress.h"
#include "dds/DCPS/SafetyProfileStreams.h"
#include "dds/DCPS/GuidUtils.h"
#include "dds/DCPS/XTypes/TypeLookupService.h"
#include "dds/DCPS/Logging.h"

#ifdef OPENDDS_SECURITY
#include "dds/DdsSecurityCoreTypeSupportImpl.h"
#include "dds/DCPS/security/framework/HandleRegistry.h"
#endif

#include <ace/Reverse_Lock_T.h>
#include <ace/Auto_Ptr.h>

#include <cstring>

namespace {
bool checkAndAssignQos(DDS::PublicationBuiltinTopicData& dest,
                       const DDS::PublicationBuiltinTopicData& src)
{
#ifndef OPENDDS_SAFETY_PROFILE
  using OpenDDS::DCPS::operator!=;
#endif
  bool changed = false;

  // check each Changeable QoS policy value in Publication BIT Data

  if (dest.deadline != src.deadline) {
    changed = true;
    dest.deadline = src.deadline;
  }

  if (dest.latency_budget != src.latency_budget) {
    changed = true;
    dest.latency_budget = src.latency_budget;
  }

  if (dest.lifespan != src.lifespan) {
    changed = true;
    dest.lifespan = src.lifespan;
  }

  if (dest.user_data != src.user_data) {
    changed = true;
    dest.user_data = src.user_data;
  }

  if (dest.ownership_strength != src.ownership_strength) {
    changed = true;
    dest.ownership_strength = src.ownership_strength;
  }

  if (dest.partition != src.partition) {
    changed = true;
    dest.partition = src.partition;
  }

  if (dest.topic_data != src.topic_data) {
    changed = true;
    dest.topic_data = src.topic_data;
  }

  if (dest.group_data != src.group_data) {
    changed = true;
    dest.group_data = src.group_data;
  }

  return changed;
}

bool checkAndAssignQos(DDS::SubscriptionBuiltinTopicData& dest,
                       const DDS::SubscriptionBuiltinTopicData& src)
{
#ifndef OPENDDS_SAFETY_PROFILE
  using OpenDDS::DCPS::operator!=;
#endif
  bool changed = false;

  // check each Changeable QoS policy value in Subscription BIT Data

  if (dest.deadline != src.deadline) {
    changed = true;
    dest.deadline = src.deadline;
  }

  if (dest.latency_budget != src.latency_budget) {
    changed = true;
    dest.latency_budget = src.latency_budget;
  }

  if (dest.user_data != src.user_data) {
    changed = true;
    dest.user_data = src.user_data;
  }

  if (dest.time_based_filter != src.time_based_filter) {
    changed = true;
    dest.time_based_filter = src.time_based_filter;
  }

  if (dest.partition != src.partition) {
    changed = true;
    dest.partition = src.partition;
  }

  if (dest.topic_data != src.topic_data) {
    changed = true;
    dest.topic_data = src.topic_data;
  }

  if (dest.group_data != src.group_data) {
    changed = true;
    dest.group_data = src.group_data;
  }

  return changed;
}

bool checkAndAssignParams(OpenDDS::DCPS::ContentFilterProperty_t& dest,
                          const OpenDDS::DCPS::ContentFilterProperty_t& src)
{
  if (dest.expressionParameters.length() != src.expressionParameters.length()) {
    dest.expressionParameters = src.expressionParameters;
    return true;
  }
  for (CORBA::ULong i = 0; i < src.expressionParameters.length(); ++i) {
    if (0 != std::strcmp(dest.expressionParameters[i],
                         src.expressionParameters[i])) {
      dest.expressionParameters = src.expressionParameters;
      return true;
    }
  }
  return false;
}

#ifndef OPENDDS_SAFETY_PROFILE
bool operator==(const OpenDDS::DCPS::Locator_t& x,
                const OpenDDS::DCPS::Locator_t& y)
{
  return x.kind == y.kind && x.port == y.port && std::memcmp(x.address, y.address, sizeof(x.address)) == 0;
}

bool operator==(const OpenDDS::DCPS::TransportLocator& x,
                const OpenDDS::DCPS::TransportLocator& y)
{
  return x.transport_type == y.transport_type && x.data == y.data;
}
#endif

template<typename T>
bool sequence_equal(const T& x,
                    const T& y)
{
  if (x.length() != y.length()) {
    return false;
  }

  for (unsigned int idx = 0; idx != x.length(); ++idx) {
    if (!(x[idx] == y[idx])) {
      return false;
    }
  }

  return true;
}

bool operator==(const OpenDDS::DCPS::LocatorSeq& x,
                const OpenDDS::DCPS::LocatorSeq& y)
{
  return sequence_equal(x, y);
}

bool operator==(const OpenDDS::DCPS::TransportLocatorSeq& x,
                const OpenDDS::DCPS::TransportLocatorSeq& y)
{
  return sequence_equal(x, y);
}

bool locatorsChanged(const OpenDDS::RTPS::ParticipantProxy_t& x,
                     const OpenDDS::RTPS::ParticipantProxy_t& y)
{
  return !(x.metatrafficUnicastLocatorList == y.metatrafficUnicastLocatorList &&
           x.metatrafficMulticastLocatorList == y.metatrafficMulticastLocatorList &&
           x.defaultMulticastLocatorList == y.defaultMulticastLocatorList &&
           x.defaultUnicastLocatorList == y.defaultUnicastLocatorList);
}

bool checkAndAssignLocators(OpenDDS::DCPS::WriterProxy_t& x,
                            const OpenDDS::DCPS::WriterProxy_t& y)
{
  if (!(x.allLocators == y.allLocators)) {
    x.allLocators = y.allLocators;
    return true;
  }

  return false;
}

bool checkAndAssignLocators(OpenDDS::DCPS::ReaderProxy_t& x,
                            const OpenDDS::DCPS::ReaderProxy_t& y)
{
  if (!(x.allLocators == y.allLocators)) {
    x.allLocators = y.allLocators;
    return true;
  }

  return false;
}

}

OPENDDS_BEGIN_VERSIONED_NAMESPACE_DECL

namespace OpenDDS {
namespace RTPS {
using DCPS::RepoId;
using DCPS::make_rch;
using DCPS::TimeDuration;
using DCPS::SystemTimePoint;
using DCPS::Serializer;
using DCPS::Encoding;

namespace {
  const Encoding sedp_encoding(Encoding::KIND_XCDR1, DCPS::ENDIAN_LITTLE);
  const Encoding type_lookup_encoding(Encoding::KIND_XCDR2, DCPS::ENDIAN_NATIVE);
}

Sedp::Sedp(const RepoId& participant_id, Spdp& owner, ACE_Thread_Mutex& lock)
  : DCPS::EndpointManager<ParticipantData_t>(participant_id, lock)
  , spdp_(owner)
  , publications_writer_(make_rch<DiscoveryWriter>(
      make_id(participant_id, ENTITYID_SEDP_BUILTIN_PUBLICATIONS_WRITER), ref(*this)))
#ifdef OPENDDS_SECURITY
  , publications_secure_writer_(make_rch<DiscoveryWriter>(
      make_id(participant_id, ENTITYID_SEDP_BUILTIN_PUBLICATIONS_SECURE_WRITER), ref(*this)))
#endif
  , subscriptions_writer_(make_rch<DiscoveryWriter>(
      make_id(participant_id, ENTITYID_SEDP_BUILTIN_SUBSCRIPTIONS_WRITER), ref(*this)))
#ifdef OPENDDS_SECURITY
  , subscriptions_secure_writer_(make_rch<DiscoveryWriter>(
      make_id(participant_id, ENTITYID_SEDP_BUILTIN_SUBSCRIPTIONS_SECURE_WRITER), ref(*this)))
#endif
  , participant_message_writer_(make_rch<LivelinessWriter>(
      make_id(participant_id, ENTITYID_P2P_BUILTIN_PARTICIPANT_MESSAGE_WRITER), ref(*this)))
#ifdef OPENDDS_SECURITY
  , participant_message_secure_writer_(make_rch<LivelinessWriter>(
      make_id(participant_id, ENTITYID_P2P_BUILTIN_PARTICIPANT_MESSAGE_SECURE_WRITER), ref(*this)))
  , participant_stateless_message_writer_(make_rch<SecurityWriter>(
      make_id(participant_id, ENTITYID_P2P_BUILTIN_PARTICIPANT_STATELESS_WRITER), ref(*this)))
  , dcps_participant_secure_writer_(make_rch<DiscoveryWriter>(
      make_id(participant_id, ENTITYID_SPDP_RELIABLE_BUILTIN_PARTICIPANT_SECURE_WRITER), ref(*this), 2))
  , participant_volatile_message_secure_writer_(make_rch<SecurityWriter>(
      make_id(participant_id, ENTITYID_P2P_BUILTIN_PARTICIPANT_VOLATILE_SECURE_WRITER), ref(*this)))
#endif
  , type_lookup_request_writer_(make_rch<TypeLookupRequestWriter>(
      make_id(participant_id, ENTITYID_TL_SVC_REQ_WRITER), ref(*this)))
  , type_lookup_reply_writer_(make_rch<TypeLookupReplyWriter>(
      make_id(participant_id, ENTITYID_TL_SVC_REPLY_WRITER), ref(*this)))
#ifdef OPENDDS_SECURITY
  , type_lookup_request_secure_writer_(make_rch<TypeLookupRequestWriter>(
      make_id(participant_id, ENTITYID_TL_SVC_REQ_WRITER_SECURE), ref(*this)))
  , type_lookup_reply_secure_writer_(make_rch<TypeLookupReplyWriter>(
      make_id(participant_id, ENTITYID_TL_SVC_REPLY_WRITER_SECURE), ref(*this)))
#endif
  , publications_reader_(make_rch<DiscoveryReader>(
      make_id(participant_id, ENTITYID_SEDP_BUILTIN_PUBLICATIONS_READER), ref(*this)))
#ifdef OPENDDS_SECURITY
  , publications_secure_reader_(make_rch<DiscoveryReader>(
      make_id(participant_id, ENTITYID_SEDP_BUILTIN_PUBLICATIONS_SECURE_READER), ref(*this)))
#endif
  , subscriptions_reader_(make_rch<DiscoveryReader>(
      make_id(participant_id, ENTITYID_SEDP_BUILTIN_SUBSCRIPTIONS_READER), ref(*this)))
#ifdef OPENDDS_SECURITY
  , subscriptions_secure_reader_(make_rch<DiscoveryReader>(
      make_id(participant_id, ENTITYID_SEDP_BUILTIN_SUBSCRIPTIONS_SECURE_READER), ref(*this)))
#endif
  , participant_message_reader_(make_rch<LivelinessReader>(
      make_id(participant_id, ENTITYID_P2P_BUILTIN_PARTICIPANT_MESSAGE_READER), ref(*this)))
#ifdef OPENDDS_SECURITY
  , participant_message_secure_reader_(make_rch<LivelinessReader>(
      make_id(participant_id, ENTITYID_P2P_BUILTIN_PARTICIPANT_MESSAGE_SECURE_READER), ref(*this)))
  , participant_stateless_message_reader_(make_rch<SecurityReader>(
      make_id(participant_id, ENTITYID_P2P_BUILTIN_PARTICIPANT_STATELESS_READER), ref(*this)))
  , participant_volatile_message_secure_reader_(make_rch<SecurityReader>(
      make_id(participant_id, ENTITYID_P2P_BUILTIN_PARTICIPANT_VOLATILE_SECURE_READER), ref(*this)))
  , dcps_participant_secure_reader_(make_rch<DiscoveryReader>(
      make_id(participant_id, ENTITYID_SPDP_RELIABLE_BUILTIN_PARTICIPANT_SECURE_READER), ref(*this)))
#endif
  , type_lookup_request_reader_(make_rch<TypeLookupRequestReader>(
      make_id(participant_id, ENTITYID_TL_SVC_REQ_READER), ref(*this)))
  , type_lookup_reply_reader_(make_rch<TypeLookupReplyReader>(
      make_id(participant_id, ENTITYID_TL_SVC_REPLY_READER), ref(*this)))
#ifdef OPENDDS_SECURITY
  , type_lookup_request_secure_reader_(make_rch<TypeLookupRequestReader>(
      make_id(participant_id, ENTITYID_TL_SVC_REQ_READER_SECURE), ref(*this)))
  , type_lookup_reply_secure_reader_(make_rch<TypeLookupReplyReader>(
      make_id(participant_id, ENTITYID_TL_SVC_REPLY_READER_SECURE), ref(*this)))
  , publication_agent_info_listener_(*this)
  , subscription_agent_info_listener_(*this)
#endif // OPENDDS_SECURITY
{}

DDS::ReturnCode_t
Sedp::init(const RepoId& guid,
           const RtpsDiscovery& disco,
           DDS::DomainId_t domainId)
{
  char domainStr[16];
  ACE_OS::snprintf(domainStr, 16, "%d", domainId);

  const OPENDDS_STRING key = DCPS::GuidConverter(guid).uniqueParticipantId();

  // configure one transport
  transport_inst_ = TheTransportRegistry->create_inst(
                       DCPS::TransportRegistry::DEFAULT_INST_PREFIX +
                       OPENDDS_STRING("_SEDPTransportInst_") + key + domainStr,
                       "rtps_udp");
  // Use a static cast to avoid dependency on the RtpsUdp library
  DCPS::RtpsUdpInst_rch rtps_inst =
      DCPS::static_rchandle_cast<DCPS::RtpsUdpInst>(transport_inst_);
  rtps_inst->max_message_size_ = disco.config()->sedp_max_message_size();
  rtps_inst->heartbeat_period_ = disco.config()->sedp_heartbeat_period();
  rtps_inst->nak_response_delay_ = disco.config()->sedp_nak_response_delay();
  rtps_inst->responsive_mode_ = disco.config()->sedp_responsive_mode();
  rtps_inst->send_delay_ = disco.config()->sedp_send_delay();

  if (disco.sedp_multicast()) {
    // Bind to a specific multicast group
    const u_short mc_port = disco.pb() + disco.dg() * domainId + disco.dx();

    ACE_INET_Addr mc_addr = disco.default_multicast_group();
    mc_addr.set_port_number(mc_port);
    rtps_inst->multicast_group_address_ = mc_addr;

    rtps_inst->ttl_ = disco.ttl();
    rtps_inst->multicast_interface_ = disco.multicast_interface();

  } else {
    rtps_inst->use_multicast_ = false;
  }

  rtps_inst->local_address_ = disco.config()->sedp_local_address();
  rtps_inst->advertised_address_ = disco.config()->sedp_advertised_address();
#ifdef ACE_HAS_IPV6
  rtps_inst->ipv6_local_address_ = disco.config()->ipv6_sedp_local_address();
  rtps_inst->ipv6_advertised_address_ = disco.config()->ipv6_sedp_advertised_address();
#endif

  rtps_relay_address(disco.config()->sedp_rtps_relay_address());
  rtps_inst->use_rtps_relay_ = disco.config()->use_rtps_relay();
  rtps_inst->rtps_relay_only_ = disco.config()->rtps_relay_only();

  stun_server_address(disco.config()->sedp_stun_server_address());
  rtps_inst->use_ice_ = disco.config()->use_ice();

  if (!disco.config()->sedp_fragment_reassembly_timeout().is_zero()) {
    rtps_inst->fragment_reassembly_timeout_ = disco.config()->sedp_fragment_reassembly_timeout();
  }

  // Create a config
  OPENDDS_STRING config_name = DCPS::TransportRegistry::DEFAULT_INST_PREFIX +
                            OPENDDS_STRING("_SEDP_TransportCfg_") + key +
                            domainStr;
  transport_cfg_ = TheTransportRegistry->create_config(config_name.c_str());
  transport_cfg_->instances_.push_back(transport_inst_);
  transport_cfg_->passive_connect_duration_ =
    static_cast<unsigned long>(disco.config()->sedp_passive_connect_duration().value().get_msec());

  rtps_inst->opendds_discovery_default_listener_ = publications_reader_;
  rtps_inst->opendds_discovery_guid_ = guid;

  reactor_task_ = transport_inst_->reactor_task();
  // One should assume that the transport is configured after this
  // point.  Changes to transport_inst_ or rtps_inst after this line
  // may not be reflected.
  ACE_Reactor* reactor = reactor_task_->get_reactor();
  job_queue_ = DCPS::make_rch<DCPS::JobQueue>(reactor);
  type_lookup_init(reactor_task_->interceptor());

  // Configure and enable each reader/writer
  const bool reliable = true;
  const bool durable = true;
  const bool nondurable = false;

#ifdef OPENDDS_SECURITY
  const bool besteffort = false;
#endif

  const BuiltinEndpointSet_t bep = spdp_.available_builtin_endpoints();
#ifdef OPENDDS_SECURITY
  const DDS::Security::ExtendedBuiltinEndpointSet_t xbep =
    spdp_.available_extended_builtin_endpoints();
#endif

  if (bep & DISC_BUILTIN_ENDPOINT_PUBLICATION_ANNOUNCER) {
    publications_writer_->enable_transport_using_config(reliable, durable, transport_cfg_);
  }
  publications_reader_->enable_transport_using_config(reliable, durable, transport_cfg_);

#ifdef OPENDDS_SECURITY
  publications_secure_writer_->set_crypto_handles(spdp_.crypto_handle());
  publications_secure_reader_->set_crypto_handles(spdp_.crypto_handle());
  if (bep & DDS::Security::SEDP_BUILTIN_PUBLICATIONS_SECURE_WRITER) {
    publications_secure_writer_->enable_transport_using_config(reliable, durable, transport_cfg_);
  }
  publications_secure_reader_->enable_transport_using_config(reliable, durable, transport_cfg_);
#endif

  if (bep & DISC_BUILTIN_ENDPOINT_SUBSCRIPTION_ANNOUNCER) {
    subscriptions_writer_->enable_transport_using_config(reliable, durable, transport_cfg_);
  }
  subscriptions_reader_->enable_transport_using_config(reliable, durable, transport_cfg_);

#ifdef OPENDDS_SECURITY
  subscriptions_secure_writer_->set_crypto_handles(spdp_.crypto_handle());
  subscriptions_secure_reader_->set_crypto_handles(spdp_.crypto_handle());
  if (bep & DDS::Security::SEDP_BUILTIN_SUBSCRIPTIONS_SECURE_WRITER) {
    subscriptions_secure_writer_->enable_transport_using_config(reliable, durable, transport_cfg_);
  }
  subscriptions_secure_reader_->enable_transport_using_config(reliable, durable, transport_cfg_);
#endif

  if (bep & BUILTIN_ENDPOINT_PARTICIPANT_MESSAGE_DATA_WRITER) {
    participant_message_writer_->enable_transport_using_config(reliable, durable, transport_cfg_);
  }
  participant_message_reader_->enable_transport_using_config(reliable, durable, transport_cfg_);

#ifdef OPENDDS_SECURITY
  participant_message_secure_writer_->set_crypto_handles(spdp_.crypto_handle());
  participant_message_secure_reader_->set_crypto_handles(spdp_.crypto_handle());
  if (bep & DDS::Security::BUILTIN_PARTICIPANT_MESSAGE_SECURE_WRITER) {
    participant_message_secure_writer_->enable_transport_using_config(reliable, durable, transport_cfg_);
  }
  participant_message_secure_reader_->enable_transport_using_config(reliable, durable, transport_cfg_);

  participant_stateless_message_writer_->enable_transport_using_config(besteffort, nondurable, transport_cfg_);
  participant_stateless_message_reader_->enable_transport_using_config(besteffort, nondurable, transport_cfg_);

  participant_volatile_message_secure_writer_->set_crypto_handles(spdp_.crypto_handle());
  participant_volatile_message_secure_reader_->set_crypto_handles(spdp_.crypto_handle());
  participant_volatile_message_secure_writer_->enable_transport_using_config(reliable, nondurable, transport_cfg_);
  participant_volatile_message_secure_reader_->enable_transport_using_config(reliable, nondurable, transport_cfg_);

  dcps_participant_secure_writer_->set_crypto_handles(spdp_.crypto_handle());
  dcps_participant_secure_reader_->set_crypto_handles(spdp_.crypto_handle());
  dcps_participant_secure_writer_->enable_transport_using_config(reliable, durable, transport_cfg_);
  dcps_participant_secure_reader_->enable_transport_using_config(reliable, durable, transport_cfg_);
#endif

  if (bep & BUILTIN_ENDPOINT_TYPE_LOOKUP_REQUEST_DATA_WRITER) {
    type_lookup_request_writer_->enable_transport_using_config(reliable, nondurable, transport_cfg_);
  }
  if (bep & BUILTIN_ENDPOINT_TYPE_LOOKUP_REQUEST_DATA_READER) {
    type_lookup_request_reader_->enable_transport_using_config(reliable, nondurable, transport_cfg_);
  }

  if (bep & BUILTIN_ENDPOINT_TYPE_LOOKUP_REPLY_DATA_WRITER) {
    type_lookup_reply_writer_->enable_transport_using_config(reliable, nondurable, transport_cfg_);
  }
  if (bep & BUILTIN_ENDPOINT_TYPE_LOOKUP_REPLY_DATA_READER) {
    type_lookup_reply_reader_->enable_transport_using_config(reliable, nondurable, transport_cfg_);
  }

#ifdef OPENDDS_SECURITY
  if (xbep & DDS::Security::TYPE_LOOKUP_SERVICE_REQUEST_WRITER_SECURE) {
    type_lookup_request_secure_writer_->set_crypto_handles(spdp_.crypto_handle());
    type_lookup_request_secure_writer_->enable_transport_using_config(reliable, nondurable, transport_cfg_);
  }
  if (xbep & DDS::Security::TYPE_LOOKUP_SERVICE_REQUEST_READER_SECURE) {
    type_lookup_request_secure_reader_->set_crypto_handles(spdp_.crypto_handle());
    type_lookup_request_secure_reader_->enable_transport_using_config(reliable, nondurable, transport_cfg_);
  }

  if (xbep & DDS::Security::TYPE_LOOKUP_SERVICE_REPLY_WRITER_SECURE) {
    type_lookup_reply_secure_writer_->set_crypto_handles(spdp_.crypto_handle());
    type_lookup_reply_secure_writer_->enable_transport_using_config(reliable, nondurable, transport_cfg_);
  }
  if (xbep & DDS::Security::TYPE_LOOKUP_SERVICE_REPLY_READER_SECURE) {
    type_lookup_reply_secure_reader_->set_crypto_handles(spdp_.crypto_handle());
    type_lookup_reply_secure_reader_->enable_transport_using_config(reliable, nondurable, transport_cfg_);
  }
#endif

  max_type_lookup_service_reply_period_ = disco.config()->max_type_lookup_service_reply_period();
  use_xtypes_ = disco.use_xtypes();
  use_xtypes_complete_ = disco.use_xtypes_complete();

  return DDS::RETCODE_OK;
}

#ifdef OPENDDS_SECURITY
DDS::ReturnCode_t Sedp::init_security(DDS::Security::IdentityHandle /* id_handle */,
                                      DDS::Security::PermissionsHandle perm_handle,
                                      DDS::Security::ParticipantCryptoHandle crypto_handle)
{
  using namespace OpenDDS::Security;
  using namespace DDS::Security;

  DDS::ReturnCode_t result = DDS::RETCODE_OK;

  CryptoKeyFactory_var key_factory = spdp_.get_security_config()->get_crypto_key_factory();
  CryptoKeyExchange_var key_exchange = spdp_.get_security_config()->get_crypto_key_exchange();
  AccessControl_var acl = spdp_.get_security_config()->get_access_control();
  Authentication_var auth = spdp_.get_security_config()->get_authentication();
  HandleRegistry_rch handle_registry = spdp_.get_security_config()->get_handle_registry(participant_id_);

  set_permissions_handle(perm_handle);
  set_access_control(acl);
  set_crypto_key_factory(key_factory);
  set_crypto_key_exchange(key_exchange);
  set_handle_registry(handle_registry);
  crypto_handle_ = crypto_handle;

  // TODO: Handle all exceptions below once error-codes have been defined, etc.
  SecurityException ex = {"", 0, 0};

  bool ok = acl->get_participant_sec_attributes(perm_handle, participant_sec_attr_, ex);
  if (ok) {

    const EndpointSecurityAttributes default_sec_attr = get_handle_registry()->default_endpoint_security_attributes();

    NativeCryptoHandle h = DDS::HANDLE_NIL;

    const DDS::PartitionQosPolicy& default_part_qos = TheServiceParticipant->initial_PartitionQosPolicy();
    const DDS::Security::DataTagQosPolicy default_data_tag_qos; // default is empty sequence

    // Volatile-Message-Secure
    {
      PropertySeq writer_props(1), reader_props(1);
      writer_props.length(1);
      writer_props[0].name = "dds.sec.builtin_endpoint_name";
      writer_props[0].value = "BuiltinParticipantVolatileMessageSecureWriter";

      reader_props.length(1);
      reader_props[0].name = "dds.sec.builtin_endpoint_name";
      reader_props[0].value = "BuiltinParticipantVolatileMessageSecureReader";

      EndpointSecurityAttributes dw_sec_attr(default_sec_attr);

      ok = acl->get_datawriter_sec_attributes(perm_handle, "DCPSParticipantVolatileMessageSecure",
                                              default_part_qos, default_data_tag_qos, dw_sec_attr, ex);
      if (!ok) {
        ACE_DEBUG((LM_WARNING, ACE_TEXT("(%P|%t) WARNING: Sedp::init_security() - ")
          ACE_TEXT("Failure calling get_datawriter_sec_attributes for topic 'DCPSParticipantVolatileMessageSecure'. ")
          ACE_TEXT("Security Exception[%d.%d]: %C\n"), ex.code, ex.minor_code, ex.message.in()));
        result = DDS::RETCODE_ERROR;
      }

      h = key_factory->register_local_datawriter(crypto_handle, writer_props, dw_sec_attr, ex);
      participant_volatile_message_secure_writer_->set_crypto_handles(crypto_handle, h);
      const RepoId pvms_writer = participant_volatile_message_secure_writer_->get_repo_id();
      get_handle_registry()->insert_local_datawriter_crypto_handle(pvms_writer, h, dw_sec_attr);

      EndpointSecurityAttributes dr_sec_attr(default_sec_attr);
      ok = acl->get_datareader_sec_attributes(perm_handle, "DCPSParticipantVolatileMessageSecure",
                                              default_part_qos, default_data_tag_qos, dr_sec_attr, ex);
      if (!ok) {
        ACE_DEBUG((LM_WARNING, ACE_TEXT("(%P|%t) WARNING: Sedp::init_security() - ")
          ACE_TEXT("Failure calling get_datareader_sec_attributes for topic 'DCPSParticipantVolatileMessageSecure'.")
          ACE_TEXT(" Security Exception[%d.%d]: %C\n"), ex.code, ex.minor_code, ex.message.in()));
        result = DDS::RETCODE_ERROR;
      }

      h = key_factory->register_local_datareader(crypto_handle, reader_props, dr_sec_attr, ex);
      participant_volatile_message_secure_reader_->set_crypto_handles(crypto_handle, h);
      const RepoId pvms_reader = participant_volatile_message_secure_reader_->get_repo_id();
      get_handle_registry()->insert_local_datareader_crypto_handle(pvms_reader, h, dr_sec_attr);
    }

    // DCPS-Participant-Message-Secure
    {
      PropertySeq reader_props, writer_props;

      EndpointSecurityAttributes dw_sec_attr(default_sec_attr);
      ok = acl->get_datawriter_sec_attributes(perm_handle, "DCPSParticipantMessageSecure",
                                              default_part_qos, default_data_tag_qos, dw_sec_attr, ex);
      if (!ok) {
        ACE_DEBUG((LM_WARNING, ACE_TEXT("(%P|%t) WARNING: Sedp::init_security() - ")
          ACE_TEXT("Failure calling get_datawriter_sec_attributes for topic 'DCPSParticipantMessageSecure'. ")
          ACE_TEXT("Security Exception[%d.%d]: %C\n"), ex.code, ex.minor_code, ex.message.in()));
        result = DDS::RETCODE_ERROR;
      }

      h = key_factory->register_local_datawriter(crypto_handle, writer_props, dw_sec_attr, ex);
      participant_message_secure_writer_->set_crypto_handles(crypto_handle, h);
      const RepoId pms_writer = participant_message_secure_writer_->get_repo_id();
      get_handle_registry()->insert_local_datawriter_crypto_handle(pms_writer, h, dw_sec_attr);

      EndpointSecurityAttributes dr_sec_attr(default_sec_attr);
      ok = acl->get_datareader_sec_attributes(perm_handle, "DCPSParticipantMessageSecure",
                                              default_part_qos, default_data_tag_qos, dr_sec_attr, ex);
      if (!ok) {
        ACE_DEBUG((LM_WARNING, ACE_TEXT("(%P|%t) WARNING: Sedp::init_security() - ")
          ACE_TEXT("Failure calling get_datareader_sec_attributes for topic 'DCPSParticipantMessageSecure'. ")
          ACE_TEXT("Security Exception[%d.%d]: %C\n"), ex.code, ex.minor_code, ex.message.in()));
        result = DDS::RETCODE_ERROR;
      }

      h = key_factory->register_local_datareader(crypto_handle, reader_props, dr_sec_attr, ex);
      participant_message_secure_reader_->set_crypto_handles(crypto_handle, h);
      const RepoId pms_reader = participant_message_secure_reader_->get_repo_id();
      get_handle_registry()->insert_local_datareader_crypto_handle(pms_reader, h, dr_sec_attr);
    }

    // DCPS-Publications-Secure
    {
      PropertySeq reader_props, writer_props;

      EndpointSecurityAttributes dw_sec_attr(default_sec_attr);
      ok = acl->get_datawriter_sec_attributes(perm_handle, "DCPSPublicationsSecure",
                                              default_part_qos, default_data_tag_qos, dw_sec_attr, ex);
      if (!ok) {
        ACE_DEBUG((LM_WARNING, ACE_TEXT("(%P|%t) WARNING: Sedp::init_security() - ")
          ACE_TEXT("Failure calling get_datawriter_sec_attributes for topic 'DCPSPublicationsSecure'. ")
          ACE_TEXT("Security Exception[%d.%d]: %C\n"), ex.code, ex.minor_code, ex.message.in()));
        result = DDS::RETCODE_ERROR;
      }

      h = key_factory->register_local_datawriter(crypto_handle, writer_props, dw_sec_attr, ex);
      publications_secure_writer_->set_crypto_handles(crypto_handle, h);
      const RepoId ps_writer = publications_secure_writer_->get_repo_id();
      get_handle_registry()->insert_local_datawriter_crypto_handle(ps_writer, h, dw_sec_attr);

      EndpointSecurityAttributes dr_sec_attr(default_sec_attr);
      ok = acl->get_datareader_sec_attributes(perm_handle, "DCPSPublicationsSecure",
                                              default_part_qos, default_data_tag_qos, dr_sec_attr, ex);
      if (!ok) {
        ACE_DEBUG((LM_WARNING, ACE_TEXT("(%P|%t) WARNING: Sedp::init_security() - ")
          ACE_TEXT("Failure calling get_datareader_sec_attributes for topic 'DCPSPublicationsSecure'. ")
          ACE_TEXT("Security Exception[%d.%d]: %C\n"), ex.code, ex.minor_code, ex.message.in()));
        result = DDS::RETCODE_ERROR;
      }

      h = key_factory->register_local_datareader(crypto_handle, reader_props, dr_sec_attr, ex);
      publications_secure_reader_->set_crypto_handles(crypto_handle, h);
      const RepoId ps_reader = publications_secure_reader_->get_repo_id();
      get_handle_registry()->insert_local_datareader_crypto_handle(ps_reader, h, dr_sec_attr);
    }

    // DCPS-Subscriptions-Secure
    {
      PropertySeq reader_props, writer_props;

      EndpointSecurityAttributes dw_sec_attr(default_sec_attr);
      ok = acl->get_datawriter_sec_attributes(perm_handle, "DCPSSubscriptionsSecure",
                                              default_part_qos, default_data_tag_qos, dw_sec_attr, ex);
      if (!ok) {
        ACE_DEBUG((LM_WARNING, ACE_TEXT("(%P|%t) WARNING: Sedp::init_security() - ")
          ACE_TEXT("Failure calling get_datawriter_sec_attributes for topic 'DCPSSubscriptionsSecure'. ")
          ACE_TEXT("Security Exception[%d.%d]: %C\n"), ex.code, ex.minor_code, ex.message.in()));
        result = DDS::RETCODE_ERROR;
      }

      h = key_factory->register_local_datawriter(crypto_handle, writer_props, dw_sec_attr, ex);
      subscriptions_secure_writer_->set_crypto_handles(crypto_handle, h);
      const RepoId ss_writer = subscriptions_secure_writer_->get_repo_id();
      get_handle_registry()->insert_local_datawriter_crypto_handle(ss_writer, h, dw_sec_attr);

      EndpointSecurityAttributes dr_sec_attr(default_sec_attr);
      ok = acl->get_datareader_sec_attributes(perm_handle, "DCPSSubscriptionsSecure",
                                              default_part_qos, default_data_tag_qos, dr_sec_attr, ex);
      if (!ok) {
        ACE_DEBUG((LM_WARNING, ACE_TEXT("(%P|%t) WARNING: Sedp::init_security() - ")
          ACE_TEXT("Failure calling get_datareader_sec_attributes for topic 'DCPSSubscriptionsSecure'. ")
          ACE_TEXT("Security Exception[%d.%d]: %C\n"), ex.code, ex.minor_code, ex.message.in()));
        result = DDS::RETCODE_ERROR;
      }

      h = key_factory->register_local_datareader(crypto_handle, reader_props, dr_sec_attr, ex);
      subscriptions_secure_reader_->set_crypto_handles(crypto_handle, h);
      const RepoId ss_reader = subscriptions_secure_reader_->get_repo_id();
      get_handle_registry()->insert_local_datareader_crypto_handle(ss_reader, h, dr_sec_attr);
    }

    // DCPS-Participants-Secure
    {
      PropertySeq reader_props, writer_props;

      EndpointSecurityAttributes dw_sec_attr(default_sec_attr);
      ok = acl->get_datawriter_sec_attributes(perm_handle, "DCPSParticipantSecure",
                                              default_part_qos, default_data_tag_qos, dw_sec_attr, ex);
      if (!ok) {
        ACE_DEBUG((LM_WARNING, ACE_TEXT("(%P|%t) WARNING: Sedp::init_security() - ")
          ACE_TEXT("Failure calling get_datawriter_sec_attributes for topic 'DCPSParticipantSecure'. ")
          ACE_TEXT("Security Exception[%d.%d]: %C\n"), ex.code, ex.minor_code, ex.message.in()));
        result = DDS::RETCODE_ERROR;
      }

      h = key_factory->register_local_datawriter(crypto_handle, writer_props, dw_sec_attr, ex);
      dcps_participant_secure_writer_->set_crypto_handles(crypto_handle, h);
      const RepoId dps_writer = dcps_participant_secure_writer_->get_repo_id();
      get_handle_registry()->insert_local_datawriter_crypto_handle(dps_writer, h, dw_sec_attr);

      EndpointSecurityAttributes dr_sec_attr(default_sec_attr);
      ok = acl->get_datareader_sec_attributes(perm_handle, "DCPSParticipantSecure",
                                              default_part_qos, default_data_tag_qos, dr_sec_attr, ex);
      if (!ok) {
        ACE_DEBUG((LM_WARNING, ACE_TEXT("(%P|%t) WARNING: Sedp::init_security() - ")
          ACE_TEXT("Failure calling get_datareader_sec_attributes for topic 'DCPSParticipantSecure'. ")
          ACE_TEXT("Security Exception[%d.%d]: %C\n"), ex.code, ex.minor_code, ex.message.in()));
        result = DDS::RETCODE_ERROR;
      }

      h = key_factory->register_local_datareader(crypto_handle, reader_props, dr_sec_attr, ex);
      dcps_participant_secure_reader_->set_crypto_handles(crypto_handle, h);
      const RepoId dps_reader = dcps_participant_secure_reader_->get_repo_id();
      get_handle_registry()->insert_local_datareader_crypto_handle(dps_reader, h, dr_sec_attr);
    }

    // Type Lookup Service Request
    {
      PropertySeq reader_props, writer_props;

      EndpointSecurityAttributes dw_sec_attr(default_sec_attr);
      ok = acl->get_datawriter_sec_attributes(perm_handle, "TypeLookupServiceRequestSecure",
                                              default_part_qos, default_data_tag_qos, dw_sec_attr, ex);
      if (!ok) {
        ACE_DEBUG((LM_WARNING, ACE_TEXT("(%P|%t) WARNING: Sedp::init_security() - ")
          ACE_TEXT("Failure calling get_datawriter_sec_attributes for topic 'TypeLookupServiceRequestSecure'. ")
          ACE_TEXT("Security Exception[%d.%d]: %C\n"), ex.code, ex.minor_code, ex.message.in()));
        result = DDS::RETCODE_ERROR;
      }

      h = key_factory->register_local_datawriter(crypto_handle, writer_props, dw_sec_attr, ex);
      type_lookup_request_secure_writer_->set_crypto_handles(crypto_handle, h);
      const RepoId ps_writer = type_lookup_request_secure_writer_->get_repo_id();
      get_handle_registry()->insert_local_datawriter_crypto_handle(ps_writer, h, dw_sec_attr);

      EndpointSecurityAttributes dr_sec_attr(default_sec_attr);
      ok = acl->get_datareader_sec_attributes(perm_handle, "TypeLookupServiceRequestSecure",
                                              default_part_qos, default_data_tag_qos, dr_sec_attr, ex);
      if (!ok) {
        ACE_DEBUG((LM_WARNING, ACE_TEXT("(%P|%t) WARNING: Sedp::init_security() - ")
          ACE_TEXT("Failure calling get_datareader_sec_attributes for topic 'TypeLookupServiceRequestSecure'. ")
          ACE_TEXT("Security Exception[%d.%d]: %C\n"), ex.code, ex.minor_code, ex.message.in()));
        result = DDS::RETCODE_ERROR;
      }

      h = key_factory->register_local_datareader(crypto_handle, reader_props, dr_sec_attr, ex);
      type_lookup_request_secure_reader_->set_crypto_handles(crypto_handle, h);
      const RepoId ps_reader = type_lookup_request_secure_reader_->get_repo_id();
      get_handle_registry()->insert_local_datareader_crypto_handle(ps_reader, h, dr_sec_attr);
    }

    // Type Lookup Service Reply
    {
      PropertySeq reader_props, writer_props;

      EndpointSecurityAttributes dw_sec_attr(default_sec_attr);
      ok = acl->get_datawriter_sec_attributes(perm_handle, "TypeLookupServiceReplySecure",
                                              default_part_qos, default_data_tag_qos, dw_sec_attr, ex);
      if (!ok) {
        ACE_DEBUG((LM_WARNING, ACE_TEXT("(%P|%t) WARNING: Sedp::init_security() - ")
          ACE_TEXT("Failure calling get_datawriter_sec_attributes for topic 'TypeLookupServiceReplySecure'. ")
          ACE_TEXT("Security Exception[%d.%d]: %C\n"), ex.code, ex.minor_code, ex.message.in()));
        result = DDS::RETCODE_ERROR;
      }

      h = key_factory->register_local_datawriter(crypto_handle, writer_props, dw_sec_attr, ex);
      type_lookup_reply_secure_writer_->set_crypto_handles(crypto_handle, h);
      const RepoId ps_writer = type_lookup_reply_secure_writer_->get_repo_id();
      get_handle_registry()->insert_local_datawriter_crypto_handle(ps_writer, h, dw_sec_attr);

      EndpointSecurityAttributes dr_sec_attr(default_sec_attr);
      ok = acl->get_datareader_sec_attributes(perm_handle, "TypeLookupServiceReplySecure",
                                              default_part_qos, default_data_tag_qos, dr_sec_attr, ex);
      if (!ok) {
        ACE_DEBUG((LM_WARNING, ACE_TEXT("(%P|%t) WARNING: Sedp::init_security() - ")
          ACE_TEXT("Failure calling get_datareader_sec_attributes for topic 'TypeLookupServiceReplySecure'. ")
          ACE_TEXT("Security Exception[%d.%d]: %C\n"), ex.code, ex.minor_code, ex.message.in()));
        result = DDS::RETCODE_ERROR;
      }

      h = key_factory->register_local_datareader(crypto_handle, reader_props, dr_sec_attr, ex);
      type_lookup_reply_secure_reader_->set_crypto_handles(crypto_handle, h);
      const RepoId ps_reader = type_lookup_reply_secure_reader_->get_repo_id();
      get_handle_registry()->insert_local_datareader_crypto_handle(ps_reader, h, dr_sec_attr);
    }

  } else {
    ACE_DEBUG((LM_WARNING, ACE_TEXT("(%P|%t) WARNING: Sedp::init_security() - ")
      ACE_TEXT("Failure calling get_participant_sec_attributes. ")
      ACE_TEXT("Security Exception[%d.%d]: %C\n"), ex.code, ex.minor_code, ex.message.in()));
    result = DDS::RETCODE_ERROR;
  }
  return result;
}
#endif

Sedp::~Sedp()
{
  type_lookup_fini();

#ifdef OPENDDS_SECURITY
  using namespace OpenDDS::Security;
  using namespace DDS::Security;

  SecurityException ex = {"", 0, 0};

  cleanup_secure_writer(participant_volatile_message_secure_writer_->get_repo_id());
  cleanup_secure_reader(participant_volatile_message_secure_reader_->get_repo_id());
  cleanup_secure_writer(participant_message_secure_writer_->get_repo_id());
  cleanup_secure_reader(participant_message_secure_reader_->get_repo_id());
  cleanup_secure_writer(publications_secure_writer_->get_repo_id());
  cleanup_secure_reader(publications_secure_reader_->get_repo_id());
  cleanup_secure_writer(subscriptions_secure_writer_->get_repo_id());
  cleanup_secure_reader(subscriptions_secure_reader_->get_repo_id());
  cleanup_secure_writer(dcps_participant_secure_writer_->get_repo_id());
  cleanup_secure_reader(dcps_participant_secure_reader_->get_repo_id());
  if (spdp_.get_security_config()) {
    spdp_.get_security_config()->erase_handle_registry(participant_id_);
  }
#endif

  job_queue_.reset();
  reactor_task_.reset();
  DCPS::RtpsUdpInst_rch rtps_inst =
    DCPS::static_rchandle_cast<DCPS::RtpsUdpInst>(transport_inst_);
  rtps_inst->opendds_discovery_default_listener_.reset();
  TheTransportRegistry->remove_config(transport_cfg_);
  TheTransportRegistry->remove_inst(transport_inst_);
}

DCPS::LocatorSeq
Sedp::unicast_locators() const
{
  DCPS::TransportLocator trans_info;
  transport_inst_->populate_locator(trans_info, DCPS::CONNINFO_UNICAST);
  return transport_locator_to_locator_seq(trans_info);
}

DCPS::LocatorSeq
Sedp::multicast_locators() const
{
  DCPS::TransportLocator trans_info;
  transport_inst_->populate_locator(trans_info, DCPS::CONNINFO_MULTICAST);
  return transport_locator_to_locator_seq(trans_info);
}

const ACE_INET_Addr&
Sedp::local_address() const
{
  DCPS::RtpsUdpInst_rch rtps_inst =
      DCPS::static_rchandle_cast<DCPS::RtpsUdpInst>(transport_inst_);
  return rtps_inst->local_address_;
}

#ifdef ACE_HAS_IPV6
const ACE_INET_Addr&
Sedp::ipv6_local_address() const
{
  DCPS::RtpsUdpInst_rch rtps_inst =
      DCPS::static_rchandle_cast<DCPS::RtpsUdpInst>(transport_inst_);
  return rtps_inst->ipv6_local_address_;
}
#endif

const ACE_INET_Addr&
Sedp::multicast_group() const
{
  DCPS::RtpsUdpInst_rch rtps_inst =
      DCPS::static_rchandle_cast<DCPS::RtpsUdpInst>(transport_inst_);
  return rtps_inst->multicast_group_address_;
}

void
Sedp::assign_bit_key(DiscoveredPublication& pub)
{
  const DDS::BuiltinTopicKey_t key = repo_id_to_bit_key(pub.writer_data_.writerProxy.remoteWriterGuid);
  pub.writer_data_.ddsPublicationData.key = key;
  pub.writer_data_.ddsPublicationData.participant_key = repo_id_to_bit_key(make_id(pub.writer_data_.writerProxy.remoteWriterGuid, ENTITYID_PARTICIPANT));
}

void
Sedp::assign_bit_key(DiscoveredSubscription& sub)
{
  const DDS::BuiltinTopicKey_t key = repo_id_to_bit_key(sub.reader_data_.readerProxy.remoteReaderGuid);
  sub.reader_data_.ddsSubscriptionData.key = key;
  sub.reader_data_.ddsSubscriptionData.participant_key = repo_id_to_bit_key(make_id(sub.reader_data_.readerProxy.remoteReaderGuid, ENTITYID_PARTICIPANT));
}

void
populate_locators(DCPS::TransportLocatorSeq& remote_data,
                  const ParticipantData_t& pdata)
{
  const DCPS::LocatorSeq& mll =
    pdata.participantProxy.metatrafficMulticastLocatorList;
  const DCPS::LocatorSeq& ull =
    pdata.participantProxy.metatrafficUnicastLocatorList;
  const CORBA::ULong locator_count = mll.length() + ull.length();

  const Encoding& encoding = get_locators_encoding();
  ACE_Message_Block mb_locator(
    DCPS::uint32_cdr_size +
    (locator_count * serialized_size(encoding, DCPS::Locator_t())) + DCPS::boolean_cdr_size);
  Serializer ser_loc(&mb_locator, encoding);
  ser_loc << locator_count;

  for (CORBA::ULong i = 0; i < mll.length(); ++i) {
    ser_loc << mll[i];
  }
  for (CORBA::ULong i = 0; i < ull.length(); ++i) {
    ser_loc << ull[i];
  }
  ser_loc << ACE_OutputCDR::from_boolean(false); // requires_inline_qos

  remote_data.length(1);
  remote_data[0].transport_type = "rtps_udp";
  message_block_to_sequence (mb_locator, remote_data[0].data);
}

void
create_association_data_proto(DCPS::AssociationData& proto,
                              const ParticipantData_t& pdata) {
  proto.publication_transport_priority_ = 0;
  proto.remote_reliable_ = true;
  proto.remote_durable_ = true;
  DCPS::assign(proto.remote_id_.guidPrefix, pdata.participantProxy.guidPrefix);
  proto.participant_discovered_at_ = pdata.discoveredAt;
  proto.remote_transport_context_ = pdata.participantProxy.opendds_participant_flags.bits;
  populate_locators(proto.remote_data_, pdata);
}

#ifdef OPENDDS_SECURITY
void
Sedp::associate_preauth(Security::SPDPdiscoveredParticipantData& pdata)
{
  // First create a 'prototypical' instance of AssociationData.  It will
  // be copied and modified for each of the (up to) four SEDP Endpoints.
  DCPS::AssociationData proto;
  create_association_data_proto(proto, pdata);
  proto.remote_reliable_ = false;
  proto.remote_durable_ = false;

  const BuiltinEndpointSet_t& avail =
    pdata.participantProxy.availableBuiltinEndpoints;
  /*
   * Stateless messages are associated here because they are the first step in the
   * security-enablement process and as such they are sent in the clear.
   */

  if (avail & DDS::Security::BUILTIN_PARTICIPANT_STATELESS_MESSAGE_WRITER &&
      (pdata.associated_endpoints & DDS::Security::BUILTIN_PARTICIPANT_STATELESS_MESSAGE_READER) == 0) {
    DCPS::AssociationData peer = proto;
    peer.remote_id_.entityId = ENTITYID_P2P_BUILTIN_PARTICIPANT_STATELESS_WRITER;
    participant_stateless_message_reader_->assoc(peer);
    pdata.associated_endpoints |= DDS::Security::BUILTIN_PARTICIPANT_STATELESS_MESSAGE_READER;
  }

  if (avail & DDS::Security::BUILTIN_PARTICIPANT_STATELESS_MESSAGE_READER &&
      (pdata.associated_endpoints & DDS::Security::BUILTIN_PARTICIPANT_STATELESS_MESSAGE_WRITER) == 0) {
    DCPS::AssociationData peer = proto;
    peer.remote_id_.entityId = ENTITYID_P2P_BUILTIN_PARTICIPANT_STATELESS_READER;
    participant_stateless_message_writer_->assoc(peer);
    pdata.associated_endpoints |= DDS::Security::BUILTIN_PARTICIPANT_STATELESS_MESSAGE_WRITER;
  }
}
#endif

void
Sedp::associate(ParticipantData_t& pdata)
{
  // First create a 'prototypical' instance of AssociationData.  It will
  // be copied and modified for each of the (up to) four SEDP Endpoints.
  DCPS::AssociationData proto;
  create_association_data_proto(proto, pdata);

  const BuiltinEndpointSet_t& avail =
    pdata.participantProxy.availableBuiltinEndpoints;

  const BuiltinEndpointQos_t& beq =
    pdata.participantProxy.builtinEndpointQos;

  // See RTPS v2.1 section 8.5.5.1
  if (avail & DISC_BUILTIN_ENDPOINT_PUBLICATION_ANNOUNCER &&
      (pdata.associated_endpoints & DISC_BUILTIN_ENDPOINT_PUBLICATION_DETECTOR) == 0) {
    DCPS::AssociationData peer = proto;
    peer.remote_id_.entityId = ENTITYID_SEDP_BUILTIN_PUBLICATIONS_WRITER;
    publications_reader_->assoc(peer);
    pdata.associated_endpoints |= DISC_BUILTIN_ENDPOINT_PUBLICATION_DETECTOR;
  }
  if (avail & DISC_BUILTIN_ENDPOINT_SUBSCRIPTION_ANNOUNCER &&
      (pdata.associated_endpoints & DISC_BUILTIN_ENDPOINT_SUBSCRIPTION_DETECTOR) == 0) {
    DCPS::AssociationData peer = proto;
    peer.remote_id_.entityId = ENTITYID_SEDP_BUILTIN_SUBSCRIPTIONS_WRITER;
    subscriptions_reader_->assoc(peer);
    pdata.associated_endpoints |= DISC_BUILTIN_ENDPOINT_SUBSCRIPTION_DETECTOR;
  }
  if (avail & BUILTIN_ENDPOINT_PARTICIPANT_MESSAGE_DATA_WRITER &&
      (pdata.associated_endpoints & BUILTIN_ENDPOINT_PARTICIPANT_MESSAGE_DATA_READER) == 0) {
    DCPS::AssociationData peer = proto;
    peer.remote_id_.entityId = ENTITYID_P2P_BUILTIN_PARTICIPANT_MESSAGE_WRITER;
    participant_message_reader_->assoc(peer);
    pdata.associated_endpoints |= BUILTIN_ENDPOINT_PARTICIPANT_MESSAGE_DATA_READER;
  }

  if (avail & BUILTIN_ENDPOINT_TYPE_LOOKUP_REQUEST_DATA_WRITER &&
      (pdata.associated_endpoints & BUILTIN_ENDPOINT_TYPE_LOOKUP_REQUEST_DATA_READER) == 0) {
    DCPS::AssociationData peer = proto;
    peer.remote_durable_ = false;
    peer.remote_id_.entityId = ENTITYID_TL_SVC_REQ_WRITER;
    type_lookup_request_reader_->assoc(peer);
    pdata.associated_endpoints |= BUILTIN_ENDPOINT_TYPE_LOOKUP_REQUEST_DATA_READER;
  }
  if (avail & BUILTIN_ENDPOINT_TYPE_LOOKUP_REQUEST_DATA_READER &&
      (pdata.associated_endpoints & BUILTIN_ENDPOINT_TYPE_LOOKUP_REQUEST_DATA_WRITER) == 0) {
    DCPS::AssociationData peer = proto;
    peer.remote_durable_ = false;
    peer.remote_id_.entityId = ENTITYID_TL_SVC_REQ_READER;
    type_lookup_request_writer_->assoc(peer);
    pdata.associated_endpoints |= BUILTIN_ENDPOINT_TYPE_LOOKUP_REQUEST_DATA_WRITER;
  }
  if (avail & BUILTIN_ENDPOINT_TYPE_LOOKUP_REPLY_DATA_WRITER &&
      (pdata.associated_endpoints & BUILTIN_ENDPOINT_TYPE_LOOKUP_REPLY_DATA_READER) == 0) {
    DCPS::AssociationData peer = proto;
    peer.remote_durable_ = false;
    peer.remote_id_.entityId = ENTITYID_TL_SVC_REPLY_WRITER;
    type_lookup_reply_reader_->assoc(peer);
    pdata.associated_endpoints |= BUILTIN_ENDPOINT_TYPE_LOOKUP_REPLY_DATA_READER;
  }
  if (avail & BUILTIN_ENDPOINT_TYPE_LOOKUP_REPLY_DATA_READER &&
      (pdata.associated_endpoints & BUILTIN_ENDPOINT_TYPE_LOOKUP_REPLY_DATA_WRITER) == 0) {
    DCPS::AssociationData peer = proto;
    peer.remote_durable_ = false;
    peer.remote_id_.entityId = ENTITYID_TL_SVC_REPLY_READER;
    type_lookup_reply_writer_->assoc(peer);
    pdata.associated_endpoints |= BUILTIN_ENDPOINT_TYPE_LOOKUP_REPLY_DATA_WRITER;
  }

  if (spdp_.available_builtin_endpoints() & DISC_BUILTIN_ENDPOINT_PUBLICATION_ANNOUNCER &&
      avail & DISC_BUILTIN_ENDPOINT_PUBLICATION_DETECTOR &&
      (pdata.associated_endpoints & DISC_BUILTIN_ENDPOINT_PUBLICATION_ANNOUNCER) == 0) {
    DCPS::AssociationData peer = proto;
    peer.remote_id_.entityId = ENTITYID_SEDP_BUILTIN_PUBLICATIONS_READER;
    publications_writer_->assoc(peer);
    pdata.associated_endpoints |= DISC_BUILTIN_ENDPOINT_PUBLICATION_ANNOUNCER;
  }
  if (spdp_.available_builtin_endpoints() & DISC_BUILTIN_ENDPOINT_SUBSCRIPTION_ANNOUNCER &&
      avail & DISC_BUILTIN_ENDPOINT_SUBSCRIPTION_DETECTOR &&
      (pdata.associated_endpoints & DISC_BUILTIN_ENDPOINT_SUBSCRIPTION_ANNOUNCER) == 0) {
    DCPS::AssociationData peer = proto;
    peer.remote_id_.entityId = ENTITYID_SEDP_BUILTIN_SUBSCRIPTIONS_READER;
    subscriptions_writer_->assoc(peer);
    pdata.associated_endpoints |= DISC_BUILTIN_ENDPOINT_SUBSCRIPTION_ANNOUNCER;
  }
  if (spdp_.available_builtin_endpoints() & BUILTIN_ENDPOINT_PARTICIPANT_MESSAGE_DATA_WRITER &&
      avail & BUILTIN_ENDPOINT_PARTICIPANT_MESSAGE_DATA_READER &&
      (pdata.associated_endpoints & BUILTIN_ENDPOINT_PARTICIPANT_MESSAGE_DATA_WRITER) == 0) {
    DCPS::AssociationData peer = proto;
    if (beq & BEST_EFFORT_PARTICIPANT_MESSAGE_DATA_READER) {
      peer.remote_reliable_ = false;
    }
    peer.remote_id_.entityId = ENTITYID_P2P_BUILTIN_PARTICIPANT_MESSAGE_READER;
    participant_message_writer_->assoc(peer);
    pdata.associated_endpoints |= BUILTIN_ENDPOINT_PARTICIPANT_MESSAGE_DATA_WRITER;
  }

  //FUTURE: if/when topic propagation is supported, add it here

  // Process deferred publications and subscriptions.
  for (DeferredSubscriptionMap::iterator pos = deferred_subscriptions_.lower_bound(proto.remote_id_),
         limit = deferred_subscriptions_.upper_bound(proto.remote_id_);
       pos != limit;
       /* Increment in body. */) {
    data_received (pos->second.first, pos->second.second);
    deferred_subscriptions_.erase (pos++);
  }
  for (DeferredPublicationMap::iterator pos = deferred_publications_.lower_bound(proto.remote_id_),
         limit = deferred_publications_.upper_bound(proto.remote_id_);
       pos != limit;
       /* Increment in body. */) {
    data_received (pos->second.first, pos->second.second);
    deferred_publications_.erase (pos++);
  }

  if (spdp_.shutting_down()) { return; }

  proto.remote_id_.entityId = ENTITYID_PARTICIPANT;
  associated_participants_.insert(proto.remote_id_);
}

#ifdef OPENDDS_SECURITY
void Sedp::associate_volatile(Security::SPDPdiscoveredParticipantData& pdata)
{
  using namespace DDS::Security;

  DCPS::AssociationData proto;
  create_association_data_proto(proto, pdata);
  proto.remote_reliable_ = true;
  proto.remote_durable_ = false;

  DCPS::RepoId part = proto.remote_id_;
  part.entityId = ENTITYID_PARTICIPANT;

  const BuiltinEndpointSet_t& avail = pdata.participantProxy.availableBuiltinEndpoints;

  if (avail & BUILTIN_PARTICIPANT_VOLATILE_MESSAGE_SECURE_WRITER &&
      (pdata.associated_endpoints & BUILTIN_PARTICIPANT_VOLATILE_MESSAGE_SECURE_READER) == 0) {
    DCPS::AssociationData peer = proto;
    peer.remote_id_.entityId = ENTITYID_P2P_BUILTIN_PARTICIPANT_VOLATILE_SECURE_WRITER;
    generate_remote_matched_writer_crypto_handle(
      peer.remote_id_, participant_volatile_message_secure_reader_->get_repo_id());
    participant_volatile_message_secure_reader_->assoc(peer);
    pdata.associated_endpoints |= BUILTIN_PARTICIPANT_VOLATILE_MESSAGE_SECURE_READER;
  }
  if (avail & BUILTIN_PARTICIPANT_VOLATILE_MESSAGE_SECURE_READER &&
      (pdata.associated_endpoints & BUILTIN_PARTICIPANT_VOLATILE_MESSAGE_SECURE_WRITER) == 0) {
    DCPS::AssociationData peer = proto;
    peer.remote_id_.entityId = ENTITYID_P2P_BUILTIN_PARTICIPANT_VOLATILE_SECURE_READER;
    generate_remote_matched_reader_crypto_handle(
      peer.remote_id_, participant_volatile_message_secure_writer_->get_repo_id(), false);
    participant_volatile_message_secure_writer_->assoc(peer);
    pdata.associated_endpoints |= BUILTIN_PARTICIPANT_VOLATILE_MESSAGE_SECURE_WRITER;
  }
}

void Sedp::cleanup_volatile_crypto(const DCPS::RepoId& remote)
{
  remove_remote_crypto_handle(remote, ENTITYID_P2P_BUILTIN_PARTICIPANT_VOLATILE_SECURE_WRITER);
  remove_remote_crypto_handle(remote, ENTITYID_P2P_BUILTIN_PARTICIPANT_VOLATILE_SECURE_READER);
}

void Sedp::disassociate_volatile(Security::SPDPdiscoveredParticipantData& pdata)
{
  using namespace DDS::Security;

  const RepoId part = make_id(pdata.participantProxy.guidPrefix, ENTITYID_PARTICIPANT);

  disassociate_helper(pdata.associated_endpoints,
                      BUILTIN_PARTICIPANT_VOLATILE_MESSAGE_SECURE_WRITER,
                      part,
                      ENTITYID_P2P_BUILTIN_PARTICIPANT_VOLATILE_SECURE_READER,
                      *participant_volatile_message_secure_writer_);
  disassociate_helper(pdata.associated_endpoints,
                      BUILTIN_PARTICIPANT_VOLATILE_MESSAGE_SECURE_READER,
                      part,
                      ENTITYID_P2P_BUILTIN_PARTICIPANT_VOLATILE_SECURE_WRITER,
                      *participant_volatile_message_secure_reader_);
}

void Sedp::associate_secure_endpoints(Security::SPDPdiscoveredParticipantData& pdata,
                                      const DDS::Security::ParticipantSecurityAttributes& participant_sec_attr)
{
  // If an endpoint needs a crypto token, then it will be associated after the crypto tokens have been received.

  using namespace DDS::Security;

  DCPS::AssociationData proto;
  create_association_data_proto(proto, pdata);

  const BuiltinEndpointSet_t& avail = pdata.participantProxy.availableBuiltinEndpoints;
  const DDS::Security::ExtendedBuiltinEndpointSet_t& avail_extended = pdata.participantProxy.availableExtendedBuiltinEndpoints;
  const BuiltinEndpointQos_t& beq = pdata.participantProxy.builtinEndpointQos;

  if (!participant_sec_attr.is_liveliness_protected &&
      avail & BUILTIN_PARTICIPANT_MESSAGE_SECURE_WRITER &&
      (pdata.associated_endpoints & BUILTIN_PARTICIPANT_MESSAGE_SECURE_READER) == 0) {
    DCPS::AssociationData peer = proto;
    peer.remote_id_.entityId = ENTITYID_P2P_BUILTIN_PARTICIPANT_MESSAGE_SECURE_WRITER;
    participant_message_secure_reader_->assoc(peer);
    pdata.associated_endpoints |= BUILTIN_PARTICIPANT_MESSAGE_SECURE_READER;
  }
  if (!participant_sec_attr.is_discovery_protected &&
      avail & SPDP_BUILTIN_PARTICIPANT_SECURE_WRITER &&
      (pdata.associated_endpoints & SPDP_BUILTIN_PARTICIPANT_SECURE_READER) == 0) {
    DCPS::AssociationData peer = proto;
    peer.remote_id_.entityId = ENTITYID_SPDP_RELIABLE_BUILTIN_PARTICIPANT_SECURE_WRITER;
    dcps_participant_secure_reader_->assoc(peer);
    pdata.associated_endpoints |= SPDP_BUILTIN_PARTICIPANT_SECURE_READER;
  }
  if (!participant_sec_attr.is_discovery_protected &&
      avail & SEDP_BUILTIN_PUBLICATIONS_SECURE_WRITER &&
      (pdata.associated_endpoints & SEDP_BUILTIN_PUBLICATIONS_SECURE_READER) == 0) {
    DCPS::AssociationData peer = proto;
    peer.remote_id_.entityId = ENTITYID_SEDP_BUILTIN_PUBLICATIONS_SECURE_WRITER;
    publications_secure_reader_->assoc(peer);
    pdata.associated_endpoints |= SEDP_BUILTIN_PUBLICATIONS_SECURE_READER;
  }
  if (!participant_sec_attr.is_discovery_protected &&
      avail & SEDP_BUILTIN_SUBSCRIPTIONS_SECURE_WRITER &&
      (pdata.associated_endpoints & SEDP_BUILTIN_SUBSCRIPTIONS_SECURE_READER) == 0) {
    DCPS::AssociationData peer = proto;
    peer.remote_id_.entityId = ENTITYID_SEDP_BUILTIN_SUBSCRIPTIONS_SECURE_WRITER;
    subscriptions_secure_reader_->assoc(peer);
    pdata.associated_endpoints |= SEDP_BUILTIN_SUBSCRIPTIONS_SECURE_READER;
  }

  if (!participant_sec_attr.is_discovery_protected &&
      avail_extended & TYPE_LOOKUP_SERVICE_REQUEST_WRITER_SECURE &&
      (pdata.extended_associated_endpoints & TYPE_LOOKUP_SERVICE_REQUEST_READER_SECURE) == 0) {
    DCPS::AssociationData peer = proto;
    peer.remote_durable_ = false;
    peer.remote_id_.entityId = ENTITYID_TL_SVC_REQ_WRITER_SECURE;
    type_lookup_request_secure_reader_->assoc(peer);
    pdata.extended_associated_endpoints |= TYPE_LOOKUP_SERVICE_REQUEST_READER_SECURE;
  }
  if (!participant_sec_attr.is_discovery_protected &&
      avail_extended & TYPE_LOOKUP_SERVICE_REQUEST_READER_SECURE &&
      (pdata.extended_associated_endpoints & TYPE_LOOKUP_SERVICE_REQUEST_WRITER_SECURE) == 0) {
    DCPS::AssociationData peer = proto;
    peer.remote_durable_ = false;
    peer.remote_id_.entityId = ENTITYID_TL_SVC_REQ_READER_SECURE;
    type_lookup_request_secure_writer_->assoc(peer);
    pdata.extended_associated_endpoints |= TYPE_LOOKUP_SERVICE_REQUEST_WRITER_SECURE;
  }
  if (!participant_sec_attr.is_discovery_protected &&
      avail_extended & TYPE_LOOKUP_SERVICE_REPLY_WRITER_SECURE &&
      (pdata.extended_associated_endpoints & TYPE_LOOKUP_SERVICE_REPLY_READER_SECURE) == 0) {
    DCPS::AssociationData peer = proto;
    peer.remote_durable_ = false;
    peer.remote_id_.entityId = ENTITYID_TL_SVC_REPLY_WRITER_SECURE;
    type_lookup_reply_secure_reader_->assoc(peer);
    pdata.extended_associated_endpoints |= TYPE_LOOKUP_SERVICE_REPLY_READER_SECURE;
  }
  if (!participant_sec_attr.is_discovery_protected &&
      avail_extended & TYPE_LOOKUP_SERVICE_REPLY_READER_SECURE &&
      (pdata.extended_associated_endpoints & TYPE_LOOKUP_SERVICE_REPLY_WRITER_SECURE) == 0) {
    DCPS::AssociationData peer = proto;
    peer.remote_durable_ = false;
    peer.remote_id_.entityId = ENTITYID_TL_SVC_REPLY_READER_SECURE;
    type_lookup_reply_secure_writer_->assoc(peer);
    pdata.extended_associated_endpoints |= TYPE_LOOKUP_SERVICE_REPLY_WRITER_SECURE;
  }

  if (!participant_sec_attr.is_liveliness_protected &&
      avail & BUILTIN_PARTICIPANT_MESSAGE_SECURE_READER &&
      (pdata.associated_endpoints & BUILTIN_PARTICIPANT_MESSAGE_SECURE_WRITER) == 0) {
    DCPS::AssociationData peer = proto;
    peer.remote_id_.entityId = ENTITYID_P2P_BUILTIN_PARTICIPANT_MESSAGE_SECURE_READER;
    if (beq & BEST_EFFORT_PARTICIPANT_MESSAGE_DATA_READER) {
      peer.remote_reliable_ = false;
    }
    participant_message_secure_writer_->assoc(peer);
    pdata.associated_endpoints |= BUILTIN_PARTICIPANT_MESSAGE_SECURE_WRITER;
  }
  if (!participant_sec_attr.is_discovery_protected &&
      avail & SPDP_BUILTIN_PARTICIPANT_SECURE_READER &&
      (pdata.associated_endpoints & SPDP_BUILTIN_PARTICIPANT_SECURE_WRITER) == 0) {
    DCPS::AssociationData peer = proto;
    peer.remote_id_.entityId = ENTITYID_SPDP_RELIABLE_BUILTIN_PARTICIPANT_SECURE_READER;
    dcps_participant_secure_writer_->assoc(peer);
    pdata.associated_endpoints |= SPDP_BUILTIN_PARTICIPANT_SECURE_WRITER;
  }
  if (!participant_sec_attr.is_discovery_protected &&
      spdp_.available_builtin_endpoints() & SEDP_BUILTIN_PUBLICATIONS_SECURE_WRITER &&
      avail & SEDP_BUILTIN_PUBLICATIONS_SECURE_READER &&
      (pdata.associated_endpoints & SEDP_BUILTIN_PUBLICATIONS_SECURE_WRITER) == 0) {
    DCPS::AssociationData peer = proto;
    peer.remote_id_.entityId = ENTITYID_SEDP_BUILTIN_PUBLICATIONS_SECURE_READER;
    publications_secure_writer_->assoc(peer);
    pdata.associated_endpoints |= SEDP_BUILTIN_PUBLICATIONS_SECURE_WRITER;
  }
  if (!participant_sec_attr.is_discovery_protected &&
      spdp_.available_builtin_endpoints() & SEDP_BUILTIN_SUBSCRIPTIONS_SECURE_WRITER &&
      avail & SEDP_BUILTIN_SUBSCRIPTIONS_SECURE_READER &&
      (pdata.associated_endpoints & SEDP_BUILTIN_SUBSCRIPTIONS_SECURE_WRITER) == 0) {
    DCPS::AssociationData peer = proto;
    peer.remote_id_.entityId = ENTITYID_SEDP_BUILTIN_SUBSCRIPTIONS_SECURE_READER;
    subscriptions_secure_writer_->assoc(peer);
    pdata.associated_endpoints |= SEDP_BUILTIN_SUBSCRIPTIONS_SECURE_WRITER;
  }
}

#endif // OPENDDS_SECURITY

void Sedp::disassociate_helper(BuiltinEndpointSet_t& associated_endpoints, const CORBA::ULong flags,
                               const RepoId& id, const EntityId_t& ent, DCPS::TransportClient& client)
{
  if (associated_endpoints & flags) {
    client.disassociate(make_id(id, ent));
    associated_endpoints &= ~flags;
  }
}

#ifdef OPENDDS_SECURITY

void disassociate_helper_extended(DDS::Security::ExtendedBuiltinEndpointSet_t& extended_associated_endpoints,
                                  const CORBA::ULong flags, const DCPS::RepoId& id, const EntityId_t& ent,
                                  DCPS::TransportClient& client)
{
  if (extended_associated_endpoints & flags) {
    client.disassociate(make_id(id, ent));
    extended_associated_endpoints &= ~flags;
  }
}

void Sedp::remove_remote_crypto_handle(const RepoId& participant, const EntityId_t& entity)
{
  using namespace DDS::Security;

  const RepoId remote = make_id(participant, entity);
  SecurityException se = {"", 0, 0};
  CryptoKeyFactory_var key_factory = spdp_.get_security_config()->get_crypto_key_factory();

  const DCPS::GuidConverter traits(remote);
  if (traits.isReader()) {
    const DDS::Security::DatareaderCryptoHandle drch =
      get_handle_registry()->get_remote_datareader_crypto_handle(remote);
    if (drch == DDS::HANDLE_NIL) {
      return;
    }
    if (!key_factory->unregister_datareader(drch, se)) {
      if (DCPS::security_debug.cleanup_error) {
        ACE_ERROR((LM_ERROR, ACE_TEXT("(%P|%t) {cleanup_error} Sedp::remove_remote_crypto_handle() - ")
                   ACE_TEXT("Failure calling unregister_datareader() (ch %d). Security Exception[%d.%d]: %C\n"),
                   drch, se.code, se.minor_code, se.message.in()));
      }
    }
    get_handle_registry()->erase_remote_datareader_crypto_handle(remote);
  } else if (traits.isWriter()) {
    const DDS::Security::DatawriterCryptoHandle dwch =
      get_handle_registry()->get_remote_datawriter_crypto_handle(remote);
    if (dwch == DDS::HANDLE_NIL) {
      return;
    }
    if (!key_factory->unregister_datawriter(dwch, se)) {
      if (DCPS::security_debug.cleanup_error) {
        ACE_ERROR((LM_ERROR, ACE_TEXT("(%P|%t) {cleanup_error} Sedp::remove_remote_crypto_handle() - ")
                   ACE_TEXT("Failure calling unregister_datawriter() (ch %d). Security Exception[%d.%d]: %C\n"),
                   dwch, se.code, se.minor_code, se.message.in()));
      }
    }
    get_handle_registry()->erase_remote_datawriter_crypto_handle(remote);
  }
}

void Sedp::generate_remote_crypto_handles(const Security::SPDPdiscoveredParticipantData& pdata)
{
  using namespace DDS::Security;

  const DCPS::RepoId part = make_id(pdata.participantProxy.guidPrefix, ENTITYID_PARTICIPANT);
  DCPS::RepoId remote_id = part;

  const BuiltinEndpointSet_t& avail = pdata.participantProxy.availableBuiltinEndpoints;
  const ExtendedBuiltinEndpointSet_t& extended_avail = pdata.participantProxy.availableExtendedBuiltinEndpoints;

  if (avail & BUILTIN_PARTICIPANT_MESSAGE_SECURE_WRITER) {
    remote_id.entityId = ENTITYID_P2P_BUILTIN_PARTICIPANT_MESSAGE_SECURE_WRITER;
    generate_remote_matched_writer_crypto_handle(
      remote_id, participant_message_secure_reader_->get_repo_id());
  }
  if (avail & SPDP_BUILTIN_PARTICIPANT_SECURE_WRITER) {
    remote_id.entityId = ENTITYID_SPDP_RELIABLE_BUILTIN_PARTICIPANT_SECURE_WRITER;
    generate_remote_matched_writer_crypto_handle(
      remote_id, dcps_participant_secure_reader_->get_repo_id());
  }
  if (avail & SEDP_BUILTIN_PUBLICATIONS_SECURE_WRITER) {
    remote_id.entityId = ENTITYID_SEDP_BUILTIN_PUBLICATIONS_SECURE_WRITER;
    generate_remote_matched_writer_crypto_handle(
      remote_id, publications_secure_reader_->get_repo_id());
  }
  if (avail & SEDP_BUILTIN_SUBSCRIPTIONS_SECURE_WRITER) {
    remote_id.entityId = ENTITYID_SEDP_BUILTIN_SUBSCRIPTIONS_SECURE_WRITER;
    generate_remote_matched_writer_crypto_handle(
      remote_id, subscriptions_secure_reader_->get_repo_id());
  }

  if (extended_avail & TYPE_LOOKUP_SERVICE_REQUEST_WRITER_SECURE) {
    remote_id.entityId = ENTITYID_TL_SVC_REQ_WRITER_SECURE;
    generate_remote_matched_writer_crypto_handle(
      remote_id, type_lookup_request_secure_reader_->get_repo_id());
  }
  if (extended_avail & TYPE_LOOKUP_SERVICE_REPLY_WRITER_SECURE) {
    remote_id.entityId = ENTITYID_TL_SVC_REPLY_WRITER_SECURE;
    generate_remote_matched_writer_crypto_handle(
      remote_id, type_lookup_reply_secure_reader_->get_repo_id());
  }

  if (avail & BUILTIN_PARTICIPANT_MESSAGE_SECURE_READER) {
    remote_id.entityId = ENTITYID_P2P_BUILTIN_PARTICIPANT_MESSAGE_SECURE_READER;
    generate_remote_matched_reader_crypto_handle(
      remote_id, participant_message_secure_writer_->get_repo_id(), false);
  }
  if (avail & SPDP_BUILTIN_PARTICIPANT_SECURE_READER) {
    remote_id.entityId = ENTITYID_SPDP_RELIABLE_BUILTIN_PARTICIPANT_SECURE_READER;
    generate_remote_matched_reader_crypto_handle(
      remote_id, dcps_participant_secure_writer_->get_repo_id(), false);
  }

  if (extended_avail & TYPE_LOOKUP_SERVICE_REQUEST_READER_SECURE) {
    remote_id.entityId = ENTITYID_TL_SVC_REQ_READER_SECURE;
    generate_remote_matched_reader_crypto_handle(
      remote_id, type_lookup_request_secure_writer_->get_repo_id(), false);
  }
  if (extended_avail & TYPE_LOOKUP_SERVICE_REPLY_READER_SECURE) {
    remote_id.entityId = ENTITYID_TL_SVC_REPLY_READER_SECURE;
    generate_remote_matched_reader_crypto_handle(
      remote_id, type_lookup_reply_secure_writer_->get_repo_id(), false);
  }

  if (spdp_.available_builtin_endpoints() & SEDP_BUILTIN_PUBLICATIONS_SECURE_WRITER &&
      avail & SEDP_BUILTIN_PUBLICATIONS_SECURE_READER) {
    remote_id.entityId = ENTITYID_SEDP_BUILTIN_PUBLICATIONS_SECURE_READER;
    generate_remote_matched_reader_crypto_handle(
      remote_id, publications_secure_writer_->get_repo_id(), false);
  }
  if (spdp_.available_builtin_endpoints() & SEDP_BUILTIN_SUBSCRIPTIONS_SECURE_WRITER &&
      avail & SEDP_BUILTIN_SUBSCRIPTIONS_SECURE_READER) {
    remote_id.entityId = ENTITYID_SEDP_BUILTIN_SUBSCRIPTIONS_SECURE_READER;
    generate_remote_matched_reader_crypto_handle(
      remote_id, subscriptions_secure_writer_->get_repo_id(), false);
  }
}

void Sedp::associate_secure_reader_to_writer(const RepoId& remote_writer)
{
  using namespace DDS::Security;

  ParticipantData_t& pdata = spdp_.get_participant_data(remote_writer);

  DCPS::AssociationData peer;
  create_association_data_proto(peer, pdata);
  peer.remote_id_ = remote_writer;

  const BuiltinEndpointSet_t& avail = pdata.participantProxy.availableBuiltinEndpoints;
  const ExtendedBuiltinEndpointSet_t& extended_avail = pdata.participantProxy.availableExtendedBuiltinEndpoints;

  if (avail & BUILTIN_PARTICIPANT_MESSAGE_SECURE_WRITER &&
      remote_writer.entityId == ENTITYID_P2P_BUILTIN_PARTICIPANT_MESSAGE_SECURE_WRITER &&
      (pdata.associated_endpoints & BUILTIN_PARTICIPANT_MESSAGE_SECURE_READER) == 0) {
    participant_message_secure_reader_->assoc(peer);
    pdata.associated_endpoints |= BUILTIN_PARTICIPANT_MESSAGE_SECURE_READER;
  }
  if (avail & SPDP_BUILTIN_PARTICIPANT_SECURE_WRITER &&
      remote_writer.entityId == ENTITYID_SPDP_RELIABLE_BUILTIN_PARTICIPANT_SECURE_WRITER &&
      (pdata.associated_endpoints & SPDP_BUILTIN_PARTICIPANT_SECURE_READER) == 0) {
    dcps_participant_secure_reader_->assoc(peer);
    pdata.associated_endpoints |= SPDP_BUILTIN_PARTICIPANT_SECURE_READER;
  }
  if (remote_writer.entityId == ENTITYID_SEDP_BUILTIN_PUBLICATIONS_SECURE_WRITER &&
      avail & SEDP_BUILTIN_PUBLICATIONS_SECURE_WRITER &&
      (pdata.associated_endpoints & SEDP_BUILTIN_PUBLICATIONS_SECURE_READER) == 0) {
    publications_secure_reader_->assoc(peer);
    pdata.associated_endpoints |= SEDP_BUILTIN_PUBLICATIONS_SECURE_READER;
  }
  if (avail & SEDP_BUILTIN_SUBSCRIPTIONS_SECURE_WRITER &&
      remote_writer.entityId == ENTITYID_SEDP_BUILTIN_SUBSCRIPTIONS_SECURE_WRITER &&
      (pdata.associated_endpoints & SEDP_BUILTIN_SUBSCRIPTIONS_SECURE_READER) == 0) {
    subscriptions_secure_reader_->assoc(peer);
    pdata.associated_endpoints |= SEDP_BUILTIN_SUBSCRIPTIONS_SECURE_READER;
  }
  if (extended_avail & TYPE_LOOKUP_SERVICE_REQUEST_WRITER_SECURE &&
      remote_writer.entityId == ENTITYID_TL_SVC_REQ_WRITER_SECURE &&
      (pdata.extended_associated_endpoints & TYPE_LOOKUP_SERVICE_REQUEST_READER_SECURE) == 0) {
    peer.remote_durable_ = false;
    type_lookup_request_secure_reader_->assoc(peer);
    pdata.extended_associated_endpoints |= TYPE_LOOKUP_SERVICE_REQUEST_READER_SECURE;
  }
  if (extended_avail & TYPE_LOOKUP_SERVICE_REPLY_WRITER_SECURE &&
      remote_writer.entityId == ENTITYID_TL_SVC_REPLY_WRITER_SECURE &&
      (pdata.extended_associated_endpoints & TYPE_LOOKUP_SERVICE_REPLY_READER_SECURE) == 0) {
    peer.remote_durable_ = false;
    type_lookup_reply_secure_reader_->assoc(peer);
    pdata.extended_associated_endpoints |= TYPE_LOOKUP_SERVICE_REPLY_READER_SECURE;
  }
}

void Sedp::associate_secure_writer_to_reader(const RepoId& remote_reader)
{
  using namespace DDS::Security;

  ParticipantData_t& pdata = spdp_.get_participant_data(remote_reader);

  DCPS::AssociationData peer;
  create_association_data_proto(peer, pdata);
  peer.remote_id_ = remote_reader;

  const BuiltinEndpointSet_t& avail = pdata.participantProxy.availableBuiltinEndpoints;
  const ExtendedBuiltinEndpointSet_t& extended_avail = pdata.participantProxy.availableExtendedBuiltinEndpoints;
  const BuiltinEndpointQos_t& beq = pdata.participantProxy.builtinEndpointQos;

  if (avail & BUILTIN_PARTICIPANT_MESSAGE_SECURE_READER &&
      (pdata.associated_endpoints & BUILTIN_PARTICIPANT_MESSAGE_SECURE_WRITER) == 0 &&
      remote_reader.entityId == ENTITYID_P2P_BUILTIN_PARTICIPANT_MESSAGE_SECURE_READER) {
    if (beq & BEST_EFFORT_PARTICIPANT_MESSAGE_DATA_READER) {
      peer.remote_reliable_ = false;
    }
    participant_message_secure_writer_->assoc(peer);
    pdata.associated_endpoints |= BUILTIN_PARTICIPANT_MESSAGE_SECURE_WRITER;
  }
  if (avail & SPDP_BUILTIN_PARTICIPANT_SECURE_READER &&
      (pdata.associated_endpoints & SPDP_BUILTIN_PARTICIPANT_SECURE_WRITER) == 0 &&
      remote_reader.entityId == ENTITYID_SPDP_RELIABLE_BUILTIN_PARTICIPANT_SECURE_READER) {
    dcps_participant_secure_writer_->assoc(peer);
    pdata.associated_endpoints |= SPDP_BUILTIN_PARTICIPANT_SECURE_WRITER;
  }
  if (spdp_.available_builtin_endpoints() & SEDP_BUILTIN_PUBLICATIONS_SECURE_WRITER &&
      avail & SEDP_BUILTIN_PUBLICATIONS_SECURE_READER &&
      (pdata.associated_endpoints & SEDP_BUILTIN_PUBLICATIONS_SECURE_WRITER) == 0 &&
      remote_reader.entityId == ENTITYID_SEDP_BUILTIN_PUBLICATIONS_SECURE_READER) {
    publications_secure_writer_->assoc(peer);
    pdata.associated_endpoints |= SEDP_BUILTIN_PUBLICATIONS_SECURE_WRITER;
  }
  if (spdp_.available_builtin_endpoints() & SEDP_BUILTIN_SUBSCRIPTIONS_SECURE_WRITER &&
      avail & SEDP_BUILTIN_SUBSCRIPTIONS_SECURE_READER &&
      (pdata.associated_endpoints & SEDP_BUILTIN_SUBSCRIPTIONS_SECURE_WRITER) == 0 &&
      remote_reader.entityId == ENTITYID_SEDP_BUILTIN_SUBSCRIPTIONS_SECURE_READER) {
    subscriptions_secure_writer_->assoc(peer);
    pdata.associated_endpoints |= SEDP_BUILTIN_SUBSCRIPTIONS_SECURE_WRITER;
  }
  if (extended_avail & TYPE_LOOKUP_SERVICE_REQUEST_READER_SECURE &&
      (pdata.extended_associated_endpoints & TYPE_LOOKUP_SERVICE_REQUEST_WRITER_SECURE) == 0 &&
      remote_reader.entityId == ENTITYID_TL_SVC_REQ_READER_SECURE) {
    peer.remote_durable_ = false;
    type_lookup_request_secure_writer_->assoc(peer);
    pdata.extended_associated_endpoints |= TYPE_LOOKUP_SERVICE_REQUEST_WRITER_SECURE;
  }
  if (extended_avail & TYPE_LOOKUP_SERVICE_REPLY_READER_SECURE &&
      (pdata.extended_associated_endpoints & TYPE_LOOKUP_SERVICE_REPLY_WRITER_SECURE) == 0 &&
      remote_reader.entityId == ENTITYID_TL_SVC_REPLY_READER_SECURE) {
    peer.remote_durable_ = false;
    type_lookup_reply_secure_writer_->assoc(peer);
    pdata.extended_associated_endpoints |= TYPE_LOOKUP_SERVICE_REPLY_WRITER_SECURE;
  }
}

void
Sedp::create_and_send_datareader_crypto_tokens(
  const DDS::Security::DatareaderCryptoHandle& drch, const DCPS::RepoId& local_reader,
  const DDS::Security::DatawriterCryptoHandle& dwch, const DCPS::RepoId& remote_writer)
{
  if (DCPS::security_debug.bookkeeping) {
    ACE_DEBUG((LM_DEBUG, ACE_TEXT("(%P|%t) {bookkeeping} ")
               ACE_TEXT("Sedp::create_and_send_datareader_crypto_tokens() - ")
               ACE_TEXT("sending tokens for local reader %C (ch %d) to remote writer %C (ch %d)\n"),
               DCPS::LogGuid(local_reader).c_str(), drch,
               DCPS::LogGuid(remote_writer).c_str(), dwch));
  }

  DDS::Security::DatareaderCryptoTokenSeq drcts;
  create_datareader_crypto_tokens(drch, dwch, drcts);

  send_datareader_crypto_tokens(local_reader, remote_writer, drcts);
}

void
Sedp::create_and_send_datawriter_crypto_tokens(
  const DDS::Security::DatawriterCryptoHandle& dwch, const DCPS::RepoId& local_writer,
  const DDS::Security::DatareaderCryptoHandle& drch, const DCPS::RepoId& remote_reader)
{
  if (DCPS::security_debug.bookkeeping) {
    ACE_DEBUG((LM_DEBUG, ACE_TEXT("(%P|%t) {bookkeeping} ")
               ACE_TEXT("Sedp::create_and_send_datawriter_crypto_tokens() - ")
               ACE_TEXT("sending tokens for local writer %C (ch %d) to remote reader %C (ch %d)\n"),
               DCPS::LogGuid(local_writer).c_str(), dwch,
               DCPS::LogGuid(remote_reader).c_str(), drch));
  }

  DDS::Security::DatawriterCryptoTokenSeq dwcts;
  create_datawriter_crypto_tokens(dwch, drch, dwcts);

  send_datawriter_crypto_tokens(local_writer, remote_reader, dwcts);
}

void
Sedp::send_builtin_crypto_tokens(
  const DCPS::RepoId& dstParticipant, const DCPS::EntityId_t& dstEntity, const DCPS::RepoId& src)
{
  const DCPS::RepoId dst = make_id(dstParticipant, dstEntity);
  if (DCPS::GuidConverter(src).isReader()) {
    create_and_send_datareader_crypto_tokens(get_handle_registry()->get_local_datareader_crypto_handle(src), src,
                                             get_handle_registry()->get_remote_datawriter_crypto_handle(dst), dst);
  } else {
    create_and_send_datawriter_crypto_tokens(get_handle_registry()->get_local_datawriter_crypto_handle(src), src,
                                             get_handle_registry()->get_remote_datareader_crypto_handle(dst), dst);
  }
}

void
Sedp::send_builtin_crypto_tokens(const DCPS::RepoId& remoteId)
{
  using namespace DDS::Security;

  const DCPS::RepoId part = make_id(remoteId, ENTITYID_PARTICIPANT);
  const ParticipantData_t& pdata = spdp_.get_participant_data(part);

  const BuiltinEndpointSet_t& avail = pdata.participantProxy.availableBuiltinEndpoints;

  if (avail & BUILTIN_PARTICIPANT_MESSAGE_SECURE_WRITER) {
    send_builtin_crypto_tokens(part, ENTITYID_P2P_BUILTIN_PARTICIPANT_MESSAGE_SECURE_WRITER,
                               participant_message_secure_reader_->get_repo_id());
  }

  if (avail & SPDP_BUILTIN_PARTICIPANT_SECURE_WRITER) {
    send_builtin_crypto_tokens(part, ENTITYID_SPDP_RELIABLE_BUILTIN_PARTICIPANT_SECURE_WRITER,
                               dcps_participant_secure_reader_->get_repo_id());
  }

  if (avail & SEDP_BUILTIN_PUBLICATIONS_SECURE_WRITER) {
    send_builtin_crypto_tokens(part, ENTITYID_SEDP_BUILTIN_PUBLICATIONS_SECURE_WRITER,
                               publications_secure_reader_->get_repo_id());
  }

  if (avail & SEDP_BUILTIN_SUBSCRIPTIONS_SECURE_WRITER) {
    send_builtin_crypto_tokens(part, ENTITYID_SEDP_BUILTIN_SUBSCRIPTIONS_SECURE_WRITER,
                               subscriptions_secure_reader_->get_repo_id());
  }

  if (avail & BUILTIN_PARTICIPANT_MESSAGE_SECURE_READER) {
    send_builtin_crypto_tokens(part, ENTITYID_P2P_BUILTIN_PARTICIPANT_MESSAGE_SECURE_READER,
                               participant_message_secure_writer_->get_repo_id());
  }

  if (avail & SPDP_BUILTIN_PARTICIPANT_SECURE_READER) {
    send_builtin_crypto_tokens(part, ENTITYID_SPDP_RELIABLE_BUILTIN_PARTICIPANT_SECURE_READER,
                               dcps_participant_secure_writer_->get_repo_id());
  }

  if (spdp_.available_builtin_endpoints() & SEDP_BUILTIN_PUBLICATIONS_SECURE_WRITER &&
      avail & SEDP_BUILTIN_PUBLICATIONS_SECURE_READER) {
    send_builtin_crypto_tokens(part, ENTITYID_SEDP_BUILTIN_PUBLICATIONS_SECURE_READER,
                               publications_secure_writer_->get_repo_id());
  }

  if (spdp_.available_builtin_endpoints() & SEDP_BUILTIN_SUBSCRIPTIONS_SECURE_WRITER &&
      avail & SEDP_BUILTIN_SUBSCRIPTIONS_SECURE_READER) {
    send_builtin_crypto_tokens(part, ENTITYID_SEDP_BUILTIN_SUBSCRIPTIONS_SECURE_READER,
                               subscriptions_secure_writer_->get_repo_id());
  }

  const ExtendedBuiltinEndpointSet_t& extended_avail = pdata.participantProxy.availableExtendedBuiltinEndpoints;

  if (extended_avail & TYPE_LOOKUP_SERVICE_REQUEST_WRITER_SECURE) {
    send_builtin_crypto_tokens(part, ENTITYID_TL_SVC_REQ_WRITER_SECURE,
      type_lookup_request_secure_reader_->get_repo_id());
  }

  if (extended_avail & TYPE_LOOKUP_SERVICE_REQUEST_READER_SECURE) {
    send_builtin_crypto_tokens(part, ENTITYID_TL_SVC_REQ_READER_SECURE,
      type_lookup_request_secure_writer_->get_repo_id());
  }

  if (extended_avail & TYPE_LOOKUP_SERVICE_REPLY_WRITER_SECURE) {
    send_builtin_crypto_tokens(part, ENTITYID_TL_SVC_REPLY_WRITER_SECURE,
      type_lookup_reply_secure_reader_->get_repo_id());
  }

  if (extended_avail & TYPE_LOOKUP_SERVICE_REPLY_READER_SECURE) {
    send_builtin_crypto_tokens(part, ENTITYID_TL_SVC_REPLY_READER_SECURE,
      type_lookup_reply_secure_writer_->get_repo_id());
  }
}
#endif

bool
Sedp::disassociate(ParticipantData_t& pdata)
{
  const RepoId part = make_id(pdata.participantProxy.guidPrefix, ENTITYID_PARTICIPANT);

  associated_participants_.erase(part);

#ifdef OPENDDS_SECURITY
  if (spdp_.is_security_enabled()) {
    static const EntityId_t secure_entities[] = {
      ENTITYID_SEDP_BUILTIN_PUBLICATIONS_SECURE_READER,
      ENTITYID_SEDP_BUILTIN_PUBLICATIONS_SECURE_WRITER,
      ENTITYID_SEDP_BUILTIN_SUBSCRIPTIONS_SECURE_READER,
      ENTITYID_SEDP_BUILTIN_SUBSCRIPTIONS_SECURE_WRITER,
      ENTITYID_P2P_BUILTIN_PARTICIPANT_MESSAGE_SECURE_READER,
      ENTITYID_P2P_BUILTIN_PARTICIPANT_MESSAGE_SECURE_WRITER,
      ENTITYID_P2P_BUILTIN_PARTICIPANT_VOLATILE_SECURE_READER,
      ENTITYID_P2P_BUILTIN_PARTICIPANT_VOLATILE_SECURE_WRITER,
      ENTITYID_SPDP_RELIABLE_BUILTIN_PARTICIPANT_SECURE_READER,
      ENTITYID_SPDP_RELIABLE_BUILTIN_PARTICIPANT_SECURE_WRITER,
      ENTITYID_TL_SVC_REQ_WRITER_SECURE,
      ENTITYID_TL_SVC_REQ_READER_SECURE,
      ENTITYID_TL_SVC_REPLY_WRITER_SECURE,
      ENTITYID_TL_SVC_REPLY_READER_SECURE
    };
    for (size_t i = 0; i < sizeof secure_entities / sizeof secure_entities[0]; ++i) {
      remove_remote_crypto_handle(part, secure_entities[i]);
    }

    const DDS::Security::CryptoKeyFactory_var key_factory = spdp_.get_security_config()->get_crypto_key_factory();
    DDS::Security::SecurityException se;

    typedef Security::HandleRegistry::DatareaderCryptoHandleList DatareaderCryptoHandleList;
    typedef Security::HandleRegistry::DatawriterCryptoHandleList DatawriterCryptoHandleList;

    const RepoId key = make_unknown_guid(part);
    const DatareaderCryptoHandleList drlist = get_handle_registry()->get_all_remote_datareaders(key);
    for (DatareaderCryptoHandleList::const_iterator pos = drlist.begin(), limit = drlist.end();
         pos != limit; ++pos) {
      if (!key_factory->unregister_datareader(pos->second, se)) {
        if (DCPS::security_debug.cleanup_error) {
          ACE_ERROR((LM_ERROR, ACE_TEXT("(%P|%t) {cleanup_error} Sedp::disassociate() - ")
                     ACE_TEXT("Failure calling unregister_datareader() (ch %d). Security Exception[%d.%d]: %C\n"),
                     pos->second, se.code, se.minor_code, se.message.in()));
        }
      }
      get_handle_registry()->erase_remote_datareader_crypto_handle(pos->first);
    }
    const DatawriterCryptoHandleList dwlist = get_handle_registry()->get_all_remote_datawriters(key);
    for (DatawriterCryptoHandleList::const_iterator pos = dwlist.begin(), limit = dwlist.end();
         pos != limit; ++pos) {
      if (!key_factory->unregister_datawriter(pos->second, se)) {
        if (DCPS::security_debug.cleanup_error) {
          ACE_ERROR((LM_ERROR, ACE_TEXT("(%P|%t) {cleanup_error} Sedp::disassociate() - ")
                     ACE_TEXT("Failure calling unregister_datawriter() (ch %d). Security Exception[%d.%d]: %C\n"),
                     pos->second, se.code, se.minor_code, se.message.in()));
        }
      }
      get_handle_registry()->erase_remote_datawriter_crypto_handle(pos->first);
    }
  }
#endif

  OPENDDS_VECTOR(DiscoveredPublication) pubs_to_remove_from_bit;
  OPENDDS_VECTOR(DiscoveredSubscription) subs_to_remove_from_bit;

  bool result = false;
  if (spdp_.has_discovered_participant(part)) {
    remove_entities_belonging_to(discovered_publications_, part, false, pubs_to_remove_from_bit);
    remove_entities_belonging_to(discovered_subscriptions_, part, true, subs_to_remove_from_bit);
    result = true;
  }

  BuiltinEndpointSet_t associated_endpoints = pdata.associated_endpoints;
#ifdef OPENDDS_SECURITY
  DDS::Security::ExtendedBuiltinEndpointSet_t extended_associated_endpoints = pdata.extended_associated_endpoints;
#endif

  for (OPENDDS_VECTOR(DiscoveredPublication)::iterator it = pubs_to_remove_from_bit.begin(); it != pubs_to_remove_from_bit.end(); ++it) {
    remove_from_bit_i(*it);
  }

  for (OPENDDS_VECTOR(DiscoveredSubscription)::iterator it = subs_to_remove_from_bit.begin(); it != subs_to_remove_from_bit.end(); ++it) {
    remove_from_bit_i(*it);
  }

  { // Release lock, so we can call into transport
    ACE_Reverse_Lock<ACE_Thread_Mutex> rev_lock(lock_);
    ACE_GUARD_RETURN(ACE_Reverse_Lock< ACE_Thread_Mutex>, rg, rev_lock, false);

    disassociate_helper(associated_endpoints,
                        DISC_BUILTIN_ENDPOINT_PUBLICATION_ANNOUNCER,
                        part,
                        ENTITYID_SEDP_BUILTIN_PUBLICATIONS_READER,
                        *publications_writer_);
    disassociate_helper(associated_endpoints,
                        DISC_BUILTIN_ENDPOINT_PUBLICATION_DETECTOR,
                        part,
                        ENTITYID_SEDP_BUILTIN_PUBLICATIONS_WRITER,
                        *publications_reader_);
    disassociate_helper(associated_endpoints,
                        DISC_BUILTIN_ENDPOINT_SUBSCRIPTION_ANNOUNCER,
                        part,
                        ENTITYID_SEDP_BUILTIN_SUBSCRIPTIONS_READER,
                        *subscriptions_writer_);
    disassociate_helper(associated_endpoints,
                        DISC_BUILTIN_ENDPOINT_SUBSCRIPTION_DETECTOR,
                        part,
                        ENTITYID_SEDP_BUILTIN_SUBSCRIPTIONS_WRITER,
                        *subscriptions_reader_);
    disassociate_helper(associated_endpoints,
                        BUILTIN_ENDPOINT_PARTICIPANT_MESSAGE_DATA_WRITER,
                        part,
                        ENTITYID_P2P_BUILTIN_PARTICIPANT_MESSAGE_READER,
                        *participant_message_writer_);
    disassociate_helper(associated_endpoints,
                        BUILTIN_ENDPOINT_PARTICIPANT_MESSAGE_DATA_READER,
                        part,
                        ENTITYID_P2P_BUILTIN_PARTICIPANT_MESSAGE_WRITER,
                        *participant_message_reader_);

    disassociate_helper(associated_endpoints,
                        BUILTIN_ENDPOINT_TYPE_LOOKUP_REQUEST_DATA_WRITER,
                        part,
                        ENTITYID_TL_SVC_REQ_READER,
                        *type_lookup_request_writer_);
    disassociate_helper(associated_endpoints,
                        BUILTIN_ENDPOINT_TYPE_LOOKUP_REQUEST_DATA_READER,
                        part,
                        ENTITYID_TL_SVC_REQ_WRITER,
                        *type_lookup_request_reader_);
    disassociate_helper(associated_endpoints,
                        BUILTIN_ENDPOINT_TYPE_LOOKUP_REPLY_DATA_WRITER,
                        part,
                        ENTITYID_TL_SVC_REPLY_READER,
                        *type_lookup_reply_writer_);
    disassociate_helper(associated_endpoints,
                        BUILTIN_ENDPOINT_TYPE_LOOKUP_REPLY_DATA_READER,
                        part,
                        ENTITYID_TL_SVC_REPLY_WRITER,
                        *type_lookup_reply_reader_);

    //FUTURE: if/when topic propagation is supported, add it here

#ifdef OPENDDS_SECURITY
    disassociate_security_builtins(part, associated_endpoints, extended_associated_endpoints);
#endif
  }

  // Since we've reverse locked, we can't trust the old pdata anymore
  if (spdp_.has_discovered_participant(part)) {
    ParticipantData_t& safe_pdata = spdp_.get_participant_data(part);
    safe_pdata.associated_endpoints = associated_endpoints;
#ifdef OPENDDS_SECURITY
    safe_pdata.extended_associated_endpoints = extended_associated_endpoints;
#endif
  }

  return result;
}

#ifdef OPENDDS_SECURITY
void Sedp::disassociate_security_builtins(const DCPS::RepoId& part, BuiltinEndpointSet_t& associated_endpoints,
  DDS::Security::ExtendedBuiltinEndpointSet_t& extended_associated_endpoints)
{
  using namespace DDS::Security;

  disassociate_helper(associated_endpoints,
                      SEDP_BUILTIN_PUBLICATIONS_SECURE_WRITER,
                      part,
                      ENTITYID_SEDP_BUILTIN_PUBLICATIONS_SECURE_READER,
                      *publications_secure_writer_);
  disassociate_helper(associated_endpoints,
                      SEDP_BUILTIN_PUBLICATIONS_SECURE_READER,
                      part,
                      ENTITYID_SEDP_BUILTIN_PUBLICATIONS_SECURE_WRITER,
                      *publications_secure_reader_);
  disassociate_helper(associated_endpoints,
                      SEDP_BUILTIN_SUBSCRIPTIONS_SECURE_WRITER,
                      part,
                      ENTITYID_SEDP_BUILTIN_SUBSCRIPTIONS_SECURE_READER,
                      *subscriptions_secure_writer_);
  disassociate_helper(associated_endpoints,
                      SEDP_BUILTIN_SUBSCRIPTIONS_SECURE_READER,
                      part,
                      ENTITYID_SEDP_BUILTIN_SUBSCRIPTIONS_SECURE_WRITER,
                      *subscriptions_secure_reader_);
  disassociate_helper(associated_endpoints,
                      BUILTIN_PARTICIPANT_MESSAGE_SECURE_WRITER,
                      part,
                      ENTITYID_P2P_BUILTIN_PARTICIPANT_MESSAGE_SECURE_READER,
                      *participant_message_secure_writer_);
  disassociate_helper(associated_endpoints,
                      BUILTIN_PARTICIPANT_MESSAGE_SECURE_READER,
                      part,
                      ENTITYID_P2P_BUILTIN_PARTICIPANT_MESSAGE_SECURE_WRITER,
                      *participant_message_secure_reader_);
  disassociate_helper(associated_endpoints,
                      BUILTIN_PARTICIPANT_STATELESS_MESSAGE_WRITER,
                      part,
                      ENTITYID_P2P_BUILTIN_PARTICIPANT_STATELESS_READER,
                      *participant_stateless_message_writer_);
  disassociate_helper(associated_endpoints,
                      BUILTIN_PARTICIPANT_STATELESS_MESSAGE_READER,
                      part,
                      ENTITYID_P2P_BUILTIN_PARTICIPANT_STATELESS_WRITER,
                      *participant_stateless_message_reader_);
  disassociate_helper(associated_endpoints,
                      BUILTIN_PARTICIPANT_VOLATILE_MESSAGE_SECURE_WRITER,
                      part,
                      ENTITYID_P2P_BUILTIN_PARTICIPANT_VOLATILE_SECURE_READER,
                      *participant_volatile_message_secure_writer_);
  disassociate_helper(associated_endpoints,
                      BUILTIN_PARTICIPANT_VOLATILE_MESSAGE_SECURE_READER,
                      part,
                      ENTITYID_P2P_BUILTIN_PARTICIPANT_VOLATILE_SECURE_WRITER,
                      *participant_volatile_message_secure_reader_);
  disassociate_helper(associated_endpoints,
                      SPDP_BUILTIN_PARTICIPANT_SECURE_WRITER,
                      part,
                      ENTITYID_SPDP_RELIABLE_BUILTIN_PARTICIPANT_SECURE_READER,
                      *dcps_participant_secure_writer_);
  disassociate_helper(associated_endpoints,
                      SPDP_BUILTIN_PARTICIPANT_SECURE_READER,
                      part,
                      ENTITYID_SPDP_RELIABLE_BUILTIN_PARTICIPANT_SECURE_WRITER,
                      *dcps_participant_secure_reader_);

  disassociate_helper(extended_associated_endpoints,
                      TYPE_LOOKUP_SERVICE_REQUEST_WRITER_SECURE,
                      part,
                      ENTITYID_TL_SVC_REQ_READER_SECURE,
                      *type_lookup_request_secure_writer_);
  disassociate_helper(extended_associated_endpoints,
                      TYPE_LOOKUP_SERVICE_REQUEST_READER_SECURE,
                      part,
                      ENTITYID_TL_SVC_REQ_WRITER_SECURE,
                      *type_lookup_request_secure_reader_);
  disassociate_helper(extended_associated_endpoints,
                      TYPE_LOOKUP_SERVICE_REPLY_WRITER_SECURE,
                      part,
                      ENTITYID_TL_SVC_REPLY_READER_SECURE,
                      *type_lookup_reply_secure_writer_);
  disassociate_helper(extended_associated_endpoints,
                      TYPE_LOOKUP_SERVICE_REPLY_READER_SECURE,
                      part,
                      ENTITYID_TL_SVC_REPLY_WRITER_SECURE,
                      *type_lookup_reply_secure_reader_);
}
#endif

void
Sedp::replay_durable_data_for(const DCPS::RepoId& remote_sub_id)
{
  DCPS::GuidConverter conv(remote_sub_id);
  ACE_DEBUG((LM_DEBUG, "Sedp::replay_durable_data_for %C\n", OPENDDS_STRING(conv).c_str()));
  if (remote_sub_id.entityId == ENTITYID_SEDP_BUILTIN_PUBLICATIONS_READER) {
    write_durable_publication_data(remote_sub_id, false);
  } else if (remote_sub_id.entityId == ENTITYID_SEDP_BUILTIN_SUBSCRIPTIONS_READER) {
    write_durable_subscription_data(remote_sub_id, false);
  } else if (remote_sub_id.entityId == ENTITYID_P2P_BUILTIN_PARTICIPANT_MESSAGE_READER) {
    write_durable_participant_message_data(remote_sub_id);
#ifdef OPENDDS_SECURITY
  } else if (remote_sub_id.entityId == ENTITYID_SEDP_BUILTIN_PUBLICATIONS_SECURE_READER) {
    write_durable_publication_data(remote_sub_id, true);
  } else if (remote_sub_id.entityId == ENTITYID_SEDP_BUILTIN_SUBSCRIPTIONS_SECURE_READER) {
    write_durable_subscription_data(remote_sub_id, true);
  } else if (remote_sub_id.entityId == ENTITYID_P2P_BUILTIN_PARTICIPANT_MESSAGE_SECURE_READER) {
    write_durable_participant_message_data_secure(remote_sub_id);
  } else if (remote_sub_id.entityId == ENTITYID_SPDP_RELIABLE_BUILTIN_PARTICIPANT_SECURE_READER) {
    write_durable_dcps_participant_secure(remote_sub_id);
#endif
  }
}

void
Sedp::update_locators(const ParticipantData_t& pdata)
{
  DCPS::TransportLocatorSeq remote_data;
  populate_locators(remote_data, pdata);

  DCPS::RepoId remote_id = make_id(pdata.participantProxy.guidPrefix, ENTITYID_PARTICIPANT);

  if (DCPS::DCPS_debug_level > 3) {
    ACE_DEBUG((LM_INFO, ACE_TEXT("(%P|%t) Sedp::update_locators updating locators for %C\n"), DCPS::LogGuid(remote_id).c_str()));
  }

  const BuiltinEndpointSet_t& avail =
    pdata.participantProxy.availableBuiltinEndpoints;

  if (avail & DISC_BUILTIN_ENDPOINT_PARTICIPANT_ANNOUNCER) {
    remote_id.entityId = ENTITYID_SPDP_BUILTIN_PARTICIPANT_WRITER;
    transport_inst_->update_locators(remote_id, remote_data);
  }
  if (avail & DISC_BUILTIN_ENDPOINT_PARTICIPANT_DETECTOR) {
    remote_id.entityId = ENTITYID_SPDP_BUILTIN_PARTICIPANT_READER;
    transport_inst_->update_locators(remote_id, remote_data);
  }
  if (avail & DISC_BUILTIN_ENDPOINT_PUBLICATION_ANNOUNCER) {
    remote_id.entityId = ENTITYID_SEDP_BUILTIN_PUBLICATIONS_WRITER;
    transport_inst_->update_locators(remote_id, remote_data);
  }
  if (avail & DISC_BUILTIN_ENDPOINT_PUBLICATION_DETECTOR) {
    remote_id.entityId = ENTITYID_SEDP_BUILTIN_PUBLICATIONS_READER;
    transport_inst_->update_locators(remote_id, remote_data);
  }
  if (avail & DISC_BUILTIN_ENDPOINT_SUBSCRIPTION_ANNOUNCER) {
    remote_id.entityId = ENTITYID_SEDP_BUILTIN_SUBSCRIPTIONS_WRITER;
    transport_inst_->update_locators(remote_id, remote_data);
  }
  if (avail & DISC_BUILTIN_ENDPOINT_SUBSCRIPTION_DETECTOR) {
    remote_id.entityId = ENTITYID_SEDP_BUILTIN_SUBSCRIPTIONS_READER;
    transport_inst_->update_locators(remote_id, remote_data);
  }
  if (avail & BUILTIN_ENDPOINT_PARTICIPANT_MESSAGE_DATA_WRITER) {
    remote_id.entityId = ENTITYID_P2P_BUILTIN_PARTICIPANT_MESSAGE_WRITER;
    transport_inst_->update_locators(remote_id, remote_data);
  }
  if (avail & BUILTIN_ENDPOINT_PARTICIPANT_MESSAGE_DATA_READER) {
    remote_id.entityId = ENTITYID_P2P_BUILTIN_PARTICIPANT_MESSAGE_READER;
    transport_inst_->update_locators(remote_id, remote_data);
  }
  if (avail & BUILTIN_ENDPOINT_TYPE_LOOKUP_REQUEST_DATA_WRITER) {
    remote_id.entityId = ENTITYID_TL_SVC_REQ_WRITER;
    transport_inst_->update_locators(remote_id, remote_data);
  }
  if (avail & BUILTIN_ENDPOINT_TYPE_LOOKUP_REQUEST_DATA_READER) {
    remote_id.entityId = ENTITYID_TL_SVC_REQ_READER;
    transport_inst_->update_locators(remote_id, remote_data);
  }
  if (avail & BUILTIN_ENDPOINT_TYPE_LOOKUP_REPLY_DATA_WRITER) {
    remote_id.entityId = ENTITYID_TL_SVC_REPLY_WRITER;
    transport_inst_->update_locators(remote_id, remote_data);
  }
  if (avail & BUILTIN_ENDPOINT_TYPE_LOOKUP_REPLY_DATA_READER) {
    remote_id.entityId = ENTITYID_TL_SVC_REPLY_READER;
    transport_inst_->update_locators(remote_id, remote_data);
  }

#ifdef OPENDDS_SECURITY
  if (avail & DDS::Security::SEDP_BUILTIN_PUBLICATIONS_SECURE_WRITER) {
    remote_id.entityId = ENTITYID_SEDP_BUILTIN_PUBLICATIONS_SECURE_WRITER;
    transport_inst_->update_locators(remote_id, remote_data);
  }
  if (avail & DDS::Security::SEDP_BUILTIN_PUBLICATIONS_SECURE_READER) {
    remote_id.entityId = ENTITYID_SEDP_BUILTIN_PUBLICATIONS_SECURE_READER;
    transport_inst_->update_locators(remote_id, remote_data);
  }
  if (avail & DDS::Security::SEDP_BUILTIN_SUBSCRIPTIONS_SECURE_WRITER) {
    remote_id.entityId = ENTITYID_SEDP_BUILTIN_SUBSCRIPTIONS_SECURE_WRITER;
    transport_inst_->update_locators(remote_id, remote_data);
  }
  if (avail & DDS::Security::SEDP_BUILTIN_SUBSCRIPTIONS_SECURE_READER) {
    remote_id.entityId = ENTITYID_SEDP_BUILTIN_SUBSCRIPTIONS_SECURE_READER;
    transport_inst_->update_locators(remote_id, remote_data);
  }
  if (avail & DDS::Security::BUILTIN_PARTICIPANT_MESSAGE_SECURE_WRITER) {
    remote_id.entityId = ENTITYID_P2P_BUILTIN_PARTICIPANT_MESSAGE_SECURE_WRITER;
    transport_inst_->update_locators(remote_id, remote_data);
  }
  if (avail & DDS::Security::BUILTIN_PARTICIPANT_MESSAGE_SECURE_READER) {
    remote_id.entityId = ENTITYID_P2P_BUILTIN_PARTICIPANT_MESSAGE_SECURE_READER;
    transport_inst_->update_locators(remote_id, remote_data);
  }
  if (avail & DDS::Security::BUILTIN_PARTICIPANT_STATELESS_MESSAGE_WRITER) {
    remote_id.entityId = ENTITYID_P2P_BUILTIN_PARTICIPANT_STATELESS_WRITER;
    transport_inst_->update_locators(remote_id, remote_data);
  }
  if (avail & DDS::Security::BUILTIN_PARTICIPANT_STATELESS_MESSAGE_READER) {
    remote_id.entityId = ENTITYID_P2P_BUILTIN_PARTICIPANT_STATELESS_READER;
    transport_inst_->update_locators(remote_id, remote_data);
  }
  if (avail & DDS::Security::BUILTIN_PARTICIPANT_VOLATILE_MESSAGE_SECURE_WRITER) {
    remote_id.entityId = ENTITYID_P2P_BUILTIN_PARTICIPANT_VOLATILE_SECURE_WRITER;
    transport_inst_->update_locators(remote_id, remote_data);
  }
  if (avail & DDS::Security::BUILTIN_PARTICIPANT_VOLATILE_MESSAGE_SECURE_READER) {
    remote_id.entityId = ENTITYID_P2P_BUILTIN_PARTICIPANT_VOLATILE_SECURE_READER;
    transport_inst_->update_locators(remote_id, remote_data);
  }
  if (avail & DDS::Security::SPDP_BUILTIN_PARTICIPANT_SECURE_WRITER) {
    remote_id.entityId = ENTITYID_SPDP_RELIABLE_BUILTIN_PARTICIPANT_SECURE_WRITER;
    transport_inst_->update_locators(remote_id, remote_data);
  }
  if (avail & DDS::Security::SPDP_BUILTIN_PARTICIPANT_SECURE_READER) {
    remote_id.entityId = ENTITYID_SPDP_RELIABLE_BUILTIN_PARTICIPANT_SECURE_READER;
    transport_inst_->update_locators(remote_id, remote_data);
  }

  const DDS::Security::ExtendedBuiltinEndpointSet_t& extended_avail =
    pdata.participantProxy.availableExtendedBuiltinEndpoints;

  if (extended_avail & DDS::Security::TYPE_LOOKUP_SERVICE_REQUEST_WRITER_SECURE) {
    remote_id.entityId = ENTITYID_TL_SVC_REQ_WRITER_SECURE;
    transport_inst_->update_locators(remote_id, remote_data);
  }
  if (extended_avail & DDS::Security::TYPE_LOOKUP_SERVICE_REQUEST_READER_SECURE) {
    remote_id.entityId = ENTITYID_TL_SVC_REQ_READER_SECURE;
    transport_inst_->update_locators(remote_id, remote_data);
  }
  if (extended_avail & DDS::Security::TYPE_LOOKUP_SERVICE_REPLY_WRITER_SECURE) {
    remote_id.entityId = ENTITYID_TL_SVC_REPLY_WRITER_SECURE;
    transport_inst_->update_locators(remote_id, remote_data);
  }
  if (extended_avail & DDS::Security::TYPE_LOOKUP_SERVICE_REPLY_READER_SECURE) {
    remote_id.entityId = ENTITYID_TL_SVC_REPLY_READER_SECURE;
    transport_inst_->update_locators(remote_id, remote_data);
  }
#endif
}

template<typename Map>
void
Sedp::remove_entities_belonging_to(Map& m, RepoId participant, bool subscription, OPENDDS_VECTOR(typename Map::mapped_type)& to_remove_from_bit)
{
  participant.entityId = ENTITYID_UNKNOWN;
  for (typename Map::iterator i = m.lower_bound(participant);
       i != m.end() && 0 == std::memcmp(i->first.guidPrefix,
                                        participant.guidPrefix,
                                        sizeof(GuidPrefix_t));) {
    OPENDDS_STRING topic_name = i->second.get_topic_name();
    OPENDDS_MAP(OPENDDS_STRING, TopicDetails)::iterator top_it =
      topics_.find(topic_name);
    if (top_it != topics_.end()) {
      if (subscription) {
        top_it->second.remove_discovered_subscription(i->first);
      } else {
        top_it->second.remove_discovered_publication(i->first);
      }
      if (DCPS::DCPS_debug_level > 3) {
        ACE_DEBUG((LM_DEBUG,
                   ACE_TEXT("(%P|%t) Sedp::remove_entities_belonging_to - ")
                   ACE_TEXT("calling match_endpoints remove\n")));
      }
      match_endpoints(i->first, top_it->second, true /*remove*/);
      if (spdp_.shutting_down()) { return; }
      if (top_it->second.is_dead()) {
        purge_dead_topic(topic_name);
      }
    }
    to_remove_from_bit.push_back(i->second);
    m.erase(i++);
  }
}

void
Sedp::remove_from_bit_i(const DiscoveredPublication& pub)
{
#ifndef DDS_HAS_MINIMUM_BIT
  ACE_Reverse_Lock<ACE_Thread_Mutex> rev_lock(lock_);
  ACE_GUARD(ACE_Reverse_Lock< ACE_Thread_Mutex>, rg, rev_lock);

  DCPS::PublicationBuiltinTopicDataDataReaderImpl* bit = pub_bit();
  // bit may be null if the DomainParticipant is shutting down
  if (bit && pub.bit_ih_ != DDS::HANDLE_NIL) {
    bit->set_instance_state(pub.bit_ih_,
                            DDS::NOT_ALIVE_DISPOSED_INSTANCE_STATE);
  }
#else
  ACE_UNUSED_ARG(pub);
#endif /* DDS_HAS_MINIMUM_BIT */
}

void
Sedp::remove_from_bit_i(const DiscoveredSubscription& sub)
{
#ifndef DDS_HAS_MINIMUM_BIT
  ACE_Reverse_Lock<ACE_Thread_Mutex> rev_lock(lock_);
  ACE_GUARD(ACE_Reverse_Lock< ACE_Thread_Mutex>, rg, rev_lock);

  DCPS::SubscriptionBuiltinTopicDataDataReaderImpl* bit = sub_bit();
  // bit may be null if the DomainParticipant is shutting down
  if (bit && sub.bit_ih_ != DDS::HANDLE_NIL) {
    bit->set_instance_state(sub.bit_ih_,
                            DDS::NOT_ALIVE_DISPOSED_INSTANCE_STATE);
  }
#else
  ACE_UNUSED_ARG(sub);
#endif /* DDS_HAS_MINIMUM_BIT */
}

#ifndef DDS_HAS_MINIMUM_BIT
DCPS::TopicBuiltinTopicDataDataReaderImpl*
Sedp::topic_bit()
{
  DDS::Subscriber_var sub = spdp_.bit_subscriber();
  if (!sub.in())
    return 0;

  DDS::DataReader_var d =
    sub->lookup_datareader(DCPS::BUILT_IN_TOPIC_TOPIC);
  return dynamic_cast<DCPS::TopicBuiltinTopicDataDataReaderImpl*>(d.in());
}

DCPS::PublicationBuiltinTopicDataDataReaderImpl*
Sedp::pub_bit()
{
  DDS::Subscriber_var sub = spdp_.bit_subscriber();
  if (!sub.in())
    return 0;

  DDS::DataReader_var d =
    sub->lookup_datareader(DCPS::BUILT_IN_PUBLICATION_TOPIC);
  return dynamic_cast<DCPS::PublicationBuiltinTopicDataDataReaderImpl*>(d.in());
}

DCPS::SubscriptionBuiltinTopicDataDataReaderImpl*
Sedp::sub_bit()
{
  DDS::Subscriber_var sub = spdp_.bit_subscriber();
  if (!sub.in())
    return 0;

  DDS::DataReader_var d =
    sub->lookup_datareader(DCPS::BUILT_IN_SUBSCRIPTION_TOPIC);
  return dynamic_cast<DCPS::SubscriptionBuiltinTopicDataDataReaderImpl*>(d.in());
}

#endif /* DDS_HAS_MINIMUM_BIT */

bool
Sedp::update_topic_qos(const RepoId& topicId, const DDS::TopicQos& qos)
{
  ACE_GUARD_RETURN(ACE_Thread_Mutex, g, lock_, false);
  OPENDDS_MAP_CMP(RepoId, OPENDDS_STRING, DCPS::GUID_tKeyLessThan)::iterator iter =
    topic_names_.find(topicId);
  if (iter == topic_names_.end()) {
    return false;
  }
  const OPENDDS_STRING& name = iter->second;
  TopicDetails& topic = topics_[name];
  using namespace DCPS;
  // If the TOPIC_DATA QoS changed our local endpoints must be resent
  // with new QoS
  if (qos.topic_data != topic.local_qos().topic_data) {
    topic.update(qos);
    // For each endpoint associated on this topic
    for (RepoIdSet::const_iterator topic_endpoints = topic.local_publications().begin();
         topic_endpoints != topic.local_publications().end(); ++topic_endpoints) {

      const RepoId& rid = *topic_endpoints;
      LocalPublicationIter lp = local_publications_.find(rid);
      OPENDDS_ASSERT(lp != local_publications_.end());
      write_publication_data(rid, lp->second);
    }
    for (RepoIdSet::const_iterator topic_endpoints = topic.local_subscriptions().begin();
         topic_endpoints != topic.local_subscriptions().end(); ++topic_endpoints) {

      const RepoId& rid = *topic_endpoints;
      LocalSubscriptionIter ls = local_subscriptions_.find(rid);
      OPENDDS_ASSERT(ls != local_subscriptions_.end());
      write_subscription_data(rid, ls->second);
    }
  }

  return true;
}

DDS::ReturnCode_t
Sedp::remove_publication_i(const RepoId& publicationId, LocalPublication& pub)
{
#ifdef OPENDDS_SECURITY
  DCPS::DataWriterCallbacks_rch pl = pub.publication_.lock();
  if (pl) {
    ICE::Endpoint* endpoint = pl->get_ice_endpoint();
    if (endpoint) {
      ICE::Agent::instance()->remove_local_agent_info_listener(endpoint, publicationId);
    }
  }

  if (is_security_enabled() && pub.security_attribs_.base.is_discovery_protected) {
    return publications_secure_writer_->write_unregister_dispose(publicationId);
  } else {
    return publications_writer_->write_unregister_dispose(publicationId);
  }
#else
  ACE_UNUSED_ARG(pub);
  return publications_writer_->write_unregister_dispose(publicationId);
#endif
}

bool
Sedp::update_publication_qos(const RepoId& publicationId,
                             const DDS::DataWriterQos& qos,
                             const DDS::PublisherQos& publisherQos)
{
  ACE_GUARD_RETURN(ACE_Thread_Mutex, g, lock_, false);
  LocalPublicationIter iter = local_publications_.find(publicationId);
  if (iter != local_publications_.end()) {
    LocalPublication& pb = iter->second;
    pb.qos_ = qos;
    pb.publisher_qos_ = publisherQos;

    if (DDS::RETCODE_OK != write_publication_data(publicationId, pb)) {
      return false;
    }
    // Match/unmatch with subscriptions
    OPENDDS_STRING topic_name = topic_names_[pb.topic_id_];
    OPENDDS_MAP(OPENDDS_STRING, TopicDetails)::iterator top_it =
          topics_.find(topic_name);
    if (top_it != topics_.end()) {
      match_endpoints(publicationId, top_it->second);
    }
    return true;
  }
  return false;
}

DDS::ReturnCode_t
Sedp::remove_subscription_i(const RepoId& subscriptionId,
                            LocalSubscription& sub)
{
#ifdef OPENDDS_SECURITY
  DCPS::DataReaderCallbacks_rch sl = sub.subscription_.lock();
  if (sl) {
    ICE::Endpoint* endpoint = sl->get_ice_endpoint();
    if (endpoint) {
      ICE::Agent::instance()->remove_local_agent_info_listener(endpoint, subscriptionId);
    }
  }

  if (is_security_enabled() && sub.security_attribs_.base.is_discovery_protected) {
    return subscriptions_secure_writer_->write_unregister_dispose(subscriptionId);
  } else {
    return subscriptions_writer_->write_unregister_dispose(subscriptionId);
  }
#else
  ACE_UNUSED_ARG(sub);
  return subscriptions_writer_->write_unregister_dispose(subscriptionId);
#endif
}

bool
Sedp::update_subscription_qos(const RepoId& subscriptionId,
                              const DDS::DataReaderQos& qos,
                              const DDS::SubscriberQos& subscriberQos)
{
  ACE_GUARD_RETURN(ACE_Thread_Mutex, g, lock_, false);
  LocalSubscriptionIter iter = local_subscriptions_.find(subscriptionId);
  if (iter != local_subscriptions_.end()) {
    LocalSubscription& sb = iter->second;
    sb.qos_ = qos;
    sb.subscriber_qos_ = subscriberQos;

    if (DDS::RETCODE_OK != write_subscription_data(subscriptionId, sb)) {
      return false;
    }
    // Match/unmatch with subscriptions
    OPENDDS_STRING topic_name = topic_names_[sb.topic_id_];
    OPENDDS_MAP(OPENDDS_STRING, TopicDetails)::iterator top_it =
          topics_.find(topic_name);
    if (top_it != topics_.end()) {
      match_endpoints(subscriptionId, top_it->second);
    }
    return true;
  }
  return false;
}

bool
Sedp::update_subscription_params(const RepoId& subId,
                                 const DDS::StringSeq& params)
{
  ACE_GUARD_RETURN(ACE_Thread_Mutex, g, lock_, false);
  const LocalSubscriptionIter iter = local_subscriptions_.find(subId);
  if (iter != local_subscriptions_.end()) {
    LocalSubscription& sb = iter->second;
    sb.filterProperties.expressionParameters = params;

    if (DDS::RETCODE_OK != write_subscription_data(subId, sb)) {
      return false;
    }

    // Let any associated local publications know about the change
    for (DCPS::RepoIdSet::iterator i = iter->second.matched_endpoints_.begin();
         i != iter->second.matched_endpoints_.end(); ++i) {
      const LocalPublicationIter lpi = local_publications_.find(*i);
      if (lpi != local_publications_.end()) {
        DCPS::DataWriterCallbacks_rch pl = lpi->second.publication_.lock();
        if (pl) {
          pl->update_subscription_params(subId, params);
        }
      }
    }

    return true;
  }
  return false;
}

void
Sedp::shutdown()
{
  publications_reader_->shutting_down();
  subscriptions_reader_->shutting_down();
  participant_message_reader_->shutting_down();
  type_lookup_request_reader_->shutting_down();
  type_lookup_reply_reader_->shutting_down();
#ifdef OPENDDS_SECURITY
  publications_secure_reader_->shutting_down();
  subscriptions_secure_reader_->shutting_down();
  participant_message_secure_reader_->shutting_down();
  participant_stateless_message_reader_->shutting_down();
  participant_volatile_message_secure_reader_->shutting_down();
  dcps_participant_secure_reader_->shutting_down();
  type_lookup_request_secure_reader_->shutting_down();
  type_lookup_reply_secure_reader_->shutting_down();
#endif
  publications_writer_->shutting_down();
  subscriptions_writer_->shutting_down();
  participant_message_writer_->shutting_down();
  type_lookup_request_writer_->shutting_down();
  type_lookup_reply_writer_->shutting_down();
#ifdef OPENDDS_SECURITY
  publications_secure_writer_->shutting_down();
  subscriptions_secure_writer_->shutting_down();
  participant_message_secure_writer_->shutting_down();
  participant_stateless_message_writer_->shutting_down();
  participant_volatile_message_secure_writer_->shutting_down();
  dcps_participant_secure_writer_->shutting_down();
  type_lookup_request_secure_writer_->shutting_down();
  type_lookup_reply_secure_writer_->shutting_down();
#endif
}

void Sedp::process_discovered_writer_data(DCPS::MessageId message_id,
                                          const DCPS::DiscoveredWriterData& wdata,
                                          const RepoId& guid,
                                          const XTypes::TypeInformation& type_info
#ifdef OPENDDS_SECURITY
                                          ,
                                          bool have_ice_agent_info,
                                          const ICE::AgentInfo& ice_agent_info,
                                          const DDS::Security::EndpointSecurityInfo* security_info
#endif
                                          )
{
  OPENDDS_STRING topic_name;

  const RepoId participant_id = make_part_guid(guid);

  // Find the publication - iterator valid only as long as we hold the lock
  DiscoveredPublicationIter iter = discovered_publications_.find(guid);

  if (message_id == DCPS::SAMPLE_DATA) {
    DCPS::DiscoveredWriterData wdata_copy;

#ifdef OPENDDS_SECURITY
    if (iter != discovered_publications_.end()) {
      DiscoveredPublication& dpub = iter->second;
      if (!dpub.have_ice_agent_info_ && have_ice_agent_info) {
        dpub.have_ice_agent_info_ = have_ice_agent_info;
        dpub.ice_agent_info_ = ice_agent_info;
        start_ice(guid, dpub);
      } else if (dpub.have_ice_agent_info_ && !have_ice_agent_info) {
        dpub.have_ice_agent_info_ = have_ice_agent_info;
        dpub.ice_agent_info_ = ice_agent_info;
        stop_ice(guid, dpub);
      } else if (dpub.ice_agent_info_ != ice_agent_info) {
        dpub.ice_agent_info_ = ice_agent_info;
        start_ice(guid, dpub);
      }
    }
#endif

    if (iter == discovered_publications_.end()) { // add new
      // Must unlock when calling into pub_bit() as it may call back into us
      ACE_Reverse_Lock<ACE_Thread_Mutex> rev_lock(lock_);

      { // Reduce scope of pub and td
        DiscoveredPublication prepub(wdata);
        prepub.participant_discovered_at_ = spdp_.get_participant_discovered_at(participant_id);
        prepub.transport_context_ = spdp_.get_participant_flags(participant_id);
        prepub.type_info_ = type_info;

#ifdef OPENDDS_SECURITY
        prepub.have_ice_agent_info_ = have_ice_agent_info;
        prepub.ice_agent_info_ = ice_agent_info;
#endif
        topic_name = prepub.get_topic_name();

#ifdef OPENDDS_SECURITY
        if (is_security_enabled()) {

          DDS::Security::SecurityException ex = {"", 0, 0};

          DDS::TopicBuiltinTopicData data;
          data.key = wdata.ddsPublicationData.key;
          data.name = wdata.ddsPublicationData.topic_name;
          data.type_name = wdata.ddsPublicationData.type_name;
          data.durability = wdata.ddsPublicationData.durability;
          data.durability_service = wdata.ddsPublicationData.durability_service;
          data.deadline = wdata.ddsPublicationData.deadline;
          data.latency_budget = wdata.ddsPublicationData.latency_budget;
          data.liveliness = wdata.ddsPublicationData.liveliness;
          data.reliability = wdata.ddsPublicationData.reliability;
          data.lifespan = wdata.ddsPublicationData.lifespan;
          data.destination_order = wdata.ddsPublicationData.destination_order;
          data.ownership = wdata.ddsPublicationData.ownership;
          data.topic_data = wdata.ddsPublicationData.topic_data;

          DCPS::AuthState auth_state = spdp_.lookup_participant_auth_state(participant_id);
          if (auth_state == DCPS::AUTH_STATE_AUTHENTICATED) {

            DDS::Security::PermissionsHandle remote_permissions = spdp_.lookup_participant_permissions(participant_id);

            if (participant_sec_attr_.is_access_protected &&
                !get_access_control()->check_remote_topic(remote_permissions, spdp_.get_domain_id(), data, ex)) {
              ACE_ERROR((LM_WARNING,
                ACE_TEXT("(%P|%t) WARNING: ")
                ACE_TEXT("Sedp::process_discovered_writer_data - ")
                ACE_TEXT("Unable to check remote topic '%C'. SecurityException[%d.%d]: %C\n"),
                topic_name.data(), ex.code, ex.minor_code, ex.message.in()));
              return;
            }

            DDS::Security::TopicSecurityAttributes topic_sec_attr;
            if (!get_access_control()->get_topic_sec_attributes(remote_permissions, topic_name.data(), topic_sec_attr, ex)) {
              ACE_ERROR((LM_WARNING,
                ACE_TEXT("(%P|%t) WARNING: ")
                ACE_TEXT("Sedp::process_discovered_writer_data - ")
                ACE_TEXT("Unable to get security attributes for remote topic '%C'. SecurityException[%d.%d]: %C\n"),
                topic_name.data(), ex.code, ex.minor_code, ex.message.in()));
              return;
            }

            DDS::Security::PublicationBuiltinTopicDataSecure pub_data_sec;
            pub_data_sec.base.base = wdata.ddsPublicationData;

            if (security_info != NULL) {
              pub_data_sec.base.security_info.endpoint_security_attributes =
                security_info->endpoint_security_attributes;
              pub_data_sec.base.security_info.plugin_endpoint_security_attributes =
                security_info->plugin_endpoint_security_attributes;
            }

            if (topic_sec_attr.is_write_protected &&
                !get_access_control()->check_remote_datawriter(remote_permissions, spdp_.get_domain_id(), pub_data_sec, ex)) {
              ACE_ERROR((LM_WARNING,
                ACE_TEXT("(%P|%t) WARNING: ")
                ACE_TEXT("Sedp::process_discovered_writer_data - ")
                ACE_TEXT("Unable to check remote datawriter '%C'. SecurityException[%d.%d]: %C\n"),
                topic_name.data(), ex.code, ex.minor_code, ex.message.in()));
              return;
            }
          } else if (auth_state != DCPS::AUTH_STATE_UNAUTHENTICATED) {
            ACE_ERROR((LM_WARNING,
              ACE_TEXT("(%P|%t) WARNING: ")
              ACE_TEXT("Sedp::process_discovered_writer_data - ")
              ACE_TEXT("Unsupported remote participant authentication state for discovered datawriter '%C'. ")
              ACE_TEXT("SecurityException[%d.%d]: %C\n"),
              topic_name.data(), ex.code, ex.minor_code, ex.message.in()));
            return;
          }
        }
#endif

        DiscoveredPublication& pub = discovered_publications_[guid] = prepub;

        // Create a topic if necessary.
        OPENDDS_MAP(OPENDDS_STRING, TopicDetails)::iterator top_it = topics_.find(topic_name);
        if (top_it == topics_.end()) {
          top_it = topics_.insert(std::make_pair(topic_name, TopicDetails())).first;
          DCPS::RepoId topic_id = make_topic_guid();
          top_it->second.init(topic_name, topic_id);
          topic_names_[topic_id] = topic_name;
        }

        TopicDetails& td = top_it->second;

        // Upsert the remote topic.
        td.add_discovered_publication(guid);

        assign_bit_key(pub);
        wdata_copy = pub.writer_data_;
      }

      // Iter no longer valid once lock released
      iter = discovered_publications_.end();

      DDS::InstanceHandle_t instance_handle = DDS::HANDLE_NIL;
#ifndef DDS_HAS_MINIMUM_BIT
      {
        // Release lock for call into pub_bit
        DCPS::PublicationBuiltinTopicDataDataReaderImpl* bit = pub_bit();
        if (bit) { // bit may be null if the DomainParticipant is shutting down
          ACE_GUARD(ACE_Reverse_Lock<ACE_Thread_Mutex>, rg, rev_lock);
          instance_handle = bit->store_synthetic_data(wdata_copy.ddsPublicationData,
                                                      DDS::NEW_VIEW_STATE);
        }
      }
      if (spdp_.shutting_down()) { return; }
#endif /* DDS_HAS_MINIMUM_BIT */

      // Publication may have been removed while lock released
      iter = discovered_publications_.find(guid);
      if (iter != discovered_publications_.end()) {
        iter->second.bit_ih_ = instance_handle;
        OPENDDS_MAP(OPENDDS_STRING, TopicDetails)::iterator top_it = topics_.find(topic_name);
        if (top_it != topics_.end()) {
          if (DCPS::DCPS_debug_level > 3) {
            ACE_DEBUG((LM_DEBUG, ACE_TEXT("(%P|%t) Sedp::process_discovered_writer_data - ")
<<<<<<< HEAD
                       ACE_TEXT("calling match_endpoints new\n")));
=======
                                 ACE_TEXT("calling match_endpoints new\n")));
>>>>>>> e0d7111a
          }
          if (DCPS::transport_debug.log_progress) {
            DCPS::log_progress("discovered writer data new", participant_id_, participant_id,
                               spdp_.get_participant_discovered_at(participant_id), guid);
          }
          match_endpoints(guid, top_it->second);
        }
      }

    } else {
      if (checkAndAssignQos(iter->second.writer_data_.ddsPublicationData,
                            wdata.ddsPublicationData)) { // update existing

#ifndef DDS_HAS_MINIMUM_BIT
        DCPS::PublicationBuiltinTopicDataDataReaderImpl* bit = pub_bit();
        if (bit) { // bit may be null if the DomainParticipant is shutting down
          wdata_copy = iter->second.writer_data_;
          ACE_Reverse_Lock<ACE_Thread_Mutex> rev_lock(lock_);
          ACE_GUARD(ACE_Reverse_Lock<ACE_Thread_Mutex>, rg, rev_lock);
          bit->store_synthetic_data(wdata_copy.ddsPublicationData,
                                    DDS::NOT_NEW_VIEW_STATE);
        }
        if (spdp_.shutting_down()) { return; }
#endif /* DDS_HAS_MINIMUM_BIT */

        // Match/unmatch local subscription(s)
        topic_name = iter->second.get_topic_name();
        OPENDDS_MAP(OPENDDS_STRING, TopicDetails)::iterator top_it =
          topics_.find(topic_name);
        if (top_it != topics_.end()) {
          if (DCPS::DCPS_debug_level > 3) {
            ACE_DEBUG((LM_DEBUG, ACE_TEXT("(%P|%t) Sedp::process_discovered_writer_data - ")
                       ACE_TEXT("calling match_endpoints update\n")));
          }
          if (DCPS::transport_debug.log_progress) {
            log_progress("discovered writer data update", participant_id_, participant_id,
                         spdp_.get_participant_discovered_at(participant_id), guid);
          }
          match_endpoints(guid, top_it->second);
          iter = discovered_publications_.find(guid);
          if (iter == discovered_publications_.end()) {
            return;
          }
        }
      }

      if (checkAndAssignLocators(iter->second.writer_data_.writerProxy, wdata.writerProxy)) {
        topic_name = iter->second.get_topic_name();
        OPENDDS_MAP(OPENDDS_STRING, TopicDetails)::const_iterator top_it = topics_.find(topic_name);
        using DCPS::RepoIdSet;
        const RepoIdSet& assoc =
          (top_it == topics_.end()) ? RepoIdSet() : top_it->second.local_subscriptions();
        for (RepoIdSet::const_iterator i = assoc.begin(); i != assoc.end(); ++i) {
          LocalSubscriptionIter lsi = local_subscriptions_.find(*i);
          if (lsi != local_subscriptions_.end()) {
            DCPS::DataReaderCallbacks_rch sl = lsi->second.subscription_.lock();
            if (sl) {
              sl->update_locators(guid, wdata.writerProxy.allLocators);
            }
          }
        }
      }
    }

  } else if (message_id == DCPS::UNREGISTER_INSTANCE ||
             message_id == DCPS::DISPOSE_INSTANCE ||
             message_id == DCPS::DISPOSE_UNREGISTER_INSTANCE) {
    if (iter != discovered_publications_.end()) {
      // Unmatch local subscription(s)
      topic_name = iter->second.get_topic_name();
      OPENDDS_MAP(OPENDDS_STRING, TopicDetails)::iterator top_it = topics_.find(topic_name);
      if (top_it != topics_.end()) {
        top_it->second.remove_discovered_publication(guid);
        match_endpoints(guid, top_it->second, true /*remove*/);
        if (spdp_.shutting_down()) { return; }
        if (top_it->second.is_dead()) {
          purge_dead_topic(topic_name);
        }
      }
      DiscoveredPublication p = iter->second;
      discovered_publications_.erase(iter);
      remove_from_bit(p);
      if (DCPS::DCPS_debug_level > 3) {
        ACE_DEBUG((LM_DEBUG, ACE_TEXT("(%P|%t) Sedp::process_discovered_writer_data - ")
<<<<<<< HEAD
                   ACE_TEXT("calling match_endpoints disp/unreg\n")));
=======
                             ACE_TEXT("calling match_endpoints disp/unreg\n")));
>>>>>>> e0d7111a
      }
      if (DCPS::transport_debug.log_progress) {
        log_progress("discovered writer data disposed", participant_id_, participant_id,
                     spdp_.get_participant_discovered_at(participant_id), guid);
      }
    }
  }
}

void
Sedp::data_received(DCPS::MessageId message_id,
                    const DiscoveredPublication& dpub)
{
  if (!spdp_.initialized() || spdp_.shutting_down()) { return; }

  const DCPS::DiscoveredWriterData& wdata = dpub.writer_data_;
  const RepoId& guid = wdata.writerProxy.remoteWriterGuid;
  const RepoId guid_participant = make_part_guid(guid);

  ACE_GUARD(ACE_Thread_Mutex, g, lock_);

  if (ignoring(guid)
      || ignoring(guid_participant)
      || ignoring(wdata.ddsPublicationData.topic_name)) {
    return;
  }

#ifdef OPENDDS_SECURITY
  if (message_id == DCPS::SAMPLE_DATA && should_drop_message(wdata.ddsPublicationData.topic_name)) {
    return;
  }
#endif

  if (!spdp_.has_discovered_participant(guid_participant)) {
    deferred_publications_[guid] = std::make_pair(message_id, dpub);
    return;
  }

  process_discovered_writer_data(message_id, wdata, guid, dpub.type_info_
#ifdef OPENDDS_SECURITY
                                 , dpub.have_ice_agent_info_, dpub.ice_agent_info_
#endif
                                 );
}

#ifdef OPENDDS_SECURITY
void Sedp::data_received(DCPS::MessageId message_id,
                         const DiscoveredPublication_SecurityWrapper& wrapper)
{
  if (!spdp_.initialized() || spdp_.shutting_down()) { return; }

  const RepoId& guid = wrapper.data.writerProxy.remoteWriterGuid;
  const RepoId guid_participant = make_part_guid(guid);

  ACE_GUARD(ACE_Thread_Mutex, g, lock_);

  if (ignoring(guid)
      || ignoring(guid_participant)
      || ignoring(wrapper.data.ddsPublicationData.topic_name)) {
    return;
  }

  process_discovered_writer_data(message_id, wrapper.data, guid, wrapper.type_info,
                                 wrapper.have_ice_agent_info, wrapper.ice_agent_info,
                                 &wrapper.security_info);
}
#endif

void Sedp::process_discovered_reader_data(DCPS::MessageId message_id,
                                          const DCPS::DiscoveredReaderData& rdata,
                                          const RepoId& guid,
                                          const XTypes::TypeInformation& type_info
#ifdef OPENDDS_SECURITY
                                          ,
                                          bool have_ice_agent_info,
                                          const ICE::AgentInfo& ice_agent_info,
                                          const DDS::Security::EndpointSecurityInfo* security_info
#endif
                                          )
{
  OPENDDS_STRING topic_name;

  RepoId participant_id = guid;
  participant_id.entityId = ENTITYID_PARTICIPANT;

  // Find the subscripion - iterator valid only as long as we hold the lock
  DiscoveredSubscriptionIter iter = discovered_subscriptions_.find(guid);

  // Must unlock when calling into sub_bit() as it may call back into us
  ACE_Reverse_Lock<ACE_Thread_Mutex> rev_lock(lock_);

  if (message_id == DCPS::SAMPLE_DATA) {
    DCPS::DiscoveredReaderData rdata_copy;

#ifdef OPENDDS_SECURITY
    if (iter != discovered_subscriptions_.end()) {
      DiscoveredSubscription& dsub = iter->second;
      if (!dsub.have_ice_agent_info_ && have_ice_agent_info) {
        dsub.have_ice_agent_info_ = have_ice_agent_info;
        dsub.ice_agent_info_ = ice_agent_info;
        start_ice(guid, dsub);
      } else if (dsub.have_ice_agent_info_ && !have_ice_agent_info) {
        dsub.have_ice_agent_info_ = have_ice_agent_info;
        dsub.ice_agent_info_ = ice_agent_info;
        stop_ice(guid, dsub);
      } else if (dsub.ice_agent_info_ != ice_agent_info) {
        dsub.ice_agent_info_ = ice_agent_info;
        start_ice(guid, dsub);
      }
    }
#endif

    if (iter == discovered_subscriptions_.end()) { // add new
      { // Reduce scope of sub and td
        DiscoveredSubscription presub(rdata);
        presub.participant_discovered_at_ = spdp_.get_participant_discovered_at(participant_id);
        presub.transport_context_ = spdp_.get_participant_flags(participant_id);
        presub.type_info_ = type_info;
#ifdef OPENDDS_SECURITY
        presub.have_ice_agent_info_ = have_ice_agent_info;
        presub.ice_agent_info_ = ice_agent_info;
#endif

        topic_name = presub.get_topic_name();

#ifdef OPENDDS_SECURITY
        if (is_security_enabled()) {

          DDS::Security::SecurityException ex = {"", 0, 0};

          DDS::TopicBuiltinTopicData data;
          data.key = rdata.ddsSubscriptionData.key;
          data.name = rdata.ddsSubscriptionData.topic_name;
          data.type_name = rdata.ddsSubscriptionData.type_name;
          data.durability = rdata.ddsSubscriptionData.durability;
          data.deadline = rdata.ddsSubscriptionData.deadline;
          data.latency_budget = rdata.ddsSubscriptionData.latency_budget;
          data.liveliness = rdata.ddsSubscriptionData.liveliness;
          data.reliability = rdata.ddsSubscriptionData.reliability;
          data.destination_order = rdata.ddsSubscriptionData.destination_order;
          data.ownership = rdata.ddsSubscriptionData.ownership;
          data.topic_data = rdata.ddsSubscriptionData.topic_data;

          DCPS::AuthState auth_state = spdp_.lookup_participant_auth_state(participant_id);
          if (auth_state == DCPS::AUTH_STATE_AUTHENTICATED) {

            DDS::Security::PermissionsHandle remote_permissions = spdp_.lookup_participant_permissions(participant_id);

            if (participant_sec_attr_.is_access_protected &&
                !get_access_control()->check_remote_topic(remote_permissions, spdp_.get_domain_id(), data, ex)) {
              ACE_ERROR((LM_WARNING,
                ACE_TEXT("(%P|%t) WARNING: ")
                ACE_TEXT("Sedp::process_discovered_reader_data - ")
                ACE_TEXT("Unable to check remote topic '%C'. SecurityException[%d.%d]: %C\n"),
                topic_name.data(), ex.code, ex.minor_code, ex.message.in()));
              return;
            }

            DDS::Security::TopicSecurityAttributes topic_sec_attr;
            if (!get_access_control()->get_topic_sec_attributes(remote_permissions, topic_name.data(), topic_sec_attr, ex)) {
              ACE_ERROR((LM_WARNING,
                ACE_TEXT("(%P|%t) WARNING: ")
                ACE_TEXT("Sedp::process_discovered_reader_data - ")
                ACE_TEXT("Unable to get security attributes for remote topic '%C'. SecurityException[%d.%d]: %C\n"),
                topic_name.data(), ex.code, ex.minor_code, ex.message.in()));
              return;
            }

            DDS::Security::SubscriptionBuiltinTopicDataSecure sub_data_sec;
            sub_data_sec.base.base = rdata.ddsSubscriptionData;

            if (security_info != NULL) {
              sub_data_sec.base.security_info.endpoint_security_attributes =
                security_info->endpoint_security_attributes;
              sub_data_sec.base.security_info.plugin_endpoint_security_attributes =
                security_info->plugin_endpoint_security_attributes;
            }

            bool relay_only = false;
            if (topic_sec_attr.is_read_protected &&
                !get_access_control()->check_remote_datareader(
                  remote_permissions, spdp_.get_domain_id(), sub_data_sec, relay_only, ex)) {
              ACE_ERROR((LM_WARNING,
                ACE_TEXT("(%P|%t) WARNING: ")
                ACE_TEXT("Sedp::process_discovered_reader_data - ")
                ACE_TEXT("Unable to check remote datareader '%C'. SecurityException[%d.%d]: %C\n"),
                topic_name.data(), ex.code, ex.minor_code, ex.message.in()));
              return;
            }

            if (relay_only) {
              relay_only_readers_.insert(guid);
            } else {
              relay_only_readers_.erase(guid);
            }
          } else if (auth_state != DCPS::AUTH_STATE_UNAUTHENTICATED) {
            ACE_ERROR((LM_WARNING,
              ACE_TEXT("(%P|%t) WARNING: ")
              ACE_TEXT("Sedp::process_discovered_reader_data - ")
<<<<<<< HEAD
              ACE_TEXT("Unsupported remote participant authentication state for discovered datawriter '%C'. ")
=======
              ACE_TEXT("Unsupported remote participant authentication state for discovered datareader '%C'. ")
>>>>>>> e0d7111a
              ACE_TEXT("SecurityException[%d.%d]: %C\n"),
              topic_name.data(), ex.code, ex.minor_code, ex.message.in()));
            return;
          }
        }
#endif

        DiscoveredSubscription& sub = discovered_subscriptions_[guid] = presub;

        // Create a topic if necessary.
        OPENDDS_MAP(OPENDDS_STRING, TopicDetails)::iterator top_it = topics_.find(topic_name);
        if (top_it == topics_.end()) {
          top_it = topics_.insert(std::make_pair(topic_name, TopicDetails())).first;
          DCPS::RepoId topic_id = make_topic_guid();
          top_it->second.init(topic_name, topic_id);
          topic_names_[topic_id] = topic_name;
        }

        TopicDetails& td = top_it->second;

        // Upsert the remote topic.
        td.add_discovered_subscription(guid);

        assign_bit_key(sub);
        rdata_copy = sub.reader_data_;
      }

      // Iter no longer valid once lock released
      iter = discovered_subscriptions_.end();

      DDS::InstanceHandle_t instance_handle = DDS::HANDLE_NIL;
#ifndef DDS_HAS_MINIMUM_BIT
      {
        // Release lock for call into sub_bit
        DCPS::SubscriptionBuiltinTopicDataDataReaderImpl* bit = sub_bit();
        if (bit) { // bit may be null if the DomainParticipant is shutting down
          ACE_GUARD(ACE_Reverse_Lock< ACE_Thread_Mutex>, rg, rev_lock);
          instance_handle = bit->store_synthetic_data(rdata_copy.ddsSubscriptionData,
                                                      DDS::NEW_VIEW_STATE);
        }
      }
      if (spdp_.shutting_down()) { return; }
#endif /* DDS_HAS_MINIMUM_BIT */

      // Subscription may have been removed while lock released
      iter = discovered_subscriptions_.find(guid);
      if (iter != discovered_subscriptions_.end()) {
        iter->second.bit_ih_ = instance_handle;
        OPENDDS_MAP(OPENDDS_STRING, TopicDetails)::iterator top_it = topics_.find(topic_name);
        if (top_it != topics_.end()) {
          if (DCPS::DCPS_debug_level > 3) {
            ACE_DEBUG((LM_DEBUG, ACE_TEXT("(%P|%t) Sedp::process_discovered_reader_data - ")
<<<<<<< HEAD
                       ACE_TEXT("calling match_endpoints new\n")));
=======
                                 ACE_TEXT("calling match_endpoints new\n")));
>>>>>>> e0d7111a
          }
          if (DCPS::transport_debug.log_progress) {
            DCPS::log_progress("discovered reader data new", participant_id_, participant_id,
                               spdp_.get_participant_discovered_at(participant_id), guid);
          }
          match_endpoints(guid, top_it->second);
        }
      }

    } else { // update existing
      if (checkAndAssignQos(iter->second.reader_data_.ddsSubscriptionData,
                            rdata.ddsSubscriptionData)) {
#ifndef DDS_HAS_MINIMUM_BIT
        DCPS::SubscriptionBuiltinTopicDataDataReaderImpl* bit = sub_bit();
        if (bit) { // bit may be null if the DomainParticipant is shutting down
          rdata_copy = iter->second.reader_data_;
          ACE_Reverse_Lock<ACE_Thread_Mutex> rev_lock(lock_);
          ACE_GUARD(ACE_Reverse_Lock<ACE_Thread_Mutex>, rg, rev_lock);
          bit->store_synthetic_data(rdata_copy.ddsSubscriptionData,
                                    DDS::NOT_NEW_VIEW_STATE);
        }
        if (spdp_.shutting_down()) { return; }
#endif /* DDS_HAS_MINIMUM_BIT */

        // Match/unmatch local publication(s)
        topic_name = iter->second.get_topic_name();
        OPENDDS_MAP(OPENDDS_STRING, TopicDetails)::iterator top_it = topics_.find(topic_name);
        if (top_it != topics_.end()) {
          if (DCPS::DCPS_debug_level > 3) {
            ACE_DEBUG((LM_DEBUG, ACE_TEXT("(%P|%t) Sedp::process_discovered_reader_data - ")
<<<<<<< HEAD
                       ACE_TEXT("calling match_endpoints update\n")));
=======
                                 ACE_TEXT("calling match_endpoints update\n")));
>>>>>>> e0d7111a
          }
          if (DCPS::transport_debug.log_progress) {
            log_progress("discovered reader data update", participant_id_, participant_id,
                         spdp_.get_participant_discovered_at(participant_id), guid);
          }
          match_endpoints(guid, top_it->second);
          iter = discovered_subscriptions_.find(guid);
          if (iter == discovered_subscriptions_.end()) {
            return;
          }
        }
      }

      if (checkAndAssignParams(iter->second.reader_data_.contentFilterProperty,
                               rdata.contentFilterProperty)) {
        // Let any associated local publications know about the change
        topic_name = iter->second.get_topic_name();
        OPENDDS_MAP(OPENDDS_STRING, TopicDetails)::iterator top_it = topics_.find(topic_name);
        using DCPS::RepoIdSet;
        const RepoIdSet& assoc =
          (top_it == topics_.end()) ? RepoIdSet() : top_it->second.local_publications();
        for (RepoIdSet::const_iterator i = assoc.begin(); i != assoc.end(); ++i) {
          const LocalPublicationIter lpi = local_publications_.find(*i);
          if (lpi != local_publications_.end()) {
            DCPS::DataWriterCallbacks_rch pl = lpi->second.publication_.lock();
            if (pl) {
              pl->update_subscription_params(guid, rdata.contentFilterProperty.expressionParameters);
            }
          }
        }
      }

      if (checkAndAssignLocators(iter->second.reader_data_.readerProxy, rdata.readerProxy)) {
        topic_name = iter->second.get_topic_name();
        OPENDDS_MAP(OPENDDS_STRING, TopicDetails)::const_iterator top_it = topics_.find(topic_name);
        using DCPS::RepoIdSet;
        const RepoIdSet& assoc =
          (top_it == topics_.end()) ? RepoIdSet() : top_it->second.local_publications();
        for (RepoIdSet::const_iterator i = assoc.begin(); i != assoc.end(); ++i) {
          LocalPublicationIter lpi = local_publications_.find(*i);
          OPENDDS_ASSERT(lpi != local_publications_.end());
          if (lpi != local_publications_.end()) {
            DCPS::DataWriterCallbacks_rch pl = lpi->second.publication_.lock();
            if (pl) {
              pl->update_locators(guid, rdata.readerProxy.allLocators);
            }
          }
        }
      }
    }

    if (is_expectant_opendds(guid)) {
      // For each associated opendds writer to this reader
      CORBA::ULong len = rdata.readerProxy.associatedWriters.length();
      for (CORBA::ULong writerIndex = 0; writerIndex < len; ++writerIndex) {
        GUID_t writerGuid = rdata.readerProxy.associatedWriters[writerIndex];

        // If the associated writer is in this participant
        LocalPublicationIter lp = local_publications_.find(writerGuid);
        if (lp != local_publications_.end()) {
          // If the local writer is not fully associated with the reader
          lp->second.remote_expectant_opendds_associations_.insert(guid);
        }
      }
    }

  } else if (message_id == DCPS::UNREGISTER_INSTANCE ||
             message_id == DCPS::DISPOSE_INSTANCE ||
             message_id == DCPS::DISPOSE_UNREGISTER_INSTANCE) {
    if (iter != discovered_subscriptions_.end()) {
      // Unmatch local publication(s)
      topic_name = iter->second.get_topic_name();
      OPENDDS_MAP(OPENDDS_STRING, TopicDetails)::iterator top_it = topics_.find(topic_name);
      if (top_it != topics_.end()) {
        top_it->second.remove_discovered_subscription(guid);
        if (DCPS::DCPS_debug_level > 3) {
          ACE_DEBUG((LM_DEBUG, ACE_TEXT("(%P|%t) Sedp::process_discovered_reader_data - ")
<<<<<<< HEAD
                     ACE_TEXT("calling match_endpoints disp/unreg\n")));
=======
                               ACE_TEXT("calling match_endpoints disp/unreg\n")));
>>>>>>> e0d7111a
        }
        if (DCPS::transport_debug.log_progress) {
          log_progress("discovered reader data disposed", participant_id_, participant_id,
                       spdp_.get_participant_discovered_at(participant_id), guid);
        }
        match_endpoints(guid, top_it->second, true /*remove*/);
        if (top_it->second.is_dead()) {
          purge_dead_topic(topic_name);
        }
        if (spdp_.shutting_down()) { return; }
      }
      DiscoveredSubscription s = iter->second;
      discovered_subscriptions_.erase(iter);
      remove_from_bit(s);
    }
  }
}

void
Sedp::data_received(DCPS::MessageId message_id,
                    const DiscoveredSubscription& dsub)
{
  if (!spdp_.initialized() || spdp_.shutting_down()) { return; }

  const DCPS::DiscoveredReaderData& rdata = dsub.reader_data_;
  const GUID_t& guid = rdata.readerProxy.remoteReaderGuid;
  const GUID_t part_guid = make_part_guid(guid);

  ACE_GUARD(ACE_Thread_Mutex, g, lock_);

  if (ignoring(guid) || ignoring(part_guid)
      || ignoring(rdata.ddsSubscriptionData.topic_name)) {
    return;
  }

#ifdef OPENDDS_SECURITY
  if (message_id == DCPS::SAMPLE_DATA && should_drop_message(rdata.ddsSubscriptionData.topic_name)) {
    return;
  }
#endif

  if (!spdp_.has_discovered_participant(part_guid)) {
    deferred_subscriptions_[guid] = std::make_pair(message_id, dsub);
    return;
  }

  process_discovered_reader_data(message_id, rdata, guid, dsub.type_info_
#ifdef OPENDDS_SECURITY
                                 , dsub.have_ice_agent_info_, dsub.ice_agent_info_
#endif
                                 );
}

#ifdef OPENDDS_SECURITY
void Sedp::data_received(DCPS::MessageId message_id,
                         const DiscoveredSubscription_SecurityWrapper& wrapper)
{
  if (!spdp_.initialized() || spdp_.shutting_down()) { return; }

  const RepoId& guid = wrapper.data.readerProxy.remoteReaderGuid;
  RepoId guid_participant = guid;
  guid_participant.entityId = ENTITYID_PARTICIPANT;

  ACE_GUARD(ACE_Thread_Mutex, g, lock_);

  if (ignoring(guid)
      || ignoring(guid_participant)
      || ignoring(wrapper.data.ddsSubscriptionData.topic_name)) {
    return;
  }

  process_discovered_reader_data(message_id, wrapper.data, guid, wrapper.type_info, wrapper.have_ice_agent_info, wrapper.ice_agent_info, &wrapper.security_info);
}
#endif

void
Sedp::notify_liveliness(const ParticipantMessageData& pmd)
{
  const RepoId& guid = pmd.participantGuid;
  const RepoId guid_participant = make_part_guid(guid);
  // Clear the entityId so lower bound will work.
  const RepoId prefix = make_unknown_guid(pmd.participantGuid);
  const bool is_automatic = PARTICIPANT_MESSAGE_DATA_KIND_MANUAL_LIVELINESS_UPDATE != pmd.participantGuid.entityId;
  if (DCPS::DCPS_debug_level >= 8) {
    ACE_DEBUG((LM_DEBUG,
               ACE_TEXT("(%P|%t) Sedp::notify_liveliness: Notifying Liveliness, %C\n"),
               DCPS::LogGuid(guid).c_str()));
  }

  for (LocalSubscriptionMap::const_iterator sub_pos = local_subscriptions_.begin(),
         sub_limit = local_subscriptions_.end();
       sub_pos != sub_limit; ++sub_pos) {
    const DCPS::RepoIdSet::const_iterator pos =
      sub_pos->second.matched_endpoints_.lower_bound(prefix);
    if (pos != sub_pos->second.matched_endpoints_.end() &&
        DCPS::equal_guid_prefixes(*pos, prefix)) {
      DCPS::DataReaderCallbacks_rch sl = sub_pos->second.subscription_.lock();
      if (sl) {
        if (sub_pos->second.qos_.liveliness.kind == ::DDS::AUTOMATIC_LIVELINESS_QOS && is_automatic) {
          sl->signal_liveliness(guid_participant);
        } else if ((sub_pos->second.qos_.liveliness.kind == ::DDS::MANUAL_BY_PARTICIPANT_LIVELINESS_QOS
                   || sub_pos->second.qos_.liveliness.kind == ::DDS::AUTOMATIC_LIVELINESS_QOS) && !is_automatic) {
          sl->signal_liveliness(guid_participant);
        }
      }
    }
  }
}

void
Sedp::data_received(DCPS::MessageId /*message_id*/,
                    const ParticipantMessageData& data)
{
  if (!spdp_.initialized() || spdp_.shutting_down()) { return; }

  const RepoId& guid = data.participantGuid;
  RepoId guid_participant = guid;
  guid_participant.entityId = ENTITYID_PARTICIPANT;
  RepoId prefix = data.participantGuid;
  prefix.entityId = EntityId_t(); // Clear the entityId so lower bound will work.

  ACE_GUARD(ACE_Thread_Mutex, g, lock_);

  if (ignoring(guid)
      || ignoring(guid_participant)) {
    return;
  }

  if (!spdp_.has_discovered_participant(guid_participant)) {
    return;
  }
  notify_liveliness(data);
}

#ifdef OPENDDS_SECURITY
void
Sedp::received_participant_message_data_secure(DCPS::MessageId /*message_id*/,
            const ParticipantMessageData& data)
{
  if (spdp_.shutting_down()) {
      return;
  }

  const RepoId& guid = data.participantGuid;
  RepoId guid_participant = guid;
  guid_participant.entityId = ENTITYID_PARTICIPANT;
  ACE_GUARD(ACE_Thread_Mutex, g, lock_);

  if (ignoring(guid) || ignoring(guid_participant)) {
    return;
  }

  if (!spdp_.has_discovered_participant(guid_participant)) {
    return;
  }

  notify_liveliness(data);
}

bool Sedp::should_drop_stateless_message(const DDS::Security::ParticipantGenericMessage& msg)
{
  using DCPS::GUID_t;
  using DCPS::GUID_UNKNOWN;

  ACE_GUARD_RETURN(ACE_Thread_Mutex, g, lock_, true);

  const GUID_t& src_endpoint = msg.source_endpoint_guid;
  const GUID_t& dst_endpoint = msg.destination_endpoint_guid;
  const GUID_t& this_endpoint = participant_stateless_message_reader_->get_repo_id();
  const GUID_t& dst_participant = msg.destination_participant_guid;
  const GUID_t& this_participant = participant_id_;

  if (ignoring(src_endpoint)) {
    return true;
  }

  if (dst_participant != GUID_UNKNOWN && dst_participant != this_participant) {
    return true;
  }

  if (dst_endpoint != GUID_UNKNOWN && dst_endpoint != this_endpoint) {
    return true;
  }

  return false;
}

bool Sedp::should_drop_volatile_message(const DDS::Security::ParticipantGenericMessage& msg)
{
  using DCPS::GUID_t;
  using DCPS::GUID_UNKNOWN;

  ACE_GUARD_RETURN(ACE_Thread_Mutex, g, lock_, true);

  const GUID_t src_endpoint = msg.source_endpoint_guid;
  const GUID_t dst_participant = msg.destination_participant_guid;
  const GUID_t this_participant = participant_id_;

  if (ignoring(src_endpoint)) {
    if (DCPS::security_debug.auth_debug) {
      ACE_DEBUG((LM_DEBUG, ACE_TEXT("(%P|%t) {auth_debug} DEBUG: Sedp::should_drop_volatile_message() - ")
                 ACE_TEXT("ignoring %C -> %C local %C\n"),
                 DCPS::LogGuid(src_endpoint).c_str(),
                 DCPS::LogGuid(dst_participant).c_str(),
                 DCPS::LogGuid(this_participant).c_str()));
    }
    return true;
  }

  if (!msg.message_data.length()) {
    if (DCPS::security_debug.auth_debug) {
      ACE_DEBUG((LM_DEBUG, ACE_TEXT("(%P|%t) {auth_debug} DEBUG: Sedp::should_drop_volatile_message() - ")
                 ACE_TEXT("no data %C -> %C local %C\n"),
                 DCPS::LogGuid(src_endpoint).c_str(),
                 DCPS::LogGuid(dst_participant).c_str(),
                 DCPS::LogGuid(this_participant).c_str()));
    }
    return true;
  }

  if (dst_participant != GUID_UNKNOWN && dst_participant != this_participant) {
    if (DCPS::security_debug.auth_debug) {
      ACE_DEBUG((LM_DEBUG, ACE_TEXT("(%P|%t) {auth_debug} DEBUG: Sedp::should_drop_volatile_message() - ")
                 ACE_TEXT("not for us %C -> %C local %C\n"),
                 DCPS::LogGuid(src_endpoint).c_str(),
                 DCPS::LogGuid(dst_participant).c_str(),
                 DCPS::LogGuid(this_participant).c_str()));
    }
    return true;
  }

  return false;
}

bool Sedp::should_drop_message(const char* unsecure_topic_name)
{
  if (is_security_enabled()) {
    DDS::Security::TopicSecurityAttributes attribs;
    DDS::Security::SecurityException ex = {"", 0, 0};

    bool ok = get_access_control()->get_topic_sec_attributes(
      get_permissions_handle(),
      unsecure_topic_name,
      attribs,
      ex);

    if (!ok || attribs.is_discovery_protected) {
      return true;
    }
  }

  return false;
}

void
Sedp::received_stateless_message(DCPS::MessageId /*message_id*/,
                                 const DDS::Security::ParticipantStatelessMessage& msg)
{
  if (spdp_.shutting_down()) {
    return;
  }

  if (should_drop_stateless_message(msg)) {
    if (DCPS::security_debug.auth_debug) {
      ACE_DEBUG((LM_DEBUG, ACE_TEXT("(%P|%t) {auth_debug} DEBUG: Sedp::received_stateless_message() - ")
                 ACE_TEXT("dropping\n")));
    }
    return;
  }

  if (0 == std::strcmp(msg.message_class_id,
                       DDS::Security::GMCLASSID_SECURITY_AUTH_REQUEST)) {
    spdp_.handle_auth_request(msg);
  } else if (0 == std::strcmp(msg.message_class_id,
                              DDS::Security::GMCLASSID_SECURITY_AUTH_HANDSHAKE)) {
    spdp_.handle_handshake_message(msg);
  } else {
    if (DCPS::security_debug.auth_debug) {
      ACE_DEBUG((LM_DEBUG, ACE_TEXT("(%P|%t) {auth_debug} DEBUG: Sedp::received_stateless_message() - ")
                 ACE_TEXT("Unknown message class id\n")));
    }
  }
}

void
Sedp::received_volatile_message_secure(DCPS::MessageId /* message_id */,
                                       const DDS::Security::ParticipantVolatileMessageSecure& msg)
{
  if (spdp_.shutting_down()) {
    return;
  }

  if (should_drop_volatile_message(msg)) {
    return;
  }

  if (0 == std::strcmp(msg.message_class_id,
                       DDS::Security::GMCLASSID_SECURITY_PARTICIPANT_CRYPTO_TOKENS)) {
    if (!spdp_.handle_participant_crypto_tokens(msg)) {
      ACE_DEBUG((LM_DEBUG, "Sedp::received_volatile_message_secure handle_participant_crypto_tokens failed\n"));
      return;
    }
  } else if (0 == std::strcmp(msg.message_class_id,
                              DDS::Security::GMCLASSID_SECURITY_DATAWRITER_CRYPTO_TOKENS)) {
    if (!handle_datawriter_crypto_tokens(msg)) {
      ACE_DEBUG((LM_DEBUG, "Sedp::received_volatile_message_secure handle_datawriter_crypto_tokens failed\n"));
      return;
    }
  } else if (0 == std::strcmp(msg.message_class_id,
                              DDS::Security::GMCLASSID_SECURITY_DATAREADER_CRYPTO_TOKENS)) {
    if (!handle_datareader_crypto_tokens(msg)) {
      ACE_DEBUG((LM_DEBUG, "Sedp::received_volatile_message_secure handle_datareader_crypto_tokens failed\n"));
      return;
    }
  } else {
    return;
  }
}
#endif

bool
Sedp::is_expectant_opendds(const GUID_t& endpoint) const
{
  GUID_t participant = endpoint;
  participant.entityId = DCPS::ENTITYID_PARTICIPANT;
  return spdp_.is_expectant_opendds(participant);
}

void
Sedp::association_complete_i(const RepoId& localId,
                             const RepoId& remoteId)
{
  if (DCPS::DCPS_debug_level) {
    ACE_DEBUG((LM_DEBUG,
               ACE_TEXT("(%P|%t) DEBUG: Sedp::association_complete_i local %C remote %C\n"),
               DCPS::LogGuid(localId).c_str(),
               DCPS::LogGuid(remoteId).c_str()));
  }

  // If the remote endpoint is an opendds endpoint that expects associated datawriter announcements
  if (is_expectant_opendds(remoteId)) {
    LocalSubscriptionIter sub = local_subscriptions_.find(localId);
    // If the local endpoint is a reader
    if (sub != local_subscriptions_.end()) {
      std::pair<DCPS::RepoIdSet::iterator, bool> result =
          sub->second.remote_expectant_opendds_associations_.insert(remoteId);
      // If this is a new association for the local reader
      if (result.second) {
        // Tell other participants
        write_subscription_data(localId, sub->second);
      }
    }
  }

#ifdef OPENDDS_SECURITY
  if (remoteId.entityId == ENTITYID_SEDP_BUILTIN_PUBLICATIONS_SECURE_READER) {
    write_durable_publication_data(remoteId, true);
  } else if (remoteId.entityId == ENTITYID_SEDP_BUILTIN_SUBSCRIPTIONS_SECURE_READER) {
    write_durable_subscription_data(remoteId, true);
  } else if (remoteId.entityId == ENTITYID_P2P_BUILTIN_PARTICIPANT_MESSAGE_SECURE_READER) {
    write_durable_participant_message_data_secure(remoteId);
  } else if (remoteId.entityId == ENTITYID_SPDP_RELIABLE_BUILTIN_PARTICIPANT_SECURE_READER) {
    write_durable_dcps_participant_secure(remoteId);
  } else if (remoteId.entityId == ENTITYID_P2P_BUILTIN_PARTICIPANT_VOLATILE_SECURE_READER) {
    spdp_.send_participant_crypto_tokens(remoteId);
    send_builtin_crypto_tokens(remoteId);
    resend_user_crypto_tokens(remoteId);
  } else if (remoteId.entityId == ENTITYID_TL_SVC_REQ_READER_SECURE) {
    type_lookup_request_secure_writer_->send_deferred_samples(remoteId);
  } else if (remoteId.entityId == ENTITYID_TL_SVC_REPLY_READER_SECURE) {
    type_lookup_reply_secure_writer_->send_deferred_samples(remoteId);
  } else
#endif
  if (remoteId.entityId == ENTITYID_SEDP_BUILTIN_PUBLICATIONS_READER) {
    write_durable_publication_data(remoteId, false);
  } else if (remoteId.entityId == ENTITYID_SEDP_BUILTIN_SUBSCRIPTIONS_READER) {
    write_durable_subscription_data(remoteId, false);
  } else if (remoteId.entityId == ENTITYID_P2P_BUILTIN_PARTICIPANT_MESSAGE_READER) {
    write_durable_participant_message_data(remoteId);
  } else if (remoteId.entityId == ENTITYID_TL_SVC_REQ_READER) {
    type_lookup_request_writer_->send_deferred_samples(remoteId);
  } else if (remoteId.entityId == ENTITYID_TL_SVC_REPLY_READER) {
    type_lookup_reply_writer_->send_deferred_samples(remoteId);
  }
}

void Sedp::signal_liveliness(DDS::LivelinessQosPolicyKind kind)
{

#ifdef OPENDDS_SECURITY
  DDS::Security::SecurityException se = {"", 0, 0};
  DDS::Security::TopicSecurityAttributes attribs;

  if (is_security_enabled()) {
    // TODO: Pending issue DDSSEC12-28 Topic security attributes
    // may get changed to a different set of security attributes.
    bool ok = get_access_control()->get_topic_sec_attributes(
      get_permissions_handle(), "DCPSParticipantMessageSecure", attribs, se);

    if (ok) {

      if (attribs.is_liveliness_protected) {
        signal_liveliness_secure(kind);

      } else {
        signal_liveliness_unsecure(kind);
      }

    } else {
      ACE_DEBUG((LM_WARNING, ACE_TEXT("(%P|%t) WARNING: Sedp::signal_liveliness() - ")
        ACE_TEXT("Failure calling get_topic_sec_attributes(). Security Exception[%d.%d]: %C\n"),
          se.code, se.minor_code, se.message.in()));
    }

  } else {
#endif

    signal_liveliness_unsecure(kind);

#ifdef OPENDDS_SECURITY
  }
#endif
}

void
Sedp::signal_liveliness_unsecure(DDS::LivelinessQosPolicyKind kind)
{
  if (!(spdp_.available_builtin_endpoints() & BUILTIN_ENDPOINT_PARTICIPANT_MESSAGE_DATA_WRITER)) {
    return;
  }

  switch (kind) {
  case DDS::AUTOMATIC_LIVELINESS_QOS: {
    const GUID_t guid = make_id(participant_id_,
      PARTICIPANT_MESSAGE_DATA_KIND_AUTOMATIC_LIVELINESS_UPDATE);
    write_participant_message_data(guid, local_participant_messages_[guid], GUID_UNKNOWN);
    break;
  }

  case DDS::MANUAL_BY_PARTICIPANT_LIVELINESS_QOS: {
    const GUID_t guid = make_id(participant_id_,
      PARTICIPANT_MESSAGE_DATA_KIND_MANUAL_LIVELINESS_UPDATE);
    write_participant_message_data(guid, local_participant_messages_[guid], GUID_UNKNOWN);
    break;
  }

  case DDS::MANUAL_BY_TOPIC_LIVELINESS_QOS:
    // Do nothing.
    break;
  }
}


bool Sedp::send_type_lookup_request(const XTypes::TypeIdentifierSeq& type_ids,
                                    const DCPS::RepoId& reader,
                                    bool is_discovery_protected,
                                    bool send_get_types)
{
  TypeLookupRequestWriter_rch writer = type_lookup_request_writer_;
  DCPS::RepoId remote_reader = make_id(reader, ENTITYID_TL_SVC_REQ_READER);
#ifdef OPENDDS_SECURITY
  if (is_security_enabled() && is_discovery_protected) {
    writer = type_lookup_request_secure_writer_;
    remote_reader = make_id(reader, ENTITYID_TL_SVC_REQ_READER_SECURE);
  }
#else
  ACE_UNUSED_ARG(is_discovery_protected);
#endif

  return writer->send_type_lookup_request(
    type_ids, remote_reader, type_lookup_service_sequence_number_,
    send_get_types ?
      XTypes::TypeLookup_getTypes_HashId : XTypes::TypeLookup_getDependencies_HashId);
}

#ifdef OPENDDS_SECURITY
void
Sedp::signal_liveliness_secure(DDS::LivelinessQosPolicyKind kind)
{
  if (!(spdp_.available_builtin_endpoints() & DDS::Security::BUILTIN_PARTICIPANT_MESSAGE_SECURE_WRITER)) {
    return;
  }

  switch (kind) {
  case DDS::AUTOMATIC_LIVELINESS_QOS: {
    const GUID_t guid = make_id(participant_id_,
      PARTICIPANT_MESSAGE_DATA_KIND_AUTOMATIC_LIVELINESS_UPDATE);
    write_participant_message_data_secure(guid, local_participant_messages_secure_[guid], GUID_UNKNOWN);
    break;
  }

  case DDS::MANUAL_BY_PARTICIPANT_LIVELINESS_QOS: {
    const GUID_t guid = make_id(participant_id_,
      PARTICIPANT_MESSAGE_DATA_KIND_MANUAL_LIVELINESS_UPDATE);
    write_participant_message_data_secure(guid, local_participant_messages_secure_[guid], GUID_UNKNOWN);
    break;
  }

  case DDS::MANUAL_BY_TOPIC_LIVELINESS_QOS:
    // Do nothing.
    break;
  }
}
#endif

ICE::Endpoint* Sedp::get_ice_endpoint() {
  return transport_inst_->get_ice_endpoint();
}

Sedp::Endpoint::~Endpoint()
{
  remove_all_msgs();
  transport_stop();
}

DDS::Subscriber_var
Sedp::Endpoint::get_builtin_subscriber() const
{
  return sedp_.spdp_.bit_subscriber();
}

EntityId_t Sedp::Endpoint::counterpart_entity_id() const
{
  EntityId_t rv = repo_id_.entityId;
  switch (rv.entityKind) {
  case DCPS::ENTITYKIND_BUILTIN_WRITER_WITH_KEY:
    rv.entityKind = DCPS::ENTITYKIND_BUILTIN_READER_WITH_KEY;
    break;

  case DCPS::ENTITYKIND_BUILTIN_WRITER_NO_KEY:
    rv.entityKind = DCPS::ENTITYKIND_BUILTIN_READER_NO_KEY;
    break;

  case DCPS::ENTITYKIND_BUILTIN_READER_NO_KEY:
    rv.entityKind = DCPS::ENTITYKIND_BUILTIN_WRITER_NO_KEY;
    break;

  case DCPS::ENTITYKIND_BUILTIN_READER_WITH_KEY:
    rv.entityKind = DCPS::ENTITYKIND_BUILTIN_WRITER_WITH_KEY;
    break;

  default:
    if (DCPS::DCPS_debug_level) {
      ACE_ERROR((LM_ERROR, "(%P|%t) ERROR: Sedp::Endpoint::counterpart_entity_id: "
        "Unexpected entityKind: %u\n", rv.entityKind));
    }
    rv.entityKind = DCPS::ENTITYKIND_BUILTIN_UNKNOWN;
  }
  return rv;
}

GUID_t Sedp::Endpoint::make_counterpart_guid(const GUID_t& remote_part) const
{
  return make_id(remote_part, counterpart_entity_id());
}

bool Sedp::Endpoint::associated_with_counterpart(const GUID_t& remote_part) const
{
  return associated_with(make_counterpart_guid(remote_part));
}

bool Sedp::Endpoint::associated_with_counterpart_if_not_pending(
  const DCPS::GUID_t& remote_part) const
{
  const GUID_t counterpart = make_counterpart_guid(remote_part);
  return associated_with(counterpart) || !pending_association_with(counterpart);
}

//---------------------------------------------------------------
Sedp::Writer::Writer(const RepoId& pub_id, Sedp& sedp, ACE_INT64 seq_init)
  : Endpoint(pub_id, sedp), seq_(seq_init)
{
}

Sedp::Writer::~Writer()
{
}

bool
Sedp::Writer::assoc(const DCPS::AssociationData& subscription)
{
  return associate(subscription, true);
}

void Sedp::Writer::transport_assoc_done(int flags, const RepoId& remote)
{
  if (!(flags & ASSOC_OK)) {
    ACE_ERROR((LM_ERROR,
               ACE_TEXT("(%P|%t) Sedp::Writer::transport_assoc_done: ")
               ACE_TEXT("ERROR: transport layer failed to associate %C\n"),
               DCPS::LogGuid(remote).c_str()));
    return;
  }

  if (shutting_down_ == true) {
    return;
  }

  sedp_.association_complete_i(repo_id_, remote);
}

void
Sedp::Writer::data_delivered(const DCPS::DataSampleElement* dsle)
{
  delete dsle;
}

void
Sedp::Writer::data_dropped(const DCPS::DataSampleElement* dsle, bool)
{
  delete dsle;
}

void
Sedp::Writer::control_delivered(const DCPS::Message_Block_Ptr& /* sample */)
{
}

void
Sedp::Writer::control_dropped(const DCPS::Message_Block_Ptr& /* sample */, bool)
{
}

void
Sedp::Writer::replay_durable_data_for(const DCPS::RepoId& remote_sub_id)
{
  // Ideally, we would have the data cached and ready for replay but we do not.
  sedp_.replay_durable_data_for(remote_sub_id);
}

void Sedp::Writer::send_sample(const ACE_Message_Block& data,
                               size_t size,
                               const RepoId& reader,
                               DCPS::SequenceNumber& sequence,
                               bool historic)
{
  if (DCPS::DCPS_debug_level >= 8) {
    ACE_DEBUG((LM_DEBUG, "(%P|%t) Sedp::Writer::send_sample from %C to %C\n",
      DCPS::LogGuid(repo_id_).c_str(),
      DCPS::LogGuid(reader).c_str()));
  }
  DCPS::DataSampleElement* el = new DCPS::DataSampleElement(repo_id_, this, DCPS::PublicationInstance_rch());
  set_header_fields(el->get_header(), size, reader, sequence, historic);

  DCPS::Message_Block_Ptr sample(new ACE_Message_Block(size));
  el->set_sample(DCPS::move(sample));
  *el->get_sample() << el->get_header();
  el->get_sample()->cont(data.duplicate());

  if (reader != GUID_UNKNOWN) {
    el->set_sub_id(0, reader);
    el->set_num_subs(1);

    if (deferrable() && !associated_with_counterpart(reader)) {
      if (DCPS::DCPS_debug_level >= 8) {
        ACE_DEBUG((LM_DEBUG, "(%P|%t) Sedp::Writer::send_sample: "
          "counterpart isn't associated, deferring\n"));
      }
      DeferredSamples::iterator samples_for_reader = deferred_samples_.insert(
        std::make_pair(reader, PerReaderDeferredSamples())).first;
      samples_for_reader->second.insert(std::make_pair(sequence, el));
      return;
    }
  }

  send_sample_i(el);
}

void Sedp::Writer::send_deferred_samples(const GUID_t& reader)
{
  DeferredSamples::iterator samples_for_reader = deferred_samples_.find(reader);
  if (samples_for_reader != deferred_samples_.end()) {
    if (DCPS::DCPS_debug_level >= 8) {
      ACE_DEBUG((LM_DEBUG, "(%P|%t) Sedp::Writer::send_deferred_samples to %C\n",
        DCPS::LogGuid(reader).c_str()));
    }
    for (PerReaderDeferredSamples::iterator i = samples_for_reader->second.begin();
        i != samples_for_reader->second.end(); ++i) {
      send_sample_i(i->second);
    }
    deferred_samples_.erase(samples_for_reader);
  }
}

void Sedp::Writer::send_sample_i(DCPS::DataSampleElement* el)
{
  DCPS::SendStateDataSampleList list;
  list.enqueue_tail(el);

  send(list);
}

DDS::ReturnCode_t
Sedp::Writer::write_parameter_list(const ParameterList& plist,
                                   const RepoId& reader,
                                   DCPS::SequenceNumber& sequence)
{
  DDS::ReturnCode_t result = DDS::RETCODE_OK;

  // Determine message length
  size_t size = 0;
  DCPS::primitive_serialized_size_ulong(sedp_encoding, size);
  DCPS::serialized_size(sedp_encoding, size, plist);

  // Build and send RTPS message
  ACE_Message_Block payload(DCPS::DataSampleHeader::get_max_serialized_size(),
                            ACE_Message_Block::MB_DATA,
                            new ACE_Message_Block(size));
  Serializer serializer(payload.cont(), sedp_encoding);
  DCPS::EncapsulationHeader encap;
  if (encap.from_encoding(sedp_encoding, DCPS::MUTABLE) &&
      serializer << encap && serializer << plist) {
    send_sample(payload, size, reader, sequence, reader != GUID_UNKNOWN);
  } else {
    result = DDS::RETCODE_ERROR;
  }

  delete payload.cont();
  return result;
}

DDS::ReturnCode_t
Sedp::LivelinessWriter::write_participant_message(const ParticipantMessageData& pmd,
                                                  const RepoId& reader,
                                                  DCPS::SequenceNumber& sequence)
{
  DDS::ReturnCode_t result = DDS::RETCODE_OK;

  // Determine message length
  size_t size = 0;
  DCPS::primitive_serialized_size_ulong(sedp_encoding, size);
  DCPS::serialized_size(sedp_encoding, size, pmd);

  // Build and send RTPS message
  ACE_Message_Block payload(DCPS::DataSampleHeader::get_max_serialized_size(),
                            ACE_Message_Block::MB_DATA,
                            new ACE_Message_Block(size));
  Serializer serializer(payload.cont(), sedp_encoding);
  DCPS::EncapsulationHeader encap;
  if (encap.from_encoding(sedp_encoding, DCPS::FINAL) &&
      serializer << encap && serializer << pmd) {
    send_sample(payload, size, reader, sequence, reader != GUID_UNKNOWN);
  } else {
    result = DDS::RETCODE_ERROR;
  }

  delete payload.cont();
  return result;
}

#ifdef OPENDDS_SECURITY
DDS::ReturnCode_t
Sedp::SecurityWriter::write_stateless_message(const DDS::Security::ParticipantStatelessMessage& msg,
                                              const RepoId& reader,
                                              DCPS::SequenceNumber& sequence)
{
  DDS::ReturnCode_t result = DDS::RETCODE_OK;

  size_t size = 0;
  DCPS::primitive_serialized_size_ulong(sedp_encoding, size);
  DCPS::serialized_size(sedp_encoding, size, msg);

  ACE_Message_Block payload(
    DCPS::DataSampleHeader::get_max_serialized_size(),
    ACE_Message_Block::MB_DATA,
    new ACE_Message_Block(size));
  Serializer serializer(payload.cont(), sedp_encoding);
  DCPS::EncapsulationHeader encap;
  if (encap.from_encoding(sedp_encoding, DCPS::FINAL) &&
      serializer << encap && serializer << msg) {
    send_sample(payload, size, reader, sequence);
  } else {
    result = DDS::RETCODE_ERROR;
  }

  delete payload.cont();
  return result;
}

DDS::ReturnCode_t
Sedp::SecurityWriter::write_volatile_message_secure(const DDS::Security::ParticipantVolatileMessageSecure& msg,
                                                    const RepoId& reader,
                                                    DCPS::SequenceNumber& sequence)
{
  DDS::ReturnCode_t result = DDS::RETCODE_OK;

  size_t size = 0;
  DCPS::primitive_serialized_size_ulong(sedp_encoding, size);
  DCPS::serialized_size(sedp_encoding, size, msg);

  ACE_Message_Block payload(
    DCPS::DataSampleHeader::get_max_serialized_size(),
    ACE_Message_Block::MB_DATA,
    new ACE_Message_Block(size));
  Serializer serializer(payload.cont(), sedp_encoding);
  DCPS::EncapsulationHeader encap;
  if (encap.from_encoding(sedp_encoding, DCPS::FINAL) &&
      serializer << encap && serializer << msg) {
    send_sample(payload, size, reader, sequence);
  } else {
    result = DDS::RETCODE_ERROR;
  }

  delete payload.cont();
  return result;
}

DDS::ReturnCode_t
Sedp::DiscoveryWriter::write_dcps_participant_secure(const Security::SPDPdiscoveredParticipantData& msg,
                                                     const RepoId& reader, DCPS::SequenceNumber& sequence)
{
  ParameterList plist;

  if (!ParameterListConverter::to_param_list(msg, plist)) {
    ACE_ERROR((LM_ERROR,
               ACE_TEXT("(%P|%t) ERROR: Sedp::DiscoveryWriter::write_dcps_participant_secure - ")
               ACE_TEXT("Failed to convert SPDPdiscoveredParticipantData ")
               ACE_TEXT("to ParameterList\n")));

    return DDS::RETCODE_ERROR;
  }

  ICE::AgentInfoMap ai_map;
  ICE::Endpoint* sedp_endpoint = get_ice_endpoint();
  if (sedp_endpoint) {
    ai_map[SEDP_AGENT_INFO_KEY] = ICE::Agent::instance()->get_local_agent_info(sedp_endpoint);
  }
  ICE::Endpoint* spdp_endpoint = sedp_.spdp_.get_ice_endpoint_if_added();
  if (spdp_endpoint) {
    ai_map[SPDP_AGENT_INFO_KEY] = ICE::Agent::instance()->get_local_agent_info(spdp_endpoint);
  }
  if (!ParameterListConverter::to_param_list(ai_map, plist)) {
    ACE_ERROR((LM_ERROR, ACE_TEXT("(%P|%t) ERROR: ")
               ACE_TEXT("Sedp::DiscoveryWriter::write_dcps_participant_secure - ")
               ACE_TEXT("failed to convert from ICE::AgentInfo ")
               ACE_TEXT("to ParameterList\n")));
    return DDS::RETCODE_ERROR;
  }

  return write_parameter_list(plist, reader, sequence);
}
#endif

DDS::ReturnCode_t
Sedp::DiscoveryWriter::write_unregister_dispose(const RepoId& rid, CORBA::UShort pid)
{
  // Build param list for message
  Parameter param;
  param.guid(rid);
  param._d(pid);
  ParameterList plist;
  plist.length(1);
  plist[0] = param;

  // Determine message length
  size_t size = 0;
  DCPS::primitive_serialized_size_ulong(sedp_encoding, size);
  DCPS::serialized_size(sedp_encoding, size, plist);

  DCPS::Message_Block_Ptr payload(
    new ACE_Message_Block(
      DCPS::DataSampleHeader::get_max_serialized_size(),
      ACE_Message_Block::MB_DATA,
      new ACE_Message_Block(size)));
  if (!payload) {
    ACE_ERROR((LM_ERROR,
               ACE_TEXT("(%P|%t) ERROR: Sedp::Writer::write_unregister_dispose")
               ACE_TEXT(" - Failed to allocate message block message\n")));
    return DDS::RETCODE_ERROR;
  }

  Serializer serializer(payload->cont(), sedp_encoding);
  DCPS::EncapsulationHeader encap;
  if (encap.from_encoding(sedp_encoding, DCPS::MUTABLE) &&
      serializer << encap && serializer << plist) {
    // Send
    write_control_msg(move(payload), size, DCPS::DISPOSE_UNREGISTER_INSTANCE);
    return DDS::RETCODE_OK;
  } else {
    // Error
    ACE_ERROR((LM_ERROR,
               ACE_TEXT("(%P|%t) ERROR: Sedp::Writer::write_unregister_dispose")
               ACE_TEXT(" - Failed to serialize RTPS control message\n")));
    return DDS::RETCODE_ERROR;
  }
}

void
Sedp::Writer::end_historic_samples(const RepoId& reader)
{
  DCPS::Message_Block_Ptr mb(
    new ACE_Message_Block(
      DCPS::DataSampleHeader::get_max_serialized_size(),
      ACE_Message_Block::MB_DATA,
      new ACE_Message_Block(
        reinterpret_cast<const char*>(&reader),
        sizeof(reader))));
  if (mb.get()) {
    mb->cont()->wr_ptr(sizeof(reader));
    // 'mb' would contain the DSHeader, but we skip it. mb.cont() has the data
    write_control_msg(move(mb), sizeof(reader), DCPS::END_HISTORIC_SAMPLES,
                      DCPS::SequenceNumber::SEQUENCENUMBER_UNKNOWN());
  } else {
    ACE_ERROR((LM_ERROR,
               ACE_TEXT("(%P|%t) ERROR: Sedp::Writer::end_historic_samples")
               ACE_TEXT(" - Failed to allocate message block message\n")));
  }
}

void
Sedp::Writer::write_control_msg(DCPS::Message_Block_Ptr payload,
                                size_t size,
                                DCPS::MessageId id,
                                DCPS::SequenceNumber seq)
{
  DCPS::DataSampleHeader header;
  Writer::set_header_fields(header, size, GUID_UNKNOWN, seq, false, id);
  // no need to serialize header since rtps_udp transport ignores it
  send_control(header, DCPS::move(payload));
}

void
Sedp::Writer::set_header_fields(DCPS::DataSampleHeader& dsh,
                                size_t size,
                                const RepoId& reader,
                                DCPS::SequenceNumber& sequence,
                                bool historic_sample,
                                DCPS::MessageId id)
{
  dsh.message_id_ = id;
  dsh.byte_order_ = ACE_CDR_BYTE_ORDER;
  dsh.message_length_ = static_cast<ACE_UINT32>(size);
  dsh.publication_id_ = repo_id_;

  if (id != DCPS::END_HISTORIC_SAMPLES &&
      (reader == GUID_UNKNOWN ||
       sequence == DCPS::SequenceNumber::SEQUENCENUMBER_UNKNOWN())) {
    sequence = seq_++;
  }

  if (historic_sample && reader != GUID_UNKNOWN) {
    // retransmit with same seq# for durability
    dsh.historic_sample_ = true;
  }

  dsh.sequence_ = sequence;

  const SystemTimePoint now = SystemTimePoint::now();
  dsh.source_timestamp_sec_ = static_cast<ACE_INT32>(now.value().sec());
  dsh.source_timestamp_nanosec_ = now.value().usec() * 1000;
}

Sedp::SecurityWriter::~SecurityWriter()
{
}

Sedp::DiscoveryWriter::~DiscoveryWriter()
{
}

Sedp::LivelinessWriter::~LivelinessWriter()
{
}

Sedp::TypeLookupRequestWriter::~TypeLookupRequestWriter()
{
}

Sedp::TypeLookupReplyWriter::~TypeLookupReplyWriter()
{
}

Sedp::TypeLookupRequestReader::~TypeLookupRequestReader()
{
}

Sedp::TypeLookupReplyReader::~TypeLookupReplyReader()
{
}

bool Sedp::TypeLookupRequestWriter::send_type_lookup_request(
  const XTypes::TypeIdentifierSeq& type_ids,
  const DCPS::RepoId& reader,
  const DCPS::SequenceNumber& rpc_sequence,
  CORBA::ULong tl_kind)
{
  if (DCPS::DCPS_debug_level >= 8) {
    ACE_DEBUG((LM_DEBUG, "(%P|%t) Sedp::TypeLookupRequestWriter::send_type_lookup_request: "
      "to %C seq: %q\n", DCPS::LogGuid(reader).c_str(), rpc_sequence.getValue()));
  }
  if (DCPS::transport_debug.log_progress) {
    log_progress("send type lookup request", get_repo_id(), reader, sedp_.spdp_.get_participant_discovered_at(reader));
  }

  if (tl_kind != XTypes::TypeLookup_getTypes_HashId &&
      tl_kind != XTypes::TypeLookup_getDependencies_HashId) {
    if (DCPS::DCPS_debug_level) {
      ACE_ERROR((LM_ERROR, "(%P|%t) ERROR: "
        "Sedp::TypeLookupRequestWriter::send_type_lookup_request: tl_kind is %u\n",
        tl_kind));
    }
    return false;
  }

  XTypes::TypeLookup_Request type_lookup_request;
  type_lookup_request.header.requestId.writer_guid = get_repo_id();
  type_lookup_request.header.requestId.sequence_number = to_rtps_seqnum(rpc_sequence);
  type_lookup_request.header.instanceName = get_instance_name(reader).c_str();
  type_lookup_request.data.kind = tl_kind;

  if (tl_kind == XTypes::TypeLookup_getTypes_HashId) {
    type_lookup_request.data.getTypes.type_ids = type_ids;
  } else {
    type_lookup_request.data.getTypeDependencies.type_ids = type_ids;
    sedp_.type_lookup_reply_reader_->get_continuation_point(reader.guidPrefix, type_ids[0],
      type_lookup_request.data.getTypeDependencies.continuation_point);
  }

  // Determine message length
  const size_t size = DCPS::EncapsulationHeader::serialized_size +
    DCPS::serialized_size(type_lookup_encoding, type_lookup_request);

  // Build and send type lookup message
  ACE_Message_Block payload(DCPS::DataSampleHeader::get_max_serialized_size(),
                            ACE_Message_Block::MB_DATA,
                            new ACE_Message_Block(size));
  Serializer serializer(payload.cont(), type_lookup_encoding);
  DCPS::EncapsulationHeader encap;
  bool success = true;
  if (encap.from_encoding(serializer.encoding(), DCPS::FINAL) &&
      serializer << encap && serializer << type_lookup_request) {
    DCPS::SequenceNumber sn(seq_++);
    send_sample(payload, size, reader, sn);
  } else {
    if (DCPS::DCPS_debug_level) {
      ACE_ERROR((LM_ERROR, "(%P|%t) ERROR: "
        "Sedp::TypeLookupRequestWriter::send_type_lookup_request: serialization failed\n"));
    }
    success = false;
  }

  delete payload.cont();
  return success;
}

bool Sedp::TypeLookupReplyWriter::send_type_lookup_reply(
  XTypes::TypeLookup_Reply& type_lookup_reply,
  const DCPS::RepoId& reader)
{
  if (DCPS::DCPS_debug_level >= 8) {
    const DDS::SampleIdentity id = type_lookup_reply.header.relatedRequestId;
    ACE_DEBUG((LM_DEBUG, "(%P|%t) Sedp::TypeLookupReplyWriter::send_type_lookup_reply: "
      "to %C seq: %q\n", DCPS::LogGuid(reader).c_str(),
      to_opendds_seqnum(id.sequence_number).getValue()));
  }

  type_lookup_reply.header.remoteEx = DDS::RPC::REMOTE_EX_OK;

  // Determine message length
  const size_t size = DCPS::EncapsulationHeader::serialized_size +
    DCPS::serialized_size(type_lookup_encoding, type_lookup_reply);

  // Build and send type lookup message
  ACE_Message_Block payload(DCPS::DataSampleHeader::get_max_serialized_size(),
    ACE_Message_Block::MB_DATA,
    new ACE_Message_Block(size));
  Serializer serializer(payload.cont(), type_lookup_encoding);
  DCPS::EncapsulationHeader encap;
  bool success = true;
  if (encap.from_encoding(serializer.encoding(), DCPS::FINAL) &&
      serializer << encap && serializer << type_lookup_reply) {
    DCPS::SequenceNumber sn(seq_++);
    send_sample(payload, size, reader, sn);
  } else {
    if (DCPS::DCPS_debug_level) {
      ACE_ERROR((LM_ERROR, "(%P|%t) ERROR: "
        "Sedp::TypeLookupReplyWriter::send_type_lookup_reply: serialization failed\n"));
    }
    success = false;
  }

  delete payload.cont();
  return success;
}

bool Sedp::TypeLookupRequestReader::process_type_lookup_request(
  Serializer& ser, XTypes::TypeLookup_Reply& type_lookup_reply)
{
  XTypes::TypeLookup_Request type_lookup_request;
  if (!(ser >> type_lookup_request)) {
    if (DCPS::DCPS_debug_level) {
      ACE_ERROR((LM_ERROR, ACE_TEXT("(%P|%t) ERROR: Sedp::TypeLookupRequestReader::process_type_lookup_request - ")
                 ACE_TEXT("failed to deserialize type lookup request\n")));
    }
    return false;
  }

  if (DCPS::DCPS_debug_level >= 8) {
    const DDS::SampleIdentity& request_id = type_lookup_request.header.requestId;
    ACE_DEBUG((LM_DEBUG, "(%P|%t) Sedp::TypeLookupReplyWriter::process_type_lookup_request: "
      "from %C seq: %q\n",
      DCPS::LogGuid(request_id.writer_guid).c_str(),
      to_opendds_seqnum(request_id.sequence_number).getValue()));
  }

  if (OPENDDS_STRING(type_lookup_request.header.instanceName) != instance_name_) {
    return true;
  }

  switch (type_lookup_request.data.kind) {
  case XTypes::TypeLookup_getTypes_HashId:
    return process_get_types_request(type_lookup_request, type_lookup_reply);
  case XTypes::TypeLookup_getDependencies_HashId:
    return process_get_dependencies_request(type_lookup_request, type_lookup_reply);
  default:
    return false;
  }
}

bool Sedp::TypeLookupRequestReader::process_get_types_request(
  const XTypes::TypeLookup_Request& type_lookup_request,
  XTypes::TypeLookup_Reply& type_lookup_reply)
{
  sedp_.type_lookup_service_->get_type_objects(type_lookup_request.data.getTypes.type_ids,
    type_lookup_reply._cxx_return.getType.result.types);
  type_lookup_reply._cxx_return.getType.result.complete_to_minimal.length(0);
  if (type_lookup_reply._cxx_return.getType.result.types.length() > 0) {
    type_lookup_reply._cxx_return.getType.return_code = DDS::RETCODE_OK;
    type_lookup_reply._cxx_return.kind = XTypes::TypeLookup_getTypes_HashId;
    type_lookup_reply.header.relatedRequestId = type_lookup_request.header.requestId;
    return true;
  }
  if (DCPS::DCPS_debug_level) {
    ACE_ERROR((LM_ERROR, "(%P|%t) ERROR: Sedp::TypeLookupRequestReader::process_get_types_request: "
      "No types received\n"));
  }
  return false;
}

void Sedp::TypeLookupRequestReader::gen_continuation_point(XTypes::OctetSeq32& cont_point) const
{
  // We are sending all dependencies of requested types in 1 reply, and thus
  // the continuation_point will be "absent" by setting its length to zero.
  cont_point.length(0);
}

bool Sedp::TypeLookupRequestReader::process_get_dependencies_request(
  const XTypes::TypeLookup_Request& request,
  XTypes::TypeLookup_Reply& reply)
{
  // Send all dependencies (may be empty) of the requested types
  sedp_.type_lookup_service_->get_type_dependencies(request.data.getTypeDependencies.type_ids,
    reply._cxx_return.getTypeDependencies.result.dependent_typeids);
  reply._cxx_return.kind = XTypes::TypeLookup_getDependencies_HashId;
  reply._cxx_return.getTypeDependencies.return_code = DDS::RETCODE_OK;
  gen_continuation_point(reply._cxx_return.getTypeDependencies.result.continuation_point);
  reply.header.relatedRequestId = request.header.requestId;
  return true;
}

void Sedp::TypeLookupReplyReader::get_continuation_point(const GuidPrefix_t& guid_prefix,
                                                         const XTypes::TypeIdentifier& remote_ti,
                                                         XTypes::OctetSeq32& cont_point) const
{
  ACE_GUARD(ACE_Thread_Mutex, g, sedp_.lock_);
  const GuidPrefixWrapper guid_pref_wrap(guid_prefix);
  const DependenciesMap::const_iterator it = dependencies_.find(guid_pref_wrap);
  if (it == dependencies_.end() || it->second.find(remote_ti) == it->second.end()) {
    cont_point.length(0);
  } else {
    cont_point = it->second.find(remote_ti)->second.first;
  }
}

void Sedp::TypeLookupReplyReader::cleanup(const DCPS::GuidPrefix_t& guid_prefix,
                                          const XTypes::TypeIdentifier& type_id)
{
  const DependenciesMap::iterator it = dependencies_.find(guid_prefix);
  if (it != dependencies_.end() && it->second.find(type_id) != it->second.end()) {
    it->second.erase(type_id);
  }

  if (it != dependencies_.end() && it->second.empty()) {
    dependencies_.erase(it);
  }
}

bool Sedp::TypeLookupReplyReader::process_type_lookup_reply(
  const DCPS::ReceivedDataSample& sample, Serializer& ser, bool is_discovery_protected)
{
  XTypes::TypeLookup_Reply type_lookup_reply;
  if (!(ser >> type_lookup_reply)) {
    if (DCPS::DCPS_debug_level) {
      ACE_ERROR((LM_ERROR,
        ACE_TEXT("(%P|%t) ERROR: Sedp::TypeLookupReplyReader::process_type_lookup_reply - ")
        ACE_TEXT("failed to deserialize type lookup reply\n")));
    }
    return false;
  }

  const DDS::SampleIdentity& request_id = type_lookup_reply.header.relatedRequestId;
  const DCPS::SequenceNumber seq_num = to_opendds_seqnum(request_id.sequence_number);
  if (DCPS::DCPS_debug_level >= 8) {
    ACE_DEBUG((LM_DEBUG, "(%P|%t) Sedp::TypeLookupReplyReader::process_type_lookup_reply - "
      "from %C seq %q\n",
      DCPS::LogGuid(request_id.writer_guid).c_str(),
      seq_num.getValue()));
  }

  ACE_GUARD_RETURN(ACE_Thread_Mutex, g, sedp_.lock_, false);
  if (DCPS::transport_debug.log_progress) {
    log_progress("receive type lookup reply", get_repo_id(), sample.header_.publication_id_, sedp_.spdp_.get_participant_discovered_at(sample.header_.publication_id_));
  }
  const OrigSeqNumberMap::const_iterator seq_num_it = sedp_.orig_seq_numbers_.find(seq_num);
  if (seq_num_it == sedp_.orig_seq_numbers_.end()) {
    ACE_DEBUG((LM_WARNING,
      ACE_TEXT("(%P|%t) WARNING: Sedp::TypeLookupReplyReader::process_type_lookup_reply - ")
      ACE_TEXT("could not find request corresponding to the reply from %C seq %q\n"),
      DCPS::LogGuid(request_id.writer_guid).c_str(), seq_num.getValue()));
    return false;
  }

  bool success;
  const ACE_CDR::ULong kind = static_cast<ACE_CDR::ULong>(type_lookup_reply._cxx_return.kind);
  switch (kind) {
  case XTypes::TypeLookup_getTypes_HashId:
    success = process_get_types_reply(type_lookup_reply);
    break;
  case XTypes::TypeLookup_getDependencies_HashId:
    success = process_get_dependencies_reply(sample, type_lookup_reply, seq_num, is_discovery_protected);
    break;
  default:
    if (DCPS::DCPS_debug_level) {
      ACE_ERROR((LM_ERROR, "(%P|%t) ERROR: "
        "Sedp::TypeLookupReplyReader::process_type_lookup_reply - "
        "reply kind is %u\n", kind));
    }
    return false;
  }

  if (kind == XTypes::TypeLookup_getTypes_HashId) {
    if (DCPS::DCPS_debug_level > 8) {
      ACE_DEBUG((LM_DEBUG,
                 "(%P|%t) Sedp::TypeLookupReplyReader::process_type_lookup_reply - "
                 "got the reply for the final request in the sequence\n"));
    }
    const DCPS::SequenceNumber key_seq_num = seq_num_it->second.seq_number;

    // Cleanup data
    cleanup(sample.header_.publication_id_.guidPrefix, seq_num_it->second.type_id);
    sedp_.orig_seq_numbers_.erase(seq_num);

    if (success) {
      MatchingDataIter it;
      for (it = sedp_.matching_data_buffer_.begin(); it != sedp_.matching_data_buffer_.end(); ++it) {
        const DCPS::SequenceNumber& seqnum_minimal = it->second.rpc_seqnum_minimal;
        const DCPS::SequenceNumber& seqnum_complete = it->second.rpc_seqnum_complete;
        if (seqnum_minimal == key_seq_num || seqnum_complete == key_seq_num) {
          if (seqnum_minimal == key_seq_num) {
            it->second.got_minimal = true;
          } else {
            it->second.got_complete = true;
          }

          if (it->second.got_minimal && it->second.got_complete) {
            // All remote type objects are obtained, continue the matching process
            const RepoId writer = it->first.writer_;
            const RepoId reader = it->first.reader_;
            sedp_.matching_data_buffer_.erase(it);
            sedp_.match_continue(writer, reader);
            return true;
          }
          break;
        }
      }

      if (it == sedp_.matching_data_buffer_.end()) {
        if (DCPS::DCPS_debug_level) {
          ACE_ERROR((LM_ERROR, "(%P|%t) Sedp::TypeLookupReplyReader::process_type_lookup_reply - "
                     " RPC sequence number %q: No data found in matching data buffer\n",
                     key_seq_num.getValue()));
        }
      }
    }
  }

  return success;
}

bool Sedp::TypeLookupReplyReader::process_get_types_reply(const XTypes::TypeLookup_Reply& reply)
{
  if (DCPS::DCPS_debug_level > 8) {
    ACE_DEBUG((LM_DEBUG, "(%P|%t) Sedp::TypeLookupReplyReader::process_get_types_reply\n"));
  }

  if (reply._cxx_return.getType.return_code != DDS::RETCODE_OK) {
    if (DCPS::DCPS_debug_level) {
      ACE_DEBUG((LM_DEBUG, "(%P|%t) Sedp::TypeLookupReplyReader::process_get_types_reply - "
                 "received reply with return code %C\n",
                 DCPS::retcode_to_string(reply._cxx_return.getType.return_code)));
    }
    return false;
  }

  if (reply._cxx_return.getType.result.types.length() == 0) {
    if (DCPS::DCPS_debug_level) {
      ACE_ERROR((LM_ERROR, "(%P|%t) ERROR: Sedp::TypeLookupReplyReader::process_get_types_reply - "
                 "received reply with no data\n"));
    }
    return false;
  }

  sedp_.type_lookup_service_->add_type_objects_to_cache(reply._cxx_return.getType.result.types);

  if (reply._cxx_return.getType.result.complete_to_minimal.length() != 0) {
    if (DCPS::DCPS_debug_level) {
      ACE_DEBUG((LM_DEBUG, "(%P|%t) Sedp::TypeLookupReplyReader::process_get_types_reply - "
                 "received reply with non-empty complete to minimal map\n"));
    }
    sedp_.type_lookup_service_->update_type_identifier_map(reply._cxx_return.getType.result.complete_to_minimal);
  }

  return true;
}

bool Sedp::TypeLookupReplyReader::process_get_dependencies_reply(
  const DCPS::ReceivedDataSample& sample, const XTypes::TypeLookup_Reply& reply,
  const DCPS::SequenceNumber& seq_num, bool is_discovery_protected)
{
  if (DCPS::DCPS_debug_level > 8) {
    ACE_DEBUG((LM_DEBUG, "(%P|%t) Sedp::TypeLookupReplyReader::process_get_dependencies_reply - ",
      "seq %q\n", seq_num.getValue()));
  }

  if (reply._cxx_return.getTypeDependencies.result.continuation_point.length() != 0 &&
      reply._cxx_return.getTypeDependencies.result.dependent_typeids.length() == 0) {
    if (DCPS::DCPS_debug_level) {
      ACE_ERROR((LM_ERROR, "(%P|%t) ERROR: "
        "Sedp::TypeLookupReplyReader::process_get_dependencies_reply - "
        "received reply with no data\n"));
    }
    return false;
  }

  const XTypes::TypeLookup_getTypeDependencies_Out& data = reply._cxx_return.getTypeDependencies.result;
  const DCPS::RepoId remote_id = sample.header_.publication_id_;

  const XTypes::TypeIdentifier remote_ti = sedp_.orig_seq_numbers_[seq_num].type_id;
  const GuidPrefixWrapper guid_pref(remote_id.guidPrefix);
  XTypes::TypeIdentifierSeq& deps = dependencies_[guid_pref][remote_ti].second;
  for (unsigned i = 0; i < data.dependent_typeids.length(); ++i) {
    const XTypes::TypeIdentifier& ti = data.dependent_typeids[i].type_id;
    // Optimization - only store TypeIdentifiers for which TypeObjects haven't
    // already been in the type objects cache yet
    if (!sedp_.type_lookup_service_->type_object_in_cache(ti)) {
      deps.append(ti);
    }
  }
  dependencies_[guid_pref][remote_ti].first = data.continuation_point;

  // Update internal data
  // TODO(sonndinh): Shouldn't sedp_.type_lookup_service_sequence_number_ be protected with
  // a lock? Looks like it can be modified by multiple threads.
  sedp_.orig_seq_numbers_.insert(std::make_pair(++sedp_.type_lookup_service_sequence_number_,
                                                sedp_.orig_seq_numbers_[seq_num]));
  sedp_.orig_seq_numbers_.erase(seq_num);

  if (data.continuation_point.length() == 0) { // Get all type objects
    deps.append(remote_ti);
    if (!sedp_.send_type_lookup_request(deps, remote_id, is_discovery_protected, true)) {
      ACE_ERROR((LM_ERROR, ACE_TEXT("(%P|%t) ERROR: Sedp::TypeLookupReplyReader::process_get_dependencies_reply - ")
        ACE_TEXT("failed to send getTypes request\n")));
      return false;
    }
  } else { // Get more dependencies
    XTypes::TypeIdentifierSeq type_ids;
    type_ids.append(remote_ti);
    if (!sedp_.send_type_lookup_request(type_ids, remote_id, is_discovery_protected, false)) {
      ACE_ERROR((LM_ERROR, ACE_TEXT("(%P|%t) ERROR: Sedp::TypeLookupReplyReader::process_get_dependencies_reply - ")
        ACE_TEXT("failed to send getTypeDependencies request\n")));
      return false;
    }
  }

  return true;
}

void Sedp::cleanup_type_lookup_data(const DCPS::GuidPrefix_t& guid_prefix,
                                    const XTypes::TypeIdentifier& ti,
                                    bool secure)
{
#ifdef OPENDDS_SECURITY
  if (secure) {
    type_lookup_reply_secure_reader_->cleanup(guid_prefix, ti);
  } else {
    type_lookup_reply_reader_->cleanup(guid_prefix, ti);
  }
#else
  ACE_UNUSED_ARG(secure);
  type_lookup_reply_reader_->cleanup(guid_prefix, ti);
#endif
}

Sedp::Reader::~Reader()
{
}

Sedp::DiscoveryReader::~DiscoveryReader()
{
}

Sedp::LivelinessReader::~LivelinessReader()
{
}

Sedp::SecurityReader::~SecurityReader()
{
}

bool
Sedp::Reader::assoc(const DCPS::AssociationData& publication)
{
  return associate(publication, false);
}

// Implementing TransportReceiveListener

static bool decode_parameter_list(
  const DCPS::ReceivedDataSample& sample,
  Serializer& ser,
  DCPS::Extensibility extensibility,
  ParameterList& data)
{
  if (sample.header_.key_fields_only_ && extensibility == DCPS::FINAL) {
    GUID_t guid;
    if (!(ser >> guid)) return false;
    data.length(1);
    data[0].guid(guid);
    data[0]._d(PID_ENDPOINT_GUID);
  } else {
    return ser >> data;
  }
  return true;
}

void
Sedp::Reader::data_received(const DCPS::ReceivedDataSample& sample)
{
  if (shutting_down_ == true) {
    return;
  }

  if (DCPS::DCPS_debug_level >= 9) {
    ACE_DEBUG((LM_DEBUG, "(%P|%t) Sedp::Reader::data_received: from %C\n",
      DCPS::LogGuid(sample.header_.publication_id_).c_str()));
  }

  const DCPS::MessageId id =
    static_cast<DCPS::MessageId>(sample.header_.message_id_);

  switch (id) {
  case DCPS::SAMPLE_DATA:
  case DCPS::DISPOSE_INSTANCE:
  case DCPS::UNREGISTER_INSTANCE:
  case DCPS::DISPOSE_UNREGISTER_INSTANCE: {
    const DCPS::EntityId_t entity_id = sample.header_.publication_id_.entityId;
    const bool full_message = !sample.header_.key_fields_only_;

    // Figure Out Extensibility of Data Based On Entity Id
    const bool is_mutable =
      entity_id == ENTITYID_SEDP_BUILTIN_PUBLICATIONS_WRITER ||
#ifdef OPENDDS_SECURITY
      entity_id == ENTITYID_SEDP_BUILTIN_PUBLICATIONS_SECURE_WRITER ||
#endif
      entity_id == ENTITYID_SEDP_BUILTIN_SUBSCRIPTIONS_WRITER ||
#ifdef OPENDDS_SECURITY
      entity_id == ENTITYID_SEDP_BUILTIN_SUBSCRIPTIONS_SECURE_WRITER ||
      entity_id == ENTITYID_SPDP_RELIABLE_BUILTIN_PARTICIPANT_SECURE_WRITER ||
#endif
      false;
    const bool is_final =
      (entity_id == ENTITYID_P2P_BUILTIN_PARTICIPANT_MESSAGE_WRITER && full_message) ||
#ifdef OPENDDS_SECURITY
      (entity_id == ENTITYID_P2P_BUILTIN_PARTICIPANT_MESSAGE_SECURE_WRITER && full_message) ||
      entity_id == ENTITYID_P2P_BUILTIN_PARTICIPANT_STATELESS_WRITER ||
      entity_id == ENTITYID_P2P_BUILTIN_PARTICIPANT_VOLATILE_SECURE_WRITER ||
#endif
      entity_id == ENTITYID_TL_SVC_REQ_WRITER ||
      entity_id == ENTITYID_TL_SVC_REPLY_WRITER ||
#ifdef OPENDDS_SECURITY
      entity_id == ENTITYID_TL_SVC_REQ_WRITER_SECURE ||
      entity_id == ENTITYID_TL_SVC_REPLY_WRITER_SECURE ||
#endif
      false;
    if (is_mutable == is_final) {
      if (is_mutable) {
        ACE_ERROR((LM_ERROR, "(%P|%t) ERROR: Sedp::Reader::data_received: "
          "entity id extensibility error over %C: both is_final and is_mutable are %d\n",
          to_string(entity_id).c_str(), is_mutable));
      }
      break;
    }
    const DCPS::Extensibility extensibility =
      is_mutable ? DCPS::MUTABLE : DCPS::FINAL;

    // Get Encoding from Encapsulation
    Encoding encoding;
    Serializer ser(sample.sample_.get(), encoding);
    DCPS::EncapsulationHeader encap;
    if (!(ser >> encap)) {
      ACE_ERROR((LM_ERROR, ACE_TEXT("(%P|%t) ERROR: Sedp::Reader::data_received - ")
        ACE_TEXT("failed to deserialize encapsulation header\n")));
      return;
    }
    if (!encap.to_encoding(encoding, extensibility)) {
      return;
    }
    ser.encoding(encoding);

    data_received_i(sample, entity_id, ser, extensibility);
    break;
  }

  default:
    break;
  }
}

void
Sedp::LivelinessReader::data_received_i(const DCPS::ReceivedDataSample& sample,
  const DCPS::EntityId_t& entity_id,
  DCPS::Serializer& ser,
  DCPS::Extensibility)
{
  const DCPS::MessageId id = static_cast<DCPS::MessageId>(sample.header_.message_id_);
  const bool full_message = !sample.header_.key_fields_only_;

  if (entity_id == ENTITYID_P2P_BUILTIN_PARTICIPANT_MESSAGE_WRITER && full_message) {
    ParticipantMessageData data;
    if (!(ser >> data)) {
      ACE_ERROR((LM_ERROR, ACE_TEXT("ERROR: Sedp::LivelinessReader::data_received_i - ")
                 ACE_TEXT("failed to deserialize data\n")));
      return;
    }
    sedp_.data_received(id, data);

#ifdef OPENDDS_SECURITY
  } else if (entity_id == ENTITYID_P2P_BUILTIN_PARTICIPANT_MESSAGE_SECURE_WRITER && full_message) {
    ParticipantMessageData data;
    if (!(ser >> data)) {
      ACE_ERROR((LM_ERROR, ACE_TEXT("ERROR: Sedp::LivelinessReader::data_received_i - ")
                 ACE_TEXT("failed to deserialize data\n")));
      return;
    }
    sedp_.received_participant_message_data_secure(id, data);
#endif
  }
}

void
Sedp::SecurityReader::data_received_i(const DCPS::ReceivedDataSample& sample,
  const DCPS::EntityId_t& entity_id,
  DCPS::Serializer& ser,
  DCPS::Extensibility)
{
#ifdef OPENDDS_SECURITY
  const DCPS::MessageId id = static_cast<DCPS::MessageId>(sample.header_.message_id_);

  if (entity_id == ENTITYID_P2P_BUILTIN_PARTICIPANT_STATELESS_WRITER) {
    DDS::Security::ParticipantStatelessMessage data;
    ser.reset_alignment(); // https://issues.omg.org/browse/DDSIRTP23-63
    if (!(ser >> data)) {
      ACE_ERROR((LM_ERROR, ACE_TEXT("ERROR: Sedp::SecurityReader::data_received_i - ")
                 ACE_TEXT("failed to deserialize data\n")));
      return;
    }
    sedp_.received_stateless_message(id, data);
  } else if (entity_id == ENTITYID_P2P_BUILTIN_PARTICIPANT_VOLATILE_SECURE_WRITER) {
    DDS::Security::ParticipantVolatileMessageSecure data;
    if (!(ser >> data)) {
      ACE_ERROR((LM_ERROR, ACE_TEXT("ERROR: Sedp::SecurityReader::data_received_i - ")
                 ACE_TEXT("failed to deserialize data\n")));
      return;
    }
    sedp_.received_volatile_message_secure(id, data);
  }
#else
  ACE_UNUSED_ARG(sample);
  ACE_UNUSED_ARG(entity_id);
  ACE_UNUSED_ARG(ser);
#endif
}

void
Sedp::DiscoveryReader::data_received_i(const DCPS::ReceivedDataSample& sample,
  const DCPS::EntityId_t& entity_id,
  DCPS::Serializer& ser,
  DCPS::Extensibility extensibility)
{
  const DCPS::MessageId id = static_cast<DCPS::MessageId>(sample.header_.message_id_);

  if (entity_id == ENTITYID_SEDP_BUILTIN_PUBLICATIONS_WRITER) {
    ParameterList data;
    if (!decode_parameter_list(sample, ser, extensibility, data)) {
      ACE_ERROR((LM_ERROR, ACE_TEXT("ERROR: Sedp::DiscoveryReader::data_received_i - ")
        ACE_TEXT("failed to deserialize data\n")));
      return;
    }

    DiscoveredPublication wdata;
    if (!ParameterListConverter::from_param_list(data, wdata.writer_data_, sedp_.use_xtypes_, wdata.type_info_)) {
      ACE_ERROR((LM_ERROR,
                 ACE_TEXT("(%P|%t) ERROR: Sedp::DiscoveryReader::data_received_i - ")
                 ACE_TEXT("failed to convert from ParameterList ")
                 ACE_TEXT("to DiscoveredWriterData\n")));
      return;
    }
#ifdef OPENDDS_SECURITY
    wdata.have_ice_agent_info_ = false;
    ICE::AgentInfoMap ai_map;
    if (!ParameterListConverter::from_param_list(data, ai_map)) {
      ACE_ERROR((LM_ERROR,
        ACE_TEXT("(%P|%t) ERROR: Sedp::DiscoveryReader::data_received_i - ")
        ACE_TEXT("failed to convert from ParameterList ")
        ACE_TEXT("to ICE Agent info\n")));
      return;
    }
    ICE::AgentInfoMap::const_iterator pos = ai_map.find("DATA");
    if (pos != ai_map.end()) {
      wdata.have_ice_agent_info_ = true;
      wdata.ice_agent_info_ = pos->second;
    }
#endif

    // Cache non-empty TypeInformation
    if (wdata.type_info_.minimal.typeid_with_size.type_id.kind() != XTypes::TK_NONE ||
        wdata.type_info_.complete.typeid_with_size.type_id.kind() != XTypes::TK_NONE) {
      const GUID_t& remote_guid = wdata.writer_data_.writerProxy.remoteWriterGuid;
      DDS::BuiltinTopicKey_t key = DCPS::repo_id_to_bit_key(remote_guid);
      sedp_.type_lookup_service_->cache_type_info(key, wdata.type_info_);
    }

    sedp_.data_received(id, wdata);

#ifdef OPENDDS_SECURITY
  } else if (entity_id == ENTITYID_SEDP_BUILTIN_PUBLICATIONS_SECURE_WRITER) {
    ParameterList data;
    if (!decode_parameter_list(sample, ser, extensibility, data)) {
      ACE_ERROR((LM_ERROR, ACE_TEXT("ERROR: Sedp::DiscoveryReader::data_received_i - ")
        ACE_TEXT("failed to deserialize data\n")));
      return;
    }

    DiscoveredPublication_SecurityWrapper wdata_secure;

    if (!ParameterListConverter::from_param_list(data, wdata_secure, sedp_.use_xtypes_, wdata_secure.type_info)) {
      ACE_ERROR((LM_ERROR,
                 ACE_TEXT("(%P|%t) ERROR: Sedp::DiscoveryReader::data_received_i - ")
                 ACE_TEXT("failed to convert from ParameterList ")
                 ACE_TEXT("to DiscoveredPublication_SecurityWrapper\n")));
      return;
    }

    wdata_secure.have_ice_agent_info = false;
    ICE::AgentInfoMap ai_map;
    if (!ParameterListConverter::from_param_list(data, ai_map)) {
      ACE_ERROR((LM_ERROR,
        ACE_TEXT("(%P|%t) ERROR: Sedp::DiscoveryReader::data_received_i - ")
        ACE_TEXT("failed to convert from ParameterList ")
        ACE_TEXT("to ICE Agent info\n")));
      return;
    }
    ICE::AgentInfoMap::const_iterator pos = ai_map.find("DATA");
    if (pos != ai_map.end()) {
      wdata_secure.have_ice_agent_info = true;
      wdata_secure.ice_agent_info = pos->second;
    }

    if (wdata_secure.type_info.minimal.typeid_with_size.type_id.kind() != XTypes::TK_NONE ||
        wdata_secure.type_info.complete.typeid_with_size.type_id.kind() != XTypes::TK_NONE) {
      const GUID_t& remote_guid = wdata_secure.data.writerProxy.remoteWriterGuid;
      DDS::BuiltinTopicKey_t key = DCPS::repo_id_to_bit_key(remote_guid);
      sedp_.type_lookup_service_->cache_type_info(key, wdata_secure.type_info);
    }

    sedp_.data_received(id, wdata_secure);
#endif
  } else if (entity_id == ENTITYID_SEDP_BUILTIN_SUBSCRIPTIONS_WRITER) {
    ParameterList data;
    if (!decode_parameter_list(sample, ser, extensibility, data)) {
      ACE_ERROR((LM_ERROR, ACE_TEXT("ERROR: Sedp::DiscoveryReader::data_received_i - ")
        ACE_TEXT("failed to deserialize data\n")));
      return;
    }

    DiscoveredSubscription rdata;
    if (!ParameterListConverter::from_param_list(data, rdata.reader_data_, sedp_.use_xtypes_, rdata.type_info_)) {
      ACE_ERROR((LM_ERROR,
                 ACE_TEXT("(%P|%t) ERROR Sedp::DiscoveryReader::data_received_i - ")
                 ACE_TEXT("failed to convert from ParameterList ")
                 ACE_TEXT("to DiscoveredReaderData\n")));
      return;
    }
#ifdef OPENDDS_SECURITY
    rdata.have_ice_agent_info_ = false;
    ICE::AgentInfoMap ai_map;
    if (!ParameterListConverter::from_param_list(data, ai_map)) {
      ACE_ERROR((LM_ERROR,
        ACE_TEXT("(%P|%t) ERROR: Sedp::DiscoveryReader::data_received_i - ")
        ACE_TEXT("failed to convert from ParameterList ")
        ACE_TEXT("to ICE Agent info\n")));
      return;
    }
    ICE::AgentInfoMap::const_iterator pos = ai_map.find("DATA");
    if (pos != ai_map.end()) {
      rdata.have_ice_agent_info_ = true;
      rdata.ice_agent_info_ = pos->second;
    }
#endif
    if (rdata.reader_data_.readerProxy.expectsInlineQos) {
      set_inline_qos(rdata.reader_data_.readerProxy.allLocators);
    }

    if (rdata.type_info_.minimal.typeid_with_size.type_id.kind() != XTypes::TK_NONE ||
        rdata.type_info_.complete.typeid_with_size.type_id.kind() != XTypes::TK_NONE) {
      const GUID_t& remote_guid = rdata.reader_data_.readerProxy.remoteReaderGuid;
      DDS::BuiltinTopicKey_t key = DCPS::repo_id_to_bit_key(remote_guid);
      sedp_.type_lookup_service_->cache_type_info(key, rdata.type_info_);
    }

    sedp_.data_received(id, rdata);

#ifdef OPENDDS_SECURITY
  } else if (entity_id == ENTITYID_SEDP_BUILTIN_SUBSCRIPTIONS_SECURE_WRITER) {
    ParameterList data;
    if (!decode_parameter_list(sample, ser, extensibility, data)) {
      ACE_ERROR((LM_ERROR, ACE_TEXT("ERROR: Sedp::DiscoveryReader::data_received_i - ")
        ACE_TEXT("failed to deserialize data\n")));
      return;
    }

    DiscoveredSubscription_SecurityWrapper rdata_secure;
    if (!ParameterListConverter::from_param_list(data, rdata_secure, sedp_.use_xtypes_, rdata_secure.type_info)) {
      ACE_ERROR((LM_ERROR,
                 ACE_TEXT("(%P|%t) ERROR Sedp::DiscoveryReader::data_received_i - ")
                 ACE_TEXT("failed to convert from ParameterList ")
                 ACE_TEXT("to DiscoveredSubscription_SecurityWrapper\n")));
      return;
    }

    rdata_secure.have_ice_agent_info = false;
    ICE::AgentInfoMap ai_map;
    if (!ParameterListConverter::from_param_list(data, ai_map)) {
      ACE_ERROR((LM_ERROR,
        ACE_TEXT("(%P|%t) ERROR: Sedp::DiscoveryReader::data_received_i - ")
        ACE_TEXT("failed to convert from ParameterList ")
        ACE_TEXT("to ICE Agent info\n")));
      return;
    }
    ICE::AgentInfoMap::const_iterator pos = ai_map.find("DATA");
    if (pos != ai_map.end()) {
      rdata_secure.have_ice_agent_info = true;
      rdata_secure.ice_agent_info = pos->second;
    }

    if ((rdata_secure.data).readerProxy.expectsInlineQos) {
      set_inline_qos((rdata_secure.data).readerProxy.allLocators);
    }

    if (rdata_secure.type_info.minimal.typeid_with_size.type_id.kind() != XTypes::TK_NONE ||
        rdata_secure.type_info.complete.typeid_with_size.type_id.kind() != XTypes::TK_NONE) {
      const GUID_t& remote_guid = rdata_secure.data.readerProxy.remoteReaderGuid;
      DDS::BuiltinTopicKey_t key = DCPS::repo_id_to_bit_key(remote_guid);
      sedp_.type_lookup_service_->cache_type_info(key, rdata_secure.type_info);
    }

    sedp_.data_received(id, rdata_secure);

  } else if (entity_id == ENTITYID_SPDP_RELIABLE_BUILTIN_PARTICIPANT_SECURE_WRITER) {

    ParameterList data;
    if (!decode_parameter_list(sample, ser, extensibility, data)) {
      ACE_ERROR((LM_ERROR, ACE_TEXT("ERROR: Sedp::DiscoveryReader::data_received_i - ")
        ACE_TEXT("failed to deserialize data\n")));
      return;
    }

    Security::SPDPdiscoveredParticipantData pdata;

    if (!ParameterListConverter::from_param_list(data, pdata)) {
      ACE_ERROR((LM_ERROR,
                 ACE_TEXT("(%P|%t) ERROR: Sedp::DiscoveryReader::data_received_i - ")
                 ACE_TEXT("failed to convert from ParameterList ")
                 ACE_TEXT("to Security::SPDPdiscoveredParticipantData\n")));
      return;
    }
    const GUID_t guid = make_part_guid(sample.header_.publication_id_);
    sedp_.spdp_.process_participant_ice(data, pdata, guid);
    sedp_.spdp_.handle_participant_data(id, pdata, DCPS::SequenceNumber::ZERO(), ACE_INET_Addr(), true);

#endif
  }
}

void
Sedp::TypeLookupRequestReader::data_received_i(const DCPS::ReceivedDataSample& sample,
  const DCPS::EntityId_t& entity_id,
  DCPS::Serializer& ser,
  DCPS::Extensibility)
{
  if (DCPS::DCPS_debug_level > 8) {
    ACE_DEBUG((LM_DEBUG, "(%P|%t) Sedp::TypeLookupRequestReader::data_received_i: from %C\n",
      DCPS::LogGuid(sample.header_.publication_id_).c_str()));
  }

  XTypes::TypeLookup_Reply type_lookup_reply;
  if (!process_type_lookup_request(ser, type_lookup_reply)) {
    ACE_ERROR((LM_ERROR, ACE_TEXT("(%P|%t) ERROR: Sedp::TypeLookupRequestReader::data_received_i - ")
      ACE_TEXT("failed to take type lookup request\n")));
    return;
  }

#ifdef OPENDDS_SECURITY
  if (entity_id == ENTITYID_TL_SVC_REQ_WRITER_SECURE) {
    const DCPS::RepoId reader = make_id(sample.header_.publication_id_, ENTITYID_TL_SVC_REPLY_READER_SECURE);
    if (!sedp_.type_lookup_reply_secure_writer_->send_type_lookup_reply(type_lookup_reply, reader)) {
      if (DCPS::DCPS_debug_level) {
        ACE_ERROR((LM_ERROR, ACE_TEXT("(%P|%t) ERROR: Sedp::TypeLookupRequestReader::data_received_i - ")
          ACE_TEXT("failed to send secure type lookup reply\n")));
      }
      return;
    }
  } else if (entity_id == ENTITYID_TL_SVC_REQ_WRITER) {
#endif
    const DCPS::RepoId reader = make_id(sample.header_.publication_id_, ENTITYID_TL_SVC_REPLY_READER);
    if (!sedp_.type_lookup_reply_writer_->send_type_lookup_reply(type_lookup_reply, reader)) {
      if (DCPS::DCPS_debug_level) {
        ACE_ERROR((LM_ERROR, ACE_TEXT("(%P|%t) ERROR: Sedp::TypeLookupRequestReader::data_received_i - ")
          ACE_TEXT("failed to send type lookup reply\n")));
      }
      return;
    }
#ifdef OPENDDS_SECURITY
  }
#else
  ACE_UNUSED_ARG(entity_id);
#endif
}

void Sedp::TypeLookupReplyReader::data_received_i(
  const DCPS::ReceivedDataSample& sample,
  const DCPS::EntityId_t& remote_id,
  DCPS::Serializer& ser,
  DCPS::Extensibility)
{
  if (DCPS::DCPS_debug_level > 8) {
    ACE_DEBUG((LM_DEBUG, "(%P|%t) Sedp::TypeLookupReplyReader::data_received_i: from %C\n",
      DCPS::LogGuid(sample.header_.publication_id_).c_str()));
  }

#ifdef OPENDDS_SECURITY
  if (remote_id == ENTITYID_TL_SVC_REPLY_WRITER_SECURE) {
    if (!process_type_lookup_reply(sample, ser, true)) {
      if (DCPS::DCPS_debug_level) {
        ACE_ERROR((LM_ERROR, ACE_TEXT("(%P|%t) ERROR: Sedp::TypeLookupReplyReader::data_received_i - ")
          ACE_TEXT("failed to process secure type lookup reply\n")));
      }
      return;
    }
  } else if (remote_id == ENTITYID_TL_SVC_REPLY_WRITER) {
#endif
    if (!process_type_lookup_reply(sample, ser, false)) {
      if (DCPS::DCPS_debug_level) {
        ACE_ERROR((LM_ERROR, ACE_TEXT("(%P|%t) ERROR: Sedp::TypeLookupReplyReader::data_received_i - ")
          ACE_TEXT("failed to process type lookup reply\n")));
      }
      return;
    }
#ifdef OPENDDS_SECURITY
  }
#else
  ACE_UNUSED_ARG(remote_id);
#endif
}

void
Sedp::populate_discovered_writer_msg(
  DCPS::DiscoveredWriterData& dwd,
  const RepoId& publication_id,
  const LocalPublication& pub)
{
  // Ignored on the wire dwd.ddsPublicationData.key
  // Ignored on the wire dwd.ddsPublicationData.participant_key
  OPENDDS_STRING topic_name = topic_names_[pub.topic_id_];
  dwd.ddsPublicationData.topic_name = topic_name.c_str();
  TopicDetails& topic_details = topics_[topic_name];
  dwd.ddsPublicationData.type_name = topic_details.local_data_type_name().c_str();
  dwd.ddsPublicationData.durability = pub.qos_.durability;
  dwd.ddsPublicationData.durability_service = pub.qos_.durability_service;
  dwd.ddsPublicationData.deadline = pub.qos_.deadline;
  dwd.ddsPublicationData.latency_budget = pub.qos_.latency_budget;
  dwd.ddsPublicationData.liveliness = pub.qos_.liveliness;
  dwd.ddsPublicationData.reliability = pub.qos_.reliability;
  dwd.ddsPublicationData.lifespan = pub.qos_.lifespan;
  dwd.ddsPublicationData.user_data = pub.qos_.user_data;
  dwd.ddsPublicationData.ownership = pub.qos_.ownership;
  dwd.ddsPublicationData.ownership_strength = pub.qos_.ownership_strength;
  dwd.ddsPublicationData.destination_order = pub.qos_.destination_order;
  dwd.ddsPublicationData.representation = pub.qos_.representation;
  dwd.ddsPublicationData.presentation = pub.publisher_qos_.presentation;
  dwd.ddsPublicationData.partition = pub.publisher_qos_.partition;
  dwd.ddsPublicationData.topic_data = topic_details.local_qos().topic_data;
  dwd.ddsPublicationData.group_data = pub.publisher_qos_.group_data;

  dwd.writerProxy.remoteWriterGuid = publication_id;
  // Ignore dwd.writerProxy.unicastLocatorList;
  // Ignore dwd.writerProxy.multicastLocatorList;
  dwd.writerProxy.allLocators = pub.trans_info_;
}

void
Sedp::populate_discovered_reader_msg(
  DCPS::DiscoveredReaderData& drd,
  const RepoId& subscription_id,
  const LocalSubscription& sub)
{
  // Ignored on the wire drd.ddsSubscription.key
  // Ignored on the wire drd.ddsSubscription.participant_key
  OPENDDS_STRING topic_name = topic_names_[sub.topic_id_];
  drd.ddsSubscriptionData.topic_name = topic_name.c_str();
  TopicDetails& topic_details = topics_[topic_name];
  drd.ddsSubscriptionData.type_name = topic_details.local_data_type_name().c_str();
  drd.ddsSubscriptionData.durability = sub.qos_.durability;
  drd.ddsSubscriptionData.deadline = sub.qos_.deadline;
  drd.ddsSubscriptionData.latency_budget = sub.qos_.latency_budget;
  drd.ddsSubscriptionData.liveliness = sub.qos_.liveliness;
  drd.ddsSubscriptionData.reliability = sub.qos_.reliability;
  drd.ddsSubscriptionData.ownership = sub.qos_.ownership;
  drd.ddsSubscriptionData.destination_order = sub.qos_.destination_order;
  drd.ddsSubscriptionData.user_data = sub.qos_.user_data;
  drd.ddsSubscriptionData.time_based_filter = sub.qos_.time_based_filter;
  drd.ddsSubscriptionData.representation  = sub.qos_.representation;
  drd.ddsSubscriptionData.presentation = sub.subscriber_qos_.presentation;
  drd.ddsSubscriptionData.partition = sub.subscriber_qos_.partition;
  drd.ddsSubscriptionData.topic_data = topic_details.local_qos().topic_data;
  drd.ddsSubscriptionData.group_data = sub.subscriber_qos_.group_data;
  drd.ddsSubscriptionData.type_consistency = sub.qos_.type_consistency;

  drd.readerProxy.remoteReaderGuid = subscription_id;
  drd.readerProxy.expectsInlineQos = false;  // We never expect inline qos
  // Ignore drd.readerProxy.unicastLocatorList;
  // Ignore drd.readerProxy.multicastLocatorList;
  drd.readerProxy.allLocators = sub.trans_info_;

  drd.contentFilterProperty.contentFilteredTopicName =
    OPENDDS_STRING(DCPS::GuidConverter(subscription_id)).c_str();
  drd.contentFilterProperty.relatedTopicName = topic_name.c_str();
  drd.contentFilterProperty.filterClassName = ""; // PLConverter adds default
  drd.contentFilterProperty.filterExpression = sub.filterProperties.filterExpression;
  drd.contentFilterProperty.expressionParameters = sub.filterProperties.expressionParameters;

  const CORBA::ULong len = drd.readerProxy.associatedWriters.length();
  const CORBA::ULong added_len = static_cast<CORBA::ULong>(sub.remote_expectant_opendds_associations_.size());
  drd.readerProxy.associatedWriters.length(len + added_len);

  CORBA::ULong i = 0;
  for (DCPS::RepoIdSet::const_iterator writer =
         sub.remote_expectant_opendds_associations_.begin();
       writer != sub.remote_expectant_opendds_associations_.end();
       ++writer) {
    drd.readerProxy.associatedWriters[len + i] = *writer;
    ++i;
  }
}

void
Sedp::write_durable_publication_data(const RepoId& reader, bool secure)
{
  if (!(spdp_.available_builtin_endpoints() & (DISC_BUILTIN_ENDPOINT_PUBLICATION_ANNOUNCER
#ifdef OPENDDS_SECURITY
                                               | DDS::Security::SEDP_BUILTIN_PUBLICATIONS_SECURE_WRITER
#endif
                                               ))) {
    return;
  }

  if (secure) {
#ifdef OPENDDS_SECURITY
    LocalPublicationIter pub, end = local_publications_.end();
    for (pub = local_publications_.begin(); pub != end; ++pub) {
      if (pub->second.security_attribs_.base.is_discovery_protected) {
        write_publication_data_secure(pub->first, pub->second, reader);
      }
    }
    publications_secure_writer_->end_historic_samples(reader);
#endif
  } else {
    LocalPublicationIter pub, end = local_publications_.end();
    for (pub = local_publications_.begin(); pub != end; ++pub) {
#ifdef OPENDDS_SECURITY
      if (!pub->second.security_attribs_.base.is_discovery_protected) {
        write_publication_data(pub->first, pub->second, reader);
      }
#else
      write_publication_data(pub->first, pub->second, reader);
#endif
    }
    publications_writer_->end_historic_samples(reader);
  }
}

void
Sedp::write_durable_subscription_data(const RepoId& reader, bool secure)
{
  if (!(spdp_.available_builtin_endpoints() & (DISC_BUILTIN_ENDPOINT_SUBSCRIPTION_ANNOUNCER
#ifdef OPENDDS_SECURITY
                                               | DDS::Security::SEDP_BUILTIN_SUBSCRIPTIONS_SECURE_WRITER
#endif
                                               ))) {
    return;
  }

  if (secure) {
#ifdef OPENDDS_SECURITY
    LocalSubscriptionIter sub, end = local_subscriptions_.end();
    for (sub = local_subscriptions_.begin(); sub != end; ++sub) {
      if (is_security_enabled() && sub->second.security_attribs_.base.is_discovery_protected) {
        write_subscription_data_secure(sub->first, sub->second, reader);
      }
    }
    subscriptions_secure_writer_->end_historic_samples(reader);
#endif
  } else {
    LocalSubscriptionIter sub, end = local_subscriptions_.end();
    for (sub = local_subscriptions_.begin(); sub != end; ++sub) {
#ifdef OPENDDS_SECURITY
      if (!(is_security_enabled() && sub->second.security_attribs_.base.is_discovery_protected)) {
        write_subscription_data(sub->first, sub->second, reader);
      }
#else
      write_subscription_data(sub->first, sub->second, reader);
#endif
    }
    subscriptions_writer_->end_historic_samples(reader);
  }
}

void
Sedp::write_durable_participant_message_data(const RepoId& reader)
{
  if (!(spdp_.available_builtin_endpoints() & BUILTIN_ENDPOINT_PARTICIPANT_MESSAGE_DATA_WRITER)) {
    return;
  }

  LocalParticipantMessageIter part, end = local_participant_messages_.end();
  for (part = local_participant_messages_.begin(); part != end; ++part) {
    write_participant_message_data(part->first, part->second, reader);
  }
  participant_message_writer_->end_historic_samples(reader);
}

#ifdef OPENDDS_SECURITY
void
Sedp::write_durable_participant_message_data_secure(const RepoId& reader)
{
  if (!(spdp_.available_builtin_endpoints() & DDS::Security::BUILTIN_PARTICIPANT_MESSAGE_SECURE_WRITER)) {
    return;
  }

  LocalParticipantMessageIter part, end = local_participant_messages_secure_.end();
  for (part = local_participant_messages_secure_.begin(); part != end; ++part) {
    write_participant_message_data_secure(part->first, part->second, reader);
  }
  participant_message_secure_writer_->end_historic_samples(reader);
}

DDS::ReturnCode_t
Sedp::write_stateless_message(const DDS::Security::ParticipantStatelessMessage& msg,
                              const RepoId& reader)
{
  DCPS::SequenceNumber sequence = DCPS::SequenceNumber::SEQUENCENUMBER_UNKNOWN();
  return participant_stateless_message_writer_->write_stateless_message(msg, reader, sequence);
}

DDS::ReturnCode_t
Sedp::write_volatile_message(DDS::Security::ParticipantVolatileMessageSecure& msg,
                             const RepoId& reader)
{
  msg.message_identity.sequence_number = static_cast<unsigned long>(participant_volatile_message_secure_writer_->get_seq().getValue());
  DCPS::SequenceNumber sequence = DCPS::SequenceNumber::SEQUENCENUMBER_UNKNOWN();
  return participant_volatile_message_secure_writer_->write_volatile_message_secure(msg, reader, sequence);
}

void
Sedp::write_durable_dcps_participant_secure(const DCPS::RepoId& reader)
{
  if (!(spdp_.available_builtin_endpoints() & DDS::Security::SPDP_BUILTIN_PARTICIPANT_SECURE_WRITER)) {
    return;
  }

  write_dcps_participant_secure(
    spdp_.build_local_pdata(false, Security::DPDK_SECURE), reader);
  dcps_participant_secure_writer_->end_historic_samples(reader);
}

DDS::ReturnCode_t
Sedp::write_dcps_participant_secure(const Security::SPDPdiscoveredParticipantData& msg,
                                    const RepoId& part)
{
  DCPS::RepoId remote_reader(part);
  if (part != GUID_UNKNOWN) {
    remote_reader.entityId = ENTITYID_SPDP_RELIABLE_BUILTIN_PARTICIPANT_SECURE_READER;
  }

  return dcps_participant_secure_writer_->write_dcps_participant_secure(msg, remote_reader, participant_secure_sequence_);
}

DDS::ReturnCode_t
Sedp::write_dcps_participant_dispose(const RepoId& part)
{
  return dcps_participant_secure_writer_->write_unregister_dispose(part, PID_PARTICIPANT_GUID);
}
#endif

DDS::ReturnCode_t
Sedp::add_publication_i(const DCPS::RepoId& rid,
                        LocalPublication& pub)
{
  pub.participant_discovered_at_ = spdp_.get_participant_discovered_at();
  pub.transport_context_ = spdp_.config()->participant_flags();
#ifdef OPENDDS_SECURITY
  DCPS::DataWriterCallbacks_rch pl = pub.publication_.lock();
  if (pl) {
    ICE::Endpoint* endpoint = pl->get_ice_endpoint();
    if (endpoint) {
      pub.have_ice_agent_info = true;
      pub.ice_agent_info = ICE::Agent::instance()->get_local_agent_info(endpoint);
      ICE::Agent::instance()->add_local_agent_info_listener(endpoint, rid, &publication_agent_info_listener_);
      start_ice(rid, pub);
    }
  }
#else
  ACE_UNUSED_ARG(rid);
  ACE_UNUSED_ARG(pub);
#endif
  return DDS::RETCODE_OK;
}

DDS::ReturnCode_t
Sedp::write_publication_data(
  const RepoId& rid,
  LocalPublication& lp,
  const RepoId& reader)
{
  DDS::ReturnCode_t result = DDS::RETCODE_OK;

#ifdef OPENDDS_SECURITY
  if (is_security_enabled() && lp.security_attribs_.base.is_discovery_protected) {
    result = write_publication_data_secure(rid, lp, reader);

  } else {
#endif

    result = write_publication_data_unsecure(rid, lp, reader);

#ifdef OPENDDS_SECURITY
  }
#endif

  return result;
}

DDS::ReturnCode_t
Sedp::write_publication_data_unsecure(
  const RepoId& rid,
  LocalPublication& lp,
  const RepoId& reader)
{
  if (!(spdp_.available_builtin_endpoints() & DISC_BUILTIN_ENDPOINT_PUBLICATION_ANNOUNCER)) {
    return DDS::RETCODE_PRECONDITION_NOT_MET;
  }

  DDS::ReturnCode_t result = DDS::RETCODE_OK;
  if (spdp_.associated() && (reader != GUID_UNKNOWN ||
                             !associated_participants_.empty())) {
    DCPS::DiscoveredWriterData dwd;
    ParameterList plist;
    populate_discovered_writer_msg(dwd, rid, lp);

    // Convert to parameter list
    if (!ParameterListConverter::to_param_list(dwd, plist, use_xtypes_, lp.type_info_, false)) {
      ACE_ERROR((LM_ERROR,
                 ACE_TEXT("(%P|%t) ERROR: Sedp::write_publication_data_unsecure - ")
                 ACE_TEXT("Failed to convert DiscoveredWriterData ")
                 ACE_TEXT(" to ParameterList\n")));
      result = DDS::RETCODE_ERROR;
    }
#ifdef OPENDDS_SECURITY
    if (lp.have_ice_agent_info) {
      ICE::AgentInfoMap ai_map;
      ai_map["DATA"] = lp.ice_agent_info;
      if (!ParameterListConverter::to_param_list(ai_map, plist)) {
        ACE_ERROR((LM_ERROR,
                   ACE_TEXT("(%P|%t) ERROR: Sedp::write_publication_data_unsecure - ")
                   ACE_TEXT("Failed to convert ICE Agent info ")
                   ACE_TEXT("to ParameterList\n")));
        result = DDS::RETCODE_ERROR;
      }
    }
#endif

    if (DDS::RETCODE_OK == result) {
      result = publications_writer_->write_parameter_list(plist, reader, lp.sequence_);
    }
  } else if (DCPS::DCPS_debug_level > 3) {
    ACE_DEBUG((LM_INFO, ACE_TEXT("(%P|%t) Sedp::write_publication_data_unsecure - ")
               ACE_TEXT("not currently associated, dropping msg.\n")));
  }
  return result;
}

#ifdef OPENDDS_SECURITY
DDS::ReturnCode_t
Sedp::write_publication_data_secure(
  const RepoId& rid,
  LocalPublication& lp,
  const RepoId& reader)
{
  if (!(spdp_.available_builtin_endpoints() & DDS::Security::SEDP_BUILTIN_PUBLICATIONS_SECURE_WRITER)) {
    return DDS::RETCODE_PRECONDITION_NOT_MET;
  }

  DDS::ReturnCode_t result = DDS::RETCODE_OK;
  if (spdp_.associated() && (reader != GUID_UNKNOWN ||
                             !associated_participants_.empty())) {

    DiscoveredPublication_SecurityWrapper dwd;
    ParameterList plist;
    populate_discovered_writer_msg(dwd.data, rid, lp);

    dwd.security_info.endpoint_security_attributes = security_attributes_to_bitmask(lp.security_attribs_);
    dwd.security_info.plugin_endpoint_security_attributes = lp.security_attribs_.plugin_endpoint_attributes;

    // Convert to parameter list
    if (!ParameterListConverter::to_param_list(dwd, plist, use_xtypes_, lp.type_info_, false)) {
      ACE_ERROR((LM_ERROR,
                 ACE_TEXT("(%P|%t) ERROR: Sedp::write_publication_data_secure - ")
                 ACE_TEXT("Failed to convert DiscoveredWriterData ")
                 ACE_TEXT("to ParameterList\n")));
      result = DDS::RETCODE_ERROR;
    }
    if (lp.have_ice_agent_info) {
      ICE::AgentInfoMap ai_map;
      ai_map["DATA"] = lp.ice_agent_info;
      if (!ParameterListConverter::to_param_list(ai_map, plist)) {
        ACE_ERROR((LM_ERROR,
                   ACE_TEXT("(%P|%t) ERROR: Sedp::write_publication_data_secure - ")
                   ACE_TEXT("Failed to convert ICE Agent info ")
                   ACE_TEXT("to ParameterList\n")));
        result = DDS::RETCODE_ERROR;
      }
    }
    if (DDS::RETCODE_OK == result) {
      RepoId effective_reader = reader;
      if (reader != GUID_UNKNOWN)
        effective_reader.entityId = ENTITYID_SEDP_BUILTIN_PUBLICATIONS_SECURE_READER;
      result = publications_secure_writer_->write_parameter_list(plist, effective_reader, lp.sequence_);
    }
  } else if (DCPS::DCPS_debug_level > 3) {
    ACE_DEBUG((LM_INFO, ACE_TEXT("(%P|%t) Sedp::write_publication_data_secure - ")
               ACE_TEXT("not currently associated, dropping msg.\n")));
  }
  return result;
}
#endif

DDS::ReturnCode_t
Sedp::add_subscription_i(const DCPS::RepoId& rid,
                         LocalSubscription& sub)
{
  sub.participant_discovered_at_ = spdp_.get_participant_discovered_at();
  sub.transport_context_ = spdp_.config()->participant_flags();
#ifdef OPENDDS_SECURITY
  DCPS::DataReaderCallbacks_rch sl = sub.subscription_.lock();
  if (sl) {
    ICE::Endpoint* endpoint = sl->get_ice_endpoint();
    if (endpoint) {
      sub.have_ice_agent_info = true;
      sub.ice_agent_info = ICE::Agent::instance()->get_local_agent_info(endpoint);
      ICE::Agent::instance()->add_local_agent_info_listener(endpoint, rid, &subscription_agent_info_listener_);
      start_ice(rid, sub);
    }
  }
#else
  ACE_UNUSED_ARG(rid);
  ACE_UNUSED_ARG(sub);
#endif
  return DDS::RETCODE_OK;
}

DDS::ReturnCode_t
Sedp::write_subscription_data(
  const RepoId& rid,
  LocalSubscription& ls,
  const RepoId& reader)
{
  DDS::ReturnCode_t result = DDS::RETCODE_OK;

#ifdef OPENDDS_SECURITY
  if (is_security_enabled() && ls.security_attribs_.base.is_discovery_protected) {
    result = write_subscription_data_secure(rid, ls, reader);

  } else {
#endif

    result = write_subscription_data_unsecure(rid, ls, reader);

#ifdef OPENDDS_SECURITY
  }
#endif

  return result;
}

DDS::ReturnCode_t
Sedp::write_subscription_data_unsecure(
  const RepoId& rid,
  LocalSubscription& ls,
  const RepoId& reader)
{
  if (!(spdp_.available_builtin_endpoints() & DISC_BUILTIN_ENDPOINT_SUBSCRIPTION_ANNOUNCER)) {
    return DDS::RETCODE_PRECONDITION_NOT_MET;
  }

  DDS::ReturnCode_t result = DDS::RETCODE_OK;
  if (spdp_.associated() && (reader != GUID_UNKNOWN ||
                             !associated_participants_.empty())) {
    DCPS::DiscoveredReaderData drd;
    ParameterList plist;
    populate_discovered_reader_msg(drd, rid, ls);

    // Convert to parameter list
    if (!ParameterListConverter::to_param_list(drd, plist, use_xtypes_, ls.type_info_, false)) {
      ACE_ERROR((LM_ERROR,
                 ACE_TEXT("(%P|%t) ERROR: Sedp::write_subscription_data_unsecure - ")
                 ACE_TEXT("Failed to convert DiscoveredReaderData ")
                 ACE_TEXT("to ParameterList\n")));
      result = DDS::RETCODE_ERROR;
    }

#ifdef OPENDDS_SECURITY
    if (ls.have_ice_agent_info) {
      ICE::AgentInfoMap ai_map;
      ai_map["DATA"] = ls.ice_agent_info;
      if (!ParameterListConverter::to_param_list(ai_map, plist)) {
        ACE_ERROR((LM_ERROR,
                   ACE_TEXT("(%P|%t) ERROR: Sedp::write_subscription_data_unsecure - ")
                   ACE_TEXT("Failed to convert ICE Agent info ")
                   ACE_TEXT("to ParameterList\n")));
        result = DDS::RETCODE_ERROR;
      }
    }
#endif
    if (DDS::RETCODE_OK == result) {
      result = subscriptions_writer_->write_parameter_list(plist, reader, ls.sequence_);
    }
  } else if (DCPS::DCPS_debug_level > 3) {
    ACE_DEBUG((LM_INFO, ACE_TEXT("(%P|%t) Sedp::write_subscription_data_unsecure - ")
               ACE_TEXT("not currently associated, dropping msg.\n")));
  }
  return result;
}

#ifdef OPENDDS_SECURITY
DDS::ReturnCode_t
Sedp::write_subscription_data_secure(
  const RepoId& rid,
  LocalSubscription& ls,
  const RepoId& reader)
{
  if (!(spdp_.available_builtin_endpoints() & DDS::Security::SEDP_BUILTIN_SUBSCRIPTIONS_SECURE_WRITER)) {
    return DDS::RETCODE_PRECONDITION_NOT_MET;
  }

  DDS::ReturnCode_t result = DDS::RETCODE_OK;
  if (spdp_.associated() && (reader != GUID_UNKNOWN ||
                             !associated_participants_.empty())) {

    DiscoveredSubscription_SecurityWrapper drd;
    ParameterList plist;
    populate_discovered_reader_msg(drd.data, rid, ls);

    drd.security_info.endpoint_security_attributes = security_attributes_to_bitmask(ls.security_attribs_);
    drd.security_info.plugin_endpoint_security_attributes = ls.security_attribs_.plugin_endpoint_attributes;

    // Convert to parameter list
    if (!ParameterListConverter::to_param_list(drd, plist, use_xtypes_, ls.type_info_, false)) {
      ACE_ERROR((LM_ERROR,
                 ACE_TEXT("(%P|%t) ERROR: Sedp::write_subscription_data_secure - ")
                 ACE_TEXT("Failed to convert DiscoveredReaderData ")
                 ACE_TEXT("to ParameterList\n")));
      result = DDS::RETCODE_ERROR;
    }
    if (ls.have_ice_agent_info) {
      ICE::AgentInfoMap ai_map;
      ai_map["DATA"] = ls.ice_agent_info;
      if (!ParameterListConverter::to_param_list(ai_map, plist)) {
        ACE_ERROR((LM_ERROR,
                   ACE_TEXT("(%P|%t) ERROR: Sedp::write_subscription_data_secure - ")
                   ACE_TEXT("Failed to convert ICE Agent info ")
                   ACE_TEXT("to ParameterList\n")));
        result = DDS::RETCODE_ERROR;
      }
    }
    if (DDS::RETCODE_OK == result) {
      RepoId effective_reader = reader;
      if (reader != GUID_UNKNOWN)
        effective_reader.entityId = ENTITYID_SEDP_BUILTIN_SUBSCRIPTIONS_SECURE_READER;
      result = subscriptions_secure_writer_->write_parameter_list(plist, effective_reader, ls.sequence_);
    }
  } else if (DCPS::DCPS_debug_level > 3) {
    ACE_DEBUG((LM_INFO, ACE_TEXT("(%P|%t) Sedp::write_subscription_data_secure - ")
                        ACE_TEXT("not currently associated, dropping msg.\n")));
  }
  return result;
}
#endif

DDS::ReturnCode_t
Sedp::write_participant_message_data(
  const RepoId& rid,
  LocalParticipantMessage& pm,
  const RepoId& reader)
{
  if (!(spdp_.available_builtin_endpoints() & BUILTIN_ENDPOINT_PARTICIPANT_MESSAGE_DATA_WRITER)) {
    return DDS::RETCODE_PRECONDITION_NOT_MET;
  }
  DDS::ReturnCode_t result = DDS::RETCODE_OK;
  //Update liveliness for local subscriptions
  ParticipantMessageData pmd;
  pmd.participantGuid = rid;
  notify_liveliness(pmd);
  if (spdp_.associated() && (reader != GUID_UNKNOWN ||
                             !associated_participants_.empty())) {
    result = participant_message_writer_->write_participant_message(pmd, reader, pm.sequence_);
  } else if (DCPS::DCPS_debug_level > 3) {
    ACE_DEBUG((LM_INFO, ACE_TEXT("(%P|%t) Sedp::write_participant_message_data - ")
               ACE_TEXT("not currently associated, dropping msg.\n")));
  }
  return result;
}

#ifdef OPENDDS_SECURITY
DDS::ReturnCode_t
Sedp::write_participant_message_data_secure(
  const RepoId& rid,
  LocalParticipantMessage& pm,
  const RepoId& reader)
{
  if (!(spdp_.available_builtin_endpoints() & DDS::Security::BUILTIN_PARTICIPANT_MESSAGE_SECURE_WRITER)) {
    return DDS::RETCODE_PRECONDITION_NOT_MET;
  }

  DDS::ReturnCode_t result = DDS::RETCODE_OK;
  if (spdp_.associated() && (reader != GUID_UNKNOWN ||
                             !associated_participants_.empty())) {
    ParticipantMessageData pmd;
    pmd.participantGuid = rid;
    result = participant_message_secure_writer_->write_participant_message(pmd, reader, pm.sequence_);
  } else if (DCPS::DCPS_debug_level > 3) {
    ACE_DEBUG((LM_INFO, ACE_TEXT("(%P|%t) Sedp::write_participant_message_data_secure - ")
               ACE_TEXT("not currently associated, dropping msg.\n")));
  }
  return result;
}
#endif

void
Sedp::set_inline_qos(DCPS::TransportLocatorSeq& locators)
{
  const OPENDDS_STRING rtps_udp = "rtps_udp";
  for (CORBA::ULong i = 0; i < locators.length(); ++i) {
    if (locators[i].transport_type.in() == rtps_udp) {
      const CORBA::ULong len = locators[i].data.length();
      locators[i].data.length(len + 1);
      locators[i].data[len] = CORBA::Octet(1);
    }
  }
}

bool
Sedp::shutting_down() const
{
  return spdp_.shutting_down();
}

void
Sedp::populate_transport_locator_sequence(DCPS::TransportLocatorSeq*& rTls,
                                          DiscoveredSubscriptionIter& dsi,
                                          const RepoId& reader)
{
  DCPS::LocatorSeq locs;
  bool participantExpectsInlineQos = false;
  RepoId remote_participant = reader;
  remote_participant.entityId = ENTITYID_PARTICIPANT;
  const bool participant_found =
    spdp_.get_default_locators(remote_participant, locs,
                               participantExpectsInlineQos);
  if (!rTls->length()) {     // if no locators provided, add the default
    if (!participant_found) {
      return;
    } else if (locs.length()) {
      const Encoding& encoding = get_locators_encoding();
      size_t size = DCPS::serialized_size(encoding, locs);
      DCPS::primitive_serialized_size_boolean(encoding, size);

      ACE_Message_Block mb_locator(size);
      Serializer ser_loc(&mb_locator, encoding);
      ser_loc << locs;
      const bool readerExpectsInlineQos =
        dsi->second.reader_data_.readerProxy.expectsInlineQos;
      ser_loc << ACE_OutputCDR::from_boolean(participantExpectsInlineQos
                                             || readerExpectsInlineQos);

      DCPS::TransportLocator tl;
      tl.transport_type = "rtps_udp";
      message_block_to_sequence(mb_locator, tl.data);
      rTls->length(1);
      (*rTls)[0] = tl;
    } else {
      ACE_DEBUG((LM_WARNING,
                 ACE_TEXT("(%P|%t) Sedp::match - ")
                 ACE_TEXT("remote reader found with no locators ")
                 ACE_TEXT("and no default locators\n")));
    }
  }
}

void
Sedp::populate_transport_locator_sequence(DCPS::TransportLocatorSeq*& wTls,
                                          DiscoveredPublicationIter& /*dpi*/,
                                          const RepoId& writer)
{
  DCPS::LocatorSeq locs;
  bool participantExpectsInlineQos = false;
  RepoId remote_participant = writer;
  remote_participant.entityId = ENTITYID_PARTICIPANT;
  const bool participant_found =
    spdp_.get_default_locators(remote_participant, locs,
                               participantExpectsInlineQos);
  if (!wTls->length()) {     // if no locators provided, add the default
    if (!participant_found) {
      return;
    } else if (locs.length()) {
      const Encoding& encoding = get_locators_encoding();
      size_t size = DCPS::serialized_size(encoding, locs);
      DCPS::primitive_serialized_size_boolean(encoding, size);

      ACE_Message_Block mb_locator(size);
      Serializer ser_loc(&mb_locator, encoding);
      ser_loc << locs;
      ser_loc << ACE_OutputCDR::from_boolean(participantExpectsInlineQos);

      DCPS::TransportLocator tl;
      tl.transport_type = "rtps_udp";
      message_block_to_sequence(mb_locator, tl.data);
      wTls->length(1);
      (*wTls)[0] = tl;
    } else {
      ACE_DEBUG((LM_WARNING,
                 ACE_TEXT("(%P|%t) Sedp::match - ")
                 ACE_TEXT("remote writer found with no locators ")
                 ACE_TEXT("and no default locators\n")));
    }
  }
}

#ifdef OPENDDS_SECURITY
DDS::Security::DatawriterCryptoHandle
Sedp::generate_remote_matched_writer_crypto_handle(const RepoId& writer,
                                                   const RepoId& reader)
{
  DDS::Security::DatawriterCryptoHandle result = get_handle_registry()->get_remote_datawriter_crypto_handle(writer);
  if (result != DDS::HANDLE_NIL) {
    return result;
  }

  const RepoId writer_part = make_id(writer, ENTITYID_PARTICIPANT);
  Spdp::ParticipantCryptoInfoPair info = spdp_.lookup_participant_crypto_info(writer_part);

  if (info.first != DDS::HANDLE_NIL && info.second) {
    const DDS::Security::DatareaderCryptoHandle drch =
      get_handle_registry()->get_local_datareader_crypto_handle(reader);
    const DDS::Security::EndpointSecurityAttributes attribs =
      get_handle_registry()->get_local_datareader_security_attributes(reader);
    DDS::Security::CryptoKeyFactory_var key_factory = spdp_.get_security_config()->get_crypto_key_factory();
    DDS::Security::SecurityException se = {"", 0, 0};
    result = key_factory->register_matched_remote_datawriter(drch, info.first, info.second, se);
    get_handle_registry()->insert_remote_datawriter_crypto_handle(writer, result, attribs);
    if (result == DDS::HANDLE_NIL) {
      ACE_DEBUG((LM_WARNING, ACE_TEXT("(%P|%t) WARNING: Sedp::generate_remote_matched_writer_crypto_handle() - ")
        ACE_TEXT("Failure calling register_matched_remote_datawriter(). Security Exception[%d.%d]: %C\n"),
          se.code, se.minor_code, se.message.in()));
    }
  } else {
    ACE_DEBUG((LM_WARNING, ACE_TEXT("(%P|%t) WARNING: Sedp::generate_remote_matched_writer_crypto_handle() - ")
      ACE_TEXT("Unable to lookup remote participant crypto info.\n")));
  }
  return result;
}

DDS::Security::DatareaderCryptoHandle
Sedp::generate_remote_matched_reader_crypto_handle(const RepoId& reader,
                                                   const RepoId& writer,
                                                   bool relay_only)
{
  DDS::Security::DatareaderCryptoHandle result = get_handle_registry()->get_remote_datareader_crypto_handle(reader);
  if (result != DDS::HANDLE_NIL) {
    return result;
  }

  const RepoId reader_part = make_id(reader, ENTITYID_PARTICIPANT);
  Spdp::ParticipantCryptoInfoPair info = spdp_.lookup_participant_crypto_info(reader_part);

  if (info.first != DDS::HANDLE_NIL && info.second) {
    const DDS::Security::DatawriterCryptoHandle dwch =
      get_handle_registry()->get_local_datawriter_crypto_handle(writer);
    const DDS::Security::EndpointSecurityAttributes attribs =
      get_handle_registry()->get_local_datawriter_security_attributes(writer);
    DDS::Security::CryptoKeyFactory_var key_factory = spdp_.get_security_config()->get_crypto_key_factory();
    DDS::Security::SecurityException se = {"", 0, 0};
    result = key_factory->register_matched_remote_datareader(dwch, info.first, info.second, relay_only, se);
    get_handle_registry()->insert_remote_datareader_crypto_handle(reader, result, attribs);
    if (result == DDS::HANDLE_NIL) {
      ACE_DEBUG((LM_WARNING, ACE_TEXT("(%P|%t) WARNING: Sedp::generate_remote_matched_reader_crypto_handle() - ")
        ACE_TEXT("Failure calling register_matched_remote_datareader(). Security Exception[%d.%d]: %C\n"),
          se.code, se.minor_code, se.message.in()));
    }
  } else {
    ACE_DEBUG((LM_WARNING, ACE_TEXT("(%P|%t) WARNING: Sedp::generate_remote_matched_reader_crypto_handle() - ")
      ACE_TEXT("Unable to lookup remote participant crypto info.\n")));
  }
  return result;
}

void
Sedp::create_datareader_crypto_tokens(const DDS::Security::DatareaderCryptoHandle& drch,
                                      const DDS::Security::DatawriterCryptoHandle& dwch,
                                      DDS::Security::DatareaderCryptoTokenSeq& drcts)
{
  DDS::Security::SecurityException se = {"", 0, 0};
  DDS::Security::CryptoKeyExchange_var key_exchange = spdp_.get_security_config()->get_crypto_key_exchange();

  if (!key_exchange->create_local_datareader_crypto_tokens(drcts, drch, dwch, se)) {
    ACE_DEBUG((LM_WARNING, ACE_TEXT("(%P|%t) WARNING: ")
      ACE_TEXT("Sedp::create_datareader_crypto_tokens() - ")
      ACE_TEXT("Unable to create local datareader crypto tokens with crypto key exchange plugin. ")
      ACE_TEXT("Security Exception[%d.%d]: %C\n"), se.code, se.minor_code, se.message.in()));
  }
}

void
Sedp::send_datareader_crypto_tokens(const RepoId& local_reader,
                                    const RepoId& remote_writer,
                                    const DDS::Security::DatareaderCryptoTokenSeq& drcts)
{
  if (drcts.length() != 0) {
    const DCPS::RepoId remote_part = make_id(remote_writer, ENTITYID_PARTICIPANT);
    const DCPS::RepoId local_volatile_writer = make_id(
      participant_id_, ENTITYID_P2P_BUILTIN_PARTICIPANT_VOLATILE_SECURE_WRITER);
    const DCPS::RepoId remote_volatile_reader = make_id(
      remote_part, ENTITYID_P2P_BUILTIN_PARTICIPANT_VOLATILE_SECURE_READER);

    DDS::Security::ParticipantVolatileMessageSecure msg;
    msg.message_identity.source_guid = local_volatile_writer;
    msg.message_class_id = DDS::Security::GMCLASSID_SECURITY_DATAREADER_CRYPTO_TOKENS;
    msg.destination_participant_guid = remote_part;
    msg.destination_endpoint_guid = remote_writer;
    msg.source_endpoint_guid = local_reader;
    msg.message_data = reinterpret_cast<const DDS::Security::DataHolderSeq&>(drcts);

    if (write_volatile_message(msg, remote_volatile_reader) != DDS::RETCODE_OK) {
      ACE_DEBUG((LM_WARNING, ACE_TEXT("(%P|%t) WARNING: Sedp::send_datareader_crypto_tokens() - ")
        ACE_TEXT("Unable to write volatile message.\n")));
    }
  }
}

void
Sedp::create_datawriter_crypto_tokens(const DDS::Security::DatawriterCryptoHandle& dwch,
                                      const DDS::Security::DatareaderCryptoHandle& drch,
                                      DDS::Security::DatawriterCryptoTokenSeq& dwcts)
{
  DDS::Security::SecurityException se = {"", 0, 0};
  DDS::Security::CryptoKeyExchange_var key_exchange = spdp_.get_security_config()->get_crypto_key_exchange();

  if (key_exchange->create_local_datawriter_crypto_tokens(dwcts, dwch, drch, se) == false) {
    ACE_DEBUG((LM_WARNING, ACE_TEXT("(%P|%t) WARNING: ")
      ACE_TEXT("Sedp::create_datawriter_crypto_tokens() - ")
      ACE_TEXT("Unable to create local datawriter crypto tokens with crypto key exchange plugin. ")
      ACE_TEXT("Security Exception[%d.%d]: %C\n"), se.code, se.minor_code, se.message.in()));
  }
}

void
Sedp::send_datawriter_crypto_tokens(const RepoId& local_writer,
                                    const RepoId& remote_reader,
                                    const DDS::Security::DatawriterCryptoTokenSeq& dwcts)
{
  if (dwcts.length() != 0) {
    const DCPS::RepoId remote_part = make_id(remote_reader, ENTITYID_PARTICIPANT);
    const DCPS::RepoId local_volatile_writer = make_id(
      participant_id_, ENTITYID_P2P_BUILTIN_PARTICIPANT_VOLATILE_SECURE_WRITER);
    const DCPS::RepoId remote_volatile_reader = make_id(
      remote_part, ENTITYID_P2P_BUILTIN_PARTICIPANT_VOLATILE_SECURE_READER);

    DDS::Security::ParticipantVolatileMessageSecure msg;
    msg.message_identity.source_guid = local_volatile_writer;
    msg.message_class_id = DDS::Security::GMCLASSID_SECURITY_DATAWRITER_CRYPTO_TOKENS;
    msg.destination_participant_guid = remote_part;
    msg.destination_endpoint_guid = remote_reader;
    msg.source_endpoint_guid = local_writer;
    msg.message_data = reinterpret_cast<const DDS::Security::DataHolderSeq&>(dwcts);

    if (write_volatile_message(msg, remote_volatile_reader) != DDS::RETCODE_OK) {
      ACE_DEBUG((LM_WARNING, ACE_TEXT("(%P|%t) WARNING: Sedp::send_datawriter_crypto_tokens() - ")
        ACE_TEXT("Unable to write volatile message.\n")));
    }
  }
}

bool
Sedp::handle_datawriter_crypto_tokens(const DDS::Security::ParticipantVolatileMessageSecure& msg) {
  if (DCPS::security_debug.auth_debug) {
    ACE_DEBUG((LM_DEBUG,
               ACE_TEXT("(%P|%t) Sedp::handle_datawriter_crypto_tokens() %C\n"),
               DCPS::LogGuid(msg.source_endpoint_guid).c_str()));
  }

  DDS::Security::SecurityException se = {"", 0, 0};
  Security::CryptoKeyExchange_var key_exchange = spdp_.get_security_config()->get_crypto_key_exchange();

  ACE_Guard<ACE_Thread_Mutex> g(lock_, false);

  const DDS::Security::DatawriterCryptoHandle dwch =
    get_handle_registry()->get_remote_datawriter_crypto_handle(msg.source_endpoint_guid);
  const DDS::Security::DatareaderCryptoHandle drch =
    get_handle_registry()->get_local_datareader_crypto_handle(msg.destination_endpoint_guid);

  DDS::Security::DatawriterCryptoTokenSeq dwcts;
  dwcts = reinterpret_cast<const DDS::Security::DatawriterCryptoTokenSeq&>(msg.message_data);

  if (dwch == DDS::HANDLE_NIL) {
    if (DCPS::security_debug.auth_debug) {
      ACE_DEBUG((LM_DEBUG,
        ACE_TEXT("(%P|%t) Sedp::handle_datawriter_crypto_tokens() - ")
        ACE_TEXT("received tokens for unknown remote writer %C Caching.\n"),
        DCPS::LogGuid(msg.source_endpoint_guid).c_str()));
    }

    pending_remote_writer_crypto_tokens_[msg.source_endpoint_guid] = dwcts;
    return true;
  }

  if (drch == DDS::HANDLE_NIL) {
    if (DCPS::security_debug.auth_debug) {
      ACE_DEBUG((LM_WARNING,
        ACE_TEXT("(%P|%t) Sedp::handle_datawriter_crypto_tokens() - ")
        ACE_TEXT("received tokens for unknown local reader. Ignoring.\n")));
    }
    return false;
  }

  if (DCPS::security_debug.auth_debug) {
    ACE_DEBUG((LM_DEBUG,
               ACE_TEXT("(%P|%t) Sedp::handle_datawriter_crypto_tokens() from %C drch %d dwch %d count %d\n"),
               DCPS::LogGuid(msg.source_endpoint_guid).c_str(), drch, dwch, dwcts.length()));
  }

  if (!key_exchange->set_remote_datawriter_crypto_tokens(drch, dwch, dwcts, se)) {
    ACE_ERROR((LM_ERROR, ACE_TEXT("(%P|%t) ERROR: Sedp::handle_datawriter_crypto_tokens() - ")
      ACE_TEXT("Unable to set remote datawriter crypto tokens with crypto key exchange plugin. ")
      ACE_TEXT("Security Exception[%d.%d]: %C\n"), se.code, se.minor_code, se.message.in()));
    return false;
  }

  if (DCPS::GuidConverter(msg.source_endpoint_guid).isBuiltinDomainEntity()) {
    associate_secure_reader_to_writer(msg.source_endpoint_guid);
  }

  return true;
}

bool
Sedp::handle_datareader_crypto_tokens(const DDS::Security::ParticipantVolatileMessageSecure& msg) {
  if (DCPS::security_debug.auth_debug) {
    ACE_DEBUG((LM_DEBUG,
               ACE_TEXT("(%P|%t) Sedp::handle_datareader_crypto_tokens() %C\n"),
               DCPS::LogGuid(msg.source_endpoint_guid).c_str()));
  }

  DDS::Security::SecurityException se = {"", 0, 0};
  Security::CryptoKeyExchange_var key_exchange = spdp_.get_security_config()->get_crypto_key_exchange();

  ACE_Guard<ACE_Thread_Mutex> g(lock_, false);

  const DDS::Security::DatareaderCryptoHandle drch =
    get_handle_registry()->get_remote_datareader_crypto_handle(msg.source_endpoint_guid);
  const DDS::Security::DatawriterCryptoHandle dwch =
    get_handle_registry()->get_local_datawriter_crypto_handle(msg.destination_endpoint_guid);

  DDS::Security::DatareaderCryptoTokenSeq drcts;
  drcts = reinterpret_cast<const DDS::Security::DatareaderCryptoTokenSeq&>(msg.message_data);

  if (drch == DDS::HANDLE_NIL) {
    if (DCPS::security_debug.auth_debug) {
      ACE_DEBUG((LM_DEBUG,
        ACE_TEXT("(%P|%t) Sedp::handle_datareader_crypto_tokens() - ")
        ACE_TEXT("received tokens for unknown remote reader %C Caching.\n"),
        DCPS::LogGuid(msg.source_endpoint_guid).c_str()));
    }

    pending_remote_reader_crypto_tokens_[msg.source_endpoint_guid] = drcts;
    return true;
  }

  if (dwch == DDS::HANDLE_NIL) {
    if (DCPS::security_debug.auth_debug) {
      ACE_DEBUG((LM_WARNING,
        ACE_TEXT("(%P|%t) Sedp::handle_datareader_crypto_tokens() - ")
        ACE_TEXT("received tokens for unknown local writer. Ignoring.\n")));
    }
    return false;
  }

  if (DCPS::security_debug.auth_debug) {
    ACE_DEBUG((LM_DEBUG,
               ACE_TEXT("(%P|%t) Sedp::handle_datareader_crypto_tokens() from %C dwch %d drch %d count %d\n"),
               DCPS::LogGuid(msg.source_endpoint_guid).c_str(), dwch, drch, drcts.length()));
  }

  if (!key_exchange->set_remote_datareader_crypto_tokens(dwch, drch, drcts, se)) {
    ACE_ERROR((LM_ERROR, ACE_TEXT("(%P|%t) ERROR: Sedp::handle_datareader_crypto_tokens() - ")
      ACE_TEXT("Unable to set remote datareader crypto tokens with crypto key exchange plugin. ")
      ACE_TEXT("Security Exception[%d.%d]: %C\n"), se.code, se.minor_code, se.message.in()));
    return false;
  }

  if (DCPS::GuidConverter(msg.source_endpoint_guid).isBuiltinDomainEntity()) {
    associate_secure_writer_to_reader(msg.source_endpoint_guid);
  }

  return true;
}

DDS::DomainId_t Sedp::get_domain_id() const {
  return spdp_.get_domain_id();
}

void Sedp::resend_user_crypto_tokens(const RepoId& id)
{
  const RepoId remote_participant = make_id(id, ENTITYID_PARTICIPANT);

  if (DCPS::security_debug.bookkeeping) {
    ACE_DEBUG((LM_DEBUG, ACE_TEXT("(%P|%t) {bookkeeping} ")
               ACE_TEXT("Sedp::resend_user_crypto_tokens(%C)\n"),
               DCPS::LogGuid(remote_participant).c_str()));
  }

  /*
   * For each user DataReader that has a crypto handle, send tokens to matched
   * DataWriters that have a crypto handle.
   */

  for (LocalSubscriptionCIter reader_pos = local_subscriptions_.begin(),
         reader_limit = local_subscriptions_.end();
       reader_pos != reader_limit; ++reader_pos) {
    if (!DCPS::GuidConverter(reader_pos->first).isUserDomainEntity()) {
      continue;
    }
    const DDS::Security::DatareaderCryptoHandle drch =
      get_handle_registry()->get_local_datareader_crypto_handle(reader_pos->first);
    if (drch == DDS::HANDLE_NIL) {
      continue;
    }
    for (DCPS::RepoIdSet::const_iterator writer_pos = reader_pos->second.matched_endpoints_.begin(),
           writer_limit = reader_pos->second.matched_endpoints_.end();
         writer_pos != writer_limit; ++writer_pos) {
      if (!DCPS::equal_guid_prefixes(*writer_pos, remote_participant)) {
        continue;
      }
      const DDS::Security::DatawriterCryptoHandle dwch =
        get_handle_registry()->get_remote_datawriter_crypto_handle(*writer_pos);
      if (dwch == DDS::HANDLE_NIL) {
        continue;
      }
      create_and_send_datareader_crypto_tokens(drch, reader_pos->first, dwch, *writer_pos);
    }
  }

  /*
   * For each user DataWriter that has a crypto handle, send tokens to matched
   * DataReaders that have a crypto handle.
   */
  for (LocalPublicationCIter writer_pos = local_publications_.begin(),
         writer_limit = local_publications_.end();
       writer_pos != writer_limit; ++writer_pos) {
    if (!DCPS::GuidConverter(writer_pos->first).isUserDomainEntity()) {
      continue;
    }
    const DDS::Security::DatawriterCryptoHandle dwch =
      get_handle_registry()->get_local_datawriter_crypto_handle(writer_pos->first);
    if (dwch == DDS::HANDLE_NIL) {
      continue;
    }
    for (DCPS::RepoIdSet::const_iterator reader_pos = writer_pos->second.matched_endpoints_.begin(),
           reader_limit = writer_pos->second.matched_endpoints_.end();
         reader_pos != reader_limit; ++reader_pos) {
      if (!DCPS::equal_guid_prefixes(*reader_pos, remote_participant)) {
        continue;
      }
      const DDS::Security::DatareaderCryptoHandle drch =
        get_handle_registry()->get_remote_datareader_crypto_handle(*reader_pos);
      if (drch == DDS::HANDLE_NIL) {
        continue;
      }
      create_and_send_datawriter_crypto_tokens(dwch, writer_pos->first, drch, *reader_pos);
    }
  }
}
#endif

void
Sedp::add_assoc_i(const DCPS::RepoId& local_guid, const LocalPublication& lpub,
                  const DCPS::RepoId& remote_guid, const DiscoveredSubscription& dsub) {
#ifdef OPENDDS_SECURITY
  DCPS::DataWriterCallbacks_rch pl = lpub.publication_.lock();
  if (pl) {
    ICE::Endpoint* endpoint = pl->get_ice_endpoint();
    if (endpoint && dsub.have_ice_agent_info_) {
      ICE::Agent::instance()->start_ice(endpoint, local_guid, remote_guid, dsub.ice_agent_info_);
    }
  }
#else
  ACE_UNUSED_ARG(local_guid);
  ACE_UNUSED_ARG(lpub);
  ACE_UNUSED_ARG(remote_guid);
  ACE_UNUSED_ARG(dsub);
#endif
}

void
Sedp::remove_assoc_i(const DCPS::RepoId& local_guid, const LocalPublication& lpub,
                     const DCPS::RepoId& remote_guid) {
#ifdef OPENDDS_SECURITY
  DCPS::DataWriterCallbacks_rch pl = lpub.publication_.lock();
  if (pl) {
    ICE::Endpoint* endpoint = pl->get_ice_endpoint();
    if (endpoint) {
      ICE::Agent::instance()->stop_ice(endpoint, local_guid, remote_guid);
    }
  }
#else
  ACE_UNUSED_ARG(local_guid);
  ACE_UNUSED_ARG(lpub);
  ACE_UNUSED_ARG(remote_guid);
#endif
}

void
Sedp::add_assoc_i(const DCPS::RepoId& local_guid, const LocalSubscription& lsub,
                  const DCPS::RepoId& remote_guid, const DiscoveredPublication& dpub) {
#ifdef OPENDDS_SECURITY
  DCPS::DataReaderCallbacks_rch sl = lsub.subscription_.lock();
  if (sl) {
    ICE::Endpoint* endpoint = sl->get_ice_endpoint();
    if (endpoint && dpub.have_ice_agent_info_) {
      ICE::Agent::instance()->start_ice(endpoint, local_guid, remote_guid, dpub.ice_agent_info_);
    }
  }
#else
  ACE_UNUSED_ARG(local_guid);
  ACE_UNUSED_ARG(lsub);
  ACE_UNUSED_ARG(remote_guid);
  ACE_UNUSED_ARG(dpub);
#endif
}

void
Sedp::remove_assoc_i(const DCPS::RepoId& local_guid, const LocalSubscription& lsub,
                     const DCPS::RepoId& remote_guid) {
#ifdef OPENDDS_SECURITY
  DCPS::DataReaderCallbacks_rch sl = lsub.subscription_.lock();
  if (sl) {
    ICE::Endpoint* endpoint = sl->get_ice_endpoint();
    if (endpoint) {
      ICE::Agent::instance()->stop_ice(endpoint, local_guid, remote_guid);
    }
  }
#else
  ACE_UNUSED_ARG(local_guid);
  ACE_UNUSED_ARG(lsub);
  ACE_UNUSED_ARG(remote_guid);
#endif
}

#ifdef OPENDDS_SECURITY
void
Sedp::PublicationAgentInfoListener::update_agent_info(const DCPS::RepoId& a_local_guid,
                                                      const ICE::AgentInfo& a_agent_info)
{
  ACE_GUARD(ACE_Thread_Mutex, g, sedp.lock_);
  LocalPublicationIter pos = sedp.local_publications_.find(a_local_guid);
  if (pos != sedp.local_publications_.end()) {
    pos->second.have_ice_agent_info = true;
    pos->second.ice_agent_info = a_agent_info;
    sedp.write_publication_data(a_local_guid, pos->second);
  }
}

void
Sedp::PublicationAgentInfoListener::remove_agent_info(const DCPS::RepoId& a_local_guid)
{
  ACE_GUARD(ACE_Thread_Mutex, g, sedp.lock_);
  LocalPublicationIter pos = sedp.local_publications_.find(a_local_guid);
  if (pos != sedp.local_publications_.end()) {
    pos->second.have_ice_agent_info = false;
    sedp.write_publication_data(a_local_guid, pos->second);
  }
}

void
Sedp::SubscriptionAgentInfoListener::update_agent_info(const DCPS::RepoId& a_local_guid,
                                                       const ICE::AgentInfo& a_agent_info)
{
  ACE_GUARD(ACE_Thread_Mutex, g, sedp.lock_);
  LocalSubscriptionIter pos = sedp.local_subscriptions_.find(a_local_guid);
  if (pos != sedp.local_subscriptions_.end()) {
    pos->second.have_ice_agent_info = true;
    pos->second.ice_agent_info = a_agent_info;
    sedp.write_subscription_data(a_local_guid, pos->second);
  }
}

void
Sedp::SubscriptionAgentInfoListener::remove_agent_info(const DCPS::RepoId& a_local_guid)
{
  ACE_GUARD(ACE_Thread_Mutex, g, sedp.lock_);
  LocalSubscriptionIter pos = sedp.local_subscriptions_.find(a_local_guid);
  if (pos != sedp.local_subscriptions_.end()) {
    pos->second.have_ice_agent_info = false;
    sedp.write_subscription_data(a_local_guid, pos->second);
  }
}
#endif

void
Sedp::start_ice(const DCPS::RepoId& guid, const LocalPublication& lpub) {
#ifdef OPENDDS_SECURITY
  DCPS::DataWriterCallbacks_rch pl = lpub.publication_.lock();
  if (pl) {
    ICE::Endpoint* endpoint = pl->get_ice_endpoint();

    if (!endpoint || !lpub.have_ice_agent_info) {
      return;
    }

    for (DCPS::RepoIdSet::const_iterator it = lpub.matched_endpoints_.begin(),
           end = lpub.matched_endpoints_.end(); it != end; ++it) {
      DiscoveredSubscriptionIter dsi = discovered_subscriptions_.find(*it);
      if (dsi != discovered_subscriptions_.end()) {
        if (dsi->second.have_ice_agent_info_) {
          ICE::Agent::instance()->start_ice(endpoint, guid, dsi->first, dsi->second.ice_agent_info_);
        }
      }
    }
  }
#else
  ACE_UNUSED_ARG(guid);
  ACE_UNUSED_ARG(lpub);
#endif
}

void
Sedp::start_ice(const DCPS::RepoId& guid, const LocalSubscription& lsub) {
#ifdef OPENDDS_SECURITY
  DCPS::DataReaderCallbacks_rch sl = lsub.subscription_.lock();
  if (sl) {
    ICE::Endpoint* endpoint = sl->get_ice_endpoint();

    if (!endpoint || !lsub.have_ice_agent_info) {
      return;
    }

    for (DCPS::RepoIdSet::const_iterator it = lsub.matched_endpoints_.begin(),
           end = lsub.matched_endpoints_.end(); it != end; ++it) {
      DiscoveredPublicationIter dpi = discovered_publications_.find(*it);
      if (dpi != discovered_publications_.end()) {
        if (dpi->second.have_ice_agent_info_) {
          ICE::Agent::instance()->start_ice(endpoint, guid, dpi->first, dpi->second.ice_agent_info_);
        }
      }
    }
  }
#else
  ACE_UNUSED_ARG(guid);
  ACE_UNUSED_ARG(lsub);
#endif
}

void
Sedp::start_ice(const DCPS::RepoId& guid, const DiscoveredPublication& dpub) {
#ifdef OPENDDS_SECURITY
  if (!dpub.have_ice_agent_info_) {
    return;
  }

  for (DCPS::RepoIdSet::const_iterator it = dpub.matched_endpoints_.begin(),
       end = dpub.matched_endpoints_.end(); it != end; ++it) {
    LocalSubscriptionIter lsi = local_subscriptions_.find(*it);
    if (lsi != local_subscriptions_.end() &&
        lsi->second.matched_endpoints_.count(guid)) {
      DCPS::DataReaderCallbacks_rch sl = lsi->second.subscription_.lock();
      if (sl) {
        ICE::Endpoint* endpoint = sl->get_ice_endpoint();
        if (endpoint) {
          ICE::Agent::instance()->start_ice(endpoint, lsi->first, guid, dpub.ice_agent_info_);
        }
      }
    }
  }
#else
  ACE_UNUSED_ARG(guid);
  ACE_UNUSED_ARG(dpub);
#endif
}

void
Sedp::start_ice(const DCPS::RepoId& guid, const DiscoveredSubscription& dsub) {
#ifdef OPENDDS_SECURITY
  if (!dsub.have_ice_agent_info_) {
    return;
  }

  for (DCPS::RepoIdSet::const_iterator it = dsub.matched_endpoints_.begin(),
       end = dsub.matched_endpoints_.end(); it != end; ++it) {
    const DCPS::GuidConverter conv(*it);
    if (conv.isWriter()) {
      LocalPublicationIter lpi = local_publications_.find(*it);
      if (lpi != local_publications_.end() &&
          lpi->second.matched_endpoints_.count(guid)) {
        DCPS::DataWriterCallbacks_rch pl = lpi->second.publication_.lock();
        if (pl) {
          ICE::Endpoint* endpoint = pl->get_ice_endpoint();
          if (endpoint) {
            ICE::Agent::instance()->start_ice(endpoint, lpi->first, guid, dsub.ice_agent_info_);
          }
        }
      }
    }
  }
#else
  ACE_UNUSED_ARG(guid);
  ACE_UNUSED_ARG(dsub);
#endif
}

void
Sedp::stop_ice(const DCPS::RepoId& guid, const DiscoveredPublication& dpub)
{
#ifdef OPENDDS_SECURITY
  for (DCPS::RepoIdSet::const_iterator it = dpub.matched_endpoints_.begin(),
       end = dpub.matched_endpoints_.end(); it != end; ++it) {
    const DCPS::GuidConverter conv(*it);
    if (conv.isReader()) {
      LocalSubscriptionIter lsi = local_subscriptions_.find(*it);
      if (lsi != local_subscriptions_.end() &&
          lsi->second.matched_endpoints_.count(guid)) {
        DCPS::DataReaderCallbacks_rch sl = lsi->second.subscription_.lock();
        if (sl) {
          ICE::Endpoint* endpoint = sl->get_ice_endpoint();
          if (endpoint) {
            ICE::Agent::instance()->stop_ice(endpoint, lsi->first, guid);
          }
        }
      }
    }
  }
#else
  ACE_UNUSED_ARG(guid);
  ACE_UNUSED_ARG(dpub);
#endif
}

void
Sedp::stop_ice(const DCPS::RepoId& guid, const DiscoveredSubscription& dsub)
{
#ifdef OPENDDS_SECURITY
  for (DCPS::RepoIdSet::const_iterator it = dsub.matched_endpoints_.begin(),
       end = dsub.matched_endpoints_.end(); it != end; ++it) {
    const DCPS::GuidConverter conv(*it);
    if (conv.isWriter()) {
      LocalPublicationIter lpi = local_publications_.find(*it);
      if (lpi != local_publications_.end() &&
          lpi->second.matched_endpoints_.count(guid)) {
        DCPS::DataWriterCallbacks_rch pl = lpi->second.publication_.lock();
        if (pl) {
          ICE::Endpoint* endpoint = pl->get_ice_endpoint();
          if (endpoint) {
            ICE::Agent::instance()->stop_ice(endpoint, lpi->first, guid);
          }
        }
      }
    }
  }
#else
  ACE_UNUSED_ARG(guid);
  ACE_UNUSED_ARG(dsub);
#endif
}

void
Sedp::rtps_relay_only_now(bool f)
{
  transport_inst_->rtps_relay_only_now(f);
}

void
Sedp::use_rtps_relay_now(bool f)
{
  transport_inst_->use_rtps_relay_now(f);
}

void
Sedp::use_ice_now(bool f)
{
  transport_inst_->use_ice_now(f);

#ifdef OPENDDS_SECURITY
  if (!f) {
    return;
  }

  ACE_GUARD(ACE_Thread_Mutex, g, lock_);

  for (LocalPublicationIter pos = local_publications_.begin(), limit = local_publications_.end(); pos != limit; ++pos) {
    LocalPublication& pub = pos->second;
    DCPS::DataWriterCallbacks_rch pl = pub.publication_.lock();
    if (pl) {
      ICE::Endpoint* endpoint = pl->get_ice_endpoint();
      if (endpoint) {
        pub.have_ice_agent_info = true;
        pub.ice_agent_info = ICE::Agent::instance()->get_local_agent_info(endpoint);
        ICE::Agent::instance()->add_local_agent_info_listener(endpoint, pos->first, &publication_agent_info_listener_);
        start_ice(pos->first, pub);
      }
    }
  }
  for (LocalSubscriptionIter pos = local_subscriptions_.begin(), limit = local_subscriptions_.end(); pos != limit; ++pos) {
    LocalSubscription& sub = pos->second;
    DCPS::DataReaderCallbacks_rch sl = sub.subscription_.lock();
    if (sl) {
      ICE::Endpoint* endpoint = sl->get_ice_endpoint();
      if (endpoint) {
        sub.have_ice_agent_info = true;
        sub.ice_agent_info = ICE::Agent::instance()->get_local_agent_info(endpoint);
        ICE::Agent::instance()->add_local_agent_info_listener(endpoint, pos->first, &subscription_agent_info_listener_);
        start_ice(pos->first, sub);
      }
    }
  }
#endif
}

void
Sedp::rtps_relay_address(const ACE_INET_Addr& address)
{
  DCPS::RtpsUdpInst_rch rtps_inst = DCPS::static_rchandle_cast<DCPS::RtpsUdpInst>(transport_inst_);
  ACE_GUARD(ACE_Thread_Mutex, g, rtps_inst->config_lock_);
  rtps_inst->rtps_relay_address_ = address;
}

void
Sedp::stun_server_address(const ACE_INET_Addr& address)
{
  DCPS::RtpsUdpInst_rch rtps_inst = DCPS::static_rchandle_cast<DCPS::RtpsUdpInst>(transport_inst_);
  ACE_GUARD(ACE_Thread_Mutex, g, rtps_inst->config_lock_);
  rtps_inst->stun_server_address_ = address;
}

bool locators_changed(const ParticipantProxy_t& x,
                      const ParticipantProxy_t& y)
{
  return locatorsChanged(x, y);
}

}
}

OPENDDS_END_VERSIONED_NAMESPACE_DECL<|MERGE_RESOLUTION|>--- conflicted
+++ resolved
@@ -2583,11 +2583,7 @@
         if (top_it != topics_.end()) {
           if (DCPS::DCPS_debug_level > 3) {
             ACE_DEBUG((LM_DEBUG, ACE_TEXT("(%P|%t) Sedp::process_discovered_writer_data - ")
-<<<<<<< HEAD
                        ACE_TEXT("calling match_endpoints new\n")));
-=======
-                                 ACE_TEXT("calling match_endpoints new\n")));
->>>>>>> e0d7111a
           }
           if (DCPS::transport_debug.log_progress) {
             DCPS::log_progress("discovered writer data new", participant_id_, participant_id,
@@ -2672,11 +2668,7 @@
       remove_from_bit(p);
       if (DCPS::DCPS_debug_level > 3) {
         ACE_DEBUG((LM_DEBUG, ACE_TEXT("(%P|%t) Sedp::process_discovered_writer_data - ")
-<<<<<<< HEAD
                    ACE_TEXT("calling match_endpoints disp/unreg\n")));
-=======
-                             ACE_TEXT("calling match_endpoints disp/unreg\n")));
->>>>>>> e0d7111a
       }
       if (DCPS::transport_debug.log_progress) {
         log_progress("discovered writer data disposed", participant_id_, participant_id,
@@ -2876,11 +2868,7 @@
             ACE_ERROR((LM_WARNING,
               ACE_TEXT("(%P|%t) WARNING: ")
               ACE_TEXT("Sedp::process_discovered_reader_data - ")
-<<<<<<< HEAD
-              ACE_TEXT("Unsupported remote participant authentication state for discovered datawriter '%C'. ")
-=======
               ACE_TEXT("Unsupported remote participant authentication state for discovered datareader '%C'. ")
->>>>>>> e0d7111a
               ACE_TEXT("SecurityException[%d.%d]: %C\n"),
               topic_name.data(), ex.code, ex.minor_code, ex.message.in()));
             return;
@@ -2933,11 +2921,7 @@
         if (top_it != topics_.end()) {
           if (DCPS::DCPS_debug_level > 3) {
             ACE_DEBUG((LM_DEBUG, ACE_TEXT("(%P|%t) Sedp::process_discovered_reader_data - ")
-<<<<<<< HEAD
                        ACE_TEXT("calling match_endpoints new\n")));
-=======
-                                 ACE_TEXT("calling match_endpoints new\n")));
->>>>>>> e0d7111a
           }
           if (DCPS::transport_debug.log_progress) {
             DCPS::log_progress("discovered reader data new", participant_id_, participant_id,
@@ -2968,11 +2952,7 @@
         if (top_it != topics_.end()) {
           if (DCPS::DCPS_debug_level > 3) {
             ACE_DEBUG((LM_DEBUG, ACE_TEXT("(%P|%t) Sedp::process_discovered_reader_data - ")
-<<<<<<< HEAD
                        ACE_TEXT("calling match_endpoints update\n")));
-=======
-                                 ACE_TEXT("calling match_endpoints update\n")));
->>>>>>> e0d7111a
           }
           if (DCPS::transport_debug.log_progress) {
             log_progress("discovered reader data update", participant_id_, participant_id,
@@ -3050,11 +3030,7 @@
         top_it->second.remove_discovered_subscription(guid);
         if (DCPS::DCPS_debug_level > 3) {
           ACE_DEBUG((LM_DEBUG, ACE_TEXT("(%P|%t) Sedp::process_discovered_reader_data - ")
-<<<<<<< HEAD
                      ACE_TEXT("calling match_endpoints disp/unreg\n")));
-=======
-                               ACE_TEXT("calling match_endpoints disp/unreg\n")));
->>>>>>> e0d7111a
         }
         if (DCPS::transport_debug.log_progress) {
           log_progress("discovered reader data disposed", participant_id_, participant_id,
