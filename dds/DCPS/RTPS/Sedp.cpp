--- conflicted
+++ resolved
@@ -3812,19 +3812,11 @@
   XTypes::TypeLookup_Reply& type_lookup_reply)
 {
   sedp_.type_lookup_service_->get_type_objects(type_lookup_request.data.getTypes.type_ids,
-<<<<<<< HEAD
-    type_lookup_reply.data.getTypes.result.types);
-  // Send minimal type objects back
-  type_lookup_reply.data.getTypes.result.complete_to_minimal.length(0);
-  if (type_lookup_reply.data.getTypes.result.types.length() > 0) {
-    type_lookup_reply.data.getTypes.return_code = DDS::RETCODE_OK;
-    type_lookup_reply.data.kind = XTypes::TypeLookup_getTypes_HashId;
-=======
     type_lookup_reply._cxx_return.getType.result.types);
+  type_lookup_reply._cxx_return.getType.result.complete_to_minimal.length(0);
   if (type_lookup_reply._cxx_return.getType.result.types.length() > 0) {
     type_lookup_reply._cxx_return.getType.return_code = DDS::RETCODE_OK;
     type_lookup_reply._cxx_return.kind = XTypes::TypeLookup_getTypes_HashId;
->>>>>>> 7bd4ac25
     type_lookup_reply.header.related_request_id = type_lookup_request.header.request_id;
     return DDS::RETCODE_OK;
   }
@@ -3844,11 +3836,11 @@
 {
   // Send all dependencies of the requested types
   sedp_.type_lookup_service_->get_type_dependencies(request.data.getTypeDependencies.type_ids,
-    reply.data.getTypeDependencies.result.dependent_typeids);
-  if (reply.data.getTypeDependencies.result.dependent_typeids.length() > 0) {
-    reply.data.kind = XTypes::TypeLookup_getDependencies_HashId;
-    reply.data.getTypeDependencies.return_code = DDS::RETCODE_OK;
-    gen_continuation_point(reply.data.getTypeDependencies.result.continuation_point);
+    reply._cxx_return.getTypeDependencies.result.dependent_typeids);
+  if (reply._cxx_return.getTypeDependencies.result.dependent_typeids.length() > 0) {
+    reply._cxx_return.kind = XTypes::TypeLookup_getDependencies_HashId;
+    reply._cxx_return.getTypeDependencies.return_code = DDS::RETCODE_OK;
+    gen_continuation_point(reply._cxx_return.getTypeDependencies.result.continuation_point);
     reply.header.related_request_id = request.header.request_id;
     return DDS::RETCODE_OK;
   }
@@ -3879,9 +3871,8 @@
     return DDS::RETCODE_ERROR;
   }
 
-<<<<<<< HEAD
   DDS::ReturnCode_t retcode;
-  switch (type_lookup_reply.data.kind) {
+  switch (type_lookup_reply._cxx_return.kind) {
   case XTypes::TypeLookup_getTypes_HashId:
     retcode = process_get_types_reply(type_lookup_reply);
     break;
@@ -3893,7 +3884,7 @@
   }
 
   if (DDS::RETCODE_OK == retcode &&
-      type_lookup_reply.data.kind == XTypes::TypeLookup_getTypes_HashId &&
+      type_lookup_reply._cxx_return.kind == XTypes::TypeLookup_getTypes_HashId &&
       sedp_.has_all_dependencies_) {
     DCPS::SequenceNumber seq_num;
     seq_num.setValue(type_lookup_reply.header.related_request_id.sequence_number.high,
@@ -3904,7 +3895,6 @@
       const XTypes::TypeIdentifier remote_ti = sedp_.orig_seq_numbers_[seq_num].first;
       OrigSeqNumberMap::iterator it = sedp_.orig_seq_numbers_.begin();
       for (; it != sedp_.orig_seq_numbers_.end();) {
-        // TODO(sonndinh): Implement operator== for TypeIdentifier
         if (it->second.first == remote_ti) {
           sedp_.orig_seq_numbers_.erase(it++);
         } else {
@@ -3919,14 +3909,6 @@
         ACE_TEXT("could not find entry associated with the reply\n")));
       return DDS::RETCODE_ERROR;
     }
-=======
-  if (type_lookup_reply._cxx_return.getType.result.types.length() > 0) {
-    sedp_.type_lookup_service_->add_type_objects_to_cache(type_lookup_reply._cxx_return.getType.result.types);
-    DCPS::SequenceNumber rpc_sequence;
-    rpc_sequence.setValue(type_lookup_reply.header.related_request_id.sequence_number.high,
-      type_lookup_reply.header.related_request_id.sequence_number.low);
-    sedp_.match_continue(rpc_sequence);
->>>>>>> 7bd4ac25
   }
 
   return DDS::RETCODE_OK;
@@ -3935,8 +3917,8 @@
 DDS::ReturnCode_t
 Sedp::TypeLookupReplyReader::process_get_types_reply(const XTypes::TypeLookup_Reply& reply)
 {
-  if (reply.data.getTypes.result.types.length() > 0) {
-    sedp_.type_lookup_service_->add_type_objects_to_cache(reply.data.getTypes.result.types);
+  if (reply._cxx_return.getType.result.types.length() > 0) {
+    sedp_.type_lookup_service_->add_type_objects_to_cache(reply._cxx_return.getType.result.types);
     return DDS::RETCODE_OK;
   }
   return DDS::RETCODE_NO_DATA;
@@ -3947,7 +3929,7 @@
                                                             const XTypes::TypeLookup_Reply& reply,
                                                             bool is_discovery_protected)
 {
-  const XTypes::TypeLookup_getTypeDependencies_Out& data = reply.data.getTypeDependencies.result;
+  const XTypes::TypeLookup_getTypeDependencies_Out& data = reply._cxx_return.getTypeDependencies.result;
   const DCPS::RepoId remote_id = sample.header_.publication_id_;
 
   // Get the stored data of the related request
@@ -3963,7 +3945,8 @@
 
   // Store the received dependencies and continuation point
   const XTypes::TypeIdentifier& remote_ti = it->second.first;
-  XTypes::TypeIdentifierSeq& deps = dependencies_[remote_id.guidPrefix][remote_ti].second;
+  //  XTypes::TypeIdentifierSeq& deps = dependencies_[remote_id.guidPrefix][remote_ti].second;
+  XTypes::TypeIdentifierSeq deps;
   for (size_t i = 0; i < data.dependent_typeids.length(); ++i) {
     const XTypes::TypeIdentifier& ti = data.dependent_typeids[i].type_id;
     // Optimization - only store TypeIdentifiers for which TypeObjects haven't
@@ -3972,7 +3955,7 @@
       deps.append(ti);
     }
   }
-  dependencies_[remote_id.guidPrefix][remote_ti].first = data.continuation_point;
+  //  dependencies_[remote_id.guidPrefix][remote_ti].first = data.continuation_point;
 
   // Store an entry for either the final getTypes or next getTypeDependencies request
   sedp_.orig_seq_numbers_.insert(std::make_pair(++sedp_.type_lookup_service_sequence_number_,
@@ -4410,7 +4393,7 @@
 
 void
 Sedp::TypeLookupReplyReader::data_received_i(const DCPS::ReceivedDataSample& sample,
-  const DCPS::EntityId_t& remote_id,
+  const DCPS::EntityId_t&,
   DCPS::Serializer& ser,
   DCPS::Extensibility)
 {
