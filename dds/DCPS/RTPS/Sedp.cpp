/*
 *
 *
 * Distributed under the OpenDDS License.
 * See: http://www.opendds.org/license.html
 */

#include "Sedp.h"

#include "MessageTypes.h"
#include "ParameterListConverter.h"
#include "RtpsDiscovery.h"
#include "RtpsCoreTypeSupportImpl.h"

#ifdef OPENDDS_SECURITY
#include "SecurityHelpers.h"
#endif

#include "Spdp.h"

#include "dds/DCPS/transport/framework/ReceivedDataSample.h"
#include "dds/DCPS/transport/rtps_udp/RtpsUdpInst.h"
#include "dds/DCPS/transport/rtps_udp/RtpsUdpInst_rch.h"

#include "dds/DCPS/Serializer.h"
#include "dds/DCPS/Definitions.h"
#include "dds/DCPS/GuidConverter.h"
#include "dds/DCPS/GuidUtils.h"
#include "dds/DdsDcpsGuidTypeSupportImpl.h"
#include "dds/DCPS/AssociationData.h"
#include "dds/DCPS/Service_Participant.h"
#include "dds/DCPS/Qos_Helper.h"
#include "dds/DCPS/DataSampleHeader.h"
#include "dds/DCPS/SendStateDataSampleList.h"
#include "dds/DCPS/DataReaderCallbacks.h"
#include "dds/DCPS/DataWriterCallbacks.h"
#include "dds/DCPS/Marked_Default_Qos.h"
#include "dds/DCPS/BuiltInTopicUtils.h"
#include "dds/DCPS/DCPS_Utils.h"
#include "dds/DCPS/transport/framework/NetworkAddress.h"
#include "dds/DCPS/SafetyProfileStreams.h"

#ifdef OPENDDS_SECURITY
#include "dds/DdsSecurityCoreTypeSupportImpl.h"
#endif

#include <ace/Reverse_Lock_T.h>
#include <ace/Auto_Ptr.h>

#include <cstring>

namespace {
bool checkAndAssignQos(DDS::PublicationBuiltinTopicData& dest,
                       const DDS::PublicationBuiltinTopicData& src)
{
#ifndef OPENDDS_SAFETY_PROFILE
  using OpenDDS::DCPS::operator!=;
#endif
  bool changed = false;

  // check each Changeable QoS policy value in Publication BIT Data

  if (dest.deadline != src.deadline) {
    changed = true;
    dest.deadline = src.deadline;
  }

  if (dest.latency_budget != src.latency_budget) {
    changed = true;
    dest.latency_budget = src.latency_budget;
  }

  if (dest.lifespan != src.lifespan) {
    changed = true;
    dest.lifespan = src.lifespan;
  }

  if (dest.user_data != src.user_data) {
    changed = true;
    dest.user_data = src.user_data;
  }

  if (dest.ownership_strength != src.ownership_strength) {
    changed = true;
    dest.ownership_strength = src.ownership_strength;
  }

  if (dest.partition != src.partition) {
    changed = true;
    dest.partition = src.partition;
  }

  if (dest.topic_data != src.topic_data) {
    changed = true;
    dest.topic_data = src.topic_data;
  }

  if (dest.group_data != src.group_data) {
    changed = true;
    dest.group_data = src.group_data;
  }

  return changed;
}

bool checkAndAssignQos(DDS::SubscriptionBuiltinTopicData& dest,
                       const DDS::SubscriptionBuiltinTopicData& src)
{
#ifndef OPENDDS_SAFETY_PROFILE
  using OpenDDS::DCPS::operator!=;
#endif
  bool changed = false;

  // check each Changeable QoS policy value in Subscription BIT Data

  if (dest.deadline != src.deadline) {
    changed = true;
    dest.deadline = src.deadline;
  }

  if (dest.latency_budget != src.latency_budget) {
    changed = true;
    dest.latency_budget = src.latency_budget;
  }

  if (dest.user_data != src.user_data) {
    changed = true;
    dest.user_data = src.user_data;
  }

  if (dest.time_based_filter != src.time_based_filter) {
    changed = true;
    dest.time_based_filter = src.time_based_filter;
  }

  if (dest.partition != src.partition) {
    changed = true;
    dest.partition = src.partition;
  }

  if (dest.topic_data != src.topic_data) {
    changed = true;
    dest.topic_data = src.topic_data;
  }

  if (dest.group_data != src.group_data) {
    changed = true;
    dest.group_data = src.group_data;
  }

  return changed;
}

bool checkAndAssignParams(OpenDDS::DCPS::ContentFilterProperty_t& dest,
                          const OpenDDS::DCPS::ContentFilterProperty_t& src)
{
  if (dest.expressionParameters.length() != src.expressionParameters.length()) {
    dest.expressionParameters = src.expressionParameters;
    return true;
  }
  for (CORBA::ULong i = 0; i < src.expressionParameters.length(); ++i) {
    if (0 != std::strcmp(dest.expressionParameters[i],
                         src.expressionParameters[i])) {
      dest.expressionParameters = src.expressionParameters;
      return true;
    }
  }
  return false;
}

#ifndef OPENDDS_SAFETY_PROFILE
bool operator==(const OpenDDS::DCPS::Locator_t& x,
                const OpenDDS::DCPS::Locator_t& y)
{
  return x.kind == y.kind && x.port == y.port && std::memcmp(x.address, y.address, sizeof(x.address)) == 0;
}

bool operator==(const OpenDDS::DCPS::TransportLocator& x,
                const OpenDDS::DCPS::TransportLocator& y)
{
  return x.transport_type == y.transport_type && x.data == y.data;
}
#endif

template<typename T>
bool sequence_equal(const T& x,
                    const T& y)
{
  if (x.length() != y.length()) {
    return false;
  }

  for (unsigned int idx = 0; idx != x.length(); ++idx) {
    if (!(x[idx] == y[idx])) {
      return false;
    }
  }

  return true;
}

bool operator==(const OpenDDS::DCPS::LocatorSeq& x,
                const OpenDDS::DCPS::LocatorSeq& y)
{
  return sequence_equal(x, y);
}

bool operator==(const OpenDDS::DCPS::TransportLocatorSeq& x,
                const OpenDDS::DCPS::TransportLocatorSeq& y)
{
  return sequence_equal(x, y);
}

bool locatorsChanged(const OpenDDS::RTPS::ParticipantProxy_t& x,
                     const OpenDDS::RTPS::ParticipantProxy_t& y)
{
  return !(x.metatrafficUnicastLocatorList == y.metatrafficUnicastLocatorList &&
           x.metatrafficMulticastLocatorList == y.metatrafficMulticastLocatorList &&
           x.defaultMulticastLocatorList == y.defaultMulticastLocatorList &&
           x.defaultUnicastLocatorList == y.defaultUnicastLocatorList);
}

bool checkAndAssignLocators(OpenDDS::DCPS::WriterProxy_t& x,
                            const OpenDDS::DCPS::WriterProxy_t& y)
{
  if (!(x.allLocators == y.allLocators)) {
    x.allLocators = y.allLocators;
    return true;
  }

  return false;
}

bool checkAndAssignLocators(OpenDDS::DCPS::ReaderProxy_t& x,
                            const OpenDDS::DCPS::ReaderProxy_t& y)
{
  if (!(x.allLocators == y.allLocators)) {
    x.allLocators = y.allLocators;
    return true;
  }

  return false;
}

}

OPENDDS_BEGIN_VERSIONED_NAMESPACE_DECL

namespace OpenDDS {
namespace RTPS {
using DCPS::RepoId;
using DCPS::make_rch;
using DCPS::TimeDuration;
using DCPS::MonotonicTimePoint;
using DCPS::SystemTimePoint;

const bool Sedp::host_is_bigendian_(!ACE_CDR_BYTE_ORDER);

Sedp::Sedp(const RepoId& participant_id, Spdp& owner, ACE_Thread_Mutex& lock) :
  DCPS::EndpointManager<ParticipantData_t>(participant_id, lock),
  spdp_(owner),
  publications_writer_(make_rch<Writer>(
    make_id(participant_id, ENTITYID_SEDP_BUILTIN_PUBLICATIONS_WRITER), ref(*this))),

#ifdef OPENDDS_SECURITY
  publications_secure_writer_(make_rch<Writer>(
    make_id(participant_id, ENTITYID_SEDP_BUILTIN_PUBLICATIONS_SECURE_WRITER), ref(*this))),
#endif

  subscriptions_writer_(make_rch<Writer>(
    make_id(participant_id, ENTITYID_SEDP_BUILTIN_SUBSCRIPTIONS_WRITER), ref(*this))),

#ifdef OPENDDS_SECURITY
  subscriptions_secure_writer_(make_rch<Writer>(
    make_id(participant_id, ENTITYID_SEDP_BUILTIN_SUBSCRIPTIONS_SECURE_WRITER), ref(*this))),
#endif

  participant_message_writer_(make_rch<Writer>(
    make_id(participant_id, ENTITYID_P2P_BUILTIN_PARTICIPANT_MESSAGE_WRITER), ref(*this))),

#ifdef OPENDDS_SECURITY
  participant_message_secure_writer_(make_rch<Writer>(
    make_id(participant_id, ENTITYID_P2P_BUILTIN_PARTICIPANT_MESSAGE_SECURE_WRITER), ref(*this))),
  participant_stateless_message_writer_(make_rch<Writer>(
    make_id(participant_id, ENTITYID_P2P_BUILTIN_PARTICIPANT_STATELESS_WRITER), ref(*this))),
  dcps_participant_secure_writer_(make_rch<Writer>(
    make_id(participant_id, ENTITYID_SPDP_RELIABLE_BUILTIN_PARTICIPANT_SECURE_WRITER), ref(*this), 2)),
  participant_volatile_message_secure_writer_(make_rch<Writer>(
    make_id(participant_id, ENTITYID_P2P_BUILTIN_PARTICIPANT_VOLATILE_SECURE_WRITER), ref(*this))),
#endif

  publications_reader_(make_rch<Reader>(
      make_id(participant_id, ENTITYID_SEDP_BUILTIN_PUBLICATIONS_READER),
      ref(*this))),

#ifdef OPENDDS_SECURITY
  publications_secure_reader_(make_rch<Reader>(
      make_id(participant_id, ENTITYID_SEDP_BUILTIN_PUBLICATIONS_SECURE_READER),
      ref(*this))),
#endif

  subscriptions_reader_(make_rch<Reader>(
      make_id(participant_id, ENTITYID_SEDP_BUILTIN_SUBSCRIPTIONS_READER),
      ref(*this))),

#ifdef OPENDDS_SECURITY
  subscriptions_secure_reader_(make_rch<Reader>(
      make_id(participant_id, ENTITYID_SEDP_BUILTIN_SUBSCRIPTIONS_SECURE_READER),
      ref(*this))),
#endif

  participant_message_reader_(make_rch<Reader>(
      make_id(participant_id, ENTITYID_P2P_BUILTIN_PARTICIPANT_MESSAGE_READER),
      ref(*this)))

#ifdef OPENDDS_SECURITY
  , participant_message_secure_reader_(make_rch<Reader>(
      make_id(participant_id, ENTITYID_P2P_BUILTIN_PARTICIPANT_MESSAGE_SECURE_READER),
      ref(*this)))
  , participant_stateless_message_reader_(make_rch<Reader>(
      make_id(participant_id, ENTITYID_P2P_BUILTIN_PARTICIPANT_STATELESS_READER),
      ref(*this)))
  , participant_volatile_message_secure_reader_(make_rch<Reader>(
      make_id(participant_id, ENTITYID_P2P_BUILTIN_PARTICIPANT_VOLATILE_SECURE_READER),
      ref(*this)))
  , dcps_participant_secure_reader_(make_rch<Reader>(
      make_id(participant_id, ENTITYID_SPDP_RELIABLE_BUILTIN_PARTICIPANT_SECURE_READER),
      ref(*this)))
  , publication_agent_info_listener_(*this)
  , subscription_agent_info_listener_(*this)
#endif // OPENDDS_SECURITY
{}

DDS::ReturnCode_t
Sedp::init(const RepoId& guid,
           const RtpsDiscovery& disco,
           DDS::DomainId_t domainId)
{
  char domainStr[16];
  ACE_OS::snprintf(domainStr, 16, "%d", domainId);

  OPENDDS_STRING key = DCPS::GuidConverter(guid).uniqueId();

  // configure one transport
  transport_inst_ = TheTransportRegistry->create_inst(
                       DCPS::TransportRegistry::DEFAULT_INST_PREFIX +
                       OPENDDS_STRING("_SEDPTransportInst_") + key.c_str() + domainStr,
                       "rtps_udp");
  // Use a static cast to avoid dependency on the RtpsUdp library
  DCPS::RtpsUdpInst_rch rtps_inst =
      DCPS::static_rchandle_cast<DCPS::RtpsUdpInst>(transport_inst_);
  // The SEDP endpoints may need to wait at least one resend period before
  // the handshake completes (allows time for our SPDP multicast to be
  // received by the other side).  Arbitrary constant of 5 to account for
  // possible network lossiness.
  static const double HANDSHAKE_MULTIPLIER = 5;
  rtps_inst->handshake_timeout_ = disco.resend_period() * HANDSHAKE_MULTIPLIER;
  rtps_inst->max_message_size_ = disco.config()->sedp_max_message_size();

  if (disco.sedp_multicast()) {
    // Bind to a specific multicast group
    const u_short mc_port = disco.pb() + disco.dg() * domainId + disco.dx();

    ACE_INET_Addr mc_addr = disco.default_multicast_group();
    mc_addr.set_port_number(mc_port);
    rtps_inst->multicast_group_address_ = mc_addr;

    rtps_inst->ttl_ = disco.ttl();
    rtps_inst->multicast_interface_ = disco.multicast_interface();

  } else {
    rtps_inst->use_multicast_ = false;
  }

  rtps_inst->local_address_ = disco.config()->sedp_local_address();
#ifdef ACE_HAS_IPV6
  rtps_inst->ipv6_local_address_ = disco.config()->ipv6_sedp_local_address();
#endif

  rtps_relay_address(disco.config()->sedp_rtps_relay_address());
  rtps_inst->use_rtps_relay_ = disco.config()->use_rtps_relay();
  rtps_inst->rtps_relay_only_ = disco.config()->rtps_relay_only();

  stun_server_address(disco.config()->sedp_stun_server_address());
  rtps_inst->use_ice_ = disco.config()->use_ice();

  // Create a config
  OPENDDS_STRING config_name = DCPS::TransportRegistry::DEFAULT_INST_PREFIX +
                            OPENDDS_STRING("_SEDP_TransportCfg_") + key +
                            domainStr;
  transport_cfg_ = TheTransportRegistry->create_config(config_name.c_str());
  transport_cfg_->instances_.push_back(transport_inst_);

  reactor_task_ = transport_inst_->reactor_task();
  ACE_Reactor* reactor = reactor_task_->get_reactor();
  job_queue_ = DCPS::make_rch<DCPS::JobQueue>(reactor);

  // Configure and enable each reader/writer
  rtps_inst->opendds_discovery_default_listener_ = publications_reader_;
  rtps_inst->opendds_discovery_guid_ = guid;
  const bool reliable = true, durable = true;

#ifdef OPENDDS_SECURITY
  const bool besteffort = false, nondurable = false;
#endif

  if (spdp_.available_builtin_endpoints() & DISC_BUILTIN_ENDPOINT_PUBLICATION_ANNOUNCER) {
    publications_writer_->enable_transport_using_config(reliable, durable, transport_cfg_);
  }
  publications_reader_->enable_transport_using_config(reliable, durable, transport_cfg_);

#ifdef OPENDDS_SECURITY
  publications_secure_writer_->set_crypto_handles(spdp_.crypto_handle());
  publications_secure_reader_->set_crypto_handles(spdp_.crypto_handle());
  if (spdp_.available_builtin_endpoints() & DDS::Security::SEDP_BUILTIN_PUBLICATIONS_SECURE_WRITER) {
    publications_secure_writer_->enable_transport_using_config(reliable, durable, transport_cfg_);
  }
  publications_secure_reader_->enable_transport_using_config(reliable, durable, transport_cfg_);
#endif

  if (spdp_.available_builtin_endpoints() & DISC_BUILTIN_ENDPOINT_SUBSCRIPTION_ANNOUNCER) {
    subscriptions_writer_->enable_transport_using_config(reliable, durable, transport_cfg_);
  }
  subscriptions_reader_->enable_transport_using_config(reliable, durable, transport_cfg_);

#ifdef OPENDDS_SECURITY
  subscriptions_secure_writer_->set_crypto_handles(spdp_.crypto_handle());
  subscriptions_secure_reader_->set_crypto_handles(spdp_.crypto_handle());
  if (spdp_.available_builtin_endpoints() & DDS::Security::SEDP_BUILTIN_SUBSCRIPTIONS_SECURE_WRITER) {
    subscriptions_secure_writer_->enable_transport_using_config(reliable, durable, transport_cfg_);
  }
  subscriptions_secure_reader_->enable_transport_using_config(reliable, durable, transport_cfg_);
#endif

  if (spdp_.available_builtin_endpoints() & BUILTIN_ENDPOINT_PARTICIPANT_MESSAGE_DATA_WRITER) {
    participant_message_writer_->enable_transport_using_config(reliable, durable, transport_cfg_);
  }
  participant_message_reader_->enable_transport_using_config(reliable, durable, transport_cfg_);

#ifdef OPENDDS_SECURITY
  participant_message_secure_writer_->set_crypto_handles(spdp_.crypto_handle());
  participant_message_secure_reader_->set_crypto_handles(spdp_.crypto_handle());
  if (spdp_.available_builtin_endpoints() & DDS::Security::BUILTIN_PARTICIPANT_MESSAGE_SECURE_WRITER) {
    participant_message_secure_writer_->enable_transport_using_config(reliable, durable, transport_cfg_);
  }
  participant_message_secure_reader_->enable_transport_using_config(reliable, durable, transport_cfg_);

  participant_stateless_message_writer_->enable_transport_using_config(besteffort, nondurable, transport_cfg_);
  participant_stateless_message_reader_->enable_transport_using_config(besteffort, nondurable, transport_cfg_);

  participant_volatile_message_secure_writer_->set_crypto_handles(spdp_.crypto_handle());
  participant_volatile_message_secure_reader_->set_crypto_handles(spdp_.crypto_handle());
  participant_volatile_message_secure_writer_->enable_transport_using_config(reliable, nondurable, transport_cfg_);
  participant_volatile_message_secure_reader_->enable_transport_using_config(reliable, nondurable, transport_cfg_);

  dcps_participant_secure_writer_->set_crypto_handles(spdp_.crypto_handle());
  dcps_participant_secure_reader_->set_crypto_handles(spdp_.crypto_handle());
  dcps_participant_secure_writer_->enable_transport_using_config(reliable, durable, transport_cfg_);
  dcps_participant_secure_reader_->enable_transport_using_config(reliable, durable, transport_cfg_);
#endif

  return DDS::RETCODE_OK;
}

#ifdef OPENDDS_SECURITY
DDS::ReturnCode_t Sedp::init_security(DDS::Security::IdentityHandle /* id_handle */,
                                      DDS::Security::PermissionsHandle perm_handle,
                                      DDS::Security::ParticipantCryptoHandle crypto_handle)
{
  using namespace OpenDDS::Security;
  using namespace DDS::Security;

  DDS::ReturnCode_t result = DDS::RETCODE_OK;

  CryptoKeyFactory_var key_factory = spdp_.get_security_config()->get_crypto_key_factory();
  CryptoKeyExchange_var key_exchange = spdp_.get_security_config()->get_crypto_key_exchange();
  AccessControl_var acl = spdp_.get_security_config()->get_access_control();
  Authentication_var auth = spdp_.get_security_config()->get_authentication();

  set_permissions_handle(perm_handle);
  set_access_control(acl);
  set_crypto_key_factory(key_factory);
  set_crypto_key_exchange(key_exchange);
  crypto_handle_ = crypto_handle;

  // TODO: Handle all exceptions below once error-codes have been defined, etc.
  SecurityException ex = {"", 0, 0};

  bool ok = acl->get_participant_sec_attributes(perm_handle, participant_sec_attr_, ex);
  if (ok) {

    EndpointSecurityAttributes default_sec_attr;
    default_sec_attr.base.is_read_protected = false;
    default_sec_attr.base.is_write_protected = false;
    default_sec_attr.base.is_discovery_protected = false;
    default_sec_attr.base.is_liveliness_protected = false;
    default_sec_attr.is_submessage_protected = false;
    default_sec_attr.is_payload_protected = false;
    default_sec_attr.is_key_protected = false;
    default_sec_attr.plugin_endpoint_attributes = 0;

    NativeCryptoHandle h = DDS::HANDLE_NIL;

    const DDS::PartitionQosPolicy& default_part_qos = TheServiceParticipant->initial_PartitionQosPolicy();
    const DDS::Security::DataTagQosPolicy default_data_tag_qos; // default is empty sequence

    // Volatile-Message-Secure
    {
      PropertySeq writer_props(1), reader_props(1);
      writer_props.length(1);
      writer_props[0].name = "dds.sec.builtin_endpoint_name";
      writer_props[0].value = "BuiltinParticipantVolatileMessageSecureWriter";

      reader_props.length(1);
      reader_props[0].name = "dds.sec.builtin_endpoint_name";
      reader_props[0].value = "BuiltinParticipantVolatileMessageSecureReader";

      EndpointSecurityAttributes dw_sec_attr(default_sec_attr);

      ok = acl->get_datawriter_sec_attributes(perm_handle, "DCPSParticipantVolatileMessageSecure",
                                              default_part_qos, default_data_tag_qos, dw_sec_attr, ex);
      if (!ok) {
        ACE_DEBUG((LM_WARNING, ACE_TEXT("(%P|%t) WARNING: Sedp::init_security() - ")
          ACE_TEXT("Failure calling get_datawriter_sec_attributes for topic 'DCPSParticipantVolatileMessageSecure'. ")
          ACE_TEXT("Security Exception[%d.%d]: %C\n"), ex.code, ex.minor_code, ex.message.in()));
        result = DDS::RETCODE_ERROR;
      }

      h = key_factory->register_local_datawriter(crypto_handle, writer_props, dw_sec_attr, ex);
      participant_volatile_message_secure_writer_->set_crypto_handles(crypto_handle, h);
      const RepoId pvms_writer = participant_volatile_message_secure_writer_->get_repo_id();
      local_writer_crypto_handles_[pvms_writer] = h;
      local_writer_security_attribs_[pvms_writer] = dw_sec_attr;

      EndpointSecurityAttributes dr_sec_attr(default_sec_attr);
      ok = acl->get_datareader_sec_attributes(perm_handle, "DCPSParticipantVolatileMessageSecure",
                                              default_part_qos, default_data_tag_qos, dr_sec_attr, ex);
      if (!ok) {
        ACE_DEBUG((LM_WARNING, ACE_TEXT("(%P|%t) WARNING: Sedp::init_security() - ")
          ACE_TEXT("Failure calling get_datareader_sec_attributes for topic 'DCPSParticipantVolatileMessageSecure'.")
          ACE_TEXT(" Security Exception[%d.%d]: %C\n"), ex.code, ex.minor_code, ex.message.in()));
        result = DDS::RETCODE_ERROR;
      }

      h = key_factory->register_local_datareader(crypto_handle, reader_props, dr_sec_attr, ex);
      participant_volatile_message_secure_reader_->set_crypto_handles(crypto_handle, h);
      const RepoId pvms_reader = participant_volatile_message_secure_reader_->get_repo_id();
      local_reader_crypto_handles_[pvms_reader] = h;
      local_reader_security_attribs_[pvms_reader] = dr_sec_attr;
    }

    // DCPS-Participant-Message-Secure
    {
      PropertySeq reader_props, writer_props;

      EndpointSecurityAttributes dw_sec_attr(default_sec_attr);
      ok = acl->get_datawriter_sec_attributes(perm_handle, "DCPSParticipantMessageSecure",
                                              default_part_qos, default_data_tag_qos, dw_sec_attr, ex);
      if (!ok) {
        ACE_DEBUG((LM_WARNING, ACE_TEXT("(%P|%t) WARNING: Sedp::init_security() - ")
          ACE_TEXT("Failure calling get_datawriter_sec_attributes for topic 'DCPSParticipantMessageSecure'. ")
          ACE_TEXT("Security Exception[%d.%d]: %C\n"), ex.code, ex.minor_code, ex.message.in()));
        result = DDS::RETCODE_ERROR;
      }

      h = key_factory->register_local_datawriter(crypto_handle, writer_props, dw_sec_attr, ex);
      participant_message_secure_writer_->set_crypto_handles(crypto_handle, h);
      const RepoId pms_writer = participant_message_secure_writer_->get_repo_id();
      local_writer_crypto_handles_[pms_writer] = h;
      local_writer_security_attribs_[pms_writer] = dw_sec_attr;

      EndpointSecurityAttributes dr_sec_attr(default_sec_attr);
      ok = acl->get_datareader_sec_attributes(perm_handle, "DCPSParticipantMessageSecure",
                                              default_part_qos, default_data_tag_qos, dr_sec_attr, ex);
      if (!ok) {
        ACE_DEBUG((LM_WARNING, ACE_TEXT("(%P|%t) WARNING: Sedp::init_security() - ")
          ACE_TEXT("Failure calling get_datareader_sec_attributes for topic 'DCPSParticipantMessageSecure'. ")
          ACE_TEXT("Security Exception[%d.%d]: %C\n"), ex.code, ex.minor_code, ex.message.in()));
        result = DDS::RETCODE_ERROR;
      }

      h = key_factory->register_local_datareader(crypto_handle, reader_props, dr_sec_attr, ex);
      participant_message_secure_reader_->set_crypto_handles(crypto_handle, h);
      const RepoId pms_reader = participant_message_secure_reader_->get_repo_id();
      local_reader_crypto_handles_[pms_reader] = h;
      local_reader_security_attribs_[pms_reader] = dr_sec_attr;
    }

    // DCPS-Publications-Secure
    {
      PropertySeq reader_props, writer_props;

      EndpointSecurityAttributes dw_sec_attr(default_sec_attr);
      ok = acl->get_datawriter_sec_attributes(perm_handle, "DCPSPublicationsSecure",
                                              default_part_qos, default_data_tag_qos, dw_sec_attr, ex);
      if (!ok) {
        ACE_DEBUG((LM_WARNING, ACE_TEXT("(%P|%t) WARNING: Sedp::init_security() - ")
          ACE_TEXT("Failure calling get_datawriter_sec_attributes for topic 'DCPSPublicationsSecure'. ")
          ACE_TEXT("Security Exception[%d.%d]: %C\n"), ex.code, ex.minor_code, ex.message.in()));
        result = DDS::RETCODE_ERROR;
      }

      h = key_factory->register_local_datawriter(crypto_handle, writer_props, dw_sec_attr, ex);
      publications_secure_writer_->set_crypto_handles(crypto_handle, h);
      const RepoId ps_writer = publications_secure_writer_->get_repo_id();
      local_writer_crypto_handles_[ps_writer] = h;
      local_writer_security_attribs_[ps_writer] = dw_sec_attr;

      EndpointSecurityAttributes dr_sec_attr(default_sec_attr);
      ok = acl->get_datareader_sec_attributes(perm_handle, "DCPSPublicationsSecure",
                                              default_part_qos, default_data_tag_qos, dr_sec_attr, ex);
      if (!ok) {
        ACE_DEBUG((LM_WARNING, ACE_TEXT("(%P|%t) WARNING: Sedp::init_security() - ")
          ACE_TEXT("Failure calling get_datareader_sec_attributes for topic 'DCPSPublicationsSecure'. ")
          ACE_TEXT("Security Exception[%d.%d]: %C\n"), ex.code, ex.minor_code, ex.message.in()));
        result = DDS::RETCODE_ERROR;
      }

      h = key_factory->register_local_datareader(crypto_handle, reader_props, dr_sec_attr, ex);
      publications_secure_reader_->set_crypto_handles(crypto_handle, h);
      const RepoId ps_reader = publications_secure_reader_->get_repo_id();
      local_reader_crypto_handles_[ps_reader] = h;
      local_reader_security_attribs_[ps_reader] = dr_sec_attr;
    }

    // DCPS-Subscriptions-Secure
    {
      PropertySeq reader_props, writer_props;

      EndpointSecurityAttributes dw_sec_attr(default_sec_attr);
      ok = acl->get_datawriter_sec_attributes(perm_handle, "DCPSSubscriptionsSecure",
                                              default_part_qos, default_data_tag_qos, dw_sec_attr, ex);
      if (!ok) {
        ACE_DEBUG((LM_WARNING, ACE_TEXT("(%P|%t) WARNING: Sedp::init_security() - ")
          ACE_TEXT("Failure calling get_datawriter_sec_attributes for topic 'DCPSSubscriptionsSecure'. ")
          ACE_TEXT("Security Exception[%d.%d]: %C\n"), ex.code, ex.minor_code, ex.message.in()));
        result = DDS::RETCODE_ERROR;
      }

      h = key_factory->register_local_datawriter(crypto_handle, writer_props, dw_sec_attr, ex);
      subscriptions_secure_writer_->set_crypto_handles(crypto_handle, h);
      const RepoId ss_writer = subscriptions_secure_writer_->get_repo_id();
      local_writer_crypto_handles_[ss_writer] = h;
      local_writer_security_attribs_[ss_writer] = dw_sec_attr;

      EndpointSecurityAttributes dr_sec_attr(default_sec_attr);
      ok = acl->get_datareader_sec_attributes(perm_handle, "DCPSSubscriptionsSecure",
                                              default_part_qos, default_data_tag_qos, dr_sec_attr, ex);
      if (!ok) {
        ACE_DEBUG((LM_WARNING, ACE_TEXT("(%P|%t) WARNING: Sedp::init_security() - ")
          ACE_TEXT("Failure calling get_datareader_sec_attributes for topic 'DCPSSubscriptionsSecure'. ")
          ACE_TEXT("Security Exception[%d.%d]: %C\n"), ex.code, ex.minor_code, ex.message.in()));
        result = DDS::RETCODE_ERROR;
      }

      h = key_factory->register_local_datareader(crypto_handle, reader_props, dr_sec_attr, ex);
      subscriptions_secure_reader_->set_crypto_handles(crypto_handle, h);
      const RepoId ss_reader = subscriptions_secure_reader_->get_repo_id();
      local_reader_crypto_handles_[ss_reader] = h;
      local_reader_security_attribs_[ss_reader] = dr_sec_attr;
    }

    // DCPS-Participants-Secure
    {
      PropertySeq reader_props, writer_props;

      EndpointSecurityAttributes dw_sec_attr(default_sec_attr);
      ok = acl->get_datawriter_sec_attributes(perm_handle, "DCPSParticipantSecure",
                                              default_part_qos, default_data_tag_qos, dw_sec_attr, ex);
      if (!ok) {
        ACE_DEBUG((LM_WARNING, ACE_TEXT("(%P|%t) WARNING: Sedp::init_security() - ")
          ACE_TEXT("Failure calling get_datawriter_sec_attributes for topic 'DCPSParticipantSecure'. ")
          ACE_TEXT("Security Exception[%d.%d]: %C\n"), ex.code, ex.minor_code, ex.message.in()));
        result = DDS::RETCODE_ERROR;
      }

      h = key_factory->register_local_datawriter(crypto_handle, writer_props, dw_sec_attr, ex);
      dcps_participant_secure_writer_->set_crypto_handles(crypto_handle, h);
      const RepoId dps_writer = dcps_participant_secure_writer_->get_repo_id();
      local_writer_crypto_handles_[dps_writer] = h;
      local_writer_security_attribs_[dps_writer] = dw_sec_attr;

      EndpointSecurityAttributes dr_sec_attr(default_sec_attr);
      ok = acl->get_datareader_sec_attributes(perm_handle, "DCPSParticipantSecure",
                                              default_part_qos, default_data_tag_qos, dr_sec_attr, ex);
      if (!ok) {
        ACE_DEBUG((LM_WARNING, ACE_TEXT("(%P|%t) WARNING: Sedp::init_security() - ")
          ACE_TEXT("Failure calling get_datareader_sec_attributes for topic 'DCPSParticipantSecure'. ")
          ACE_TEXT("Security Exception[%d.%d]: %C\n"), ex.code, ex.minor_code, ex.message.in()));
        result = DDS::RETCODE_ERROR;
      }

      h = key_factory->register_local_datareader(crypto_handle, reader_props, dr_sec_attr, ex);
      dcps_participant_secure_reader_->set_crypto_handles(crypto_handle, h);
      const RepoId dps_reader = dcps_participant_secure_reader_->get_repo_id();
      local_reader_crypto_handles_[dps_reader] = h;
      local_reader_security_attribs_[dps_reader] = dr_sec_attr;
    }

  } else {
    ACE_DEBUG((LM_WARNING, ACE_TEXT("(%P|%t) WARNING: Sedp::init_security() - ")
      ACE_TEXT("Failure calling get_participant_sec_attributes. ")
      ACE_TEXT("Security Exception[%d.%d]: %C\n"), ex.code, ex.minor_code, ex.message.in()));
    result = DDS::RETCODE_ERROR;
  }
  return result;
}
#endif

Sedp::~Sedp()
{
  job_queue_.reset();
  reactor_task_.reset();
  DCPS::RtpsUdpInst_rch rtps_inst =
    DCPS::static_rchandle_cast<DCPS::RtpsUdpInst>(transport_inst_);
  rtps_inst->opendds_discovery_default_listener_.reset();
  TheTransportRegistry->remove_config(transport_cfg_);
  TheTransportRegistry->remove_inst(transport_inst_);
}

DCPS::LocatorSeq
Sedp::unicast_locators() const
{
  DCPS::TransportLocator trans_info;
  transport_inst_->populate_locator(trans_info, DCPS::CONNINFO_UNICAST);
  return transport_locator_to_locator_seq(trans_info);
}

DCPS::LocatorSeq
Sedp::multicast_locators() const
{
  DCPS::TransportLocator trans_info;
  transport_inst_->populate_locator(trans_info, DCPS::CONNINFO_MULTICAST);
  return transport_locator_to_locator_seq(trans_info);
}

const ACE_INET_Addr&
Sedp::local_address() const
{
  DCPS::RtpsUdpInst_rch rtps_inst =
      DCPS::static_rchandle_cast<DCPS::RtpsUdpInst>(transport_inst_);
  return rtps_inst->local_address_;
}

#ifdef ACE_HAS_IPV6
const ACE_INET_Addr&
Sedp::ipv6_local_address() const
{
  DCPS::RtpsUdpInst_rch rtps_inst =
      DCPS::static_rchandle_cast<DCPS::RtpsUdpInst>(transport_inst_);
  return rtps_inst->ipv6_local_address_;
}
#endif

const ACE_INET_Addr&
Sedp::multicast_group() const
{
  DCPS::RtpsUdpInst_rch rtps_inst =
      DCPS::static_rchandle_cast<DCPS::RtpsUdpInst>(transport_inst_);
  return rtps_inst->multicast_group_address_;
}

void
Sedp::assign_bit_key(DiscoveredPublication& pub)
{
  const DDS::BuiltinTopicKey_t key = repo_id_to_bit_key(pub.writer_data_.writerProxy.remoteWriterGuid);
  pub.writer_data_.ddsPublicationData.key = key;
  pub.writer_data_.ddsPublicationData.participant_key = repo_id_to_bit_key(make_id(pub.writer_data_.writerProxy.remoteWriterGuid, ENTITYID_PARTICIPANT));
}

void
Sedp::assign_bit_key(DiscoveredSubscription& sub)
{
  const DDS::BuiltinTopicKey_t key = repo_id_to_bit_key(sub.reader_data_.readerProxy.remoteReaderGuid);
  sub.reader_data_.ddsSubscriptionData.key = key;
  sub.reader_data_.ddsSubscriptionData.participant_key = repo_id_to_bit_key(make_id(sub.reader_data_.readerProxy.remoteReaderGuid, ENTITYID_PARTICIPANT));
}

void
populate_locators(DCPS::TransportLocatorSeq& remote_data,
                  const ParticipantData_t& pdata)
{
  const DCPS::LocatorSeq& mll =
    pdata.participantProxy.metatrafficMulticastLocatorList;
  const DCPS::LocatorSeq& ull =
    pdata.participantProxy.metatrafficUnicastLocatorList;
  const CORBA::ULong locator_count = mll.length() + ull.length();

  ACE_Message_Block mb_locator(4 + locator_count * sizeof(DCPS::Locator_t) + 1);
  using DCPS::Serializer;
  Serializer ser_loc(&mb_locator, ACE_CDR_BYTE_ORDER, Serializer::ALIGN_CDR);
  ser_loc << locator_count;

  for (CORBA::ULong i = 0; i < mll.length(); ++i) {
    ser_loc << mll[i];
  }
  for (CORBA::ULong i = 0; i < ull.length(); ++i) {
    ser_loc << ull[i];
  }
  ser_loc << ACE_OutputCDR::from_boolean(false); // requires_inline_qos

  remote_data.length(1);
  remote_data[0].transport_type = "rtps_udp";
  message_block_to_sequence (mb_locator, remote_data[0].data);
}

void
create_association_data_proto(DCPS::AssociationData& proto,
                              const ParticipantData_t& pdata) {
  proto.publication_transport_priority_ = 0;
  proto.remote_reliable_ = true;
  proto.remote_durable_ = true;
  assign(proto.remote_id_.guidPrefix, pdata.participantProxy.guidPrefix);
  populate_locators(proto.remote_data_, pdata);
}

#ifdef OPENDDS_SECURITY
void
Sedp::associate_preauth(Security::SPDPdiscoveredParticipantData& pdata)
{
  // First create a 'prototypical' instance of AssociationData.  It will
  // be copied and modified for each of the (up to) four SEDP Endpoints.
  DCPS::AssociationData proto;
  create_association_data_proto(proto, pdata);
  proto.remote_reliable_ = false;
  proto.remote_durable_ = false;

  const BuiltinEndpointSet_t& avail =
    pdata.participantProxy.availableBuiltinEndpoints;
  /*
   * Stateless messages are associated here because they are the first step in the
   * security-enablement process and as such they are sent in the clear.
   */

  if (avail & DDS::Security::BUILTIN_PARTICIPANT_STATELESS_MESSAGE_WRITER &&
      (pdata.associated_endpoints & DDS::Security::BUILTIN_PARTICIPANT_STATELESS_MESSAGE_READER) == 0) {
    DCPS::AssociationData peer = proto;
    peer.remote_id_.entityId = ENTITYID_P2P_BUILTIN_PARTICIPANT_STATELESS_WRITER;
    participant_stateless_message_reader_->assoc(peer);
    pdata.associated_endpoints |= DDS::Security::BUILTIN_PARTICIPANT_STATELESS_MESSAGE_READER;
  }

  if (avail & DDS::Security::BUILTIN_PARTICIPANT_STATELESS_MESSAGE_READER &&
      (pdata.associated_endpoints & DDS::Security::BUILTIN_PARTICIPANT_STATELESS_MESSAGE_WRITER) == 0) {
    DCPS::AssociationData peer = proto;
    peer.remote_id_.entityId = ENTITYID_P2P_BUILTIN_PARTICIPANT_STATELESS_READER;
    participant_stateless_message_writer_->assoc(peer);
    pdata.associated_endpoints |= DDS::Security::BUILTIN_PARTICIPANT_STATELESS_MESSAGE_WRITER;
  }
}
#endif

void
Sedp::associate(ParticipantData_t& pdata)
{
  // First create a 'prototypical' instance of AssociationData.  It will
  // be copied and modified for each of the (up to) four SEDP Endpoints.
  DCPS::AssociationData proto;
  create_association_data_proto(proto, pdata);

  const BuiltinEndpointSet_t& avail =
    pdata.participantProxy.availableBuiltinEndpoints;

  const BuiltinEndpointQos_t& beq =
    pdata.participantProxy.builtinEndpointQos;

  // See RTPS v2.1 section 8.5.5.1
  if (avail & DISC_BUILTIN_ENDPOINT_PUBLICATION_ANNOUNCER &&
      (pdata.associated_endpoints & DISC_BUILTIN_ENDPOINT_PUBLICATION_DETECTOR) == 0) {
    DCPS::AssociationData peer = proto;
    peer.remote_id_.entityId = ENTITYID_SEDP_BUILTIN_PUBLICATIONS_WRITER;
    publications_reader_->assoc(peer);
    pdata.associated_endpoints |= DISC_BUILTIN_ENDPOINT_PUBLICATION_DETECTOR;
  }
  if (avail & DISC_BUILTIN_ENDPOINT_SUBSCRIPTION_ANNOUNCER &&
      (pdata.associated_endpoints & DISC_BUILTIN_ENDPOINT_SUBSCRIPTION_DETECTOR) == 0) {
    DCPS::AssociationData peer = proto;
    peer.remote_id_.entityId = ENTITYID_SEDP_BUILTIN_SUBSCRIPTIONS_WRITER;
    subscriptions_reader_->assoc(peer);
    pdata.associated_endpoints |= DISC_BUILTIN_ENDPOINT_SUBSCRIPTION_DETECTOR;
  }
  if (avail & BUILTIN_ENDPOINT_PARTICIPANT_MESSAGE_DATA_WRITER &&
      (pdata.associated_endpoints & BUILTIN_ENDPOINT_PARTICIPANT_MESSAGE_DATA_READER) == 0) {
    DCPS::AssociationData peer = proto;
    peer.remote_id_.entityId = ENTITYID_P2P_BUILTIN_PARTICIPANT_MESSAGE_WRITER;
    participant_message_reader_->assoc(peer);
    pdata.associated_endpoints |= BUILTIN_ENDPOINT_PARTICIPANT_MESSAGE_DATA_READER;
  }

  if (spdp_.available_builtin_endpoints() & DISC_BUILTIN_ENDPOINT_PUBLICATION_ANNOUNCER &&
      avail & DISC_BUILTIN_ENDPOINT_PUBLICATION_DETECTOR &&
      (pdata.associated_endpoints & DISC_BUILTIN_ENDPOINT_PUBLICATION_ANNOUNCER) == 0) {
    DCPS::AssociationData peer = proto;
    peer.remote_id_.entityId = ENTITYID_SEDP_BUILTIN_PUBLICATIONS_READER;
    publications_writer_->assoc(peer);
    pdata.associated_endpoints |= DISC_BUILTIN_ENDPOINT_PUBLICATION_ANNOUNCER;
  }
  if (spdp_.available_builtin_endpoints() & DISC_BUILTIN_ENDPOINT_SUBSCRIPTION_ANNOUNCER &&
      avail & DISC_BUILTIN_ENDPOINT_SUBSCRIPTION_DETECTOR &&
      (pdata.associated_endpoints & DISC_BUILTIN_ENDPOINT_SUBSCRIPTION_ANNOUNCER) == 0) {
    DCPS::AssociationData peer = proto;
    peer.remote_id_.entityId = ENTITYID_SEDP_BUILTIN_SUBSCRIPTIONS_READER;
    subscriptions_writer_->assoc(peer);
    pdata.associated_endpoints |= DISC_BUILTIN_ENDPOINT_SUBSCRIPTION_ANNOUNCER;
  }
  if (spdp_.available_builtin_endpoints() & BUILTIN_ENDPOINT_PARTICIPANT_MESSAGE_DATA_WRITER &&
      avail & BUILTIN_ENDPOINT_PARTICIPANT_MESSAGE_DATA_READER &&
      (pdata.associated_endpoints & BUILTIN_ENDPOINT_PARTICIPANT_MESSAGE_DATA_WRITER) == 0) {
    DCPS::AssociationData peer = proto;
    if (beq & BEST_EFFORT_PARTICIPANT_MESSAGE_DATA_READER) {
      peer.remote_reliable_ = false;
    }
    peer.remote_id_.entityId = ENTITYID_P2P_BUILTIN_PARTICIPANT_MESSAGE_READER;
    participant_message_writer_->assoc(peer);
    pdata.associated_endpoints |= BUILTIN_ENDPOINT_PARTICIPANT_MESSAGE_DATA_WRITER;
  }

  //FUTURE: if/when topic propagation is supported, add it here

  // Process deferred publications and subscriptions.
  for (DeferredSubscriptionMap::iterator pos = deferred_subscriptions_.lower_bound(proto.remote_id_),
         limit = deferred_subscriptions_.upper_bound(proto.remote_id_);
       pos != limit;
       /* Increment in body. */) {
    data_received (pos->second.first, pos->second.second);
    deferred_subscriptions_.erase (pos++);
  }
  for (DeferredPublicationMap::iterator pos = deferred_publications_.lower_bound(proto.remote_id_),
         limit = deferred_publications_.upper_bound(proto.remote_id_);
       pos != limit;
       /* Increment in body. */) {
    data_received (pos->second.first, pos->second.second);
    deferred_publications_.erase (pos++);
  }

  if (spdp_.shutting_down()) { return; }

  proto.remote_id_.entityId = ENTITYID_PARTICIPANT;
  associated_participants_.insert(proto.remote_id_);
}

#ifdef OPENDDS_SECURITY
void Sedp::associate_volatile(Security::SPDPdiscoveredParticipantData& pdata)
{
  using namespace DDS::Security;

  DCPS::AssociationData proto;
  create_association_data_proto(proto, pdata);
  proto.remote_reliable_ = true;
  proto.remote_durable_ = false;

  DCPS::RepoId part = proto.remote_id_;
  part.entityId = ENTITYID_PARTICIPANT;

  const BuiltinEndpointSet_t& avail = pdata.participantProxy.availableBuiltinEndpoints;

  if (avail & BUILTIN_PARTICIPANT_VOLATILE_MESSAGE_SECURE_WRITER &&
      (pdata.associated_endpoints & BUILTIN_PARTICIPANT_VOLATILE_MESSAGE_SECURE_READER) == 0) {
    DCPS::AssociationData peer = proto;
    peer.remote_id_.entityId = ENTITYID_P2P_BUILTIN_PARTICIPANT_VOLATILE_SECURE_WRITER;
    remote_writer_crypto_handles_[peer.remote_id_] = generate_remote_matched_writer_crypto_handle(
      part, participant_volatile_message_secure_reader_->get_endpoint_crypto_handle());
    peer.remote_data_ = add_security_info(
      peer.remote_data_, peer.remote_id_, participant_volatile_message_secure_reader_->get_repo_id());
    participant_volatile_message_secure_reader_->assoc(peer);
    pdata.associated_endpoints |= BUILTIN_PARTICIPANT_VOLATILE_MESSAGE_SECURE_READER;
  }
  if (avail & BUILTIN_PARTICIPANT_VOLATILE_MESSAGE_SECURE_READER &&
      (pdata.associated_endpoints & BUILTIN_PARTICIPANT_VOLATILE_MESSAGE_SECURE_WRITER) == 0) {
    DCPS::AssociationData peer = proto;
    peer.remote_id_.entityId = ENTITYID_P2P_BUILTIN_PARTICIPANT_VOLATILE_SECURE_READER;
    remote_reader_crypto_handles_[peer.remote_id_] = generate_remote_matched_reader_crypto_handle(
      part, participant_volatile_message_secure_writer_->get_endpoint_crypto_handle(), false);
    peer.remote_data_ = add_security_info(
      peer.remote_data_, participant_volatile_message_secure_writer_->get_repo_id(), peer.remote_id_);
    participant_volatile_message_secure_writer_->assoc(peer);
    pdata.associated_endpoints |= BUILTIN_PARTICIPANT_VOLATILE_MESSAGE_SECURE_WRITER;
  }
}

void Sedp::disassociate_volatile(Security::SPDPdiscoveredParticipantData& pdata)
{
  using namespace DDS::Security;

  const RepoId part = make_id(pdata.participantProxy.guidPrefix, ENTITYID_PARTICIPANT);

  disassociate_helper(pdata.associated_endpoints,
                      BUILTIN_PARTICIPANT_VOLATILE_MESSAGE_SECURE_WRITER,
                      part,
                      ENTITYID_P2P_BUILTIN_PARTICIPANT_VOLATILE_SECURE_READER,
                      *participant_volatile_message_secure_writer_);
  disassociate_helper(pdata.associated_endpoints,
                      BUILTIN_PARTICIPANT_VOLATILE_MESSAGE_SECURE_READER,
                      part,
                      ENTITYID_P2P_BUILTIN_PARTICIPANT_VOLATILE_SECURE_WRITER,
                      *participant_volatile_message_secure_reader_);
}

void Sedp::associate_secure_endpoints(Security::SPDPdiscoveredParticipantData& pdata,
                                      const DDS::Security::ParticipantSecurityAttributes& participant_sec_attr)
{
  // If an endpoint needs a crypto token, then it will be associated after the crypto tokens have been received.

  using namespace DDS::Security;

  DCPS::AssociationData proto;
  create_association_data_proto(proto, pdata);

  const BuiltinEndpointSet_t& avail = pdata.participantProxy.availableBuiltinEndpoints;
  const BuiltinEndpointQos_t& beq = pdata.participantProxy.builtinEndpointQos;

  if (!participant_sec_attr.is_liveliness_protected &&
      avail & BUILTIN_PARTICIPANT_MESSAGE_SECURE_WRITER &&
      (pdata.associated_endpoints & BUILTIN_PARTICIPANT_MESSAGE_SECURE_READER) == 0) {
    DCPS::AssociationData peer = proto;
    peer.remote_id_.entityId = ENTITYID_P2P_BUILTIN_PARTICIPANT_MESSAGE_SECURE_WRITER;
    peer.remote_data_ = add_security_info(
                                          peer.remote_data_, peer.remote_id_, participant_message_secure_reader_->get_repo_id());
    participant_message_secure_reader_->assoc(peer);
    pdata.associated_endpoints |= BUILTIN_PARTICIPANT_MESSAGE_SECURE_READER;
  }
  if (!participant_sec_attr.is_discovery_protected &&
      avail & SPDP_BUILTIN_PARTICIPANT_SECURE_WRITER &&
      (pdata.associated_endpoints & SPDP_BUILTIN_PARTICIPANT_SECURE_READER) == 0) {
    DCPS::AssociationData peer = proto;
    peer.remote_id_.entityId = ENTITYID_SPDP_RELIABLE_BUILTIN_PARTICIPANT_SECURE_WRITER;
    peer.remote_data_ = add_security_info(
                                          peer.remote_data_, peer.remote_id_, dcps_participant_secure_reader_->get_repo_id());
    dcps_participant_secure_reader_->assoc(peer);
    pdata.associated_endpoints |= SPDP_BUILTIN_PARTICIPANT_SECURE_READER;
  }
  if (!participant_sec_attr.is_discovery_protected &&
      avail & SEDP_BUILTIN_PUBLICATIONS_SECURE_WRITER &&
      (pdata.associated_endpoints & SEDP_BUILTIN_PUBLICATIONS_SECURE_READER) == 0) {
    DCPS::AssociationData peer = proto;
    peer.remote_id_.entityId = ENTITYID_SEDP_BUILTIN_PUBLICATIONS_SECURE_WRITER;
    peer.remote_data_ = add_security_info(
                                          peer.remote_data_, peer.remote_id_, publications_secure_reader_->get_repo_id());
    publications_secure_reader_->assoc(peer);
    pdata.associated_endpoints |= SEDP_BUILTIN_PUBLICATIONS_SECURE_READER;
  }
  if (!participant_sec_attr.is_discovery_protected &&
      avail & SEDP_BUILTIN_SUBSCRIPTIONS_SECURE_WRITER &&
      (pdata.associated_endpoints & SEDP_BUILTIN_SUBSCRIPTIONS_SECURE_READER) == 0) {
    DCPS::AssociationData peer = proto;
    peer.remote_id_.entityId = ENTITYID_SEDP_BUILTIN_SUBSCRIPTIONS_SECURE_WRITER;
    peer.remote_data_ = add_security_info(
                                          peer.remote_data_, peer.remote_id_, subscriptions_secure_reader_->get_repo_id());
    subscriptions_secure_reader_->assoc(peer);
    pdata.associated_endpoints |= SEDP_BUILTIN_SUBSCRIPTIONS_SECURE_READER;
  }

  if (!participant_sec_attr.is_liveliness_protected &&
      avail & BUILTIN_PARTICIPANT_MESSAGE_SECURE_READER &&
      (pdata.associated_endpoints & BUILTIN_PARTICIPANT_MESSAGE_SECURE_WRITER) == 0) {
    DCPS::AssociationData peer = proto;
    peer.remote_id_.entityId = ENTITYID_P2P_BUILTIN_PARTICIPANT_MESSAGE_SECURE_READER;
    if (beq & BEST_EFFORT_PARTICIPANT_MESSAGE_DATA_READER) {
      peer.remote_reliable_ = false;
    }
    peer.remote_data_ = add_security_info(
                                          peer.remote_data_, participant_message_secure_writer_->get_repo_id(), peer.remote_id_);
    participant_message_secure_writer_->assoc(peer);
    pdata.associated_endpoints |= BUILTIN_PARTICIPANT_MESSAGE_SECURE_WRITER;
  }
  if (!participant_sec_attr.is_discovery_protected &&
      avail & SPDP_BUILTIN_PARTICIPANT_SECURE_READER &&
      (pdata.associated_endpoints & SPDP_BUILTIN_PARTICIPANT_SECURE_WRITER) == 0) {
    DCPS::AssociationData peer = proto;
    peer.remote_id_.entityId = ENTITYID_SPDP_RELIABLE_BUILTIN_PARTICIPANT_SECURE_READER;
    peer.remote_data_ = add_security_info(
                                          peer.remote_data_, dcps_participant_secure_writer_->get_repo_id(), peer.remote_id_);
    dcps_participant_secure_writer_->assoc(peer);
    pdata.associated_endpoints |= SPDP_BUILTIN_PARTICIPANT_SECURE_WRITER;
  }
  if (!participant_sec_attr.is_discovery_protected &&
      spdp_.available_builtin_endpoints() & SEDP_BUILTIN_PUBLICATIONS_SECURE_WRITER &&
      avail & SEDP_BUILTIN_PUBLICATIONS_SECURE_READER &&
      (pdata.associated_endpoints & SEDP_BUILTIN_PUBLICATIONS_SECURE_WRITER) == 0) {
    DCPS::AssociationData peer = proto;
    peer.remote_id_.entityId = ENTITYID_SEDP_BUILTIN_PUBLICATIONS_SECURE_READER;
    peer.remote_data_ = add_security_info(
                                          peer.remote_data_, publications_secure_writer_->get_repo_id(), peer.remote_id_);
    publications_secure_writer_->assoc(peer);
    pdata.associated_endpoints |= SEDP_BUILTIN_PUBLICATIONS_SECURE_WRITER;
  }
  if (!participant_sec_attr.is_discovery_protected &&
      spdp_.available_builtin_endpoints() & SEDP_BUILTIN_SUBSCRIPTIONS_SECURE_WRITER &&
      avail & SEDP_BUILTIN_SUBSCRIPTIONS_SECURE_READER &&
      (pdata.associated_endpoints & SEDP_BUILTIN_SUBSCRIPTIONS_SECURE_WRITER) == 0) {
    DCPS::AssociationData peer = proto;
    peer.remote_id_.entityId = ENTITYID_SEDP_BUILTIN_SUBSCRIPTIONS_SECURE_READER;
    peer.remote_data_ = add_security_info(
                                          peer.remote_data_, subscriptions_secure_writer_->get_repo_id(), peer.remote_id_);
    subscriptions_secure_writer_->assoc(peer);
    pdata.associated_endpoints |= SEDP_BUILTIN_SUBSCRIPTIONS_SECURE_WRITER;
  }
}

#endif // OPENDDS_SECURITY

void Sedp::disassociate_helper(BuiltinEndpointSet_t& associated_endpoints, const CORBA::ULong flags,
                               const RepoId& id, const EntityId_t& ent, DCPS::TransportClient& client)
{
  if (associated_endpoints & flags) {
    client.disassociate(make_id(id, ent));
    associated_endpoints &= ~flags;
  }
}

#ifdef OPENDDS_SECURITY

void Sedp::remove_remote_crypto_handle(const RepoId& participant, const EntityId_t& entity)
{
  using namespace DDS::Security;
  using DCPS::DatareaderCryptoHandleMap;
  using DCPS::DatawriterCryptoHandleMap;

  const RepoId remote = make_id(participant, entity);
  SecurityException se = {"", 0, 0};
  CryptoKeyFactory_var key_factory = spdp_.get_security_config()->get_crypto_key_factory();

  const DCPS::GuidConverter traits(remote);
  if (traits.isReader()) {
    const DatareaderCryptoHandleMap::iterator iter = remote_reader_crypto_handles_.find(remote);
    if (iter == remote_reader_crypto_handles_.end()) {
      return;
    }
    if (!key_factory->unregister_datareader(iter->second, se)) {
      ACE_DEBUG((LM_WARNING, ACE_TEXT("(%P|%t) WARNING: Sedp::remove_remote_crypto_handle() - ")
                 ACE_TEXT("Failure calling unregister_datareader(). Security Exception[%d.%d]: %C\n"),
                 se.code, se.minor_code, se.message.in()));
    }
    remote_reader_crypto_handles_.erase(iter);

  } else if (traits.isWriter()) {
    const DatawriterCryptoHandleMap::iterator iter = remote_writer_crypto_handles_.find(remote);
    if (iter == remote_writer_crypto_handles_.end()) {
      return;
    }
    if (!key_factory->unregister_datawriter(iter->second, se)) {
      ACE_DEBUG((LM_WARNING, ACE_TEXT("(%P|%t) WARNING: Sedp::remove_remote_crypto_handle() - ")
                 ACE_TEXT("Failure calling unregister_datawriter(). Security Exception[%d.%d]: %C\n"),
                 se.code, se.minor_code, se.message.in()));
    }
    remote_writer_crypto_handles_.erase(iter);
  }
}

void Sedp::generate_remote_crypto_handles(const Security::SPDPdiscoveredParticipantData& pdata)
{
  using namespace DDS::Security;

  const DCPS::RepoId part = make_id(pdata.participantProxy.guidPrefix, ENTITYID_PARTICIPANT);
  DCPS::RepoId remote_id = part;

  const BuiltinEndpointSet_t& avail = pdata.participantProxy.availableBuiltinEndpoints;

  if (avail & BUILTIN_PARTICIPANT_MESSAGE_SECURE_WRITER) {
    remote_id.entityId = ENTITYID_P2P_BUILTIN_PARTICIPANT_MESSAGE_SECURE_WRITER;
    remote_writer_crypto_handles_[remote_id] = generate_remote_matched_writer_crypto_handle(
      part, participant_message_secure_reader_->get_endpoint_crypto_handle());
  }
  if (avail & SPDP_BUILTIN_PARTICIPANT_SECURE_WRITER) {
    remote_id.entityId = ENTITYID_SPDP_RELIABLE_BUILTIN_PARTICIPANT_SECURE_WRITER;
    remote_writer_crypto_handles_[remote_id] = generate_remote_matched_writer_crypto_handle(
      part, dcps_participant_secure_reader_->get_endpoint_crypto_handle());
  }
  if (avail & SEDP_BUILTIN_PUBLICATIONS_SECURE_WRITER) {
    remote_id.entityId = ENTITYID_SEDP_BUILTIN_PUBLICATIONS_SECURE_WRITER;
    remote_writer_crypto_handles_[remote_id] = generate_remote_matched_writer_crypto_handle(
      part, publications_secure_reader_->get_endpoint_crypto_handle());
  }
  if (avail & SEDP_BUILTIN_SUBSCRIPTIONS_SECURE_WRITER) {
    remote_id.entityId = ENTITYID_SEDP_BUILTIN_SUBSCRIPTIONS_SECURE_WRITER;
    remote_writer_crypto_handles_[remote_id] = generate_remote_matched_writer_crypto_handle(
      part, subscriptions_secure_reader_->get_endpoint_crypto_handle());
  }

  if (avail & BUILTIN_PARTICIPANT_MESSAGE_SECURE_READER) {
    remote_id.entityId = ENTITYID_P2P_BUILTIN_PARTICIPANT_MESSAGE_SECURE_READER;
    remote_reader_crypto_handles_[remote_id] = generate_remote_matched_reader_crypto_handle(
      part, participant_message_secure_writer_->get_endpoint_crypto_handle(), false);
  }
  if (avail & SPDP_BUILTIN_PARTICIPANT_SECURE_READER) {
    remote_id.entityId = ENTITYID_SPDP_RELIABLE_BUILTIN_PARTICIPANT_SECURE_READER;
    remote_reader_crypto_handles_[remote_id] = generate_remote_matched_reader_crypto_handle(
      part, dcps_participant_secure_writer_->get_endpoint_crypto_handle(), false);
  }
  if (spdp_.available_builtin_endpoints() & SEDP_BUILTIN_PUBLICATIONS_SECURE_WRITER &&
      avail & SEDP_BUILTIN_PUBLICATIONS_SECURE_READER) {
    remote_id.entityId = ENTITYID_SEDP_BUILTIN_PUBLICATIONS_SECURE_READER;
    remote_reader_crypto_handles_[remote_id] = generate_remote_matched_reader_crypto_handle(
      part, publications_secure_writer_->get_endpoint_crypto_handle(), false);
  }
  if (spdp_.available_builtin_endpoints() & SEDP_BUILTIN_SUBSCRIPTIONS_SECURE_WRITER &&
      avail & SEDP_BUILTIN_SUBSCRIPTIONS_SECURE_READER) {
    remote_id.entityId = ENTITYID_SEDP_BUILTIN_SUBSCRIPTIONS_SECURE_READER;
    remote_reader_crypto_handles_[remote_id] = generate_remote_matched_reader_crypto_handle(
      part, subscriptions_secure_writer_->get_endpoint_crypto_handle(), false);
  }
}

void Sedp::associate_secure_reader_to_writer(const RepoId& remote_writer)
{
  using namespace DDS::Security;

  ParticipantData_t& pdata = spdp_.get_participant_data(remote_writer);

  DCPS::AssociationData peer;
  create_association_data_proto(peer, pdata);
  peer.remote_id_ = remote_writer;

  const BuiltinEndpointSet_t& avail = pdata.participantProxy.availableBuiltinEndpoints;

  if (avail & BUILTIN_PARTICIPANT_MESSAGE_SECURE_WRITER &&
      remote_writer.entityId == ENTITYID_P2P_BUILTIN_PARTICIPANT_MESSAGE_SECURE_WRITER &&
      (pdata.associated_endpoints & BUILTIN_PARTICIPANT_MESSAGE_SECURE_READER) == 0) {
    peer.remote_data_ = add_security_info(
      peer.remote_data_, peer.remote_id_, participant_message_secure_reader_->get_repo_id());
    participant_message_secure_reader_->assoc(peer);
    pdata.associated_endpoints |= BUILTIN_PARTICIPANT_MESSAGE_SECURE_READER;
  }
  if (avail & SPDP_BUILTIN_PARTICIPANT_SECURE_WRITER &&
      remote_writer.entityId == ENTITYID_SPDP_RELIABLE_BUILTIN_PARTICIPANT_SECURE_WRITER &&
      (pdata.associated_endpoints & SPDP_BUILTIN_PARTICIPANT_SECURE_READER) == 0) {
    peer.remote_data_ = add_security_info(
      peer.remote_data_, peer.remote_id_, dcps_participant_secure_reader_->get_repo_id());
    dcps_participant_secure_reader_->assoc(peer);
    pdata.associated_endpoints |= SPDP_BUILTIN_PARTICIPANT_SECURE_READER;
  }
  if (remote_writer.entityId == ENTITYID_SEDP_BUILTIN_PUBLICATIONS_SECURE_WRITER &&
      avail & SEDP_BUILTIN_PUBLICATIONS_SECURE_WRITER &&
      (pdata.associated_endpoints & SEDP_BUILTIN_PUBLICATIONS_SECURE_READER) == 0) {
    peer.remote_data_ = add_security_info(
      peer.remote_data_, peer.remote_id_, publications_secure_reader_->get_repo_id());
    publications_secure_reader_->assoc(peer);
    pdata.associated_endpoints |= SEDP_BUILTIN_PUBLICATIONS_SECURE_READER;
  }
  if (avail & SEDP_BUILTIN_SUBSCRIPTIONS_SECURE_WRITER &&
      remote_writer.entityId == ENTITYID_SEDP_BUILTIN_SUBSCRIPTIONS_SECURE_WRITER &&
      (pdata.associated_endpoints & SEDP_BUILTIN_SUBSCRIPTIONS_SECURE_READER) == 0) {
    peer.remote_data_ = add_security_info(
      peer.remote_data_, peer.remote_id_, subscriptions_secure_reader_->get_repo_id());
    subscriptions_secure_reader_->assoc(peer);
    pdata.associated_endpoints |= SEDP_BUILTIN_SUBSCRIPTIONS_SECURE_READER;
  }
}

void Sedp::associate_secure_writer_to_reader(const RepoId& remote_reader)
{
  using namespace DDS::Security;

  ParticipantData_t& pdata = spdp_.get_participant_data(remote_reader);

  DCPS::AssociationData peer;
  create_association_data_proto(peer, pdata);
  peer.remote_id_ = remote_reader;

  const BuiltinEndpointSet_t& avail = pdata.participantProxy.availableBuiltinEndpoints;
  const BuiltinEndpointQos_t& beq = pdata.participantProxy.builtinEndpointQos;

  if (avail & BUILTIN_PARTICIPANT_MESSAGE_SECURE_READER &&
      (pdata.associated_endpoints & BUILTIN_PARTICIPANT_MESSAGE_SECURE_WRITER) == 0 &&
      remote_reader.entityId == ENTITYID_P2P_BUILTIN_PARTICIPANT_MESSAGE_SECURE_READER) {
    if (beq & BEST_EFFORT_PARTICIPANT_MESSAGE_DATA_READER) {
      peer.remote_reliable_ = false;
    }
    peer.remote_data_ = add_security_info(
      peer.remote_data_, participant_message_secure_writer_->get_repo_id(), peer.remote_id_);
    participant_message_secure_writer_->assoc(peer);
    pdata.associated_endpoints |= BUILTIN_PARTICIPANT_MESSAGE_SECURE_WRITER;
  }
  if (avail & SPDP_BUILTIN_PARTICIPANT_SECURE_READER &&
      (pdata.associated_endpoints & SPDP_BUILTIN_PARTICIPANT_SECURE_WRITER) == 0 &&
      remote_reader.entityId == ENTITYID_SPDP_RELIABLE_BUILTIN_PARTICIPANT_SECURE_READER) {
    peer.remote_data_ = add_security_info(
      peer.remote_data_, dcps_participant_secure_writer_->get_repo_id(), peer.remote_id_);
    dcps_participant_secure_writer_->assoc(peer);
    pdata.associated_endpoints |= SPDP_BUILTIN_PARTICIPANT_SECURE_WRITER;
  }
  if (spdp_.available_builtin_endpoints() & SEDP_BUILTIN_PUBLICATIONS_SECURE_WRITER &&
      avail & SEDP_BUILTIN_PUBLICATIONS_SECURE_READER &&
      (pdata.associated_endpoints & SEDP_BUILTIN_PUBLICATIONS_SECURE_WRITER) == 0 &&
      remote_reader.entityId == ENTITYID_SEDP_BUILTIN_PUBLICATIONS_SECURE_READER) {
    peer.remote_data_ = add_security_info(
      peer.remote_data_, publications_secure_writer_->get_repo_id(), peer.remote_id_);
    publications_secure_writer_->assoc(peer);
    pdata.associated_endpoints |= SEDP_BUILTIN_PUBLICATIONS_SECURE_WRITER;
  }
  if (spdp_.available_builtin_endpoints() & SEDP_BUILTIN_SUBSCRIPTIONS_SECURE_WRITER &&
      avail & SEDP_BUILTIN_SUBSCRIPTIONS_SECURE_READER &&
      (pdata.associated_endpoints & SEDP_BUILTIN_SUBSCRIPTIONS_SECURE_WRITER) == 0 &&
      remote_reader.entityId == ENTITYID_SEDP_BUILTIN_SUBSCRIPTIONS_SECURE_READER) {
    peer.remote_data_ = add_security_info(
      peer.remote_data_, subscriptions_secure_writer_->get_repo_id(), peer.remote_id_);
    subscriptions_secure_writer_->assoc(peer);
    pdata.associated_endpoints |= SEDP_BUILTIN_SUBSCRIPTIONS_SECURE_WRITER;
  }
}

void
Sedp::create_and_send_datareader_crypto_tokens(
  const DDS::Security::DatareaderCryptoHandle& drch, const DCPS::RepoId& local_reader,
  const DDS::Security::DatawriterCryptoHandle& dwch, const DCPS::RepoId& remote_writer)
{
  if (DCPS::security_debug.bookkeeping) {
    ACE_DEBUG((LM_DEBUG, ACE_TEXT("(%P|%t) {bookkeeping} ")
               ACE_TEXT("Sedp::create_and_send_datareader_crypto_tokens() - ")
               ACE_TEXT("sending tokens for local reader %C (ch %d) to remote writer %C (ch %d)\n"),
               DCPS::LogGuid(local_reader).c_str(), drch,
               DCPS::LogGuid(remote_writer).c_str(), dwch));
  }

  DDS::Security::DatareaderCryptoTokenSeq drcts;
  create_datareader_crypto_tokens(drch, dwch, drcts);

  send_datareader_crypto_tokens(local_reader, remote_writer, drcts);
}

void
Sedp::create_and_send_datawriter_crypto_tokens(
  const DDS::Security::DatawriterCryptoHandle& dwch, const DCPS::RepoId& local_writer,
  const DDS::Security::DatareaderCryptoHandle& drch, const DCPS::RepoId& remote_reader)
{
  if (DCPS::security_debug.bookkeeping) {
    ACE_DEBUG((LM_DEBUG, ACE_TEXT("(%P|%t) {bookkeeping} ")
               ACE_TEXT("Sedp::create_and_send_datawriter_crypto_tokens() - ")
               ACE_TEXT("sending tokens for local writer %C (ch %d) to remote reader %C (ch %d)\n"),
               DCPS::LogGuid(local_writer).c_str(), dwch,
               DCPS::LogGuid(remote_reader).c_str(), drch));
  }

  DDS::Security::DatawriterCryptoTokenSeq dwcts;
  create_datawriter_crypto_tokens(dwch, drch, dwcts);

  send_datawriter_crypto_tokens(local_writer, remote_reader, dwcts);
}

void
Sedp::send_builtin_crypto_tokens(
  const DCPS::RepoId& dstParticipant, const DCPS::EntityId_t& dstEntity, const DCPS::RepoId& src)
{
  const DCPS::RepoId dst = make_id(dstParticipant, dstEntity);
  if (DCPS::GuidConverter(src).isReader()) {
    create_and_send_datareader_crypto_tokens(
      local_reader_crypto_handles_[src], src,
      remote_writer_crypto_handles_[dst], dst);
  } else {
    create_and_send_datawriter_crypto_tokens(
      local_writer_crypto_handles_[src], src,
      remote_reader_crypto_handles_[dst], dst);
  }
}

void
Sedp::send_builtin_crypto_tokens(const DCPS::RepoId& remoteId)
{
  using namespace DDS::Security;

  const DCPS::RepoId part = make_id(remoteId, ENTITYID_PARTICIPANT);
  const ParticipantData_t& pdata = spdp_.get_participant_data(part);

  const BuiltinEndpointSet_t& avail = pdata.participantProxy.availableBuiltinEndpoints;

  if (avail & BUILTIN_PARTICIPANT_MESSAGE_SECURE_WRITER) {
    send_builtin_crypto_tokens(part, ENTITYID_P2P_BUILTIN_PARTICIPANT_MESSAGE_SECURE_WRITER,
                               participant_message_secure_reader_->get_repo_id());
  }

  if (avail & SPDP_BUILTIN_PARTICIPANT_SECURE_WRITER) {
    send_builtin_crypto_tokens(part, ENTITYID_SPDP_RELIABLE_BUILTIN_PARTICIPANT_SECURE_WRITER,
                               dcps_participant_secure_reader_->get_repo_id());
  }

  if (avail & SEDP_BUILTIN_PUBLICATIONS_SECURE_WRITER) {
    send_builtin_crypto_tokens(part, ENTITYID_SEDP_BUILTIN_PUBLICATIONS_SECURE_WRITER,
                               publications_secure_reader_->get_repo_id());
  }

  if (avail & SEDP_BUILTIN_SUBSCRIPTIONS_SECURE_WRITER) {
    send_builtin_crypto_tokens(part, ENTITYID_SEDP_BUILTIN_SUBSCRIPTIONS_SECURE_WRITER,
                               subscriptions_secure_reader_->get_repo_id());
  }

  if (avail & BUILTIN_PARTICIPANT_MESSAGE_SECURE_READER) {
    send_builtin_crypto_tokens(part, ENTITYID_P2P_BUILTIN_PARTICIPANT_MESSAGE_SECURE_READER,
                               participant_message_secure_writer_->get_repo_id());
  }

  if (avail & SPDP_BUILTIN_PARTICIPANT_SECURE_READER) {
    send_builtin_crypto_tokens(part, ENTITYID_SPDP_RELIABLE_BUILTIN_PARTICIPANT_SECURE_READER,
                               dcps_participant_secure_writer_->get_repo_id());
  }

  if (spdp_.available_builtin_endpoints() & SEDP_BUILTIN_PUBLICATIONS_SECURE_WRITER &&
      avail & SEDP_BUILTIN_PUBLICATIONS_SECURE_READER) {
    send_builtin_crypto_tokens(part, ENTITYID_SEDP_BUILTIN_PUBLICATIONS_SECURE_READER,
                               publications_secure_writer_->get_repo_id());
  }

  if (spdp_.available_builtin_endpoints() & SEDP_BUILTIN_SUBSCRIPTIONS_SECURE_WRITER &&
      avail & SEDP_BUILTIN_SUBSCRIPTIONS_SECURE_READER) {
    send_builtin_crypto_tokens(part, ENTITYID_SEDP_BUILTIN_SUBSCRIPTIONS_SECURE_READER,
                               subscriptions_secure_writer_->get_repo_id());
  }
}
#endif

bool
Sedp::disassociate(ParticipantData_t& pdata)
{
  const RepoId part = make_id(pdata.participantProxy.guidPrefix, ENTITYID_PARTICIPANT);

  associated_participants_.erase(part);

  { // Release lock, so we can call into transport
    ACE_Reverse_Lock<ACE_Thread_Mutex> rev_lock(lock_);
    ACE_GUARD_RETURN(ACE_Reverse_Lock< ACE_Thread_Mutex>, rg, rev_lock, false);

    disassociate_helper(pdata.associated_endpoints,
                        DISC_BUILTIN_ENDPOINT_PUBLICATION_ANNOUNCER,
                        part,
                        ENTITYID_SEDP_BUILTIN_PUBLICATIONS_READER,
                        *publications_writer_);
    disassociate_helper(pdata.associated_endpoints,
                        DISC_BUILTIN_ENDPOINT_PUBLICATION_DETECTOR,
                        part,
                        ENTITYID_SEDP_BUILTIN_PUBLICATIONS_WRITER,
                        *publications_reader_);
    disassociate_helper(pdata.associated_endpoints,
                        DISC_BUILTIN_ENDPOINT_SUBSCRIPTION_ANNOUNCER,
                        part,
                        ENTITYID_SEDP_BUILTIN_SUBSCRIPTIONS_READER,
                        *subscriptions_writer_);
    disassociate_helper(pdata.associated_endpoints,
                        DISC_BUILTIN_ENDPOINT_SUBSCRIPTION_DETECTOR,
                        part,
                        ENTITYID_SEDP_BUILTIN_SUBSCRIPTIONS_WRITER,
                        *subscriptions_reader_);
    disassociate_helper(pdata.associated_endpoints,
                        BUILTIN_ENDPOINT_PARTICIPANT_MESSAGE_DATA_WRITER,
                        part,
                        ENTITYID_P2P_BUILTIN_PARTICIPANT_MESSAGE_READER,
                        *participant_message_writer_);
    disassociate_helper(pdata.associated_endpoints,
                        BUILTIN_ENDPOINT_PARTICIPANT_MESSAGE_DATA_READER,
                        part,
                        ENTITYID_P2P_BUILTIN_PARTICIPANT_MESSAGE_WRITER,
                        *participant_message_reader_);

    //FUTURE: if/when topic propagation is supported, add it here

#ifdef OPENDDS_SECURITY
    disassociate_security_builtins(pdata);
#endif
  }

#ifdef OPENDDS_SECURITY
  if (spdp_.is_security_enabled()) {
    static const EntityId_t secure_entities[] = {
      ENTITYID_SEDP_BUILTIN_PUBLICATIONS_SECURE_READER,
      ENTITYID_SEDP_BUILTIN_PUBLICATIONS_SECURE_WRITER,
      ENTITYID_SEDP_BUILTIN_SUBSCRIPTIONS_SECURE_READER,
      ENTITYID_SEDP_BUILTIN_SUBSCRIPTIONS_SECURE_WRITER,
      ENTITYID_P2P_BUILTIN_PARTICIPANT_MESSAGE_SECURE_READER,
      ENTITYID_P2P_BUILTIN_PARTICIPANT_MESSAGE_SECURE_WRITER,
      ENTITYID_P2P_BUILTIN_PARTICIPANT_VOLATILE_SECURE_READER,
      ENTITYID_P2P_BUILTIN_PARTICIPANT_VOLATILE_SECURE_WRITER,
      ENTITYID_SPDP_RELIABLE_BUILTIN_PARTICIPANT_SECURE_READER,
      ENTITYID_SPDP_RELIABLE_BUILTIN_PARTICIPANT_SECURE_WRITER,
    };
    for (size_t i = 0; i < sizeof secure_entities / sizeof secure_entities[0]; ++i) {
      remove_remote_crypto_handle(part, secure_entities[i]);
    }

    const DDS::Security::CryptoKeyFactory_var key_factory = spdp_.get_security_config()->get_crypto_key_factory();
    DDS::Security::SecurityException se;

    const RepoId key = make_id(part, ENTITYID_UNKNOWN);
    for (DCPS::DatareaderCryptoHandleMap::iterator pos = remote_reader_crypto_handles_.lower_bound(key);
         pos != remote_reader_crypto_handles_.end() &&
         std::memcmp(pos->first.guidPrefix, pdata.participantProxy.guidPrefix,
                     sizeof(pdata.participantProxy.guidPrefix)) == 0;) {
      if (!key_factory->unregister_datareader(pos->second, se)) {
        ACE_DEBUG((LM_WARNING, ACE_TEXT("(%P|%t) WARNING: Sedp::disassociate() - ")
                   ACE_TEXT("Failure calling unregister_datareader(). Security Exception[%d.%d]: %C\n"),
                   se.code, se.minor_code, se.message.in()));
      }
      remote_reader_crypto_handles_.erase(pos++);
    }
    for (DCPS::DatawriterCryptoHandleMap::iterator pos = remote_writer_crypto_handles_.lower_bound(key);
         pos != remote_writer_crypto_handles_.end() &&
         std::memcmp(pos->first.guidPrefix, pdata.participantProxy.guidPrefix,
                     sizeof(pdata.participantProxy.guidPrefix)) == 0;) {
      if (!key_factory->unregister_datawriter(pos->second, se)) {
        ACE_DEBUG((LM_WARNING, ACE_TEXT("(%P|%t) WARNING: Sedp::disassociate() - ")
                   ACE_TEXT("Failure calling unregister_datawriter(). Security Exception[%d.%d]: %C\n"),
                   se.code, se.minor_code, se.message.in()));
      }
      remote_writer_crypto_handles_.erase(pos++);
    }
  }
#endif

  if (spdp_.has_discovered_participant(part)) {
    remove_entities_belonging_to(discovered_publications_, part);
    remove_entities_belonging_to(discovered_subscriptions_, part);
    return true;
  } else {
    return false;
  }
}

#ifdef OPENDDS_SECURITY
void Sedp::disassociate_security_builtins(ParticipantData_t& pdata)
{
  using namespace DDS::Security;

  const RepoId part = make_id(pdata.participantProxy.guidPrefix, ENTITYID_PARTICIPANT);

  disassociate_helper(pdata.associated_endpoints,
                      SEDP_BUILTIN_PUBLICATIONS_SECURE_WRITER,
                      part,
                      ENTITYID_SEDP_BUILTIN_PUBLICATIONS_SECURE_READER,
                      *publications_secure_writer_);
  disassociate_helper(pdata.associated_endpoints,
                      SEDP_BUILTIN_PUBLICATIONS_SECURE_READER,
                      part,
                      ENTITYID_SEDP_BUILTIN_PUBLICATIONS_SECURE_WRITER,
                      *publications_secure_reader_);
  disassociate_helper(pdata.associated_endpoints,
                      SEDP_BUILTIN_SUBSCRIPTIONS_SECURE_WRITER,
                      part,
                      ENTITYID_SEDP_BUILTIN_SUBSCRIPTIONS_SECURE_READER,
                      *subscriptions_secure_writer_);
  disassociate_helper(pdata.associated_endpoints,
                      SEDP_BUILTIN_SUBSCRIPTIONS_SECURE_READER,
                      part,
                      ENTITYID_SEDP_BUILTIN_SUBSCRIPTIONS_SECURE_WRITER,
                      *subscriptions_secure_reader_);
  disassociate_helper(pdata.associated_endpoints,
                      BUILTIN_PARTICIPANT_MESSAGE_SECURE_WRITER,
                      part,
                      ENTITYID_P2P_BUILTIN_PARTICIPANT_MESSAGE_SECURE_READER,
                      *participant_message_secure_writer_);
  disassociate_helper(pdata.associated_endpoints,
                      BUILTIN_PARTICIPANT_MESSAGE_SECURE_READER,
                      part,
                      ENTITYID_P2P_BUILTIN_PARTICIPANT_MESSAGE_SECURE_WRITER,
                      *participant_message_secure_reader_);
  disassociate_helper(pdata.associated_endpoints,
                      BUILTIN_PARTICIPANT_STATELESS_MESSAGE_WRITER,
                      part,
                      ENTITYID_P2P_BUILTIN_PARTICIPANT_STATELESS_READER,
                      *participant_stateless_message_writer_);
  disassociate_helper(pdata.associated_endpoints,
                      BUILTIN_PARTICIPANT_STATELESS_MESSAGE_READER,
                      part,
                      ENTITYID_P2P_BUILTIN_PARTICIPANT_STATELESS_WRITER,
                      *participant_stateless_message_reader_);
  disassociate_helper(pdata.associated_endpoints,
                      BUILTIN_PARTICIPANT_VOLATILE_MESSAGE_SECURE_WRITER,
                      part,
                      ENTITYID_P2P_BUILTIN_PARTICIPANT_VOLATILE_SECURE_READER,
                      *participant_volatile_message_secure_writer_);
  disassociate_helper(pdata.associated_endpoints,
                      BUILTIN_PARTICIPANT_VOLATILE_MESSAGE_SECURE_READER,
                      part,
                      ENTITYID_P2P_BUILTIN_PARTICIPANT_VOLATILE_SECURE_WRITER,
                      *participant_volatile_message_secure_reader_);
  disassociate_helper(pdata.associated_endpoints,
                      SPDP_BUILTIN_PARTICIPANT_SECURE_WRITER,
                      part,
                      ENTITYID_SPDP_RELIABLE_BUILTIN_PARTICIPANT_SECURE_READER,
                      *dcps_participant_secure_writer_);
  disassociate_helper(pdata.associated_endpoints,
                      SPDP_BUILTIN_PARTICIPANT_SECURE_READER,
                      part,
                      ENTITYID_SPDP_RELIABLE_BUILTIN_PARTICIPANT_SECURE_WRITER,
                      *dcps_participant_secure_reader_);
}
#endif

void
Sedp::replay_durable_data_for(const DCPS::RepoId& remote_sub_id)
{
  DCPS::GuidConverter conv(remote_sub_id);
  ACE_DEBUG((LM_DEBUG, "Sedp::replay_durable_data_for %C\n", OPENDDS_STRING(conv).c_str()));
  if (remote_sub_id.entityId == ENTITYID_SEDP_BUILTIN_PUBLICATIONS_READER) {
    write_durable_publication_data(remote_sub_id, false);
  } else if (remote_sub_id.entityId == ENTITYID_SEDP_BUILTIN_SUBSCRIPTIONS_READER) {
    write_durable_subscription_data(remote_sub_id, false);
  } else if (remote_sub_id.entityId == ENTITYID_P2P_BUILTIN_PARTICIPANT_MESSAGE_READER) {
    write_durable_participant_message_data(remote_sub_id);
#ifdef OPENDDS_SECURITY
  } else if (remote_sub_id.entityId == ENTITYID_SEDP_BUILTIN_PUBLICATIONS_SECURE_READER) {
    write_durable_publication_data(remote_sub_id, true);
  } else if (remote_sub_id.entityId == ENTITYID_SEDP_BUILTIN_SUBSCRIPTIONS_SECURE_READER) {
    write_durable_subscription_data(remote_sub_id, true);
  } else if (remote_sub_id.entityId == ENTITYID_P2P_BUILTIN_PARTICIPANT_MESSAGE_SECURE_READER) {
    write_durable_participant_message_data_secure(remote_sub_id);
  } else if (remote_sub_id.entityId == ENTITYID_SPDP_RELIABLE_BUILTIN_PARTICIPANT_SECURE_READER) {
    write_durable_dcps_participant_secure(remote_sub_id);
#endif
  }
}

void
Sedp::update_locators(const ParticipantData_t& pdata)
{
  DCPS::TransportLocatorSeq remote_data;
  populate_locators(remote_data, pdata);

  DCPS::RepoId remote_id = make_id(pdata.participantProxy.guidPrefix, ENTITYID_PARTICIPANT);

  if (DCPS::DCPS_debug_level > 3) {
    ACE_DEBUG((LM_INFO, ACE_TEXT("(%P|%t) Sedp::update_locators updating locators for %C\n"), DCPS::LogGuid(remote_id).c_str()));
  }

  const BuiltinEndpointSet_t& avail =
    pdata.participantProxy.availableBuiltinEndpoints;

  if (avail & DISC_BUILTIN_ENDPOINT_PARTICIPANT_ANNOUNCER) {
    remote_id.entityId = ENTITYID_SPDP_BUILTIN_PARTICIPANT_WRITER;
    transport_inst_->update_locators(remote_id, remote_data);
  }
  if (avail & DISC_BUILTIN_ENDPOINT_PARTICIPANT_DETECTOR) {
    remote_id.entityId = ENTITYID_SPDP_BUILTIN_PARTICIPANT_READER;
    transport_inst_->update_locators(remote_id, remote_data);
  }
  if (avail & DISC_BUILTIN_ENDPOINT_PUBLICATION_ANNOUNCER) {
    remote_id.entityId = ENTITYID_SEDP_BUILTIN_PUBLICATIONS_WRITER;
    transport_inst_->update_locators(remote_id, remote_data);
  }
  if (avail & DISC_BUILTIN_ENDPOINT_PUBLICATION_DETECTOR) {
    remote_id.entityId = ENTITYID_SEDP_BUILTIN_PUBLICATIONS_READER;
    transport_inst_->update_locators(remote_id, remote_data);
  }
  if (avail & DISC_BUILTIN_ENDPOINT_SUBSCRIPTION_ANNOUNCER) {
    remote_id.entityId = ENTITYID_SEDP_BUILTIN_SUBSCRIPTIONS_WRITER;
    transport_inst_->update_locators(remote_id, remote_data);
  }
  if (avail & DISC_BUILTIN_ENDPOINT_SUBSCRIPTION_DETECTOR) {
    remote_id.entityId = ENTITYID_SEDP_BUILTIN_SUBSCRIPTIONS_READER;
    transport_inst_->update_locators(remote_id, remote_data);
  }
  if (avail & BUILTIN_ENDPOINT_PARTICIPANT_MESSAGE_DATA_WRITER) {
    remote_id.entityId = ENTITYID_P2P_BUILTIN_PARTICIPANT_MESSAGE_WRITER;
    transport_inst_->update_locators(remote_id, remote_data);
  }
  if (avail & BUILTIN_ENDPOINT_PARTICIPANT_MESSAGE_DATA_READER) {
    remote_id.entityId = ENTITYID_P2P_BUILTIN_PARTICIPANT_MESSAGE_READER;
    transport_inst_->update_locators(remote_id, remote_data);
  }
#ifdef OPENDDS_SECURITY
  if (avail & DDS::Security::SEDP_BUILTIN_PUBLICATIONS_SECURE_WRITER) {
    remote_id.entityId = ENTITYID_SEDP_BUILTIN_PUBLICATIONS_SECURE_WRITER;
    transport_inst_->update_locators(remote_id, remote_data);
  }
  if (avail & DDS::Security::SEDP_BUILTIN_PUBLICATIONS_SECURE_READER) {
    remote_id.entityId = ENTITYID_SEDP_BUILTIN_PUBLICATIONS_SECURE_READER;
    transport_inst_->update_locators(remote_id, remote_data);
  }
  if (avail & DDS::Security::SEDP_BUILTIN_SUBSCRIPTIONS_SECURE_WRITER) {
    remote_id.entityId = ENTITYID_SEDP_BUILTIN_SUBSCRIPTIONS_SECURE_WRITER;
    transport_inst_->update_locators(remote_id, remote_data);
  }
  if (avail & DDS::Security::SEDP_BUILTIN_SUBSCRIPTIONS_SECURE_READER) {
    remote_id.entityId = ENTITYID_SEDP_BUILTIN_SUBSCRIPTIONS_SECURE_READER;
    transport_inst_->update_locators(remote_id, remote_data);
  }
  if (avail & DDS::Security::BUILTIN_PARTICIPANT_MESSAGE_SECURE_WRITER) {
    remote_id.entityId = ENTITYID_P2P_BUILTIN_PARTICIPANT_MESSAGE_SECURE_WRITER;
    transport_inst_->update_locators(remote_id, remote_data);
  }
  if (avail & DDS::Security::BUILTIN_PARTICIPANT_MESSAGE_SECURE_READER) {
    remote_id.entityId = ENTITYID_P2P_BUILTIN_PARTICIPANT_MESSAGE_SECURE_READER;
    transport_inst_->update_locators(remote_id, remote_data);
  }
  if (avail & DDS::Security::BUILTIN_PARTICIPANT_STATELESS_MESSAGE_WRITER) {
    remote_id.entityId = ENTITYID_P2P_BUILTIN_PARTICIPANT_STATELESS_WRITER;
    transport_inst_->update_locators(remote_id, remote_data);
  }
  if (avail & DDS::Security::BUILTIN_PARTICIPANT_STATELESS_MESSAGE_READER) {
    remote_id.entityId = ENTITYID_P2P_BUILTIN_PARTICIPANT_STATELESS_READER;
    transport_inst_->update_locators(remote_id, remote_data);
  }
  if (avail & DDS::Security::BUILTIN_PARTICIPANT_VOLATILE_MESSAGE_SECURE_WRITER) {
    remote_id.entityId = ENTITYID_P2P_BUILTIN_PARTICIPANT_VOLATILE_SECURE_WRITER;
    transport_inst_->update_locators(remote_id, remote_data);
  }
  if (avail & DDS::Security::BUILTIN_PARTICIPANT_VOLATILE_MESSAGE_SECURE_READER) {
    remote_id.entityId = ENTITYID_P2P_BUILTIN_PARTICIPANT_VOLATILE_SECURE_READER;
    transport_inst_->update_locators(remote_id, remote_data);
  }
  if (avail & DDS::Security::SPDP_BUILTIN_PARTICIPANT_SECURE_WRITER) {
    remote_id.entityId = ENTITYID_SPDP_RELIABLE_BUILTIN_PARTICIPANT_SECURE_WRITER;
    transport_inst_->update_locators(remote_id, remote_data);
  }
  if (avail & DDS::Security::SPDP_BUILTIN_PARTICIPANT_SECURE_READER) {
    remote_id.entityId = ENTITYID_SPDP_RELIABLE_BUILTIN_PARTICIPANT_SECURE_READER;
    transport_inst_->update_locators(remote_id, remote_data);
  }
#endif
}

template<typename Map>
void
Sedp::remove_entities_belonging_to(Map& m, RepoId participant)
{
  participant.entityId = ENTITYID_UNKNOWN;
  for (typename Map::iterator i = m.lower_bound(participant);
       i != m.end() && 0 == std::memcmp(i->first.guidPrefix,
                                        participant.guidPrefix,
                                        sizeof(GuidPrefix_t));) {
    OPENDDS_STRING topic_name = get_topic_name(i->second);
    OPENDDS_MAP(OPENDDS_STRING, TopicDetails)::iterator top_it =
      topics_.find(topic_name);
    if (top_it != topics_.end()) {
      top_it->second.remove_pub_sub(i->first);
      if (DCPS::DCPS_debug_level > 3) {
        ACE_DEBUG((LM_DEBUG,
                   ACE_TEXT("(%P|%t) Sedp::remove_entities_belonging_to - ")
                   ACE_TEXT("calling match_endpoints remove\n")));
      }
      match_endpoints(i->first, top_it->second, true /*remove*/);
      if (spdp_.shutting_down()) { return; }
      if (top_it->second.is_dead()) {
        purge_dead_topic(topic_name);
      }
    }
    remove_from_bit(i->second);
    m.erase(i++);
  }
}

void
Sedp::remove_from_bit_i(const DiscoveredPublication& pub)
{
#ifndef DDS_HAS_MINIMUM_BIT
  ACE_Reverse_Lock<ACE_Thread_Mutex> rev_lock(lock_);
  ACE_GUARD(ACE_Reverse_Lock< ACE_Thread_Mutex>, rg, rev_lock);

  DCPS::PublicationBuiltinTopicDataDataReaderImpl* bit = pub_bit();
  // bit may be null if the DomainParticipant is shutting down
  if (bit && pub.bit_ih_ != DDS::HANDLE_NIL) {
    bit->set_instance_state(pub.bit_ih_,
                            DDS::NOT_ALIVE_DISPOSED_INSTANCE_STATE);
  }
#else
  ACE_UNUSED_ARG(pub);
#endif /* DDS_HAS_MINIMUM_BIT */
}

void
Sedp::remove_from_bit_i(const DiscoveredSubscription& sub)
{
#ifndef DDS_HAS_MINIMUM_BIT
  ACE_Reverse_Lock<ACE_Thread_Mutex> rev_lock(lock_);
  ACE_GUARD(ACE_Reverse_Lock< ACE_Thread_Mutex>, rg, rev_lock);

  DCPS::SubscriptionBuiltinTopicDataDataReaderImpl* bit = sub_bit();
  // bit may be null if the DomainParticipant is shutting down
  if (bit && sub.bit_ih_ != DDS::HANDLE_NIL) {
    bit->set_instance_state(sub.bit_ih_,
                            DDS::NOT_ALIVE_DISPOSED_INSTANCE_STATE);
  }
#else
  ACE_UNUSED_ARG(sub);
#endif /* DDS_HAS_MINIMUM_BIT */
}

#ifndef DDS_HAS_MINIMUM_BIT
DCPS::TopicBuiltinTopicDataDataReaderImpl*
Sedp::topic_bit()
{
  DDS::Subscriber_var sub = spdp_.bit_subscriber();
  if (!sub.in())
    return 0;

  DDS::DataReader_var d =
    sub->lookup_datareader(DCPS::BUILT_IN_TOPIC_TOPIC);
  return dynamic_cast<DCPS::TopicBuiltinTopicDataDataReaderImpl*>(d.in());
}

DCPS::PublicationBuiltinTopicDataDataReaderImpl*
Sedp::pub_bit()
{
  DDS::Subscriber_var sub = spdp_.bit_subscriber();
  if (!sub.in())
    return 0;

  DDS::DataReader_var d =
    sub->lookup_datareader(DCPS::BUILT_IN_PUBLICATION_TOPIC);
  return dynamic_cast<DCPS::PublicationBuiltinTopicDataDataReaderImpl*>(d.in());
}

DCPS::SubscriptionBuiltinTopicDataDataReaderImpl*
Sedp::sub_bit()
{
  DDS::Subscriber_var sub = spdp_.bit_subscriber();
  if (!sub.in())
    return 0;

  DDS::DataReader_var d =
    sub->lookup_datareader(DCPS::BUILT_IN_SUBSCRIPTION_TOPIC);
  return dynamic_cast<DCPS::SubscriptionBuiltinTopicDataDataReaderImpl*>(d.in());
}

#endif /* DDS_HAS_MINIMUM_BIT */

bool
Sedp::update_topic_qos(const RepoId& topicId, const DDS::TopicQos& qos)
{
  ACE_GUARD_RETURN(ACE_Thread_Mutex, g, lock_, false);
  OPENDDS_MAP_CMP(RepoId, OPENDDS_STRING, DCPS::GUID_tKeyLessThan)::iterator iter =
    topic_names_.find(topicId);
  if (iter == topic_names_.end()) {
    return false;
  }
  const OPENDDS_STRING& name = iter->second;
  TopicDetails& topic = topics_[name];
  using namespace DCPS;
  // If the TOPIC_DATA QoS changed our local endpoints must be resent
  // with new QoS
  if (qos.topic_data != topic.local_qos().topic_data) {
    topic.update(qos);
    // For each endpoint associated on this topic
    for (RepoIdSet::const_iterator topic_endpoints = topic.endpoints().begin();
         topic_endpoints != topic.endpoints().end(); ++topic_endpoints) {

      const RepoId& rid = *topic_endpoints;
      GuidConverter conv(rid);
      if (conv.isWriter()) {
        // This may be our local publication, verify
        LocalPublicationIter lp = local_publications_.find(rid);
        if (lp != local_publications_.end()) {
          write_publication_data(rid, lp->second);
        }
      } else if (conv.isReader()) {
        // This may be our local subscription, verify
        LocalSubscriptionIter ls = local_subscriptions_.find(rid);
        if (ls != local_subscriptions_.end()) {
          write_subscription_data(rid, ls->second);
        }
      }
    }
  }

  return true;
}

DDS::ReturnCode_t
Sedp::remove_publication_i(const RepoId& publicationId, LocalPublication& pub)
{
#ifdef OPENDDS_SECURITY
  ICE::Endpoint* endpoint = pub.publication_->get_ice_endpoint();
  if (endpoint) {
    ICE::Agent::instance()->remove_local_agent_info_listener(endpoint, publicationId);
  }

  if (is_security_enabled() && pub.security_attribs_.base.is_discovery_protected) {
    return publications_secure_writer_->write_unregister_dispose(publicationId);
  } else {
    return publications_writer_->write_unregister_dispose(publicationId);
  }
#else
  ACE_UNUSED_ARG(pub);
  return publications_writer_->write_unregister_dispose(publicationId);
#endif
}

bool
Sedp::update_publication_qos(const RepoId& publicationId,
                             const DDS::DataWriterQos& qos,
                             const DDS::PublisherQos& publisherQos)
{
  ACE_GUARD_RETURN(ACE_Thread_Mutex, g, lock_, false);
  LocalPublicationIter iter = local_publications_.find(publicationId);
  if (iter != local_publications_.end()) {
    LocalPublication& pb = iter->second;
    pb.qos_ = qos;
    pb.publisher_qos_ = publisherQos;

    if (DDS::RETCODE_OK != write_publication_data(publicationId, pb)) {
      return false;
    }
    // Match/unmatch with subscriptions
    OPENDDS_STRING topic_name = topic_names_[pb.topic_id_];
    OPENDDS_MAP(OPENDDS_STRING, TopicDetails)::iterator top_it =
          topics_.find(topic_name);
    if (top_it != topics_.end()) {
      match_endpoints(publicationId, top_it->second);
    }
    return true;
  }
  return false;
}

DDS::ReturnCode_t
Sedp::remove_subscription_i(const RepoId& subscriptionId,
                            LocalSubscription& sub)
{
#ifdef OPENDDS_SECURITY
  ICE::Endpoint* endpoint = sub.subscription_->get_ice_endpoint();
  if (endpoint) {
    ICE::Agent::instance()->remove_local_agent_info_listener(endpoint, subscriptionId);
  }

  if (is_security_enabled() && sub.security_attribs_.base.is_discovery_protected) {
    return subscriptions_secure_writer_->write_unregister_dispose(subscriptionId);
  } else {
    return subscriptions_writer_->write_unregister_dispose(subscriptionId);
  }
#else
  ACE_UNUSED_ARG(sub);
  return subscriptions_writer_->write_unregister_dispose(subscriptionId);
#endif
}

bool
Sedp::update_subscription_qos(const RepoId& subscriptionId,
                              const DDS::DataReaderQos& qos,
                              const DDS::SubscriberQos& subscriberQos)
{
  ACE_GUARD_RETURN(ACE_Thread_Mutex, g, lock_, false);
  LocalSubscriptionIter iter = local_subscriptions_.find(subscriptionId);
  if (iter != local_subscriptions_.end()) {
    LocalSubscription& sb = iter->second;
    sb.qos_ = qos;
    sb.subscriber_qos_ = subscriberQos;

    if (DDS::RETCODE_OK != write_subscription_data(subscriptionId, sb)) {
      return false;
    }
    // Match/unmatch with subscriptions
    OPENDDS_STRING topic_name = topic_names_[sb.topic_id_];
    OPENDDS_MAP(OPENDDS_STRING, TopicDetails)::iterator top_it =
          topics_.find(topic_name);
    if (top_it != topics_.end()) {
      match_endpoints(subscriptionId, top_it->second);
    }
    return true;
  }
  return false;
}

bool
Sedp::update_subscription_params(const RepoId& subId,
                                 const DDS::StringSeq& params)
{
  ACE_GUARD_RETURN(ACE_Thread_Mutex, g, lock_, false);
  const LocalSubscriptionIter iter = local_subscriptions_.find(subId);
  if (iter != local_subscriptions_.end()) {
    LocalSubscription& sb = iter->second;
    sb.filterProperties.expressionParameters = params;

    if (DDS::RETCODE_OK != write_subscription_data(subId, sb)) {
      return false;
    }

    // Let any associated local publications know about the change
    for (DCPS::RepoIdSet::iterator i = iter->second.matched_endpoints_.begin();
         i != iter->second.matched_endpoints_.end(); ++i) {
      const LocalPublicationIter lpi = local_publications_.find(*i);
      if (lpi != local_publications_.end()) {
        lpi->second.publication_->update_subscription_params(subId, params);
      }
    }

    return true;
  }
  return false;
}

void
Sedp::shutdown()
{
  publications_reader_->shutting_down();
  subscriptions_reader_->shutting_down();
  participant_message_reader_->shutting_down();
#ifdef OPENDDS_SECURITY
  publications_secure_reader_->shutting_down();
  subscriptions_secure_reader_->shutting_down();
  participant_message_secure_reader_->shutting_down();
  participant_stateless_message_reader_->shutting_down();
  participant_volatile_message_secure_reader_->shutting_down();
  dcps_participant_secure_reader_->shutting_down();
#endif
  publications_writer_->shutting_down();
  subscriptions_writer_->shutting_down();
  participant_message_writer_->shutting_down();
#ifdef OPENDDS_SECURITY
  publications_secure_writer_->shutting_down();
  subscriptions_secure_writer_->shutting_down();
  participant_message_secure_writer_->shutting_down();
  participant_stateless_message_writer_->shutting_down();
  participant_volatile_message_secure_writer_->shutting_down();
  dcps_participant_secure_writer_->shutting_down();
#endif
}

void Sedp::process_discovered_writer_data(DCPS::MessageId message_id,
                                          const DCPS::DiscoveredWriterData& wdata,
                                          const RepoId& guid
#ifdef OPENDDS_SECURITY
                                          ,
                                          bool have_ice_agent_info,
                                          const ICE::AgentInfo& ice_agent_info,
                                          const DDS::Security::EndpointSecurityInfo* security_info
#endif
                                          )
{
  OPENDDS_STRING topic_name;

  RepoId participant_id = guid;
  participant_id.entityId = ENTITYID_PARTICIPANT;

  // Find the publication - iterator valid only as long as we hold the lock
  DiscoveredPublicationIter iter = discovered_publications_.find(guid);

  if (message_id == DCPS::SAMPLE_DATA) {
    DCPS::DiscoveredWriterData wdata_copy;

#ifdef OPENDDS_SECURITY
    if (iter != discovered_publications_.end()) {
      DiscoveredPublication& dpub = iter->second;
      if (!dpub.have_ice_agent_info_ && have_ice_agent_info) {
        dpub.have_ice_agent_info_ = have_ice_agent_info;
        dpub.ice_agent_info_ = ice_agent_info;
        start_ice(guid, dpub);
      } else if (dpub.have_ice_agent_info_ && !have_ice_agent_info) {
        dpub.have_ice_agent_info_ = have_ice_agent_info;
        dpub.ice_agent_info_ = ice_agent_info;
        stop_ice(guid, dpub);
      } else if (dpub.ice_agent_info_ != ice_agent_info) {
        dpub.ice_agent_info_ = ice_agent_info;
        start_ice(guid, dpub);
      }
    }
#endif

    if (iter == discovered_publications_.end()) { // add new
      // Must unlock when calling into pub_bit() as it may call back into us
      ACE_Reverse_Lock<ACE_Thread_Mutex> rev_lock(lock_);

      { // Reduce scope of pub and td
        DiscoveredPublication prepub(wdata);

#ifdef OPENDDS_SECURITY
        prepub.have_ice_agent_info_ = have_ice_agent_info;
        prepub.ice_agent_info_ = ice_agent_info;
#endif
        topic_name = get_topic_name(prepub);

#ifdef OPENDDS_SECURITY
        if (is_security_enabled()) {

          DDS::Security::SecurityException ex = {"", 0, 0};

          DDS::TopicBuiltinTopicData data;
          data.key = wdata.ddsPublicationData.key;
          data.name = wdata.ddsPublicationData.topic_name;
          data.type_name = wdata.ddsPublicationData.type_name;
          data.durability = wdata.ddsPublicationData.durability;
          data.durability_service = wdata.ddsPublicationData.durability_service;
          data.deadline = wdata.ddsPublicationData.deadline;
          data.latency_budget = wdata.ddsPublicationData.latency_budget;
          data.liveliness = wdata.ddsPublicationData.liveliness;
          data.reliability = wdata.ddsPublicationData.reliability;
          data.lifespan = wdata.ddsPublicationData.lifespan;
          data.destination_order = wdata.ddsPublicationData.destination_order;
          data.ownership = wdata.ddsPublicationData.ownership;
          data.topic_data = wdata.ddsPublicationData.topic_data;

          DCPS::AuthState auth_state = spdp_.lookup_participant_auth_state(participant_id);
          if (auth_state == DCPS::AUTH_STATE_AUTHENTICATED) {

            DDS::Security::PermissionsHandle remote_permissions = spdp_.lookup_participant_permissions(participant_id);

            if (participant_sec_attr_.is_access_protected &&
                !get_access_control()->check_remote_topic(remote_permissions, spdp_.get_domain_id(), data, ex))
            {
              ACE_ERROR((LM_WARNING,
                ACE_TEXT("(%P|%t) WARNING: ")
                ACE_TEXT("Sedp::data_received(dwd) - ")
                ACE_TEXT("Unable to check remote topic '%C'. SecurityException[%d.%d]: %C\n"),
                topic_name.data(), ex.code, ex.minor_code, ex.message.in()));
              return;
            }

            DDS::Security::TopicSecurityAttributes topic_sec_attr;
            if (!get_access_control()->get_topic_sec_attributes(remote_permissions, topic_name.data(), topic_sec_attr, ex))
            {
              ACE_ERROR((LM_WARNING,
                ACE_TEXT("(%P|%t) WARNING: ")
                ACE_TEXT("Sedp::data_received(dwd) - ")
                ACE_TEXT("Unable to get security attributes for remote topic '%C'. SecurityException[%d.%d]: %C\n"),
                topic_name.data(), ex.code, ex.minor_code, ex.message.in()));
              return;
            }

            DDS::Security::PublicationBuiltinTopicDataSecure pub_data_sec;
            pub_data_sec.base.base = wdata.ddsPublicationData;

            if (security_info != NULL) {
              pub_data_sec.base.security_info.endpoint_security_attributes =
                security_info->endpoint_security_attributes;
              pub_data_sec.base.security_info.plugin_endpoint_security_attributes =
                security_info->plugin_endpoint_security_attributes;
            }

            if (topic_sec_attr.is_write_protected &&
              !get_access_control()->check_remote_datawriter(remote_permissions, spdp_.get_domain_id(), pub_data_sec, ex))
            {
              ACE_ERROR((LM_WARNING,
                ACE_TEXT("(%P|%t) WARNING: ")
                ACE_TEXT("Sedp::data_received(dwd) - ")
                ACE_TEXT("Unable to check remote datawriter '%C'. SecurityException[%d.%d]: %C\n"),
                topic_name.data(), ex.code, ex.minor_code, ex.message.in()));
              return;
            }
          } else if (auth_state != DCPS::AUTH_STATE_UNAUTHENTICATED) {
            ACE_ERROR((LM_WARNING,
              ACE_TEXT("(%P|%t) WARNING: ")
              ACE_TEXT("Sedp::data_received(dwd) - ")
              ACE_TEXT("Unsupported remote participant authentication state for discovered datawriter '%C'. ")
              ACE_TEXT("SecurityException[%d.%d]: %C\n"),
              topic_name.data(), ex.code, ex.minor_code, ex.message.in()));
            return;
          }
        }
#endif

        DiscoveredPublication& pub = discovered_publications_[guid] = prepub;

        // Create a topic if necessary.
        OPENDDS_MAP(OPENDDS_STRING, TopicDetails)::iterator top_it = topics_.find(topic_name);
        if (top_it == topics_.end()) {
          top_it = topics_.insert(std::make_pair(topic_name, TopicDetails())).first;
          DCPS::RepoId topic_id = make_topic_guid();
          top_it->second.init(topic_name, topic_id);
          topic_names_[topic_id] = topic_name;
        }

        TopicDetails& td = top_it->second;

        // Upsert the remote topic.
        td.add_pub_sub(guid, wdata.ddsPublicationData.type_name.in());

        assign_bit_key(pub);
        wdata_copy = pub.writer_data_;
      }

      // Iter no longer valid once lock released
      iter = discovered_publications_.end();

      DDS::InstanceHandle_t instance_handle = DDS::HANDLE_NIL;
#ifndef DDS_HAS_MINIMUM_BIT
      {
        // Release lock for call into pub_bit
        DCPS::PublicationBuiltinTopicDataDataReaderImpl* bit = pub_bit();
        if (bit) { // bit may be null if the DomainParticipant is shutting down
          ACE_GUARD(ACE_Reverse_Lock< ACE_Thread_Mutex>, rg, rev_lock);
          instance_handle =
            bit->store_synthetic_data(wdata_copy.ddsPublicationData,
                                      DDS::NEW_VIEW_STATE);
        }
      }
#endif /* DDS_HAS_MINIMUM_BIT */

      if (spdp_.shutting_down()) { return; }
      // Publication may have been removed while lock released
      iter = discovered_publications_.find(guid);
      if (iter != discovered_publications_.end()) {
        iter->second.bit_ih_ = instance_handle;
        OPENDDS_MAP(OPENDDS_STRING, TopicDetails)::iterator top_it =
            topics_.find(topic_name);
        if (top_it != topics_.end()) {
          if (DCPS::DCPS_debug_level > 3) {
            ACE_DEBUG((LM_DEBUG, ACE_TEXT("(%P|%t) Sedp::data_received(dwd) - ")
                                 ACE_TEXT("calling match_endpoints new\n")));
          }
          match_endpoints(guid, top_it->second);
        }
      }

    } else {
      if (checkAndAssignQos(iter->second.writer_data_.ddsPublicationData,
                            wdata.ddsPublicationData)) { // update existing

#ifndef DDS_HAS_MINIMUM_BIT
        DCPS::PublicationBuiltinTopicDataDataReaderImpl* bit = pub_bit();
        if (bit) { // bit may be null if the DomainParticipant is shutting down
          bit->store_synthetic_data(iter->second.writer_data_.ddsPublicationData,
                                    DDS::NOT_NEW_VIEW_STATE);
        }
#endif /* DDS_HAS_MINIMUM_BIT */

        // Match/unmatch local subscription(s)
        topic_name = get_topic_name(iter->second);
        OPENDDS_MAP(OPENDDS_STRING, TopicDetails)::iterator top_it =
          topics_.find(topic_name);
        if (top_it != topics_.end()) {
          if (DCPS::DCPS_debug_level > 3) {
            ACE_DEBUG((LM_DEBUG, ACE_TEXT("(%P|%t) Sedp::data_received(dwd) - ")
                       ACE_TEXT("calling match_endpoints update\n")));
          }
          match_endpoints(guid, top_it->second);
          iter = discovered_publications_.find(guid);
          if (iter == discovered_publications_.end()) {
            return;
          }
        }
      }

      if (checkAndAssignLocators(iter->second.writer_data_.writerProxy, wdata.writerProxy)) {
        topic_name = get_topic_name(iter->second);
        OPENDDS_MAP(OPENDDS_STRING, TopicDetails)::const_iterator top_it = topics_.find(topic_name);
        using DCPS::RepoIdSet;
        const RepoIdSet& assoc =
          (top_it == topics_.end()) ? RepoIdSet() : top_it->second.endpoints();
        for (RepoIdSet::const_iterator i = assoc.begin(); i != assoc.end(); ++i) {
          if (DCPS::GuidConverter(*i).isWriter()) continue; // publication
          LocalSubscriptionIter lsi = local_subscriptions_.find(*i);
          if (lsi != local_subscriptions_.end()) {
            lsi->second.subscription_->update_locators(guid, wdata.writerProxy.allLocators);
          }
        }
      }
    }

  } else if (message_id == DCPS::UNREGISTER_INSTANCE ||
             message_id == DCPS::DISPOSE_INSTANCE ||
             message_id == DCPS::DISPOSE_UNREGISTER_INSTANCE) {
    if (iter != discovered_publications_.end()) {
      // Unmatch local subscription(s)
      topic_name = get_topic_name(iter->second);
      OPENDDS_MAP(OPENDDS_STRING, TopicDetails)::iterator top_it =
          topics_.find(topic_name);
      if (top_it != topics_.end()) {
        top_it->second.remove_pub_sub(guid);
        match_endpoints(guid, top_it->second, true /*remove*/);
        if (spdp_.shutting_down()) { return; }
        if (top_it->second.is_dead()) {
          purge_dead_topic(topic_name);
        }
      }
      remove_from_bit(iter->second);
      if (DCPS::DCPS_debug_level > 3) {
        ACE_DEBUG((LM_DEBUG, ACE_TEXT("(%P|%t) Sedp::data_received(dwd) - ")
                             ACE_TEXT("calling match_endpoints disp/unreg\n")));
      }
      discovered_publications_.erase(iter);
    }
  }
}

void
Sedp::data_received(DCPS::MessageId message_id,
                    const DiscoveredPublication& dpub)
{
  if (spdp_.shutting_down()) { return; }

  const DCPS::DiscoveredWriterData& wdata = dpub.writer_data_;
  const RepoId& guid = wdata.writerProxy.remoteWriterGuid;
  RepoId guid_participant = guid;
  guid_participant.entityId = ENTITYID_PARTICIPANT;

  ACE_GUARD(ACE_Thread_Mutex, g, lock_);

  if (ignoring(guid)
      || ignoring(guid_participant)
      || ignoring(wdata.ddsPublicationData.topic_name)) {
    return;
  }

#ifdef OPENDDS_SECURITY
  if (message_id == DCPS::SAMPLE_DATA && should_drop_message(wdata.ddsPublicationData.topic_name)) {
    return;
  }
#endif

  if (!spdp_.has_discovered_participant(guid_participant)) {
    deferred_publications_[guid] = std::make_pair(message_id, dpub);
    return;
  }

  process_discovered_writer_data(message_id, wdata, guid
#ifdef OPENDDS_SECURITY
                                 , dpub.have_ice_agent_info_, dpub.ice_agent_info_
#endif
                                 );
}

#ifdef OPENDDS_SECURITY
void Sedp::data_received(DCPS::MessageId message_id,
                         const DiscoveredPublication_SecurityWrapper& wrapper)
{
  if (spdp_.shutting_down()) { return; }

  const RepoId& guid = wrapper.data.writerProxy.remoteWriterGuid;
  RepoId guid_participant = guid;
  guid_participant.entityId = ENTITYID_PARTICIPANT;

  ACE_GUARD(ACE_Thread_Mutex, g, lock_);

  if (ignoring(guid)
      || ignoring(guid_participant)
      || ignoring(wrapper.data.ddsPublicationData.topic_name)) {
    return;
  }

  process_discovered_writer_data(message_id, wrapper.data, guid, wrapper.have_ice_agent_info, wrapper.ice_agent_info, &wrapper.security_info);
}
#endif

void Sedp::process_discovered_reader_data(DCPS::MessageId message_id,
                                          const DCPS::DiscoveredReaderData& rdata,
                                          const RepoId& guid
#ifdef OPENDDS_SECURITY
                                          ,
                                          bool have_ice_agent_info,
                                          const ICE::AgentInfo& ice_agent_info,
                                          const DDS::Security::EndpointSecurityInfo* security_info
#endif
                                          )
{
  OPENDDS_STRING topic_name;

  RepoId participant_id = guid;
  participant_id.entityId = ENTITYID_PARTICIPANT;

  // Find the subscripion - iterator valid only as long as we hold the lock
  DiscoveredSubscriptionIter iter = discovered_subscriptions_.find(guid);

  // Must unlock when calling into sub_bit() as it may call back into us
  ACE_Reverse_Lock<ACE_Thread_Mutex> rev_lock(lock_);

  if (message_id == DCPS::SAMPLE_DATA) {
    DCPS::DiscoveredReaderData rdata_copy;

#ifdef OPENDDS_SECURITY
    if (iter != discovered_subscriptions_.end()) {
      DiscoveredSubscription& dsub = iter->second;
      if (!dsub.have_ice_agent_info_ && have_ice_agent_info) {
        dsub.have_ice_agent_info_ = have_ice_agent_info;
        dsub.ice_agent_info_ = ice_agent_info;
        start_ice(guid, dsub);
      } else if (dsub.have_ice_agent_info_ && !have_ice_agent_info) {
        dsub.have_ice_agent_info_ = have_ice_agent_info;
        dsub.ice_agent_info_ = ice_agent_info;
        stop_ice(guid, dsub);
      } else if (dsub.ice_agent_info_ != ice_agent_info) {
        dsub.ice_agent_info_ = ice_agent_info;
        start_ice(guid, dsub);
      }
    }
#endif

    if (iter == discovered_subscriptions_.end()) { // add new
      { // Reduce scope of sub and td
        DiscoveredSubscription presub(rdata);
#ifdef OPENDDS_SECURITY
        presub.have_ice_agent_info_ = have_ice_agent_info;
        presub.ice_agent_info_ = ice_agent_info;
#endif

        topic_name = get_topic_name(presub);

#ifdef OPENDDS_SECURITY
        if (is_security_enabled()) {

          DDS::Security::SecurityException ex = {"", 0, 0};

          DDS::TopicBuiltinTopicData data;
          data.key = rdata.ddsSubscriptionData.key;
          data.name = rdata.ddsSubscriptionData.topic_name;
          data.type_name = rdata.ddsSubscriptionData.type_name;
          data.durability = rdata.ddsSubscriptionData.durability;
          data.deadline = rdata.ddsSubscriptionData.deadline;
          data.latency_budget = rdata.ddsSubscriptionData.latency_budget;
          data.liveliness = rdata.ddsSubscriptionData.liveliness;
          data.reliability = rdata.ddsSubscriptionData.reliability;
          data.destination_order = rdata.ddsSubscriptionData.destination_order;
          data.ownership = rdata.ddsSubscriptionData.ownership;
          data.topic_data = rdata.ddsSubscriptionData.topic_data;

          DCPS::AuthState auth_state = spdp_.lookup_participant_auth_state(participant_id);
          if (auth_state == DCPS::AUTH_STATE_AUTHENTICATED) {

            DDS::Security::PermissionsHandle remote_permissions = spdp_.lookup_participant_permissions(participant_id);

            if (participant_sec_attr_.is_access_protected &&
                !get_access_control()->check_remote_topic(remote_permissions, spdp_.get_domain_id(), data, ex))
            {
              ACE_ERROR((LM_WARNING,
                ACE_TEXT("(%P|%t) WARNING: ")
                ACE_TEXT("Sedp::data_received(drd) - ")
                ACE_TEXT("Unable to check remote topic '%C'. SecurityException[%d.%d]: %C\n"),
                topic_name.data(), ex.code, ex.minor_code, ex.message.in()));
              return;
            }

            DDS::Security::TopicSecurityAttributes topic_sec_attr;
            if (!get_access_control()->get_topic_sec_attributes(remote_permissions, topic_name.data(), topic_sec_attr, ex))
            {
              ACE_ERROR((LM_WARNING,
                ACE_TEXT("(%P|%t) WARNING: ")
                ACE_TEXT("Sedp::data_received(drd) - ")
                ACE_TEXT("Unable to get security attributes for remote topic '%C'. SecurityException[%d.%d]: %C\n"),
                topic_name.data(), ex.code, ex.minor_code, ex.message.in()));
              return;
            }

            DDS::Security::SubscriptionBuiltinTopicDataSecure sub_data_sec;
            sub_data_sec.base.base = rdata.ddsSubscriptionData;

            if (security_info != NULL) {
              sub_data_sec.base.security_info.endpoint_security_attributes =
                security_info->endpoint_security_attributes;
              sub_data_sec.base.security_info.plugin_endpoint_security_attributes =
                security_info->plugin_endpoint_security_attributes;
            }

            bool relay_only = false;
            if (topic_sec_attr.is_read_protected &&
                !get_access_control()->check_remote_datareader(
                  remote_permissions, spdp_.get_domain_id(), sub_data_sec, relay_only, ex))
            {
              ACE_ERROR((LM_WARNING,
                ACE_TEXT("(%P|%t) WARNING: ")
                ACE_TEXT("Sedp::data_received(drd) - ")
                ACE_TEXT("Unable to check remote datareader '%C'. SecurityException[%d.%d]: %C\n"),
                topic_name.data(), ex.code, ex.minor_code, ex.message.in()));
              return;
            }

            if (relay_only) {
              relay_only_readers_.insert(guid);
            } else {
              relay_only_readers_.erase(guid);
            }
          } else if (auth_state != DCPS::AUTH_STATE_UNAUTHENTICATED) {
            ACE_ERROR((LM_WARNING,
              ACE_TEXT("(%P|%t) WARNING: ")
              ACE_TEXT("Sedp::data_received(dwd) - ")
              ACE_TEXT("Unsupported remote participant authentication state for discovered datawriter '%C'. ")
              ACE_TEXT("SecurityException[%d.%d]: %C\n"),
              topic_name.data(), ex.code, ex.minor_code, ex.message.in()));
            return;
          }
        }
#endif

        DiscoveredSubscription& sub = discovered_subscriptions_[guid] = presub;

        // Create a topic if necessary.
        OPENDDS_MAP(OPENDDS_STRING, TopicDetails)::iterator top_it = topics_.find(topic_name);
        if (top_it == topics_.end()) {
          top_it = topics_.insert(std::make_pair(topic_name, TopicDetails())).first;
          DCPS::RepoId topic_id = make_topic_guid();
          top_it->second.init(topic_name, topic_id);
          topic_names_[topic_id] = topic_name;
        }

        TopicDetails& td = top_it->second;

        // Upsert the remote topic.
        td.add_pub_sub(guid, rdata.ddsSubscriptionData.type_name.in());

        assign_bit_key(sub);
        rdata_copy = sub.reader_data_;
      }

      // Iter no longer valid once lock released
      iter = discovered_subscriptions_.end();

      DDS::InstanceHandle_t instance_handle = DDS::HANDLE_NIL;
#ifndef DDS_HAS_MINIMUM_BIT
      {
        // Release lock for call into sub_bit
        DCPS::SubscriptionBuiltinTopicDataDataReaderImpl* bit = sub_bit();
        if (bit) { // bit may be null if the DomainParticipant is shutting down
          ACE_GUARD(ACE_Reverse_Lock< ACE_Thread_Mutex>, rg, rev_lock);
          instance_handle =
            bit->store_synthetic_data(rdata_copy.ddsSubscriptionData,
                                      DDS::NEW_VIEW_STATE);
        }
      }
#endif /* DDS_HAS_MINIMUM_BIT */

      if (spdp_.shutting_down()) { return; }
      // Subscription may have been removed while lock released
      iter = discovered_subscriptions_.find(guid);
      if (iter != discovered_subscriptions_.end()) {
        iter->second.bit_ih_ = instance_handle;
        OPENDDS_MAP(OPENDDS_STRING, TopicDetails)::iterator top_it =
            topics_.find(topic_name);
        if (top_it != topics_.end()) {
          if (DCPS::DCPS_debug_level > 3) {
            ACE_DEBUG((LM_DEBUG, ACE_TEXT("(%P|%t) Sedp::data_received(drd) - ")
                                 ACE_TEXT("calling match_endpoints new\n")));
          }
          match_endpoints(guid, top_it->second);
        }
      }

    } else { // update existing
      if (checkAndAssignQos(iter->second.reader_data_.ddsSubscriptionData,
                            rdata.ddsSubscriptionData)) {
#ifndef DDS_HAS_MINIMUM_BIT
        DCPS::SubscriptionBuiltinTopicDataDataReaderImpl* bit = sub_bit();
        if (bit) { // bit may be null if the DomainParticipant is shutting down
          bit->store_synthetic_data(
                iter->second.reader_data_.ddsSubscriptionData,
                DDS::NOT_NEW_VIEW_STATE);
        }
#endif /* DDS_HAS_MINIMUM_BIT */

        // Match/unmatch local publication(s)
        topic_name = get_topic_name(iter->second);
        OPENDDS_MAP(OPENDDS_STRING, TopicDetails)::iterator top_it =
            topics_.find(topic_name);
        if (top_it != topics_.end()) {
          if (DCPS::DCPS_debug_level > 3) {
            ACE_DEBUG((LM_DEBUG, ACE_TEXT("(%P|%t) Sedp::data_received(drd) - ")
                                 ACE_TEXT("calling match_endpoints update\n")));
          }
          match_endpoints(guid, top_it->second);
          iter = discovered_subscriptions_.find(guid);
          if (iter == discovered_subscriptions_.end()) {
            return;
          }
        }
      }

      if (checkAndAssignParams(iter->second.reader_data_.contentFilterProperty,
                               rdata.contentFilterProperty)) {
        // Let any associated local publications know about the change
        topic_name = get_topic_name(iter->second);
        OPENDDS_MAP(OPENDDS_STRING, TopicDetails)::iterator top_it =
            topics_.find(topic_name);
        using DCPS::RepoIdSet;
        const RepoIdSet& assoc =
          (top_it == topics_.end()) ? RepoIdSet() : top_it->second.endpoints();
        for (RepoIdSet::const_iterator i = assoc.begin(); i != assoc.end(); ++i) {
          if (DCPS::GuidConverter(*i).isReader()) continue; // subscription
          const LocalPublicationIter lpi = local_publications_.find(*i);
          if (lpi != local_publications_.end()) {
            lpi->second.publication_->update_subscription_params(guid,
              rdata.contentFilterProperty.expressionParameters);
          }
        }
      }

      if (checkAndAssignLocators(iter->second.reader_data_.readerProxy, rdata.readerProxy)) {
        topic_name = get_topic_name(iter->second);
        OPENDDS_MAP(OPENDDS_STRING, TopicDetails)::const_iterator top_it =
          topics_.find(topic_name);
        using DCPS::RepoIdSet;
        const RepoIdSet& assoc =
          (top_it == topics_.end()) ? RepoIdSet() : top_it->second.endpoints();
        for (RepoIdSet::const_iterator i = assoc.begin(); i != assoc.end(); ++i) {
          if (i->entityId.entityKind & 4) continue; // subscription
          LocalPublicationIter lpi = local_publications_.find(*i);
          if (lpi != local_publications_.end()) {
            lpi->second.publication_->update_locators(guid, rdata.readerProxy.allLocators);
          }
        }
      }
    }

    if (is_expectant_opendds(guid)) {
      // For each associated opendds writer to this reader
      CORBA::ULong len = rdata.readerProxy.associatedWriters.length();
      for (CORBA::ULong writerIndex = 0; writerIndex < len; ++writerIndex)
      {
        GUID_t writerGuid = rdata.readerProxy.associatedWriters[writerIndex];

        // If the associated writer is in this participant
        LocalPublicationIter lp = local_publications_.find(writerGuid);
        if (lp != local_publications_.end()) {
          // If the local writer is not fully associated with the reader
          if (lp->second.remote_expectant_opendds_associations_.insert(guid).second) {
            // This is a new association
            lp->second.publication_->association_complete(guid);
          }
        }
      }
    }

  } else if (message_id == DCPS::UNREGISTER_INSTANCE ||
             message_id == DCPS::DISPOSE_INSTANCE ||
             message_id == DCPS::DISPOSE_UNREGISTER_INSTANCE) {
    if (iter != discovered_subscriptions_.end()) {
      // Unmatch local publication(s)
      topic_name = get_topic_name(iter->second);
      OPENDDS_MAP(OPENDDS_STRING, TopicDetails)::iterator top_it =
          topics_.find(topic_name);
      if (top_it != topics_.end()) {
        top_it->second.remove_pub_sub(guid);
        if (DCPS::DCPS_debug_level > 3) {
          ACE_DEBUG((LM_DEBUG, ACE_TEXT("(%P|%t) Sedp::data_received(drd) - ")
                               ACE_TEXT("calling match_endpoints disp/unreg\n")));
        }
        match_endpoints(guid, top_it->second, true /*remove*/);
        if (top_it->second.is_dead()) {
          purge_dead_topic(topic_name);
        }
        if (spdp_.shutting_down()) { return; }
      }
      remove_from_bit(iter->second);
      discovered_subscriptions_.erase(iter);
    }
  }
}

void
Sedp::data_received(DCPS::MessageId message_id,
                    const DiscoveredSubscription& dsub)
{
  if (spdp_.shutting_down()) { return; }

  const DCPS::DiscoveredReaderData& rdata = dsub.reader_data_;
  const RepoId& guid = rdata.readerProxy.remoteReaderGuid;
  RepoId guid_participant = guid;
  guid_participant.entityId = ENTITYID_PARTICIPANT;

  ACE_GUARD(ACE_Thread_Mutex, g, lock_);

  if (ignoring(guid)
      || ignoring(guid_participant)
      || ignoring(rdata.ddsSubscriptionData.topic_name)) {
    return;
  }

#ifdef OPENDDS_SECURITY
  if (message_id == DCPS::SAMPLE_DATA && should_drop_message(rdata.ddsSubscriptionData.topic_name)) {
    return;
  }
#endif

  if (!spdp_.has_discovered_participant(guid_participant)) {
    deferred_subscriptions_[guid] = std::make_pair(message_id, dsub);
    return;
  }

  process_discovered_reader_data(message_id, rdata, guid
#ifdef OPENDDS_SECURITY
                                 , dsub.have_ice_agent_info_, dsub.ice_agent_info_
#endif
                                 );
}

#ifdef OPENDDS_SECURITY
void Sedp::data_received(DCPS::MessageId message_id,
                         const DiscoveredSubscription_SecurityWrapper& wrapper)
{
  if (spdp_.shutting_down()) { return; }

  const RepoId& guid = wrapper.data.readerProxy.remoteReaderGuid;
  RepoId guid_participant = guid;
  guid_participant.entityId = ENTITYID_PARTICIPANT;

  ACE_GUARD(ACE_Thread_Mutex, g, lock_);

  if (ignoring(guid)
      || ignoring(guid_participant)
      || ignoring(wrapper.data.ddsSubscriptionData.topic_name)) {
    return;
  }

  process_discovered_reader_data(message_id, wrapper.data, guid, wrapper.have_ice_agent_info, wrapper.ice_agent_info, &wrapper.security_info);
}
#endif

void
Sedp::data_received(DCPS::MessageId /*message_id*/,
                    const ParticipantMessageData& data)
{
  if (spdp_.shutting_down()) { return; }

  const RepoId& guid = data.participantGuid;
  RepoId guid_participant = guid;
  guid_participant.entityId = ENTITYID_PARTICIPANT;
  RepoId prefix = data.participantGuid;
  prefix.entityId = EntityId_t(); // Clear the entityId so lower bound will work.

  ACE_GUARD(ACE_Thread_Mutex, g, lock_);

  if (ignoring(guid)
      || ignoring(guid_participant)) {
    return;
  }

  if (!spdp_.has_discovered_participant(guid_participant)) {
    return;
  }

  for (LocalSubscriptionMap::const_iterator sub_pos = local_subscriptions_.begin(),
         sub_limit = local_subscriptions_.end();
       sub_pos != sub_limit; ++sub_pos) {
    const DCPS::RepoIdSet::const_iterator pos =
      sub_pos->second.matched_endpoints_.lower_bound(prefix);
    if (pos != sub_pos->second.matched_endpoints_.end() &&
        DCPS::GuidPrefixEqual()(pos->guidPrefix, prefix.guidPrefix)) {
      sub_pos->second.subscription_->signal_liveliness(guid_participant);
    }
  }
}

#ifdef OPENDDS_SECURITY
void
Sedp::received_participant_message_data_secure(DCPS::MessageId /*message_id*/,
            const ParticipantMessageData& data)
{
  if (spdp_.shutting_down()) {
      return;
  }

  const RepoId& guid = data.participantGuid;
  RepoId guid_participant = guid;
  guid_participant.entityId = ENTITYID_PARTICIPANT;
  RepoId prefix = data.participantGuid;
  prefix.entityId = EntityId_t(); // Clear the entityId so lower bound will work.

  ACE_GUARD(ACE_Thread_Mutex, g, lock_);

  if (ignoring(guid) || ignoring(guid_participant)) {
    return;
  }

  if (!spdp_.has_discovered_participant(guid_participant)) {
    return;
  }

  LocalSubscriptionMap::const_iterator i, n;
  for (i = local_subscriptions_.begin(), n = local_subscriptions_.end(); i != n; ++i) {
    const DCPS::RepoIdSet::const_iterator pos = i->second.matched_endpoints_.lower_bound(prefix);

    if (pos != i->second.matched_endpoints_.end() && DCPS::GuidPrefixEqual()(pos->guidPrefix, prefix.guidPrefix)) {
      (i->second.subscription_)->signal_liveliness(guid_participant);
    }
  }
}

bool Sedp::should_drop_stateless_message(const DDS::Security::ParticipantGenericMessage& msg)
{
  using DCPS::GUID_t;
  using DCPS::GUID_UNKNOWN;

  ACE_GUARD_RETURN(ACE_Thread_Mutex, g, lock_, true);

  const GUID_t& src_endpoint = msg.source_endpoint_guid;
  const GUID_t& dst_endpoint = msg.destination_endpoint_guid;
  const GUID_t& this_endpoint = participant_stateless_message_reader_->get_repo_id();
  const GUID_t& dst_participant = msg.destination_participant_guid;
  const GUID_t& this_participant = participant_id_;

  if (ignoring(src_endpoint)) {
    return true;
  }

  if (dst_participant != GUID_UNKNOWN && dst_participant != this_participant) {
    return true;
  }

  if (dst_endpoint != GUID_UNKNOWN && dst_endpoint != this_endpoint) {
    return true;
  }

  return false;
}

bool Sedp::should_drop_volatile_message(const DDS::Security::ParticipantGenericMessage& msg)
{
  using DCPS::GUID_t;
  using DCPS::GUID_UNKNOWN;

  ACE_GUARD_RETURN(ACE_Thread_Mutex, g, lock_, true);

  const GUID_t src_endpoint = msg.source_endpoint_guid;
  const GUID_t dst_participant = msg.destination_participant_guid;
  const GUID_t this_participant = participant_id_;

  if (ignoring(src_endpoint) || !msg.message_data.length()) {
    return true;
  }

  if (dst_participant != GUID_UNKNOWN && dst_participant != this_participant) {
    return true;
  }

  return false;
}

bool Sedp::should_drop_message(const char* unsecure_topic_name)
{
  if (is_security_enabled()) {
    DDS::Security::TopicSecurityAttributes attribs;
    DDS::Security::SecurityException ex = {"", 0, 0};

    bool ok = get_access_control()->get_topic_sec_attributes(
      get_permissions_handle(),
      unsecure_topic_name,
      attribs,
      ex);

    if (!ok || attribs.is_discovery_protected) {
      return true;
    }
  }

  return false;
}

void
Sedp::received_stateless_message(DCPS::MessageId /*message_id*/,
                    const DDS::Security::ParticipantStatelessMessage& msg)
{
  if (spdp_.shutting_down()) {
    return;
  }

  if (should_drop_stateless_message(msg)) {
    return;
  }

  if (0 == std::strcmp(msg.message_class_id,
                       DDS::Security::GMCLASSID_SECURITY_AUTH_REQUEST)) {
    spdp_.handle_auth_request(msg);

  } else if (0 == std::strcmp(msg.message_class_id,
                              DDS::Security::GMCLASSID_SECURITY_AUTH_HANDSHAKE)) {
    spdp_.handle_handshake_message(msg);
  }
  return;
}

void
Sedp::received_volatile_message_secure(DCPS::MessageId /* message_id */,
                                       const DDS::Security::ParticipantVolatileMessageSecure& msg)
{
  if (spdp_.shutting_down()) {
    return;
  }

  if (should_drop_volatile_message(msg)) {
    return;
  }

  if (0 == std::strcmp(msg.message_class_id,
                       DDS::Security::GMCLASSID_SECURITY_PARTICIPANT_CRYPTO_TOKENS)) {
    if (!spdp_.handle_participant_crypto_tokens(msg)) {
      ACE_DEBUG((LM_DEBUG, "Sedp::received_volatile_message_secure handle_participant_crypto_tokens failed\n"));
      return;
    }
  } else if (0 == std::strcmp(msg.message_class_id,
                              DDS::Security::GMCLASSID_SECURITY_DATAWRITER_CRYPTO_TOKENS)) {
    if (!handle_datawriter_crypto_tokens(msg)) {
      ACE_DEBUG((LM_DEBUG, "Sedp::received_volatile_message_secure handle_datawriter_crypto_tokens failed\n"));
      return;
    }
  } else if (0 == std::strcmp(msg.message_class_id,
                              DDS::Security::GMCLASSID_SECURITY_DATAREADER_CRYPTO_TOKENS)) {
    if (!handle_datareader_crypto_tokens(msg)) {
      ACE_DEBUG((LM_DEBUG, "Sedp::received_volatile_message_secure handle_datareader_crypto_tokens failed\n"));
      return;
    }
  } else {
    return;
  }
}
#endif

bool
Sedp::is_expectant_opendds(const GUID_t& endpoint) const
{
  GUID_t participant = endpoint;
  participant.entityId = DCPS::ENTITYID_PARTICIPANT;
  return spdp_.is_expectant_opendds(participant);
}

void
Sedp::association_complete(const RepoId& localId,
                           const RepoId& remoteId)
{
  ACE_GUARD(ACE_Thread_Mutex, g, lock_);
  association_complete_i(localId, remoteId);
}

void
Sedp::association_complete_i(const RepoId& localId,
                             const RepoId& remoteId)
{
  if (DCPS::DCPS_debug_level) {
    ACE_DEBUG((LM_DEBUG,
               ACE_TEXT("(%P|%t) DEBUG: Sedp::association_complete_i local %C remote %C\n"),
               DCPS::LogGuid(localId).c_str(),
               DCPS::LogGuid(remoteId).c_str()));
  }

  // If the remote endpoint is an opendds endpoint that expects associated datawriter announcements
  if (is_expectant_opendds(remoteId)) {
    LocalSubscriptionIter sub = local_subscriptions_.find(localId);
    // If the local endpoint is a reader
    if (sub != local_subscriptions_.end()) {
      std::pair<DCPS::RepoIdSet::iterator, bool> result =
          sub->second.remote_expectant_opendds_associations_.insert(remoteId);
      // If this is a new association for the local reader
      if (result.second) {
        // Tell other participants
        write_subscription_data(localId, sub->second);
      }
    }
  }

#ifdef OPENDDS_SECURITY
  if (remoteId.entityId == ENTITYID_SEDP_BUILTIN_PUBLICATIONS_SECURE_READER) {
    write_durable_publication_data(remoteId, true);
  } else if (remoteId.entityId == ENTITYID_SEDP_BUILTIN_SUBSCRIPTIONS_SECURE_READER) {
    write_durable_subscription_data(remoteId, true);
  } else if (remoteId.entityId == ENTITYID_P2P_BUILTIN_PARTICIPANT_MESSAGE_SECURE_READER) {
    write_durable_participant_message_data_secure(remoteId);
  } else if (remoteId.entityId == ENTITYID_SPDP_RELIABLE_BUILTIN_PARTICIPANT_SECURE_READER) {
    write_durable_dcps_participant_secure(remoteId);
  } else if (remoteId.entityId == ENTITYID_P2P_BUILTIN_PARTICIPANT_VOLATILE_SECURE_READER) {
    spdp_.volatile_association_complete(remoteId);
    spdp_.send_participant_crypto_tokens(remoteId);
    send_builtin_crypto_tokens(remoteId);
    resend_user_crypto_tokens(remoteId);
  }
#endif
  if (remoteId.entityId == ENTITYID_SEDP_BUILTIN_PUBLICATIONS_READER) {
    write_durable_publication_data(remoteId, false);
  } else if (remoteId.entityId == ENTITYID_SEDP_BUILTIN_SUBSCRIPTIONS_READER) {
    write_durable_subscription_data(remoteId, false);
  } else if (remoteId.entityId == ENTITYID_P2P_BUILTIN_PARTICIPANT_MESSAGE_READER) {
    write_durable_participant_message_data(remoteId);
  }
}

void Sedp::signal_liveliness(DDS::LivelinessQosPolicyKind kind)
{

#ifdef OPENDDS_SECURITY
  DDS::Security::SecurityException se = {"", 0, 0};
  DDS::Security::TopicSecurityAttributes attribs;

  if (is_security_enabled()) {
    // TODO: Pending issue DDSSEC12-28 Topic security attributes
    // may get changed to a different set of security attributes.
    bool ok = get_access_control()->get_topic_sec_attributes(
      get_permissions_handle(), "DCPSParticipantMessageSecure", attribs, se);

    if (ok) {

      if (attribs.is_liveliness_protected) {
        signal_liveliness_secure(kind);

      } else {
        signal_liveliness_unsecure(kind);
      }

    } else {
      ACE_DEBUG((LM_WARNING, ACE_TEXT("(%P|%t) WARNING: Sedp::signal_liveliness() - ")
        ACE_TEXT("Failure calling get_topic_sec_attributes(). Security Exception[%d.%d]: %C\n"),
          se.code, se.minor_code, se.message.in()));
    }

  } else {
#endif

    signal_liveliness_unsecure(kind);

#ifdef OPENDDS_SECURITY
  }
#endif
}

void
Sedp::signal_liveliness_unsecure(DDS::LivelinessQosPolicyKind kind)
{
  if (!(spdp_.available_builtin_endpoints() & BUILTIN_ENDPOINT_PARTICIPANT_MESSAGE_DATA_WRITER)) {
    return;
  }

  switch (kind) {
  case DDS::AUTOMATIC_LIVELINESS_QOS: {
    const RepoId& guid = make_id(participant_id_, DCPS::EntityIdConverter(PARTICIPANT_MESSAGE_DATA_KIND_AUTOMATIC_LIVELINESS_UPDATE));
    write_participant_message_data(guid, local_participant_messages_[guid], GUID_UNKNOWN);
    break;
  }

  case DDS::MANUAL_BY_PARTICIPANT_LIVELINESS_QOS: {
    const RepoId& guid = make_id(participant_id_, DCPS::EntityIdConverter(PARTICIPANT_MESSAGE_DATA_KIND_MANUAL_LIVELINESS_UPDATE));
    write_participant_message_data(guid, local_participant_messages_[guid], GUID_UNKNOWN);
    break;
  }

  case DDS::MANUAL_BY_TOPIC_LIVELINESS_QOS:
    // Do nothing.
    break;
  }
}

#ifdef OPENDDS_SECURITY
void
Sedp::signal_liveliness_secure(DDS::LivelinessQosPolicyKind kind)
{
  if (!(spdp_.available_builtin_endpoints() & DDS::Security::BUILTIN_PARTICIPANT_MESSAGE_SECURE_WRITER)) {
    return;
  }

  switch (kind) {
  case DDS::AUTOMATIC_LIVELINESS_QOS: {
    const RepoId& guid = make_id(participant_id_, DCPS::EntityIdConverter(PARTICIPANT_MESSAGE_DATA_KIND_AUTOMATIC_LIVELINESS_UPDATE));
    write_participant_message_data_secure(guid, local_participant_messages_secure_[guid], GUID_UNKNOWN);
    break;
  }

  case DDS::MANUAL_BY_PARTICIPANT_LIVELINESS_QOS: {
    const RepoId& guid = make_id(participant_id_, DCPS::EntityIdConverter(PARTICIPANT_MESSAGE_DATA_KIND_MANUAL_LIVELINESS_UPDATE));
    write_participant_message_data_secure(guid, local_participant_messages_secure_[guid], GUID_UNKNOWN);
    break;
  }

  case DDS::MANUAL_BY_TOPIC_LIVELINESS_QOS:
    // Do nothing.
    break;
  }
}
#endif

ICE::Endpoint* Sedp::get_ice_endpoint() {
  return transport_inst_->get_ice_endpoint();
}

Sedp::Endpoint::~Endpoint()
{
  remove_all_msgs();
  transport_stop();
}

DDS::Subscriber_var
Sedp::Endpoint::get_builtin_subscriber() const
{
  return sedp_.spdp_.bit_subscriber();
}

//---------------------------------------------------------------
Sedp::Writer::Writer(const RepoId& pub_id, Sedp& sedp, ACE_INT64 seq_init)
  : Endpoint(pub_id, sedp), seq_(seq_init)
{
}

Sedp::Writer::~Writer()
{
}

bool
Sedp::Writer::assoc(const DCPS::AssociationData& subscription)
{
  return associate(subscription, true);
}

void
Sedp::Writer::transport_assoc_done(int flags, const RepoId& remote) {
  if (!(flags & ASSOC_OK)) {
    ACE_ERROR((LM_ERROR,
               ACE_TEXT("(%P|%t) Sedp::Writer::transport_assoc_done: ")
               ACE_TEXT("ERROR: transport layer failed to associate %C\n"),
               DCPS::LogGuid(remote).c_str()));
    return;
  }

  if (shutting_down_.value()) {
    return;
  }

  if (is_reliable()) {
    // Message from transport.  Get the lock.
    sedp_.association_complete(repo_id_, remote);
  } else {
    sedp_.association_complete_i(repo_id_, remote);
  }
}

void
Sedp::Writer::data_delivered(const DCPS::DataSampleElement* dsle)
{
  delete dsle;
}

void
Sedp::Writer::data_dropped(const DCPS::DataSampleElement* dsle, bool)
{
  delete dsle;
}

void
Sedp::Writer::control_delivered(const DCPS::Message_Block_Ptr& /* sample */)
{
}

void
Sedp::Writer::control_dropped(const DCPS::Message_Block_Ptr& /* sample */, bool)
{
}

void
Sedp::Writer::replay_durable_data_for(const DCPS::RepoId& remote_sub_id)
{
  // Ideally, we would have the data cached and ready for replay but we do not.
  sedp_.replay_durable_data_for(remote_sub_id);
}

void Sedp::Writer::send_sample(const ACE_Message_Block& data,
                               size_t size,
                               const RepoId& reader,
                               DCPS::SequenceNumber& sequence,
                               bool historic)
{
  DCPS::DataSampleElement* el = new DCPS::DataSampleElement(repo_id_, this, DCPS::PublicationInstance_rch());
  set_header_fields(el->get_header(), size, reader, sequence, historic);

  DCPS::Message_Block_Ptr sample(new ACE_Message_Block(size));
  el->set_sample(DCPS::move(sample));
  *el->get_sample() << el->get_header();
  el->get_sample()->cont(data.duplicate());

  if (reader != GUID_UNKNOWN) {
    el->set_sub_id(0, reader);
    el->set_num_subs(1);
  }

  DCPS::SendStateDataSampleList list;
  list.enqueue_tail(el);

  send(list);
}

DDS::ReturnCode_t
Sedp::Writer::write_parameter_list(const ParameterList& plist,
                                   const RepoId& reader,
                                   DCPS::SequenceNumber& sequence)
{
  DDS::ReturnCode_t result = DDS::RETCODE_OK;

  // Determine message length
  size_t size = 0, padding = 0;
  DCPS::find_size_ulong(size, padding);
  DCPS::gen_find_size(plist, size, padding);

  // Build RTPS message
  Message_Block_Ptr payload(new ACE_Message_Block(DCPS::DataSampleHeader::max_marshaled_size(),
                            ACE_Message_Block::MB_DATA, new ACE_Message_Block(size)));
  using DCPS::Serializer;
  Serializer ser(payload.cont(), host_is_bigendian_, Serializer::ALIGN_CDR);
  bool ok = (ser << ACE_OutputCDR::from_octet(0)) &&  // PL_CDR_LE = 0x0003
            (ser << ACE_OutputCDR::from_octet(3)) &&
            (ser << ACE_OutputCDR::from_octet(0)) &&
            (ser << ACE_OutputCDR::from_octet(0)) &&
            (ser << plist);

  if (ok) {
    send_sample(payload, size, reader, sequence, reader != GUID_UNKNOWN);
  } else {
    result = DDS::RETCODE_ERROR;
  }

  return result;
}

DDS::ReturnCode_t
Sedp::Writer::write_participant_message(const ParticipantMessageData& pmd,
                                        const RepoId& reader,
                                        DCPS::SequenceNumber& sequence)
{
  DDS::ReturnCode_t result = DDS::RETCODE_OK;

  // Determine message length
  size_t size = 0, padding = 0;
  DCPS::find_size_ulong(size, padding);
  DCPS::gen_find_size(pmd, size, padding);

  // Build RTPS message
  Message_Block_Ptr payload(new ACE_Message_Block(DCPS::DataSampleHeader::max_marshaled_size(),
                            ACE_Message_Block::MB_DATA, new ACE_Message_Block(size)));
  using DCPS::Serializer;
  Serializer ser(payload.cont(), host_is_bigendian_, Serializer::ALIGN_CDR);
  bool ok = (ser << ACE_OutputCDR::from_octet(0)) &&  // CDR_LE = 0x0001
            (ser << ACE_OutputCDR::from_octet(1)) &&
            (ser << ACE_OutputCDR::from_octet(0)) &&
            (ser << ACE_OutputCDR::from_octet(0)) &&
            (ser << pmd);

  if (ok) {
    send_sample(payload, size, reader, sequence);
  } else {
    result = DDS::RETCODE_ERROR;
  }

  return result;
}

#ifdef OPENDDS_SECURITY
DDS::ReturnCode_t
Sedp::Writer::write_stateless_message(const DDS::Security::ParticipantStatelessMessage& msg,
                                      const RepoId& reader,
                                      DCPS::SequenceNumber& sequence)
{
  using DCPS::Serializer;
  DDS::ReturnCode_t result = DDS::RETCODE_OK;

  size_t size = 0, padding = 0;
  DCPS::find_size_ulong(size, padding);
  DCPS::gen_find_size(msg, size, padding);

  Message_Block_Ptr payload(new ACE_Message_Block(DCPS::DataSampleHeader::max_marshaled_size(),
                            ACE_Message_Block::MB_DATA, new ACE_Message_Block(size + padding)));

  Serializer ser(payload.cont(), host_is_bigendian_, Serializer::ALIGN_CDR);
  bool ok = (ser << ACE_OutputCDR::from_octet(0)) &&  // CDR_LE = 0x0001
            (ser << ACE_OutputCDR::from_octet(1)) &&
            (ser << ACE_OutputCDR::from_octet(0)) &&
            (ser << ACE_OutputCDR::from_octet(0));
  ser.reset_alignment(); // https://issues.omg.org/browse/DDSIRTP23-63
  ok &= (ser << msg);

  if (ok) {
    send_sample(payload, size, reader, sequence);
  } else {
    result = DDS::RETCODE_ERROR;
  }

  return result;
}

DDS::ReturnCode_t
Sedp::Writer::write_volatile_message_secure(const DDS::Security::ParticipantVolatileMessageSecure& msg,
                                            const RepoId& reader,
                                            DCPS::SequenceNumber& sequence)
{
<<<<<<< HEAD
  OPENDDS_ASSERT(sedp_.associated_volatile_readers_.count(reader) != 0);
=======
>>>>>>> a9a20c7e
  using DCPS::Serializer;
  DDS::ReturnCode_t result = DDS::RETCODE_OK;

  size_t size = 0, padding = 0;
  DCPS::find_size_ulong(size, padding);
  DCPS::gen_find_size(msg, size, padding);

  Message_Block_Ptr payload(new ACE_Message_Block(DCPS::DataSampleHeader::max_marshaled_size(),
                            ACE_Message_Block::MB_DATA, new ACE_Message_Block(size + padding)));

  Serializer ser(payload.cont(), host_is_bigendian_, Serializer::ALIGN_CDR);
  bool ok = (ser << ACE_OutputCDR::from_octet(0)) &&  // CDR_LE = 0x0001
            (ser << ACE_OutputCDR::from_octet(1)) &&
            (ser << ACE_OutputCDR::from_octet(0)) &&
            (ser << ACE_OutputCDR::from_octet(0));
  ser.reset_alignment(); // https://issues.omg.org/browse/DDSIRTP23-63
  ok &= (ser << msg);

  if (ok) {
    send_sample(payload, size, reader, sequence);
  } else {
    result = DDS::RETCODE_ERROR;
  }

  return result;
}

DDS::ReturnCode_t
Sedp::Writer::write_dcps_participant_secure(const Security::SPDPdiscoveredParticipantData& msg,
                                            const RepoId& reader, DCPS::SequenceNumber& sequence)
{
  using DCPS::Serializer;

  ParameterList plist;

  if (!ParameterListConverter::to_param_list(msg, plist)) {
    ACE_ERROR((LM_ERROR,
               ACE_TEXT("(%P|%t) ERROR: Sedp::write_dcps_participant_secure - ")
               ACE_TEXT("Failed to convert SPDPdiscoveredParticipantData ")
               ACE_TEXT("to ParameterList\n")));

    return DDS::RETCODE_ERROR;
  }

  ICE::AgentInfoMap ai_map;
  ICE::Endpoint* sedp_endpoint = get_ice_endpoint();
  if (sedp_endpoint) {
    ai_map[SEDP_AGENT_INFO_KEY] = ICE::Agent::instance()->get_local_agent_info(sedp_endpoint);
  }
  ICE::Endpoint* spdp_endpoint = sedp_.spdp_.get_ice_endpoint_if_added();
  if (spdp_endpoint) {
    ai_map[SPDP_AGENT_INFO_KEY] = ICE::Agent::instance()->get_local_agent_info(spdp_endpoint);
  }
  if (!ParameterListConverter::to_param_list(ai_map, plist)) {
    ACE_ERROR((LM_ERROR, ACE_TEXT("(%P|%t) ERROR: ")
               ACE_TEXT("Sedp::write_dcps_participant_secure() - ")
               ACE_TEXT("failed to convert from ICE::AgentInfo ")
               ACE_TEXT("to ParameterList\n")));
    return DDS::RETCODE_ERROR;
  }

  return write_parameter_list(plist, reader, sequence);
}
#endif

DDS::ReturnCode_t
Sedp::Writer::write_unregister_dispose(const RepoId& rid, CORBA::UShort pid)
{
  // Build param list for message
  Parameter param;
  param.guid(rid);
  param._d(pid);
  ParameterList plist;
  plist.length(1);
  plist[0] = param;

  // Determine message length
  size_t size = 0, padding = 0;
  DCPS::find_size_ulong(size, padding);
  DCPS::gen_find_size(plist, size, padding);

  DCPS::Message_Block_Ptr payload(new ACE_Message_Block(DCPS::DataSampleHeader::max_marshaled_size(),
                            ACE_Message_Block::MB_DATA,
                            new ACE_Message_Block(size)));

  if (!payload) {
    ACE_ERROR((LM_ERROR,
               ACE_TEXT("(%P|%t) ERROR: Sedp::Writer::write_unregister_dispose")
               ACE_TEXT(" - Failed to allocate message block message\n")));
    return DDS::RETCODE_ERROR;
  }

  using DCPS::Serializer;
  Serializer ser(payload->cont(), host_is_bigendian_, Serializer::ALIGN_CDR);
  bool ok = (ser << ACE_OutputCDR::from_octet(0)) &&  // PL_CDR_LE = 0x0003
            (ser << ACE_OutputCDR::from_octet(3)) &&
            (ser << ACE_OutputCDR::from_octet(0)) &&
            (ser << ACE_OutputCDR::from_octet(0)) &&
            (ser << plist);

  if (ok) {
    // Send
    write_control_msg(move(payload), size, DCPS::DISPOSE_UNREGISTER_INSTANCE);
    return DDS::RETCODE_OK;
  } else {
    // Error
    ACE_ERROR((LM_ERROR,
               ACE_TEXT("(%P|%t) ERROR: Sedp::Writer::write_unregister_dispose")
               ACE_TEXT(" - Failed to serialize RTPS control message\n")));
    return DDS::RETCODE_ERROR;
  }
}

void
Sedp::Writer::end_historic_samples(const RepoId& reader)
{
  const void* pReader = static_cast<const void*>(&reader);
  DCPS::Message_Block_Ptr mb(new ACE_Message_Block (DCPS::DataSampleHeader::max_marshaled_size(),
                                                 ACE_Message_Block::MB_DATA,
                                                 new ACE_Message_Block(static_cast<const char*>(pReader),
                                                  sizeof(reader))));
  if (mb.get()) {
    mb->cont()->wr_ptr(sizeof(reader));
    // 'mb' would contain the DSHeader, but we skip it. mb.cont() has the data
    write_control_msg(move(mb), sizeof(reader), DCPS::END_HISTORIC_SAMPLES,
                      DCPS::SequenceNumber::SEQUENCENUMBER_UNKNOWN());
  } else {
    ACE_ERROR((LM_ERROR,
               ACE_TEXT("(%P|%t) ERROR: Sedp::Writer::end_historic_samples")
               ACE_TEXT(" - Failed to allocate message block message\n")));
  }
}

void
Sedp::Writer::write_control_msg(DCPS::Message_Block_Ptr payload,
                                size_t size,
                                DCPS::MessageId id,
                                DCPS::SequenceNumber seq)
{
  DCPS::DataSampleHeader header;
  set_header_fields(header, size, GUID_UNKNOWN, seq, false, id);
  // no need to serialize header since rtps_udp transport ignores it
  send_control(header, DCPS::move(payload));
}

void
Sedp::Writer::set_header_fields(DCPS::DataSampleHeader& dsh,
                                size_t size,
                                const RepoId& reader,
                                DCPS::SequenceNumber& sequence,
                                bool historic_sample,
                                DCPS::MessageId id)
{
  dsh.message_id_ = id;
  dsh.byte_order_ = ACE_CDR_BYTE_ORDER;
  dsh.message_length_ = static_cast<ACE_UINT32>(size);
  dsh.publication_id_ = repo_id_;

  if (id != DCPS::END_HISTORIC_SAMPLES &&
      (reader == GUID_UNKNOWN ||
      sequence == DCPS::SequenceNumber::SEQUENCENUMBER_UNKNOWN())) {
    sequence = seq_++;
  }

  if (historic_sample && reader != GUID_UNKNOWN) {
    // retransmit with same seq# for durability
    dsh.historic_sample_ = true;
  }

  dsh.sequence_ = sequence;

  const SystemTimePoint now = SystemTimePoint::now();
  dsh.source_timestamp_sec_ = static_cast<ACE_INT32>(now.value().sec());
  dsh.source_timestamp_nanosec_ = now.value().usec() * 1000;
}

//-------------------------------------------------------------------------

Sedp::Reader::~Reader()
{
}

bool
Sedp::Reader::assoc(const DCPS::AssociationData& publication)
{
  return associate(publication, false);
}

// Implementing TransportReceiveListener

static bool
decode_parameter_list(const DCPS::ReceivedDataSample& sample,
                      DCPS::Serializer& ser,
                      const ACE_CDR::Octet& encap,
                      ParameterList& data)
{

  if (sample.header_.key_fields_only_ && encap < 2) {
    GUID_t guid;
    if (!(ser >> guid)) return false;
    data.length(1);
    data[0].guid(guid);
    data[0]._d(PID_ENDPOINT_GUID);
  } else {
    return ser >> data;
  }
  return true;
}

void
Sedp::Reader::data_received(const DCPS::ReceivedDataSample& sample)
{
  if (shutting_down_.value()) {
    return;
  }

  switch (sample.header_.message_id_) {
  case DCPS::SAMPLE_DATA:
  case DCPS::DISPOSE_INSTANCE:
  case DCPS::UNREGISTER_INSTANCE:
  case DCPS::DISPOSE_UNREGISTER_INSTANCE: {
    const DCPS::MessageId id =
      static_cast<DCPS::MessageId>(sample.header_.message_id_);

    DCPS::Serializer ser(sample.sample_.get(),
                         sample.header_.byte_order_ != ACE_CDR_BYTE_ORDER,
                         DCPS::Serializer::ALIGN_CDR);
    ACE_CDR::Octet encap, dummy;
    ACE_CDR::UShort options;
    const bool ok = (ser >> ACE_InputCDR::to_octet(dummy))
              && (ser >> ACE_InputCDR::to_octet(encap))
              && (ser >> options);
    if (!ok) {
      ACE_ERROR((LM_ERROR, ACE_TEXT("ERROR: Sedp::Reader::data_received - ")
                 ACE_TEXT("failed to deserialize encap and options\n")));
      return;
    }

    // Ignore the 'encap' byte order since we use sample.header_.byte_order_
    // to determine whether or not to swap bytes.

    if (sample.header_.publication_id_.entityId == ENTITYID_SEDP_BUILTIN_PUBLICATIONS_WRITER) {
      ParameterList data;
      if (!decode_parameter_list(sample, ser, encap, data)) {
        ACE_ERROR((LM_ERROR, ACE_TEXT("ERROR: Sedp::Reader::data_received - ")
                   ACE_TEXT("failed to deserialize data\n")));
        return;
      }

      DiscoveredPublication wdata;
      if (!ParameterListConverter::from_param_list(data, wdata.writer_data_)) {
        ACE_ERROR((LM_ERROR,
                   ACE_TEXT("(%P|%t) ERROR: Sedp::Reader::data_received - ")
                   ACE_TEXT("failed to convert from ParameterList ")
                   ACE_TEXT("to DiscoveredWriterData\n")));
        return;
      }
#ifdef OPENDDS_SECURITY
      wdata.have_ice_agent_info_ = false;
      ICE::AgentInfoMap ai_map;
      if (!ParameterListConverter::from_param_list(data, ai_map)) {
        ACE_ERROR((LM_ERROR,
                   ACE_TEXT("(%P|%t) ERROR: Sedp::Reader::data_received - ")
                   ACE_TEXT("failed to convert from ParameterList ")
                   ACE_TEXT("to ICE Agent info\n")));
        return;
      }
      ICE::AgentInfoMap::const_iterator pos = ai_map.find("DATA");
      if (pos != ai_map.end()) {
        wdata.have_ice_agent_info_ = true;
        wdata.ice_agent_info_ = pos->second;
      }
#endif
      sedp_.data_received(id, wdata);

#ifdef OPENDDS_SECURITY
    } else if (sample.header_.publication_id_.entityId == ENTITYID_SEDP_BUILTIN_PUBLICATIONS_SECURE_WRITER) {
      ParameterList data;
      if (!decode_parameter_list(sample, ser, encap, data)) {
        ACE_ERROR((LM_ERROR, ACE_TEXT("ERROR: Sedp::Reader::data_received - ")
                   ACE_TEXT("failed to deserialize data\n")));
        return;
      }

      DiscoveredPublication_SecurityWrapper wdata_secure;

      if (!ParameterListConverter::from_param_list(data, wdata_secure)) {
        ACE_ERROR((LM_ERROR,
                   ACE_TEXT("(%P|%t) ERROR: Sedp::Reader::data_received - ")
                   ACE_TEXT("failed to convert from ParameterList ")
                   ACE_TEXT("to DiscoveredPublication_SecurityWrapper\n")));
        return;
      }

      wdata_secure.have_ice_agent_info = false;
      ICE::AgentInfoMap ai_map;
      if (!ParameterListConverter::from_param_list(data, ai_map)) {
        ACE_ERROR((LM_ERROR,
                   ACE_TEXT("(%P|%t) ERROR: Sedp::Reader::data_received - ")
                   ACE_TEXT("failed to convert from ParameterList ")
                   ACE_TEXT("to ICE Agent info\n")));
        return;
      }
      ICE::AgentInfoMap::const_iterator pos = ai_map.find("DATA");
      if (pos != ai_map.end()) {
        wdata_secure.have_ice_agent_info = true;
        wdata_secure.ice_agent_info = pos->second;
      }
      sedp_.data_received(id, wdata_secure);

#endif

    } else if (sample.header_.publication_id_.entityId == ENTITYID_SEDP_BUILTIN_SUBSCRIPTIONS_WRITER) {
      ParameterList data;
      if (!decode_parameter_list(sample, ser, encap, data)) {
        ACE_ERROR((LM_ERROR, ACE_TEXT("ERROR: Sedp::Reader::data_received - ")
                   ACE_TEXT("failed to deserialize data\n")));
        return;
      }

      DiscoveredSubscription rdata;
      if (!ParameterListConverter::from_param_list(data, rdata.reader_data_)) {
        ACE_ERROR((LM_ERROR,
                   ACE_TEXT("(%P|%t) ERROR Sedp::Reader::data_received - ")
                   ACE_TEXT("failed to convert from ParameterList ")
                   ACE_TEXT("to DiscoveredReaderData\n")));
        return;
      }
#ifdef OPENDDS_SECURITY
      rdata.have_ice_agent_info_ = false;
      ICE::AgentInfoMap ai_map;
      if (!ParameterListConverter::from_param_list(data, ai_map)) {
        ACE_ERROR((LM_ERROR,
                   ACE_TEXT("(%P|%t) ERROR: Sedp::Reader::data_received - ")
                   ACE_TEXT("failed to convert from ParameterList ")
                   ACE_TEXT("to ICE Agent info\n")));
        return;
      }
      ICE::AgentInfoMap::const_iterator pos = ai_map.find("DATA");
      if (pos != ai_map.end()) {
        rdata.have_ice_agent_info_ = true;
        rdata.ice_agent_info_ = pos->second;
      }
#endif
      if (rdata.reader_data_.readerProxy.expectsInlineQos) {
        set_inline_qos(rdata.reader_data_.readerProxy.allLocators);
      }
      sedp_.data_received(id, rdata);

#ifdef OPENDDS_SECURITY
    } else if (sample.header_.publication_id_.entityId == ENTITYID_SEDP_BUILTIN_SUBSCRIPTIONS_SECURE_WRITER) {
      ParameterList data;
      if (!decode_parameter_list(sample, ser, encap, data)) {
        ACE_ERROR((LM_ERROR, ACE_TEXT("ERROR: Sedp::Reader::data_received - ")
                   ACE_TEXT("failed to deserialize data\n")));
        return;
      }

      DiscoveredSubscription_SecurityWrapper rdata;

      if (!ParameterListConverter::from_param_list(data, rdata)) {
        ACE_ERROR((LM_ERROR,
                   ACE_TEXT("(%P|%t) ERROR Sedp::Reader::data_received - ")
                   ACE_TEXT("failed to convert from ParameterList ")
                   ACE_TEXT("to DiscoveredSubscription_SecurityWrapper\n")));
        return;
      }

      rdata.have_ice_agent_info = false;
      ICE::AgentInfoMap ai_map;
      if (!ParameterListConverter::from_param_list(data, ai_map)) {
        ACE_ERROR((LM_ERROR,
                   ACE_TEXT("(%P|%t) ERROR: Sedp::Reader::data_received - ")
                   ACE_TEXT("failed to convert from ParameterList ")
                   ACE_TEXT("to ICE Agent info\n")));
        return;
      }
      ICE::AgentInfoMap::const_iterator pos = ai_map.find("DATA");
      if (pos != ai_map.end()) {
        rdata.have_ice_agent_info = true;
        rdata.ice_agent_info = pos->second;
      }

      if ((rdata.data).readerProxy.expectsInlineQos) {
        set_inline_qos((rdata.data).readerProxy.allLocators);
      }
      sedp_.data_received(id, rdata);

#endif

    } else if (sample.header_.publication_id_.entityId == ENTITYID_P2P_BUILTIN_PARTICIPANT_MESSAGE_WRITER
               && !sample.header_.key_fields_only_) {
      ParticipantMessageData data;
      if (!(ser >> data)) {
        ACE_ERROR((LM_ERROR, ACE_TEXT("ERROR: Sedp::Reader::data_received - ")
                   ACE_TEXT("failed to deserialize data\n")));
        return;
      }
      sedp_.data_received(id, data);

#ifdef OPENDDS_SECURITY
    } else if (sample.header_.publication_id_.entityId == ENTITYID_P2P_BUILTIN_PARTICIPANT_MESSAGE_SECURE_WRITER
               && !sample.header_.key_fields_only_) {

      ParticipantMessageData data;

      if (!(ser >> data)) {
        ACE_ERROR((LM_ERROR, ACE_TEXT("ERROR: Sedp::Reader::data_received - ")
                   ACE_TEXT("failed to deserialize data\n")));
        return;
      }
      sedp_.received_participant_message_data_secure(id, data);

    } else if (sample.header_.publication_id_.entityId == ENTITYID_P2P_BUILTIN_PARTICIPANT_STATELESS_WRITER) {

      DDS::Security::ParticipantStatelessMessage data;
      ser.reset_alignment(); // https://issues.omg.org/browse/DDSIRTP23-63
      if (!(ser >> data)) {
        ACE_ERROR((LM_ERROR, ACE_TEXT("ERROR: Sedp::Reader::data_received - ")
                   ACE_TEXT("failed to deserialize data\n")));
        return;
      }
      sedp_.received_stateless_message(id, data);

    } else if (sample.header_.publication_id_.entityId == ENTITYID_P2P_BUILTIN_PARTICIPANT_VOLATILE_SECURE_WRITER) {

      DDS::Security::ParticipantVolatileMessageSecure data;
      ser.reset_alignment(); // https://issues.omg.org/browse/DDSIRTP23-63
      if (!(ser >> data)) {
        ACE_ERROR((LM_ERROR, ACE_TEXT("ERROR: Sedp::Reader::data_received - ")
                   ACE_TEXT("failed to deserialize data\n")));
        return;
      }
      sedp_.received_volatile_message_secure(id, data);

    } else if (sample.header_.publication_id_.entityId == ENTITYID_SPDP_RELIABLE_BUILTIN_PARTICIPANT_SECURE_WRITER) {

      ParameterList data;
      if (!decode_parameter_list(sample, ser, encap, data)) {
        ACE_ERROR((LM_ERROR, ACE_TEXT("ERROR: Sedp::Reader::data_received - ")
                   ACE_TEXT("failed to deserialize data\n")));
        return;
      }

      Security::SPDPdiscoveredParticipantData pdata;

      if (!ParameterListConverter::from_param_list(data, pdata)) {
        ACE_ERROR((LM_ERROR,
                   ACE_TEXT("(%P|%t) ERROR: Sedp::Reader::data_received - ")
                   ACE_TEXT("failed to convert from ParameterList ")
                   ACE_TEXT("to Security::SPDPdiscoveredParticipantData\n")));
        return;
      }
      const DCPS::RepoId guid = make_guid(sample.header_.publication_id_.guidPrefix, DCPS::ENTITYID_PARTICIPANT);
      sedp_.spdp_.process_participant_ice(data, pdata, guid);
      sedp_.spdp_.handle_participant_data(id, pdata, DCPS::SequenceNumber::ZERO(), ACE_INET_Addr(), true);

#endif

    }
    break;
  }

  default:
    break;
  }
}

void
Sedp::populate_discovered_writer_msg(
    DCPS::DiscoveredWriterData& dwd,
    const RepoId& publication_id,
    const LocalPublication& pub)
{
  // Ignored on the wire dwd.ddsPublicationData.key
  // Ignored on the wire dwd.ddsPublicationData.participant_key
  OPENDDS_STRING topic_name = topic_names_[pub.topic_id_];
  dwd.ddsPublicationData.topic_name = topic_name.c_str();
  TopicDetails& topic_details = topics_[topic_name];
  dwd.ddsPublicationData.type_name = topic_details.local_data_type_name().c_str();
  dwd.ddsPublicationData.durability = pub.qos_.durability;
  dwd.ddsPublicationData.durability_service = pub.qos_.durability_service;
  dwd.ddsPublicationData.deadline = pub.qos_.deadline;
  dwd.ddsPublicationData.latency_budget = pub.qos_.latency_budget;
  dwd.ddsPublicationData.liveliness = pub.qos_.liveliness;
  dwd.ddsPublicationData.reliability = pub.qos_.reliability;
  dwd.ddsPublicationData.lifespan = pub.qos_.lifespan;
  dwd.ddsPublicationData.user_data = pub.qos_.user_data;
  dwd.ddsPublicationData.ownership = pub.qos_.ownership;
  dwd.ddsPublicationData.ownership_strength = pub.qos_.ownership_strength;
  dwd.ddsPublicationData.destination_order = pub.qos_.destination_order;
  dwd.ddsPublicationData.presentation = pub.publisher_qos_.presentation;
  dwd.ddsPublicationData.partition = pub.publisher_qos_.partition;
  dwd.ddsPublicationData.topic_data = topic_details.local_qos().topic_data;
  dwd.ddsPublicationData.group_data = pub.publisher_qos_.group_data;
  dwd.writerProxy.remoteWriterGuid = publication_id;
  // Ignore dwd.writerProxy.unicastLocatorList;
  // Ignore dwd.writerProxy.multicastLocatorList;
  dwd.writerProxy.allLocators = pub.trans_info_;
}

void
Sedp::populate_discovered_reader_msg(
    DCPS::DiscoveredReaderData& drd,
    const RepoId& subscription_id,
    const LocalSubscription& sub)
{
  // Ignored on the wire drd.ddsSubscription.key
  // Ignored on the wire drd.ddsSubscription.participant_key
  OPENDDS_STRING topic_name = topic_names_[sub.topic_id_];
  drd.ddsSubscriptionData.topic_name = topic_name.c_str();
  TopicDetails& topic_details = topics_[topic_name];
  drd.ddsSubscriptionData.type_name = topic_details.local_data_type_name().c_str();
  drd.ddsSubscriptionData.durability = sub.qos_.durability;
  drd.ddsSubscriptionData.deadline = sub.qos_.deadline;
  drd.ddsSubscriptionData.latency_budget = sub.qos_.latency_budget;
  drd.ddsSubscriptionData.liveliness = sub.qos_.liveliness;
  drd.ddsSubscriptionData.reliability = sub.qos_.reliability;
  drd.ddsSubscriptionData.ownership = sub.qos_.ownership;
  drd.ddsSubscriptionData.destination_order = sub.qos_.destination_order;
  drd.ddsSubscriptionData.user_data = sub.qos_.user_data;
  drd.ddsSubscriptionData.time_based_filter = sub.qos_.time_based_filter;
  drd.ddsSubscriptionData.presentation = sub.subscriber_qos_.presentation;
  drd.ddsSubscriptionData.partition = sub.subscriber_qos_.partition;
  drd.ddsSubscriptionData.topic_data = topic_details.local_qos().topic_data;
  drd.ddsSubscriptionData.group_data = sub.subscriber_qos_.group_data;
  drd.readerProxy.remoteReaderGuid = subscription_id;
  drd.readerProxy.expectsInlineQos = false;  // We never expect inline qos
  // Ignore drd.readerProxy.unicastLocatorList;
  // Ignore drd.readerProxy.multicastLocatorList;
  drd.readerProxy.allLocators = sub.trans_info_;
  drd.contentFilterProperty.contentFilteredTopicName =
    OPENDDS_STRING(DCPS::GuidConverter(subscription_id)).c_str();
  drd.contentFilterProperty.relatedTopicName = topic_name.c_str();
  drd.contentFilterProperty.filterClassName = ""; // PLConverter adds default
  drd.contentFilterProperty.filterExpression = sub.filterProperties.filterExpression;
  drd.contentFilterProperty.expressionParameters = sub.filterProperties.expressionParameters;
  for (DCPS::RepoIdSet::const_iterator writer =
        sub.remote_expectant_opendds_associations_.begin();
       writer != sub.remote_expectant_opendds_associations_.end();
       ++writer) {
    CORBA::ULong len = drd.readerProxy.associatedWriters.length();
    drd.readerProxy.associatedWriters.length(len + 1);
    drd.readerProxy.associatedWriters[len] = *writer;
  }
}

void
Sedp::write_durable_publication_data(const RepoId& reader, bool secure)
{
  if (!(spdp_.available_builtin_endpoints() & (DISC_BUILTIN_ENDPOINT_PUBLICATION_ANNOUNCER
#ifdef OPENDDS_SECURITY
                                               | DDS::Security::SEDP_BUILTIN_PUBLICATIONS_SECURE_WRITER
#endif
                                               ))) {
    return;
  }

  if (secure) {
#ifdef OPENDDS_SECURITY
    LocalPublicationIter pub, end = local_publications_.end();
    for (pub = local_publications_.begin(); pub != end; ++pub) {
      if (pub->second.security_attribs_.base.is_discovery_protected) {
        write_publication_data_secure(pub->first, pub->second, reader);
      }
    }
    publications_secure_writer_->end_historic_samples(reader);
#endif
  } else {
    LocalPublicationIter pub, end = local_publications_.end();
    for (pub = local_publications_.begin(); pub != end; ++pub) {
#ifdef OPENDDS_SECURITY
      if (!pub->second.security_attribs_.base.is_discovery_protected) {
        write_publication_data(pub->first, pub->second, reader);
      }
#else
      write_publication_data(pub->first, pub->second, reader);
#endif
    }
    publications_writer_->end_historic_samples(reader);
  }
}

void
Sedp::write_durable_subscription_data(const RepoId& reader, bool secure)
{
  if (!(spdp_.available_builtin_endpoints() & (DISC_BUILTIN_ENDPOINT_SUBSCRIPTION_ANNOUNCER
#ifdef OPENDDS_SECURITY
                                               | DDS::Security::SEDP_BUILTIN_SUBSCRIPTIONS_SECURE_WRITER
#endif
                                               ))) {
    return;
  }

  if (secure) {
#ifdef OPENDDS_SECURITY
    LocalSubscriptionIter sub, end = local_subscriptions_.end();
    for (sub = local_subscriptions_.begin(); sub != end; ++sub) {
      if (is_security_enabled() && sub->second.security_attribs_.base.is_discovery_protected) {
        write_subscription_data_secure(sub->first, sub->second, reader);
      }
    }
    subscriptions_secure_writer_->end_historic_samples(reader);
#endif
  } else {
    LocalSubscriptionIter sub, end = local_subscriptions_.end();
    for (sub = local_subscriptions_.begin(); sub != end; ++sub) {
#ifdef OPENDDS_SECURITY
      if (!(is_security_enabled() && sub->second.security_attribs_.base.is_discovery_protected)) {
        write_subscription_data(sub->first, sub->second, reader);
      }
#else
      write_subscription_data(sub->first, sub->second, reader);
#endif
    }
    subscriptions_writer_->end_historic_samples(reader);
  }
}

void
Sedp::write_durable_participant_message_data(const RepoId& reader)
{
  if (!(spdp_.available_builtin_endpoints() & BUILTIN_ENDPOINT_PARTICIPANT_MESSAGE_DATA_WRITER)) {
    return;
  }

  LocalParticipantMessageIter part, end = local_participant_messages_.end();
  for (part = local_participant_messages_.begin(); part != end; ++part) {
    write_participant_message_data(part->first, part->second, reader);
  }
  participant_message_writer_->end_historic_samples(reader);
}

#ifdef OPENDDS_SECURITY
void
Sedp::write_durable_participant_message_data_secure(const RepoId& reader)
{
  if (!(spdp_.available_builtin_endpoints() & DDS::Security::BUILTIN_PARTICIPANT_MESSAGE_SECURE_WRITER)) {
    return;
  }

  LocalParticipantMessageIter part, end = local_participant_messages_secure_.end();
  for (part = local_participant_messages_secure_.begin(); part != end; ++part) {
    write_participant_message_data_secure(part->first, part->second, reader);
  }
  participant_message_secure_writer_->end_historic_samples(reader);
}

DDS::ReturnCode_t
Sedp::write_stateless_message(const DDS::Security::ParticipantStatelessMessage& msg,
                              const RepoId& reader)
{
  DCPS::SequenceNumber sequence = DCPS::SequenceNumber::SEQUENCENUMBER_UNKNOWN();
  return participant_stateless_message_writer_->write_stateless_message(msg, reader, sequence);
}

DDS::ReturnCode_t
Sedp::write_volatile_message(DDS::Security::ParticipantVolatileMessageSecure& msg,
                             const RepoId& reader)
{
  msg.message_identity.sequence_number = static_cast<unsigned long>(participant_volatile_message_secure_writer_->get_seq().getValue());
  DCPS::SequenceNumber sequence = DCPS::SequenceNumber::SEQUENCENUMBER_UNKNOWN();
  return participant_volatile_message_secure_writer_->write_volatile_message_secure(msg, reader, sequence);
}

void
Sedp::write_durable_dcps_participant_secure(const DCPS::RepoId& reader)
{
  if (!(spdp_.available_builtin_endpoints() & DDS::Security::SPDP_BUILTIN_PARTICIPANT_SECURE_WRITER)) {
    return;
  }

  const Security::SPDPdiscoveredParticipantData& pdata = spdp_.build_local_pdata(Security::DPDK_SECURE);

  write_dcps_participant_secure(pdata, reader);
  dcps_participant_secure_writer_->end_historic_samples(reader);
}

DDS::ReturnCode_t
Sedp::write_dcps_participant_secure(const Security::SPDPdiscoveredParticipantData& msg,
                                    const RepoId& part)
{
  DCPS::RepoId remote_reader(part);
  if (part != GUID_UNKNOWN) {
    remote_reader.entityId = ENTITYID_SPDP_RELIABLE_BUILTIN_PARTICIPANT_SECURE_READER;
  }

  return dcps_participant_secure_writer_->write_dcps_participant_secure(msg, remote_reader, participant_secure_sequence_);
}

DDS::ReturnCode_t
Sedp::write_dcps_participant_dispose(const RepoId& part)
{
  return dcps_participant_secure_writer_->write_unregister_dispose(part, PID_PARTICIPANT_GUID);
}
#endif

DDS::ReturnCode_t
Sedp::add_publication_i(const DCPS::RepoId& rid,
                        LocalPublication& pub)
{
#ifdef OPENDDS_SECURITY
  ICE::Endpoint* endpoint = pub.publication_->get_ice_endpoint();
  if (endpoint) {
    pub.have_ice_agent_info = true;
    pub.ice_agent_info = ICE::Agent::instance()->get_local_agent_info(endpoint);
    ICE::Agent::instance()->add_local_agent_info_listener(endpoint, rid, &publication_agent_info_listener_);
    start_ice(rid, pub);
  }
#else
  ACE_UNUSED_ARG(rid);
  ACE_UNUSED_ARG(pub);
#endif
  return DDS::RETCODE_OK;
}

DDS::ReturnCode_t
Sedp::write_publication_data(
    const RepoId& rid,
    LocalPublication& lp,
    const RepoId& reader)
{
  DDS::ReturnCode_t result = DDS::RETCODE_OK;

#ifdef OPENDDS_SECURITY
  if (is_security_enabled() && lp.security_attribs_.base.is_discovery_protected) {
    result = write_publication_data_secure(rid, lp, reader);

  } else {
#endif

    result = write_publication_data_unsecure(rid, lp, reader);

#ifdef OPENDDS_SECURITY
  }
#endif

  return result;
}

DDS::ReturnCode_t
Sedp::write_publication_data_unsecure(
    const RepoId& rid,
    LocalPublication& lp,
    const RepoId& reader)
{
  if (!(spdp_.available_builtin_endpoints() & DISC_BUILTIN_ENDPOINT_PUBLICATION_ANNOUNCER)) {
    return DDS::RETCODE_PRECONDITION_NOT_MET;
  }

  DDS::ReturnCode_t result = DDS::RETCODE_OK;
  if (spdp_.associated() && (reader != GUID_UNKNOWN ||
                             !associated_participants_.empty())) {
    DCPS::DiscoveredWriterData dwd;
    ParameterList plist;
    populate_discovered_writer_msg(dwd, rid, lp);

    // Convert to parameter list
    if (!ParameterListConverter::to_param_list(dwd, plist, false)) {
      ACE_ERROR((LM_ERROR,
                 ACE_TEXT("(%P|%t) ERROR: Sedp::write_publication_data - ")
                 ACE_TEXT("Failed to convert DiscoveredWriterData ")
                 ACE_TEXT(" to ParameterList\n")));
      result = DDS::RETCODE_ERROR;
    }
#ifdef OPENDDS_SECURITY
    if (lp.have_ice_agent_info) {
      ICE::AgentInfoMap ai_map;
      ai_map["DATA"] = lp.ice_agent_info;
      if (!ParameterListConverter::to_param_list(ai_map, plist)) {
        ACE_ERROR((LM_ERROR,
                   ACE_TEXT("(%P|%t) ERROR: Sedp::write_publication_data - ")
                   ACE_TEXT("Failed to convert ICE Agent info ")
                   ACE_TEXT("to ParameterList\n")));
        result = DDS::RETCODE_ERROR;
      }
    }
#endif

    if (DDS::RETCODE_OK == result) {
      result = publications_writer_->write_parameter_list(plist, reader, lp.sequence_);
    }
  } else if (DCPS::DCPS_debug_level > 3) {
    ACE_DEBUG((LM_INFO, ACE_TEXT("(%P|%t) Sedp::write_publication_data - ")
                        ACE_TEXT("not currently associated, dropping msg.\n")));
  }
  return result;
}

#ifdef OPENDDS_SECURITY
DDS::ReturnCode_t
Sedp::write_publication_data_secure(
    const RepoId& rid,
    LocalPublication& lp,
    const RepoId& reader)
{
  if (!(spdp_.available_builtin_endpoints() & DDS::Security::SEDP_BUILTIN_PUBLICATIONS_SECURE_WRITER)) {
    return DDS::RETCODE_PRECONDITION_NOT_MET;
  }

  DDS::ReturnCode_t result = DDS::RETCODE_OK;
  if (spdp_.associated() && (reader != GUID_UNKNOWN ||
                             !associated_participants_.empty())) {

    DiscoveredPublication_SecurityWrapper dwd;
    ParameterList plist;
    populate_discovered_writer_msg(dwd.data, rid, lp);

    dwd.security_info.endpoint_security_attributes = security_attributes_to_bitmask(lp.security_attribs_);
    dwd.security_info.plugin_endpoint_security_attributes = lp.security_attribs_.plugin_endpoint_attributes;

    // Convert to parameter list
    if (!ParameterListConverter::to_param_list(dwd, plist, false)) {
      ACE_ERROR((LM_ERROR,
                 ACE_TEXT("(%P|%t) ERROR: Sedp::write_publication_data - ")
                 ACE_TEXT("Failed to convert DiscoveredWriterData ")
                 ACE_TEXT("to ParameterList\n")));
      result = DDS::RETCODE_ERROR;
    }
    if (lp.have_ice_agent_info) {
      ICE::AgentInfoMap ai_map;
      ai_map["DATA"] = lp.ice_agent_info;
      if (!ParameterListConverter::to_param_list(ai_map, plist)) {
        ACE_ERROR((LM_ERROR,
                   ACE_TEXT("(%P|%t) ERROR: Sedp::write_publication_data - ")
                   ACE_TEXT("Failed to convert ICE Agent info ")
                   ACE_TEXT("to ParameterList\n")));
        result = DDS::RETCODE_ERROR;
      }
    }
    if (DDS::RETCODE_OK == result) {
      RepoId effective_reader = reader;
      if (reader != GUID_UNKNOWN)
        effective_reader.entityId = ENTITYID_SEDP_BUILTIN_PUBLICATIONS_SECURE_READER;
      result = publications_secure_writer_->write_parameter_list(plist, effective_reader, lp.sequence_);
    }
  } else if (DCPS::DCPS_debug_level > 3) {
    ACE_DEBUG((LM_INFO, ACE_TEXT("(%P|%t) Sedp::write_publication_data - ")
                        ACE_TEXT("not currently associated, dropping msg.\n")));
  }
  return result;
}
#endif

DDS::ReturnCode_t
Sedp::add_subscription_i(const DCPS::RepoId& rid,
                         LocalSubscription& sub)
{
#ifdef OPENDDS_SECURITY
  ICE::Endpoint* endpoint = sub.subscription_->get_ice_endpoint();
  if (endpoint) {
    sub.have_ice_agent_info = true;
    sub.ice_agent_info = ICE::Agent::instance()->get_local_agent_info(endpoint);
    ICE::Agent::instance()->add_local_agent_info_listener(endpoint, rid, &subscription_agent_info_listener_);
    start_ice(rid, sub);
  }
#else
  ACE_UNUSED_ARG(rid);
  ACE_UNUSED_ARG(sub);
#endif
  return DDS::RETCODE_OK;
}

DDS::ReturnCode_t
Sedp::write_subscription_data(
    const RepoId& rid,
    LocalSubscription& ls,
    const RepoId& reader)
{
  DDS::ReturnCode_t result = DDS::RETCODE_OK;

#ifdef OPENDDS_SECURITY
  if (is_security_enabled() && ls.security_attribs_.base.is_discovery_protected) {
    result = write_subscription_data_secure(rid, ls, reader);

  } else {
#endif

    result = write_subscription_data_unsecure(rid, ls, reader);

#ifdef OPENDDS_SECURITY
  }
#endif

  return result;
}

DDS::ReturnCode_t
Sedp::write_subscription_data_unsecure(
    const RepoId& rid,
    LocalSubscription& ls,
    const RepoId& reader)
{
  if (!(spdp_.available_builtin_endpoints() & DISC_BUILTIN_ENDPOINT_SUBSCRIPTION_ANNOUNCER)) {
    return DDS::RETCODE_PRECONDITION_NOT_MET;
  }

  DDS::ReturnCode_t result = DDS::RETCODE_OK;
  if (spdp_.associated() && (reader != GUID_UNKNOWN ||
                             !associated_participants_.empty())) {
    DCPS::DiscoveredReaderData drd;
    ParameterList plist;
    populate_discovered_reader_msg(drd, rid, ls);

    // Convert to parameter list
    if (!ParameterListConverter::to_param_list(drd, plist, false)) {
      ACE_ERROR((LM_ERROR,
                 ACE_TEXT("(%P|%t) ERROR: Sedp::write_subscription_data - ")
                 ACE_TEXT("Failed to convert DiscoveredReaderData ")
                 ACE_TEXT("to ParameterList\n")));
      result = DDS::RETCODE_ERROR;
    }
#ifdef OPENDDS_SECURITY
    if (ls.have_ice_agent_info) {
      ICE::AgentInfoMap ai_map;
      ai_map["DATA"] = ls.ice_agent_info;
      if (!ParameterListConverter::to_param_list(ai_map, plist)) {
        ACE_ERROR((LM_ERROR,
                   ACE_TEXT("(%P|%t) ERROR: Sedp::write_subscription_data - ")
                   ACE_TEXT("Failed to convert ICE Agent info ")
                   ACE_TEXT("to ParameterList\n")));
        result = DDS::RETCODE_ERROR;
      }
    }
#endif
    if (DDS::RETCODE_OK == result) {
      result = subscriptions_writer_->write_parameter_list(plist, reader, ls.sequence_);
    }
  } else if (DCPS::DCPS_debug_level > 3) {
    ACE_DEBUG((LM_INFO, ACE_TEXT("(%P|%t) Sedp::write_subscription_data - ")
                        ACE_TEXT("not currently associated, dropping msg.\n")));
  }
  return result;
}

#ifdef OPENDDS_SECURITY
DDS::ReturnCode_t
Sedp::write_subscription_data_secure(
    const RepoId& rid,
    LocalSubscription& ls,
    const RepoId& reader)
{
  if (!(spdp_.available_builtin_endpoints() & DDS::Security::SEDP_BUILTIN_SUBSCRIPTIONS_SECURE_WRITER)) {
    return DDS::RETCODE_PRECONDITION_NOT_MET;
  }

  DDS::ReturnCode_t result = DDS::RETCODE_OK;
  if (spdp_.associated() && (reader != GUID_UNKNOWN ||
                             !associated_participants_.empty())) {

    DiscoveredSubscription_SecurityWrapper drd;
    ParameterList plist;
    populate_discovered_reader_msg(drd.data, rid, ls);

    drd.security_info.endpoint_security_attributes = security_attributes_to_bitmask(ls.security_attribs_);
    drd.security_info.plugin_endpoint_security_attributes = ls.security_attribs_.plugin_endpoint_attributes;

    // Convert to parameter list
    if (!ParameterListConverter::to_param_list(drd, plist, false)) {
      ACE_ERROR((LM_ERROR,
                 ACE_TEXT("(%P|%t) ERROR: Sedp::write_subscription_data - ")
                 ACE_TEXT("Failed to convert DiscoveredReaderData ")
                 ACE_TEXT("to ParameterList\n")));
      result = DDS::RETCODE_ERROR;
    }
    if (ls.have_ice_agent_info) {
      ICE::AgentInfoMap ai_map;
      ai_map["DATA"] = ls.ice_agent_info;
      if (!ParameterListConverter::to_param_list(ai_map, plist)) {
        ACE_ERROR((LM_ERROR,
                   ACE_TEXT("(%P|%t) ERROR: Sedp::write_subscription_data - ")
                   ACE_TEXT("Failed to convert ICE Agent info ")
                   ACE_TEXT("to ParameterList\n")));
        result = DDS::RETCODE_ERROR;
      }
    }
    if (DDS::RETCODE_OK == result) {
      RepoId effective_reader = reader;
      if (reader != GUID_UNKNOWN)
        effective_reader.entityId = ENTITYID_SEDP_BUILTIN_SUBSCRIPTIONS_SECURE_READER;
      result = subscriptions_secure_writer_->write_parameter_list(plist, effective_reader, ls.sequence_);
    }
  } else if (DCPS::DCPS_debug_level > 3) {
    ACE_DEBUG((LM_INFO, ACE_TEXT("(%P|%t) Sedp::write_subscription_data - ")
                        ACE_TEXT("not currently associated, dropping msg.\n")));
  }
  return result;
}
#endif

DDS::ReturnCode_t
Sedp::write_participant_message_data(
    const RepoId& rid,
    LocalParticipantMessage& pm,
    const RepoId& reader)
{
  if (!(spdp_.available_builtin_endpoints() & BUILTIN_ENDPOINT_PARTICIPANT_MESSAGE_DATA_WRITER)) {
    return DDS::RETCODE_PRECONDITION_NOT_MET;
  }

  DDS::ReturnCode_t result = DDS::RETCODE_OK;
  if (spdp_.associated() && (reader != GUID_UNKNOWN ||
                             !associated_participants_.empty())) {
    ParticipantMessageData pmd;
    pmd.participantGuid = rid;
    result = participant_message_writer_->write_participant_message(pmd, reader, pm.sequence_);
  } else if (DCPS::DCPS_debug_level > 3) {
    ACE_DEBUG((LM_INFO, ACE_TEXT("(%P|%t) Sedp::write_participant_message_data - ")
               ACE_TEXT("not currently associated, dropping msg.\n")));
  }
  return result;
}

#ifdef OPENDDS_SECURITY
DDS::ReturnCode_t
Sedp::write_participant_message_data_secure(
    const RepoId& rid,
    LocalParticipantMessage& pm,
    const RepoId& reader)
{
  if (!(spdp_.available_builtin_endpoints() & DDS::Security::BUILTIN_PARTICIPANT_MESSAGE_SECURE_WRITER)) {
    return DDS::RETCODE_PRECONDITION_NOT_MET;
  }

  DDS::ReturnCode_t result = DDS::RETCODE_OK;
  if (spdp_.associated() && (reader != GUID_UNKNOWN ||
                             !associated_participants_.empty())) {
    ParticipantMessageData pmd;
    pmd.participantGuid = rid;
    result = participant_message_secure_writer_->write_participant_message(pmd, reader, pm.sequence_);
  } else if (DCPS::DCPS_debug_level > 3) {
    ACE_DEBUG((LM_INFO, ACE_TEXT("(%P|%t) Sedp::write_participant_message_data_secure - ")
               ACE_TEXT("not currently associated, dropping msg.\n")));
  }
  return result;
}
#endif

void
Sedp::set_inline_qos(DCPS::TransportLocatorSeq& locators)
{
  const OPENDDS_STRING rtps_udp = "rtps_udp";
  for (CORBA::ULong i = 0; i < locators.length(); ++i) {
    if (locators[i].transport_type.in() == rtps_udp) {
      const CORBA::ULong len = locators[i].data.length();
      locators[i].data.length(len + 1);
      locators[i].data[len] = CORBA::Octet(1);
    }
  }
}

bool
Sedp::shutting_down() const
{
  return spdp_.shutting_down();
}

void
Sedp::populate_transport_locator_sequence(DCPS::TransportLocatorSeq*& rTls,
                                          DiscoveredSubscriptionIter& dsi,
                                          const RepoId& reader)
{
  DCPS::LocatorSeq locs;
  bool participantExpectsInlineQos = false;
  RepoId remote_participant = reader;
  remote_participant.entityId = ENTITYID_PARTICIPANT;
  const bool participant_found =
    spdp_.get_default_locators(remote_participant, locs,
                               participantExpectsInlineQos);
  if (!rTls->length()) {     // if no locators provided, add the default
    if (!participant_found) {
      return;
    } else if (locs.length()) {
      size_t size = 0, padding = 0;
      DCPS::gen_find_size(locs, size, padding);

      ACE_Message_Block mb_locator(size + 1);   // Add space for boolean
      using DCPS::Serializer;
      Serializer ser_loc(&mb_locator,
                         ACE_CDR_BYTE_ORDER,
                         Serializer::ALIGN_CDR);
      ser_loc << locs;
      const bool readerExpectsInlineQos =
        dsi->second.reader_data_.readerProxy.expectsInlineQos;
      ser_loc << ACE_OutputCDR::from_boolean(participantExpectsInlineQos
                                             || readerExpectsInlineQos);

      DCPS::TransportLocator tl;
      tl.transport_type = "rtps_udp";
      message_block_to_sequence (mb_locator, tl.data);
      rTls->length(1);
      (*rTls)[0] = tl;
    } else {
      ACE_DEBUG((LM_WARNING,
                 ACE_TEXT("(%P|%t) Sedp::match - ")
                 ACE_TEXT("remote reader found with no locators ")
                 ACE_TEXT("and no default locators\n")));
    }
  }
}

void
Sedp::populate_transport_locator_sequence(DCPS::TransportLocatorSeq*& wTls,
                                          DiscoveredPublicationIter& /*dpi*/,
                                          const RepoId& writer)
{
  DCPS::LocatorSeq locs;
  bool participantExpectsInlineQos = false;
  RepoId remote_participant = writer;
  remote_participant.entityId = ENTITYID_PARTICIPANT;
  const bool participant_found =
    spdp_.get_default_locators(remote_participant, locs,
                               participantExpectsInlineQos);
  if (!wTls->length()) {     // if no locators provided, add the default
    if (!participant_found) {
      return;
    } else if (locs.length()) {
      size_t size = 0, padding = 0;
      DCPS::gen_find_size(locs, size, padding);

      ACE_Message_Block mb_locator(size + 1);   // Add space for boolean
      using DCPS::Serializer;
      Serializer ser_loc(&mb_locator,
                         ACE_CDR_BYTE_ORDER,
                         Serializer::ALIGN_CDR);
      ser_loc << locs;
      ser_loc << ACE_OutputCDR::from_boolean(participantExpectsInlineQos);

      DCPS::TransportLocator tl;
      tl.transport_type = "rtps_udp";
      message_block_to_sequence (mb_locator, tl.data);
      wTls->length(1);
      (*wTls)[0] = tl;
    } else {
      ACE_DEBUG((LM_WARNING,
                 ACE_TEXT("(%P|%t) Sedp::match - ")
                 ACE_TEXT("remote writer found with no locators ")
                 ACE_TEXT("and no default locators\n")));
    }
  }
}

#ifdef OPENDDS_SECURITY
DCPS::TransportLocatorSeq
Sedp::add_security_info(const DCPS::TransportLocatorSeq& locators,
                        const RepoId& writer, const RepoId& reader)
{
  using DCPS::Serializer;
  using namespace DDS::Security;

  if (std::memcmp(writer.guidPrefix, reader.guidPrefix,
                  sizeof(DCPS::GuidPrefix_t)) == 0) {
    // writer and reader belong to the same participant, no security needed
    return locators;
  }

  DCPS::RepoId remote_part;
  const DCPS::RepoId local_part = spdp_.guid();
  if (std::memcmp(writer.guidPrefix, local_part.guidPrefix, sizeof writer.guidPrefix) == 0) {
    remote_part = reader;
  } else if (std::memcmp(reader.guidPrefix, local_part.guidPrefix, sizeof reader.guidPrefix) == 0) {
    remote_part = writer;
  } else {
    return locators;
  }

  remote_part.entityId = ENTITYID_PARTICIPANT;
  ParticipantCryptoHandle part_handle = spdp_.lookup_participant_crypto_info(remote_part).first;

  if (part_handle == DDS::HANDLE_NIL) {
    // security not enabled for this discovered participant
    return locators;
  }

  DatawriterCryptoHandle dw_handle = DDS::HANDLE_NIL;
  DatareaderCryptoHandle dr_handle = DDS::HANDLE_NIL;
  EndpointSecurityAttributesMask mask = 0;

  if (local_reader_crypto_handles_.find(reader) != local_reader_crypto_handles_.end() &&
      remote_writer_crypto_handles_.find(writer) != remote_writer_crypto_handles_.end()) {
    dr_handle = local_reader_crypto_handles_[reader];
    dw_handle = remote_writer_crypto_handles_[writer];
    mask = security_attributes_to_bitmask(local_reader_security_attribs_[reader]);
  } else if (local_writer_crypto_handles_.find(writer) != local_writer_crypto_handles_.end() &&
             remote_reader_crypto_handles_.find(reader) != remote_reader_crypto_handles_.end()) {
    dw_handle = local_writer_crypto_handles_[writer];
    dr_handle = remote_reader_crypto_handles_[reader];
    mask = security_attributes_to_bitmask(local_writer_security_attribs_[writer]);
  }

  DCPS::TransportLocatorSeq_var newLoc;
  DDS::OctetSeq added;
  for (unsigned int i = 0; i < locators.length(); ++i) {
    if (std::strcmp(locators[i].transport_type.in(), "rtps_udp") == 0) {
      if (!newLoc) {
        newLoc = new DCPS::TransportLocatorSeq(locators);

        DDS::OctetSeq handleOctets = handle_to_octets(part_handle);
        const DDS::BinaryProperty_t prop = {BLOB_PROP_PART_CRYPTO_HANDLE,
                                            handleOctets, true /*serialize*/};
        DDS::OctetSeq handleOctetsDw = handle_to_octets(dw_handle);
        const DDS::BinaryProperty_t dw_p = {BLOB_PROP_DW_CRYPTO_HANDLE,
                                            handleOctetsDw, true /*serialize*/};
        DDS::OctetSeq handleOctetsDr = handle_to_octets(dr_handle);
        const DDS::BinaryProperty_t dr_p = {BLOB_PROP_DR_CRYPTO_HANDLE,
                                            handleOctetsDr, true /*serialize*/};
        DDS::OctetSeq endpointSecAttr(static_cast<unsigned int>(DCPS::max_marshaled_size_ulong()));
        endpointSecAttr.length(endpointSecAttr.maximum());
        std::memcpy(endpointSecAttr.get_buffer(), &mask, endpointSecAttr.length());
        const DDS::BinaryProperty_t esa_p = {BLOB_PROP_ENDPOINT_SEC_ATTR,
                                             endpointSecAttr, true /*serialize*/};
        size_t size = 0, padding = 0;
        DCPS::gen_find_size(prop, size, padding);
        if (dw_handle != DDS::HANDLE_NIL) {
          DCPS::gen_find_size(dw_p, size, padding);
        }
        if (dr_handle != DDS::HANDLE_NIL) {
          DCPS::gen_find_size(dr_p, size, padding);
        }
        DCPS::gen_find_size(esa_p, size, padding);
        ACE_Message_Block mb(size + padding);
        Serializer ser(&mb, ACE_CDR_BYTE_ORDER, Serializer::ALIGN_CDR);
        ser << prop;
        if (dw_handle != DDS::HANDLE_NIL) {
          ser << dw_p;
        }
        if (dr_handle != DDS::HANDLE_NIL) {
          ser << dr_p;
        }
        ser << esa_p;
        added.length(static_cast<unsigned int>(mb.size()));
        std::memcpy(added.get_buffer(), mb.rd_ptr(), mb.size());
      }

      const unsigned int prevLen = newLoc[i].data.length();
      newLoc[i].data.length(prevLen + added.length());
      std::memcpy(newLoc[i].data.get_buffer() + prevLen, added.get_buffer(),
                  added.length());
    }
  }

  return newLoc ? newLoc : locators;
}
#endif

#ifdef OPENDDS_SECURITY
DDS::Security::DatawriterCryptoHandle
Sedp::generate_remote_matched_writer_crypto_handle(
  const RepoId& writer_part, const DDS::Security::DatareaderCryptoHandle& drch)
{
  DDS::Security::DatawriterCryptoHandle result = DDS::HANDLE_NIL;

  DDS::Security::CryptoKeyFactory_var key_factory = spdp_.get_security_config()->get_crypto_key_factory();

  Spdp::ParticipantCryptoInfoPair info = spdp_.lookup_participant_crypto_info(writer_part);

  if (info.first != DDS::HANDLE_NIL && info.second) {
    DDS::Security::SecurityException se = {"", 0, 0};
    result = key_factory->register_matched_remote_datawriter(drch, info.first, info.second, se);
    if (result == DDS::HANDLE_NIL) {
      ACE_DEBUG((LM_WARNING, ACE_TEXT("(%P|%t) WARNING: Sedp::generate_remote_matched_writer_crypto_handle() - ")
        ACE_TEXT("Failure calling register_matched_remote_datawriter(). Security Exception[%d.%d]: %C\n"),
          se.code, se.minor_code, se.message.in()));
    }
  } else {
    ACE_DEBUG((LM_WARNING, ACE_TEXT("(%P|%t) WARNING: Sedp::generate_remote_matched_writer_crypto_handle() - ")
      ACE_TEXT("Unable to lookup remote participant crypto info.\n")));
  }
  return result;
}

DDS::Security::DatareaderCryptoHandle
Sedp::generate_remote_matched_reader_crypto_handle(const RepoId& reader_part,
                                                   const DDS::Security::DatawriterCryptoHandle& dwch,
                                                   bool relay_only)
{
  DDS::Security::DatareaderCryptoHandle result = DDS::HANDLE_NIL;

  DDS::Security::CryptoKeyFactory_var key_factory = spdp_.get_security_config()->get_crypto_key_factory();

  Spdp::ParticipantCryptoInfoPair info = spdp_.lookup_participant_crypto_info(reader_part);

  if (info.first != DDS::HANDLE_NIL && info.second) {
    DDS::Security::SecurityException se = {"", 0, 0};
    result = key_factory->register_matched_remote_datareader(dwch, info.first, info.second, relay_only, se);
    if (result == DDS::HANDLE_NIL) {
      ACE_DEBUG((LM_WARNING, ACE_TEXT("(%P|%t) WARNING: Sedp::generate_remote_matched_reader_crypto_handle() - ")
        ACE_TEXT("Failure calling register_matched_remote_datareader(). Security Exception[%d.%d]: %C\n"),
          se.code, se.minor_code, se.message.in()));
    }
  } else {
    ACE_DEBUG((LM_WARNING, ACE_TEXT("(%P|%t) WARNING: Sedp::generate_remote_matched_reader_crypto_handle() - ")
      ACE_TEXT("Unable to lookup remote participant crypto info.\n")));
  }
  return result;
}

void
Sedp::create_datareader_crypto_tokens(const DDS::Security::DatareaderCryptoHandle& drch,
                                      const DDS::Security::DatawriterCryptoHandle& dwch,
                                      DDS::Security::DatareaderCryptoTokenSeq& drcts)
{
  DDS::Security::SecurityException se = {"", 0, 0};
  DDS::Security::CryptoKeyExchange_var key_exchange = spdp_.get_security_config()->get_crypto_key_exchange();

  if (!key_exchange->create_local_datareader_crypto_tokens(drcts, drch, dwch, se)) {
    ACE_DEBUG((LM_WARNING, ACE_TEXT("(%P|%t) WARNING: ")
      ACE_TEXT("Sedp::create_datareader_crypto_tokens() - ")
      ACE_TEXT("Unable to create local datareader crypto tokens with crypto key exchange plugin. ")
      ACE_TEXT("Security Exception[%d.%d]: %C\n"), se.code, se.minor_code, se.message.in()));
  }
}

void
Sedp::send_datareader_crypto_tokens(const RepoId& local_reader,
                                    const RepoId& remote_writer,
                                    const DDS::Security::DatareaderCryptoTokenSeq& drcts)
{
  if (drcts.length() != 0) {
    const DCPS::RepoId remote_part = make_id(remote_writer, ENTITYID_PARTICIPANT);
    const DCPS::RepoId local_volatile_writer = make_id(
      participant_id_, ENTITYID_P2P_BUILTIN_PARTICIPANT_VOLATILE_SECURE_WRITER);
    const DCPS::RepoId remote_volatile_reader = make_id(
      remote_part, ENTITYID_P2P_BUILTIN_PARTICIPANT_VOLATILE_SECURE_READER);

    DDS::Security::ParticipantVolatileMessageSecure msg;
    msg.message_identity.source_guid = local_volatile_writer;
    msg.message_class_id = DDS::Security::GMCLASSID_SECURITY_DATAREADER_CRYPTO_TOKENS;
    msg.destination_participant_guid = remote_part;
    msg.destination_endpoint_guid = remote_writer;
    msg.source_endpoint_guid = local_reader;
    msg.message_data = reinterpret_cast<const DDS::Security::DataHolderSeq&>(drcts);

    if (write_volatile_message(msg, remote_volatile_reader) != DDS::RETCODE_OK) {
      ACE_DEBUG((LM_WARNING, ACE_TEXT("(%P|%t) WARNING: Sedp::send_datareader_crypto_tokens() - ")
        ACE_TEXT("Unable to write volatile message.\n")));
    }
  }
}

void
Sedp::create_datawriter_crypto_tokens(const DDS::Security::DatawriterCryptoHandle& dwch,
                                      const DDS::Security::DatareaderCryptoHandle& drch,
                                      DDS::Security::DatawriterCryptoTokenSeq& dwcts)
{
  DDS::Security::SecurityException se = {"", 0, 0};
  DDS::Security::CryptoKeyExchange_var key_exchange = spdp_.get_security_config()->get_crypto_key_exchange();

  if (key_exchange->create_local_datawriter_crypto_tokens(dwcts, dwch, drch, se) == false) {
    ACE_DEBUG((LM_WARNING, ACE_TEXT("(%P|%t) WARNING: ")
      ACE_TEXT("Sedp::create_datawriter_crypto_tokens() - ")
      ACE_TEXT("Unable to create local datawriter crypto tokens with crypto key exchange plugin. ")
      ACE_TEXT("Security Exception[%d.%d]: %C\n"), se.code, se.minor_code, se.message.in()));
  }
}

void
Sedp::send_datawriter_crypto_tokens(const RepoId& local_writer,
                                    const RepoId& remote_reader,
                                    const DDS::Security::DatawriterCryptoTokenSeq& dwcts)
{
  if (dwcts.length() != 0) {
    const DCPS::RepoId remote_part = make_id(remote_reader, ENTITYID_PARTICIPANT);
    const DCPS::RepoId local_volatile_writer = make_id(
      participant_id_, ENTITYID_P2P_BUILTIN_PARTICIPANT_VOLATILE_SECURE_WRITER);
    const DCPS::RepoId remote_volatile_reader = make_id(
      remote_part, ENTITYID_P2P_BUILTIN_PARTICIPANT_VOLATILE_SECURE_READER);

    DDS::Security::ParticipantVolatileMessageSecure msg;
    msg.message_identity.source_guid = local_volatile_writer;
    msg.message_class_id = DDS::Security::GMCLASSID_SECURITY_DATAWRITER_CRYPTO_TOKENS;
    msg.destination_participant_guid = remote_part;
    msg.destination_endpoint_guid = remote_reader;
    msg.source_endpoint_guid = local_writer;
    msg.message_data = reinterpret_cast<const DDS::Security::DataHolderSeq&>(dwcts);

    if (write_volatile_message(msg, remote_volatile_reader) != DDS::RETCODE_OK) {
      ACE_DEBUG((LM_WARNING, ACE_TEXT("(%P|%t) WARNING: Sedp::send_datawriter_crypto_tokens() - ")
        ACE_TEXT("Unable to write volatile message.\n")));
    }
  }
}

bool
Sedp::handle_datawriter_crypto_tokens(const DDS::Security::ParticipantVolatileMessageSecure& msg) {
  if (DCPS::security_debug.auth_debug) {
    ACE_DEBUG((LM_DEBUG,
               ACE_TEXT("(%P|%t) Sedp::handle_datawriter_crypto_tokens() %C\n"),
               DCPS::LogGuid(msg.source_endpoint_guid).c_str()));
  }

  DDS::Security::SecurityException se = {"", 0, 0};
  Security::CryptoKeyExchange_var key_exchange = spdp_.get_security_config()->get_crypto_key_exchange();

  ACE_Guard<ACE_Thread_Mutex> g(lock_, false);

  DCPS::DatawriterCryptoHandleMap::const_iterator w_iter = remote_writer_crypto_handles_.find(msg.source_endpoint_guid);
  DCPS::DatareaderCryptoHandleMap::const_iterator r_iter = local_reader_crypto_handles_.find(msg.destination_endpoint_guid);

  DDS::Security::DatawriterCryptoTokenSeq dwcts;
  dwcts = reinterpret_cast<const DDS::Security::DatawriterCryptoTokenSeq&>(msg.message_data);

  if (w_iter == remote_writer_crypto_handles_.end()) {
    if (DCPS::security_debug.auth_debug) {
      ACE_DEBUG((LM_DEBUG,
        ACE_TEXT("(%P|%t) Sedp::handle_datawriter_crypto_tokens() - ")
        ACE_TEXT("received tokens for unknown remote writer %C Caching.\n"),
        DCPS::LogGuid(msg.source_endpoint_guid).c_str()));
    }

    pending_remote_writer_crypto_tokens_[msg.source_endpoint_guid] = dwcts;
    return true;
  }

  if (r_iter == local_reader_crypto_handles_.end()) {
    if (DCPS::security_debug.auth_debug) {
      ACE_DEBUG((LM_WARNING,
        ACE_TEXT("(%P|%t) Sedp::handle_datawriter_crypto_tokens() - ")
        ACE_TEXT("received tokens for unknown local reader. Ignoring.\n")));
    }
    return false;
  }

  if (!key_exchange->set_remote_datawriter_crypto_tokens(r_iter->second, w_iter->second, dwcts, se)) {
    ACE_DEBUG((LM_WARNING, ACE_TEXT("(%P|%t) ERROR: ")
      ACE_TEXT("(%P|%t) WARNING: Sedp::handle_datawriter_crypto_tokens() - ")
      ACE_TEXT("Unable to set remote datawriter crypto tokens with crypto key exchange plugin. ")
      ACE_TEXT("Security Exception[%d.%d]: %C\n"), se.code, se.minor_code, se.message.in()));
    return false;
  }

  if (DCPS::GuidConverter(msg.source_endpoint_guid).isBuiltinDomainEntity()) {
    associate_secure_reader_to_writer(w_iter->first);
  }

  return true;
}

bool
Sedp::handle_datareader_crypto_tokens(const DDS::Security::ParticipantVolatileMessageSecure& msg) {
  if (DCPS::security_debug.auth_debug) {
    ACE_DEBUG((LM_DEBUG,
               ACE_TEXT("(%P|%t) Sedp::handle_datareader_crypto_tokens() %C\n"),
               DCPS::LogGuid(msg.source_endpoint_guid).c_str()));
  }

  DDS::Security::SecurityException se = {"", 0, 0};
  Security::CryptoKeyExchange_var key_exchange = spdp_.get_security_config()->get_crypto_key_exchange();

  ACE_Guard<ACE_Thread_Mutex> g(lock_, false);

  DCPS::DatareaderCryptoHandleMap::const_iterator r_iter = remote_reader_crypto_handles_.find(msg.source_endpoint_guid);
  DCPS::DatawriterCryptoHandleMap::const_iterator w_iter = local_writer_crypto_handles_.find(msg.destination_endpoint_guid);

  DDS::Security::DatareaderCryptoTokenSeq drcts;
  drcts = reinterpret_cast<const DDS::Security::DatareaderCryptoTokenSeq&>(msg.message_data);

  if (r_iter == remote_reader_crypto_handles_.end()) {
    if (DCPS::security_debug.auth_debug) {
      ACE_DEBUG((LM_DEBUG,
        ACE_TEXT("(%P|%t) Sedp::handle_datareader_crypto_tokens() - ")
        ACE_TEXT("received tokens for unknown remote reader %C Caching.\n"),
        DCPS::LogGuid(msg.source_endpoint_guid).c_str()));
    }

    pending_remote_reader_crypto_tokens_[msg.source_endpoint_guid] = drcts;
    return true;
  }

  if (w_iter == local_writer_crypto_handles_.end()) {
    if (DCPS::security_debug.auth_debug) {
      ACE_DEBUG((LM_WARNING,
        ACE_TEXT("(%P|%t) Sedp::handle_datareader_crypto_tokens() - ")
        ACE_TEXT("received tokens for unknown local writer. Ignoring.\n")));
    }
    return false;
  }

  if (DCPS::security_debug.auth_debug) {
    ACE_DEBUG((LM_DEBUG,
               ACE_TEXT("(%P|%t) Sedp::handle_datareader_crypto_tokens() from %C dwch %d drch %d count %d\n"),
               DCPS::LogGuid(msg.source_endpoint_guid).c_str(), w_iter->second, r_iter->second, drcts.length()));
  }

  if (!key_exchange->set_remote_datareader_crypto_tokens(w_iter->second, r_iter->second, drcts, se)) {
    ACE_DEBUG((LM_WARNING, ACE_TEXT("(%P|%t) ERROR: ")
      ACE_TEXT("(%P|%t) WARNING: Sedp::handle_datareader_crypto_tokens() - ")
      ACE_TEXT("Unable to set remote datareader crypto tokens with crypto key exchange plugin. ")
      ACE_TEXT("Security Exception[%d.%d]: %C\n"), se.code, se.minor_code, se.message.in()));
    return false;
  }

  if (DCPS::GuidConverter(msg.source_endpoint_guid).isBuiltinDomainEntity()) {
    associate_secure_writer_to_reader(r_iter->first);
  }

  return true;
}

DDS::DomainId_t Sedp::get_domain_id() const {
  return spdp_.get_domain_id();
}

void Sedp::resend_user_crypto_tokens(const RepoId& id)
{
  const RepoId remote_participant = make_id(id, ENTITYID_PARTICIPANT);

  if (DCPS::security_debug.bookkeeping) {
    ACE_DEBUG((LM_DEBUG, ACE_TEXT("(%P|%t) {bookkeeping} ")
               ACE_TEXT("Sedp::resend_user_crypto_tokens(%C)\n"),
               DCPS::LogGuid(remote_participant).c_str()));
  }

  /*
   * For each user DataReader that has a crypto handle, send tokens to matched
   * DataWriters that have a crypto handle.
   */

  const DCPS::DatareaderCryptoHandleMap::iterator lrchm_end =
    local_reader_crypto_handles_.end();
  for (DCPS::DatareaderCryptoHandleMap::iterator lrchmi =
        local_reader_crypto_handles_.begin();
      lrchmi != lrchm_end; ++lrchmi) {
    const RepoId& local_reader = lrchmi->first;
    const DDS::Security::DatareaderCryptoHandle local_reader_ch = lrchmi->second;
    if (DCPS::GuidConverter(local_reader).isUserDomainEntity()) {
      const LocalSubscriptionIter lsi = local_subscriptions_.find(local_reader);
      if (lsi != local_subscriptions_.end()) {
        const DCPS::RepoIdSet::iterator me_end = lsi->second.matched_endpoints_.end();
        for (DCPS::RepoIdSet::iterator mei = lsi->second.matched_endpoints_.begin();
            mei != me_end; ++mei) {
          const RepoId& remote_writer = *mei;
          if (DCPS::GuidPrefixEqual()(remote_writer.guidPrefix, remote_participant.guidPrefix)) {
            const DCPS::DatawriterCryptoHandleMap::iterator rdwchmi =
              remote_writer_crypto_handles_.find(remote_writer);
            if (rdwchmi != remote_writer_crypto_handles_.end()) {
              const DDS::Security::DatawriterCryptoHandle remote_writer_ch = rdwchmi->second;
              create_and_send_datareader_crypto_tokens(
                local_reader_ch, local_reader,
                remote_writer_ch, remote_writer);
            }
          }
        }
      }
    }
  }

  /*
   * For each user DataWriter that has a crypto handle, send tokens to matched
   * DataReaders that have a crypto handle.
   */
  const DCPS::DatawriterCryptoHandleMap::iterator lwchm_end =
    local_writer_crypto_handles_.end();
  for (DCPS::DatawriterCryptoHandleMap::iterator lwchmi =
        local_writer_crypto_handles_.begin();
      lwchmi != lwchm_end; ++lwchmi) {
    const RepoId& local_writer = lwchmi->first;
    const DDS::Security::DatawriterCryptoHandle local_writer_ch = lwchmi->second;
    if (DCPS::GuidConverter(local_writer).isUserDomainEntity()) {
      const LocalPublicationIter lpi = local_publications_.find(local_writer);
      if (lpi != local_publications_.end()) {
        const DCPS::RepoIdSet::iterator me_end = lpi->second.matched_endpoints_.end();
        for (DCPS::RepoIdSet::iterator mei = lpi->second.matched_endpoints_.begin();
            mei != me_end; ++mei) {
          const RepoId& remote_reader = *mei;
          if (DCPS::GuidPrefixEqual()(remote_reader.guidPrefix, remote_participant.guidPrefix)) {
            const DCPS::DatareaderCryptoHandleMap::iterator rdrchmi =
              remote_reader_crypto_handles_.find(remote_reader);
            if (rdrchmi != remote_reader_crypto_handles_.end()) {
              const DDS::Security::DatareaderCryptoHandle remote_reader_ch = rdrchmi->second;
              create_and_send_datawriter_crypto_tokens(
                local_writer_ch, local_writer,
                remote_reader_ch, remote_reader);
            }
          }
        }
      }
    }
  }
}
#endif

void
Sedp::add_assoc_i(const DCPS::RepoId& local_guid, const LocalPublication& lpub,
                  const DCPS::RepoId& remote_guid, const DiscoveredSubscription& dsub) {
#ifdef OPENDDS_SECURITY
  ICE::Endpoint* endpoint = lpub.publication_->get_ice_endpoint();
  if (endpoint && dsub.have_ice_agent_info_) {
    ICE::Agent::instance()->start_ice(endpoint, local_guid, remote_guid, dsub.ice_agent_info_);
  }
#else
  ACE_UNUSED_ARG(local_guid);
  ACE_UNUSED_ARG(lpub);
  ACE_UNUSED_ARG(remote_guid);
  ACE_UNUSED_ARG(dsub);
#endif
}

void
Sedp::remove_assoc_i(const DCPS::RepoId& local_guid, const LocalPublication& lpub,
                     const DCPS::RepoId& remote_guid) {
#ifdef OPENDDS_SECURITY
  ICE::Endpoint* endpoint = lpub.publication_->get_ice_endpoint();
  if (endpoint) {
    ICE::Agent::instance()->stop_ice(endpoint, local_guid, remote_guid);
  }
#else
  ACE_UNUSED_ARG(local_guid);
  ACE_UNUSED_ARG(lpub);
  ACE_UNUSED_ARG(remote_guid);
#endif
}

void
Sedp::add_assoc_i(const DCPS::RepoId& local_guid, const LocalSubscription& lsub,
                  const DCPS::RepoId& remote_guid, const DiscoveredPublication& dpub) {
#ifdef OPENDDS_SECURITY
  ICE::Endpoint* endpoint = lsub.subscription_->get_ice_endpoint();
  if (endpoint && dpub.have_ice_agent_info_) {
    ICE::Agent::instance()->start_ice(endpoint, local_guid, remote_guid, dpub.ice_agent_info_);
  }
#else
  ACE_UNUSED_ARG(local_guid);
  ACE_UNUSED_ARG(lsub);
  ACE_UNUSED_ARG(remote_guid);
  ACE_UNUSED_ARG(dpub);
#endif
}

void
Sedp::remove_assoc_i(const DCPS::RepoId& local_guid, const LocalSubscription& lsub,
                     const DCPS::RepoId& remote_guid) {
#ifdef OPENDDS_SECURITY
  ICE::Endpoint* endpoint = lsub.subscription_->get_ice_endpoint();
  if (endpoint) {
    ICE::Agent::instance()->stop_ice(endpoint, local_guid, remote_guid);
  }
#else
  ACE_UNUSED_ARG(local_guid);
  ACE_UNUSED_ARG(lsub);
  ACE_UNUSED_ARG(remote_guid);
#endif
}

#ifdef OPENDDS_SECURITY
void
Sedp::PublicationAgentInfoListener::update_agent_info(const DCPS::RepoId& a_local_guid,
                                                      const ICE::AgentInfo& a_agent_info)
{
  ACE_GUARD(ACE_Thread_Mutex, g, sedp.lock_);
  LocalPublicationIter pos = sedp.local_publications_.find(a_local_guid);
  if (pos != sedp.local_publications_.end()) {
    pos->second.have_ice_agent_info = true;
    pos->second.ice_agent_info = a_agent_info;
    sedp.write_publication_data(a_local_guid, pos->second);
  }
}

void
Sedp::PublicationAgentInfoListener::remove_agent_info(const DCPS::RepoId& a_local_guid)
{
  ACE_GUARD(ACE_Thread_Mutex, g, sedp.lock_);
  LocalPublicationIter pos = sedp.local_publications_.find(a_local_guid);
  if (pos != sedp.local_publications_.end()) {
    pos->second.have_ice_agent_info = false;
    sedp.write_publication_data(a_local_guid, pos->second);
  }
}

void
Sedp::SubscriptionAgentInfoListener::update_agent_info(const DCPS::RepoId& a_local_guid,
                                                       const ICE::AgentInfo& a_agent_info)
{
  ACE_GUARD(ACE_Thread_Mutex, g, sedp.lock_);
  LocalSubscriptionIter pos = sedp.local_subscriptions_.find(a_local_guid);
  if (pos != sedp.local_subscriptions_.end()) {
    pos->second.have_ice_agent_info = true;
    pos->second.ice_agent_info = a_agent_info;
    sedp.write_subscription_data(a_local_guid, pos->second);
  }
}

void
Sedp::SubscriptionAgentInfoListener::remove_agent_info(const DCPS::RepoId& a_local_guid)
{
  ACE_GUARD(ACE_Thread_Mutex, g, sedp.lock_);
  LocalSubscriptionIter pos = sedp.local_subscriptions_.find(a_local_guid);
  if (pos != sedp.local_subscriptions_.end()) {
    pos->second.have_ice_agent_info = false;
    sedp.write_subscription_data(a_local_guid, pos->second);
  }
}
#endif

void
Sedp::start_ice(const DCPS::RepoId& guid, const LocalPublication& lpub) {
#ifdef OPENDDS_SECURITY
  ICE::Endpoint* endpoint = lpub.publication_->get_ice_endpoint();

  if (!endpoint || !lpub.have_ice_agent_info) {
    return;
  }

  for (DCPS::RepoIdSet::const_iterator it = lpub.matched_endpoints_.begin(),
         end = lpub.matched_endpoints_.end(); it != end; ++it) {
    const DCPS::GuidConverter conv(*it);
    if (conv.isReader()) {
      DiscoveredSubscriptionIter dsi = discovered_subscriptions_.find(*it);
      if (dsi != discovered_subscriptions_.end()) {
        if (dsi->second.have_ice_agent_info_) {
          ICE::Agent::instance()->start_ice(endpoint, guid, dsi->first, dsi->second.ice_agent_info_);
        }
      }
    }
  }
#else
  ACE_UNUSED_ARG(guid);
  ACE_UNUSED_ARG(lpub);
#endif
}

void
Sedp::start_ice(const DCPS::RepoId& guid, const LocalSubscription& lsub) {
#ifdef OPENDDS_SECURITY
  ICE::Endpoint* endpoint = lsub.subscription_->get_ice_endpoint();

  if (!endpoint || !lsub.have_ice_agent_info) {
    return;
  }

  for (DCPS::RepoIdSet::const_iterator it = lsub.matched_endpoints_.begin(),
         end = lsub.matched_endpoints_.end(); it != end; ++it) {
    const DCPS::GuidConverter conv(*it);
    if (conv.isWriter()) {
      DiscoveredPublicationIter dpi = discovered_publications_.find(*it);
      if (dpi != discovered_publications_.end()) {
        if (dpi->second.have_ice_agent_info_) {
          ICE::Agent::instance()->start_ice(endpoint, guid, dpi->first, dpi->second.ice_agent_info_);
        }
      }
    }
  }
#else
  ACE_UNUSED_ARG(guid);
  ACE_UNUSED_ARG(lsub);
#endif
}

void
Sedp::start_ice(const DCPS::RepoId& guid, const DiscoveredPublication& dpub) {
#ifdef OPENDDS_SECURITY
  if (!dpub.have_ice_agent_info_) {
    return;
  }

  TopicDetails& td = topics_[get_topic_name(dpub)];
  for (DCPS::RepoIdSet::const_iterator it = td.endpoints().begin(),
         end = td.endpoints().end(); it != end; ++it) {
    const DCPS::GuidConverter conv(*it);
    if (conv.isReader()) {
      LocalSubscriptionIter lsi = local_subscriptions_.find(*it);
      if (lsi != local_subscriptions_.end() &&
          lsi->second.matched_endpoints_.count(guid)) {
        ICE::Endpoint* endpoint = lsi->second.subscription_->get_ice_endpoint();
        if (endpoint) {
          ICE::Agent::instance()->start_ice(endpoint, lsi->first, guid, dpub.ice_agent_info_);
        }
      }
    }
  }
#else
  ACE_UNUSED_ARG(guid);
  ACE_UNUSED_ARG(dpub);
#endif
}

void
Sedp::start_ice(const DCPS::RepoId& guid, const DiscoveredSubscription& dsub) {
#ifdef OPENDDS_SECURITY
  if (!dsub.have_ice_agent_info_) {
    return;
  }

  TopicDetails& td = topics_[get_topic_name(dsub)];
  for (DCPS::RepoIdSet::const_iterator it = td.endpoints().begin(),
         end = td.endpoints().end(); it != end; ++it) {
    const DCPS::GuidConverter conv(*it);
    if (conv.isWriter()) {
      LocalPublicationIter lpi = local_publications_.find(*it);
      if (lpi != local_publications_.end() &&
          lpi->second.matched_endpoints_.count(guid)) {
        ICE::Endpoint* endpoint = lpi->second.publication_->get_ice_endpoint();
        if (endpoint) {
          ICE::Agent::instance()->start_ice(endpoint, lpi->first, guid, dsub.ice_agent_info_);
        }
      }
    }
  }
#else
  ACE_UNUSED_ARG(guid);
  ACE_UNUSED_ARG(dsub);
#endif
}

void
Sedp::stop_ice(const DCPS::RepoId& guid, const DiscoveredPublication& dpub)
{
#ifdef OPENDDS_SECURITY
  TopicDetails& td = topics_[get_topic_name(dpub)];
  for (DCPS::RepoIdSet::const_iterator it = td.endpoints().begin(),
         end = td.endpoints().end(); it != end; ++it) {
    const DCPS::GuidConverter conv(*it);
    if (conv.isReader()) {
      LocalSubscriptionIter lsi = local_subscriptions_.find(*it);
      if (lsi != local_subscriptions_.end() &&
          lsi->second.matched_endpoints_.count(guid)) {
        ICE::Endpoint* endpoint = lsi->second.subscription_->get_ice_endpoint();
        if (endpoint) {
          ICE::Agent::instance()->stop_ice(endpoint, lsi->first, guid);
        }
      }
    }
  }
#else
  ACE_UNUSED_ARG(guid);
  ACE_UNUSED_ARG(dpub);
#endif
}

void
Sedp::stop_ice(const DCPS::RepoId& guid, const DiscoveredSubscription& dsub)
{
#ifdef OPENDDS_SECURITY
  TopicDetails& td = topics_[get_topic_name(dsub)];
  for (DCPS::RepoIdSet::const_iterator it = td.endpoints().begin(),
         end = td.endpoints().end(); it != end; ++it) {
    const DCPS::GuidConverter conv(*it);
    if (conv.isWriter()) {
      LocalPublicationIter lpi = local_publications_.find(*it);
      if (lpi != local_publications_.end() &&
          lpi->second.matched_endpoints_.count(guid)) {
        ICE::Endpoint* endpoint = lpi->second.publication_->get_ice_endpoint();
        if (endpoint) {
          ICE::Agent::instance()->stop_ice(endpoint, lpi->first, guid);
        }
      }
    }
  }
#else
  ACE_UNUSED_ARG(guid);
  ACE_UNUSED_ARG(dsub);
#endif
}

void
Sedp::rtps_relay_only_now(bool f)
{
  transport_inst_->rtps_relay_only_now(f);
}

void
Sedp::use_rtps_relay_now(bool f)
{
  transport_inst_->use_rtps_relay_now(f);
}

void
Sedp::use_ice_now(bool f)
{
  transport_inst_->use_ice_now(f);

#ifdef OPENDDS_SECURITY
  if (!f) {
    return;
  }

  ACE_GUARD(ACE_Thread_Mutex, g, lock_);

  for (LocalPublicationIter pos = local_publications_.begin(), limit = local_publications_.end(); pos != limit; ++pos) {
    LocalPublication& pub = pos->second;
    ICE::Endpoint* endpoint = pub.publication_->get_ice_endpoint();
    if (endpoint) {
      pub.have_ice_agent_info = true;
      pub.ice_agent_info = ICE::Agent::instance()->get_local_agent_info(endpoint);
      ICE::Agent::instance()->add_local_agent_info_listener(endpoint, pos->first, &publication_agent_info_listener_);
      start_ice(pos->first, pub);
    }
  }
  for (LocalSubscriptionIter pos = local_subscriptions_.begin(), limit = local_subscriptions_.end(); pos != limit; ++pos) {
    LocalSubscription& sub = pos->second;
    ICE::Endpoint* endpoint = sub.subscription_->get_ice_endpoint();
    if (endpoint) {
      sub.have_ice_agent_info = true;
      sub.ice_agent_info = ICE::Agent::instance()->get_local_agent_info(endpoint);
      ICE::Agent::instance()->add_local_agent_info_listener(endpoint, pos->first, &subscription_agent_info_listener_);
      start_ice(pos->first, sub);
    }
  }
#endif
}

void
Sedp::rtps_relay_address(const ACE_INET_Addr& address)
{
  DCPS::RtpsUdpInst_rch rtps_inst = DCPS::static_rchandle_cast<DCPS::RtpsUdpInst>(transport_inst_);
  ACE_GUARD(ACE_Thread_Mutex, g, rtps_inst->config_lock_);
  rtps_inst->rtps_relay_address_ = address;
}

void
Sedp::stun_server_address(const ACE_INET_Addr& address)
{
  DCPS::RtpsUdpInst_rch rtps_inst = DCPS::static_rchandle_cast<DCPS::RtpsUdpInst>(transport_inst_);
  ACE_GUARD(ACE_Thread_Mutex, g, rtps_inst->config_lock_);
  rtps_inst->stun_server_address_ = address;
}

bool locators_changed(const ParticipantProxy_t& x,
                      const ParticipantProxy_t& y)
{
  return locatorsChanged(x, y);
}

}
}

OPENDDS_END_VERSIONED_NAMESPACE_DECL<|MERGE_RESOLUTION|>--- conflicted
+++ resolved
@@ -3244,10 +3244,6 @@
                                             const RepoId& reader,
                                             DCPS::SequenceNumber& sequence)
 {
-<<<<<<< HEAD
-  OPENDDS_ASSERT(sedp_.associated_volatile_readers_.count(reader) != 0);
-=======
->>>>>>> a9a20c7e
   using DCPS::Serializer;
   DDS::ReturnCode_t result = DDS::RETCODE_OK;
 
