/*
 *
 *
 * Distributed under the OpenDDS License.
 * See: http://www.opendds.org/license.html
 */

#include "Sedp.h"

#include "MessageTypes.h"
#include "ParameterListConverter.h"
#include "RtpsDiscovery.h"
#include "RtpsCoreTypeSupportImpl.h"

#ifdef OPENDDS_SECURITY
#include "SecurityHelpers.h"
#endif

#include "Spdp.h"

#include "dds/DCPS/transport/framework/ReceivedDataSample.h"
#include "dds/DCPS/transport/rtps_udp/RtpsUdpInst.h"
#include "dds/DCPS/transport/rtps_udp/RtpsUdpInst_rch.h"

#include "dds/DCPS/Serializer.h"
#include "dds/DCPS/Definitions.h"
#include "dds/DCPS/GuidConverter.h"
#include "dds/DCPS/GuidUtils.h"
#include "dds/DdsDcpsGuidTypeSupportImpl.h"
#include "dds/DCPS/AssociationData.h"
#include "dds/DCPS/Service_Participant.h"
#include "dds/DCPS/Qos_Helper.h"
#include "dds/DCPS/DataSampleHeader.h"
#include "dds/DCPS/SendStateDataSampleList.h"
#include "dds/DCPS/DataReaderCallbacks.h"
#include "dds/DCPS/DataWriterCallbacks.h"
#include "dds/DCPS/Marked_Default_Qos.h"
#include "dds/DCPS/BuiltInTopicUtils.h"
#include "dds/DCPS/DCPS_Utils.h"
#include "dds/DCPS/transport/framework/NetworkAddress.h"
#include "dds/DCPS/SafetyProfileStreams.h"

#ifdef OPENDDS_SECURITY
#include "dds/DdsSecurityCoreTypeSupportImpl.h"
#endif

#include <ace/Reverse_Lock_T.h>
#include <ace/Auto_Ptr.h>

#include <cstring>

namespace {
bool checkAndAssignQos(DDS::PublicationBuiltinTopicData& dest,
                       const DDS::PublicationBuiltinTopicData& src)
{
#ifndef OPENDDS_SAFETY_PROFILE
  using OpenDDS::DCPS::operator!=;
#endif
  bool changed = false;

  // check each Changeable QoS policy value in Publication BIT Data

  if (dest.deadline != src.deadline) {
    changed = true;
    dest.deadline = src.deadline;
  }

  if (dest.latency_budget != src.latency_budget) {
    changed = true;
    dest.latency_budget = src.latency_budget;
  }

  if (dest.lifespan != src.lifespan) {
    changed = true;
    dest.lifespan = src.lifespan;
  }

  if (dest.user_data != src.user_data) {
    changed = true;
    dest.user_data = src.user_data;
  }

  if (dest.ownership_strength != src.ownership_strength) {
    changed = true;
    dest.ownership_strength = src.ownership_strength;
  }

  if (dest.partition != src.partition) {
    changed = true;
    dest.partition = src.partition;
  }

  if (dest.topic_data != src.topic_data) {
    changed = true;
    dest.topic_data = src.topic_data;
  }

  if (dest.group_data != src.group_data) {
    changed = true;
    dest.group_data = src.group_data;
  }

  return changed;
}

bool checkAndAssignQos(DDS::SubscriptionBuiltinTopicData& dest,
                       const DDS::SubscriptionBuiltinTopicData& src)
{
#ifndef OPENDDS_SAFETY_PROFILE
  using OpenDDS::DCPS::operator!=;
#endif
  bool changed = false;

  // check each Changeable QoS policy value in Subscription BIT Data

  if (dest.deadline != src.deadline) {
    changed = true;
    dest.deadline = src.deadline;
  }

  if (dest.latency_budget != src.latency_budget) {
    changed = true;
    dest.latency_budget = src.latency_budget;
  }

  if (dest.user_data != src.user_data) {
    changed = true;
    dest.user_data = src.user_data;
  }

  if (dest.time_based_filter != src.time_based_filter) {
    changed = true;
    dest.time_based_filter = src.time_based_filter;
  }

  if (dest.partition != src.partition) {
    changed = true;
    dest.partition = src.partition;
  }

  if (dest.topic_data != src.topic_data) {
    changed = true;
    dest.topic_data = src.topic_data;
  }

  if (dest.group_data != src.group_data) {
    changed = true;
    dest.group_data = src.group_data;
  }

  return changed;
}

bool checkAndAssignParams(OpenDDS::DCPS::ContentFilterProperty_t& dest,
                          const OpenDDS::DCPS::ContentFilterProperty_t& src)
{
  if (dest.expressionParameters.length() != src.expressionParameters.length()) {
    dest.expressionParameters = src.expressionParameters;
    return true;
  }
  for (CORBA::ULong i = 0; i < src.expressionParameters.length(); ++i) {
    if (0 != std::strcmp(dest.expressionParameters[i],
                         src.expressionParameters[i])) {
      dest.expressionParameters = src.expressionParameters;
      return true;
    }
  }
  return false;
}

#ifndef OPENDDS_SAFETY_PROFILE
bool operator==(const OpenDDS::DCPS::Locator_t& x,
                const OpenDDS::DCPS::Locator_t& y)
{
  return x.kind == y.kind && x.port == y.port && std::memcmp(x.address, y.address, sizeof(x.address)) == 0;
}

bool operator==(const OpenDDS::DCPS::TransportLocator& x,
                const OpenDDS::DCPS::TransportLocator& y)
{
  return x.transport_type == y.transport_type && x.data == y.data;
}
#endif

template<typename T>
bool sequence_equal(const T& x,
                    const T& y)
{
  if (x.length() != y.length()) {
    return false;
  }

  for (unsigned int idx = 0; idx != x.length(); ++idx) {
    if (!(x[idx] == y[idx])) {
      return false;
    }
  }

  return true;
}

bool operator==(const OpenDDS::DCPS::LocatorSeq& x,
                const OpenDDS::DCPS::LocatorSeq& y)
{
  return sequence_equal(x, y);
}

bool operator==(const OpenDDS::DCPS::TransportLocatorSeq& x,
                const OpenDDS::DCPS::TransportLocatorSeq& y)
{
  return sequence_equal(x, y);
}

bool locatorsChanged(const OpenDDS::RTPS::ParticipantProxy_t& x,
                     const OpenDDS::RTPS::ParticipantProxy_t& y)
{
  return !(x.metatrafficUnicastLocatorList == y.metatrafficUnicastLocatorList &&
           x.metatrafficMulticastLocatorList == y.metatrafficMulticastLocatorList &&
           x.defaultMulticastLocatorList == y.defaultMulticastLocatorList &&
           x.defaultUnicastLocatorList == y.defaultUnicastLocatorList);
}

bool checkAndAssignLocators(OpenDDS::DCPS::WriterProxy_t& x,
                            const OpenDDS::DCPS::WriterProxy_t& y)
{
  if (!(x.allLocators == y.allLocators)) {
    x.allLocators = y.allLocators;
    return true;
  }

  return false;
}

bool checkAndAssignLocators(OpenDDS::DCPS::ReaderProxy_t& x,
                            const OpenDDS::DCPS::ReaderProxy_t& y)
{
  if (!(x.allLocators == y.allLocators)) {
    x.allLocators = y.allLocators;
    return true;
  }

  return false;
}

}

OPENDDS_BEGIN_VERSIONED_NAMESPACE_DECL

namespace OpenDDS {
namespace RTPS {
using DCPS::RepoId;
using DCPS::make_rch;
using DCPS::TimeDuration;
using DCPS::MonotonicTimePoint;
using DCPS::SystemTimePoint;

const bool Sedp::host_is_bigendian_(!ACE_CDR_BYTE_ORDER);

Sedp::Sedp(const RepoId& participant_id, Spdp& owner, ACE_Thread_Mutex& lock) :
  DCPS::EndpointManager<ParticipantData_t>(participant_id, lock),
  spdp_(owner),
  publications_writer_(
    make_id(participant_id, ENTITYID_SEDP_BUILTIN_PUBLICATIONS_WRITER), *this),

#ifdef OPENDDS_SECURITY
  publications_secure_writer_(
    make_id(participant_id, ENTITYID_SEDP_BUILTIN_PUBLICATIONS_SECURE_WRITER), *this),
#endif

  subscriptions_writer_(
    make_id(participant_id, ENTITYID_SEDP_BUILTIN_SUBSCRIPTIONS_WRITER), *this),

#ifdef OPENDDS_SECURITY
  subscriptions_secure_writer_(
    make_id(participant_id, ENTITYID_SEDP_BUILTIN_SUBSCRIPTIONS_SECURE_WRITER), *this),
#endif

  participant_message_writer_(
    make_id(participant_id, ENTITYID_P2P_BUILTIN_PARTICIPANT_MESSAGE_WRITER), *this),

#ifdef OPENDDS_SECURITY
  participant_message_secure_writer_(
    make_id(participant_id, ENTITYID_P2P_BUILTIN_PARTICIPANT_MESSAGE_SECURE_WRITER), *this),
  participant_stateless_message_writer_(
    make_id(participant_id, ENTITYID_P2P_BUILTIN_PARTICIPANT_STATELESS_WRITER), *this),
  dcps_participant_secure_writer_(
    make_id(participant_id, ENTITYID_SPDP_RELIABLE_BUILTIN_PARTICIPANT_SECURE_WRITER), *this),
  participant_volatile_message_secure_writer_(
    make_id(participant_id, ENTITYID_P2P_BUILTIN_PARTICIPANT_VOLATILE_SECURE_WRITER), *this),
#endif

  publications_reader_(make_rch<Reader>(
      make_id(participant_id, ENTITYID_SEDP_BUILTIN_PUBLICATIONS_READER),
      ref(*this))),

#ifdef OPENDDS_SECURITY
  publications_secure_reader_(make_rch<Reader>(
      make_id(participant_id, ENTITYID_SEDP_BUILTIN_PUBLICATIONS_SECURE_READER),
      ref(*this))),
#endif

  subscriptions_reader_(make_rch<Reader>(
      make_id(participant_id, ENTITYID_SEDP_BUILTIN_SUBSCRIPTIONS_READER),
      ref(*this))),

#ifdef OPENDDS_SECURITY
  subscriptions_secure_reader_(make_rch<Reader>(
      make_id(participant_id, ENTITYID_SEDP_BUILTIN_SUBSCRIPTIONS_SECURE_READER),
      ref(*this))),
#endif

  participant_message_reader_(make_rch<Reader>(
      make_id(participant_id, ENTITYID_P2P_BUILTIN_PARTICIPANT_MESSAGE_READER),
      ref(*this))),

#ifdef OPENDDS_SECURITY
  participant_message_secure_reader_(make_rch<Reader>(
      make_id(participant_id, ENTITYID_P2P_BUILTIN_PARTICIPANT_MESSAGE_SECURE_READER),
      ref(*this))),
  participant_stateless_message_reader_(make_rch<Reader>(
      make_id(participant_id, ENTITYID_P2P_BUILTIN_PARTICIPANT_STATELESS_READER),
      ref(*this))),
  participant_volatile_message_secure_reader_(make_rch<Reader>(
      make_id(participant_id, ENTITYID_P2P_BUILTIN_PARTICIPANT_VOLATILE_SECURE_READER),
      ref(*this))),
  dcps_participant_secure_reader_(make_rch<Reader>(
      make_id(participant_id, ENTITYID_SPDP_RELIABLE_BUILTIN_PARTICIPANT_SECURE_READER),
      ref(*this))),
#endif

  task_(this),

#ifdef OPENDDS_SECURITY
  secure_automatic_liveliness_seq_ (DCPS::SequenceNumber::SEQUENCENUMBER_UNKNOWN()),
  secure_manual_liveliness_seq_ (DCPS::SequenceNumber::SEQUENCENUMBER_UNKNOWN()),
#endif

  automatic_liveliness_seq_ (DCPS::SequenceNumber::SEQUENCENUMBER_UNKNOWN()),
  manual_liveliness_seq_ (DCPS::SequenceNumber::SEQUENCENUMBER_UNKNOWN())
#ifdef OPENDDS_SECURITY
  , publication_agent_info_listener_(*this)
  , subscription_agent_info_listener_(*this)
#endif // OPENDDS_SECURITY
{
  pub_bit_key_.value[0] = pub_bit_key_.value[1] = pub_bit_key_.value[2] = 0;
  sub_bit_key_.value[0] = sub_bit_key_.value[1] = sub_bit_key_.value[2] = 0;
}

DDS::ReturnCode_t
Sedp::init(const RepoId& guid,
           const RtpsDiscovery& disco,
           DDS::DomainId_t domainId)
{
  char domainStr[16];
  ACE_OS::snprintf(domainStr, 16, "%d", domainId);

  OPENDDS_STRING key = DCPS::GuidConverter(guid).uniqueId();

  // configure one transport
  transport_inst_ = TheTransportRegistry->create_inst(
                       DCPS::TransportRegistry::DEFAULT_INST_PREFIX +
                       OPENDDS_STRING("_SEDPTransportInst_") + key.c_str() + domainStr,
                       "rtps_udp");
  // Use a static cast to avoid dependency on the RtpsUdp library
  DCPS::RtpsUdpInst_rch rtps_inst =
      DCPS::static_rchandle_cast<DCPS::RtpsUdpInst>(transport_inst_);
  // The SEDP endpoints may need to wait at least one resend period before
  // the handshake completes (allows time for our SPDP multicast to be
  // received by the other side).  Arbitrary constant of 5 to account for
  // possible network lossiness.
  static const double HANDSHAKE_MULTIPLIER = 5;
  rtps_inst->handshake_timeout_ = disco.resend_period() * HANDSHAKE_MULTIPLIER;

  if (disco.sedp_multicast()) {
    // Bind to a specific multicast group
    const u_short mc_port = disco.pb() + disco.dg() * domainId + disco.dx();

    OPENDDS_STRING mc_addr = disco.default_multicast_group();
    if (rtps_inst->multicast_group_address_.set(mc_port, mc_addr.c_str())) {
      ACE_ERROR((LM_ERROR,
                 ACE_TEXT("(%P|%t) ERROR: Sedp::init - ")
                 ACE_TEXT("failed setting multicast local_addr to port %hu\n"),
                          mc_port));
      return DDS::RETCODE_ERROR;
    }

    rtps_inst->ttl_ = disco.ttl();
    rtps_inst->multicast_interface_ = disco.multicast_interface();

  } else {
    rtps_inst->use_multicast_ = false;
  }

  const OPENDDS_STRING sedp_addr = disco.sedp_local_address();
  if (!sedp_addr.empty()) {
    rtps_inst->local_address_config_str_ = sedp_addr;
    rtps_inst->local_address_.set(sedp_addr.c_str());
  }

  rtps_relay_address(disco.config()->sedp_rtps_relay_address());
  rtps_inst->rtps_relay_beacon_period_ = disco.config()->sedp_rtps_relay_beacon_period();
  rtps_inst->use_rtps_relay_ = disco.config()->use_rtps_relay();
  rtps_inst->rtps_relay_only_ = disco.config()->rtps_relay_only();

  stun_server_address(disco.config()->sedp_stun_server_address());
  rtps_inst->use_ice_ = disco.config()->use_ice();

  // Create a config
  OPENDDS_STRING config_name = DCPS::TransportRegistry::DEFAULT_INST_PREFIX +
                            OPENDDS_STRING("_SEDP_TransportCfg_") + key +
                            domainStr;
  transport_cfg_ = TheTransportRegistry->create_config(config_name.c_str());
  transport_cfg_->instances_.push_back(transport_inst_);

  // Configure and enable each reader/writer
  rtps_inst->opendds_discovery_default_listener_ = publications_reader_;
  rtps_inst->opendds_discovery_guid_ = guid;
  const bool reliable = true, durable = true;

#ifdef OPENDDS_SECURITY
  const bool besteffort = false, nondurable = false;
#endif

  if (spdp_.available_builtin_endpoints() & DISC_BUILTIN_ENDPOINT_PUBLICATION_ANNOUNCER) {
    publications_writer_.enable_transport_using_config(reliable, durable, transport_cfg_);
  }
  publications_reader_->enable_transport_using_config(reliable, durable, transport_cfg_);

#ifdef OPENDDS_SECURITY
  publications_secure_writer_.set_crypto_handles(spdp_.crypto_handle());
  publications_secure_reader_->set_crypto_handles(spdp_.crypto_handle());
  if (spdp_.available_builtin_endpoints() & DDS::Security::SEDP_BUILTIN_PUBLICATIONS_SECURE_WRITER) {
    publications_secure_writer_.enable_transport_using_config(reliable, durable, transport_cfg_);
  }
  publications_secure_reader_->enable_transport_using_config(reliable, durable, transport_cfg_);
#endif

  if (spdp_.available_builtin_endpoints() & DISC_BUILTIN_ENDPOINT_SUBSCRIPTION_ANNOUNCER) {
    subscriptions_writer_.enable_transport_using_config(reliable, durable, transport_cfg_);
  }
  subscriptions_reader_->enable_transport_using_config(reliable, durable, transport_cfg_);

#ifdef OPENDDS_SECURITY
  subscriptions_secure_writer_.set_crypto_handles(spdp_.crypto_handle());
  subscriptions_secure_reader_->set_crypto_handles(spdp_.crypto_handle());
  if (spdp_.available_builtin_endpoints() & DDS::Security::SEDP_BUILTIN_SUBSCRIPTIONS_SECURE_WRITER) {
    subscriptions_secure_writer_.enable_transport_using_config(reliable, durable, transport_cfg_);
  }
  subscriptions_secure_reader_->enable_transport_using_config(reliable, durable, transport_cfg_);
#endif

  if (spdp_.available_builtin_endpoints() & DISC_BUILTIN_ENDPOINT_PARTICIPANT_ANNOUNCER) {
    participant_message_writer_.enable_transport_using_config(reliable, durable, transport_cfg_);
  }
  participant_message_reader_->enable_transport_using_config(reliable, durable, transport_cfg_);

#ifdef OPENDDS_SECURITY
  participant_message_secure_writer_.set_crypto_handles(spdp_.crypto_handle());
  participant_message_secure_reader_->set_crypto_handles(spdp_.crypto_handle());
  if (spdp_.available_builtin_endpoints() & DDS::Security::BUILTIN_PARTICIPANT_MESSAGE_SECURE_WRITER) {
    participant_message_secure_writer_.enable_transport_using_config(reliable, durable, transport_cfg_);
  }
  participant_message_secure_reader_->enable_transport_using_config(reliable, durable, transport_cfg_);

  participant_stateless_message_writer_.enable_transport_using_config(besteffort, nondurable, transport_cfg_);
  participant_stateless_message_reader_->enable_transport_using_config(besteffort, nondurable, transport_cfg_);

  participant_volatile_message_secure_writer_.set_crypto_handles(spdp_.crypto_handle());
  participant_volatile_message_secure_reader_->set_crypto_handles(spdp_.crypto_handle());
  participant_volatile_message_secure_writer_.enable_transport_using_config(reliable, nondurable, transport_cfg_);
  participant_volatile_message_secure_reader_->enable_transport_using_config(reliable, nondurable, transport_cfg_);

  dcps_participant_secure_writer_.set_crypto_handles(spdp_.crypto_handle());
  dcps_participant_secure_reader_->set_crypto_handles(spdp_.crypto_handle());
  dcps_participant_secure_writer_.enable_transport_using_config(reliable, durable, transport_cfg_);
  dcps_participant_secure_reader_->enable_transport_using_config(reliable, durable, transport_cfg_);
#endif

  return DDS::RETCODE_OK;
}

#ifdef OPENDDS_SECURITY
DDS::ReturnCode_t Sedp::init_security(DDS::Security::IdentityHandle /* id_handle */,
                                      DDS::Security::PermissionsHandle perm_handle,
                                      DDS::Security::ParticipantCryptoHandle crypto_handle)
{
  using namespace OpenDDS::Security;
  using namespace DDS::Security;

  DDS::ReturnCode_t result = DDS::RETCODE_OK;

  CryptoKeyFactory_var key_factory = spdp_.get_security_config()->get_crypto_key_factory();
  CryptoKeyExchange_var key_exchange = spdp_.get_security_config()->get_crypto_key_exchange();
  AccessControl_var acl = spdp_.get_security_config()->get_access_control();
  Authentication_var auth = spdp_.get_security_config()->get_authentication();

  set_permissions_handle(perm_handle);
  set_access_control(acl);
  set_crypto_key_factory(key_factory);
  set_crypto_key_exchange(key_exchange);
  crypto_handle_ = crypto_handle;

  // TODO: Handle all exceptions below once error-codes have been defined, etc.
  SecurityException ex = {"", 0, 0};

  bool ok = acl->get_participant_sec_attributes(perm_handle, participant_sec_attr_, ex);
  if (ok) {

    EndpointSecurityAttributes default_sec_attr;
    default_sec_attr.base.is_read_protected = false;
    default_sec_attr.base.is_write_protected = false;
    default_sec_attr.base.is_discovery_protected = false;
    default_sec_attr.base.is_liveliness_protected = false;
    default_sec_attr.is_submessage_protected = false;
    default_sec_attr.is_payload_protected = false;
    default_sec_attr.is_key_protected = false;
    default_sec_attr.plugin_endpoint_attributes = 0;

    NativeCryptoHandle h = DDS::HANDLE_NIL;

    const DDS::PartitionQosPolicy& default_part_qos = TheServiceParticipant->initial_PartitionQosPolicy();
    const DDS::Security::DataTagQosPolicy default_data_tag_qos; // default is empty sequence

    // Volatile-Message-Secure
    {
      PropertySeq writer_props(1), reader_props(1);
      writer_props.length(1);
      writer_props[0].name = "dds.sec.builtin_endpoint_name";
      writer_props[0].value = "BuiltinParticipantVolatileMessageSecureWriter";

      reader_props.length(1);
      reader_props[0].name = "dds.sec.builtin_endpoint_name";
      reader_props[0].value = "BuiltinParticipantVolatileMessageSecureReader";

      EndpointSecurityAttributes dw_sec_attr(default_sec_attr);

      ok = acl->get_datawriter_sec_attributes(perm_handle, "DCPSParticipantVolatileMessageSecure",
                                              default_part_qos, default_data_tag_qos, dw_sec_attr, ex);
      if (!ok) {
        ACE_DEBUG((LM_WARNING, ACE_TEXT("(%P|%t) WARNING: Sedp::init_security() - ")
          ACE_TEXT("Failure calling get_datawriter_sec_attributes for topic 'DCPSParticipantVolatileMessageSecure'. ")
          ACE_TEXT("Security Exception[%d.%d]: %C\n"), ex.code, ex.minor_code, ex.message.in()));
        result = DDS::RETCODE_ERROR;
      }

      h = key_factory->register_local_datawriter(crypto_handle, writer_props, dw_sec_attr, ex);
      participant_volatile_message_secure_writer_.set_crypto_handles(crypto_handle, h);
      const RepoId pvms_writer = participant_volatile_message_secure_writer_.get_repo_id();
      local_writer_crypto_handles_[pvms_writer] = h;
      local_writer_security_attribs_[pvms_writer] = dw_sec_attr;

      EndpointSecurityAttributes dr_sec_attr(default_sec_attr);
      ok = acl->get_datareader_sec_attributes(perm_handle, "DCPSParticipantVolatileMessageSecure",
                                              default_part_qos, default_data_tag_qos, dr_sec_attr, ex);
      if (!ok) {
        ACE_DEBUG((LM_WARNING, ACE_TEXT("(%P|%t) WARNING: Sedp::init_security() - ")
          ACE_TEXT("Failure calling get_datareader_sec_attributes for topic 'DCPSParticipantVolatileMessageSecure'.")
          ACE_TEXT(" Security Exception[%d.%d]: %C\n"), ex.code, ex.minor_code, ex.message.in()));
        result = DDS::RETCODE_ERROR;
      }

      h = key_factory->register_local_datareader(crypto_handle, reader_props, dr_sec_attr, ex);
      participant_volatile_message_secure_reader_->set_crypto_handles(crypto_handle, h);
      const RepoId pvms_reader = participant_volatile_message_secure_reader_->get_repo_id();
      local_reader_crypto_handles_[pvms_reader] = h;
      local_reader_security_attribs_[pvms_reader] = dr_sec_attr;
    }

    // DCPS-Participant-Message-Secure
    {
      PropertySeq reader_props, writer_props;

      EndpointSecurityAttributes dw_sec_attr(default_sec_attr);
      ok = acl->get_datawriter_sec_attributes(perm_handle, "DCPSParticipantMessageSecure",
                                              default_part_qos, default_data_tag_qos, dw_sec_attr, ex);
      if (!ok) {
        ACE_DEBUG((LM_WARNING, ACE_TEXT("(%P|%t) WARNING: Sedp::init_security() - ")
          ACE_TEXT("Failure calling get_datawriter_sec_attributes for topic 'DCPSParticipantMessageSecure'. ")
          ACE_TEXT("Security Exception[%d.%d]: %C\n"), ex.code, ex.minor_code, ex.message.in()));
        result = DDS::RETCODE_ERROR;
      }

      h = key_factory->register_local_datawriter(crypto_handle, writer_props, dw_sec_attr, ex);
      participant_message_secure_writer_.set_crypto_handles(crypto_handle, h);
      const RepoId pms_writer = participant_message_secure_writer_.get_repo_id();
      local_writer_crypto_handles_[pms_writer] = h;
      local_writer_security_attribs_[pms_writer] = dw_sec_attr;

      EndpointSecurityAttributes dr_sec_attr(default_sec_attr);
      ok = acl->get_datareader_sec_attributes(perm_handle, "DCPSParticipantMessageSecure",
                                              default_part_qos, default_data_tag_qos, dr_sec_attr, ex);
      if (!ok) {
        ACE_DEBUG((LM_WARNING, ACE_TEXT("(%P|%t) WARNING: Sedp::init_security() - ")
          ACE_TEXT("Failure calling get_datareader_sec_attributes for topic 'DCPSParticipantMessageSecure'. ")
          ACE_TEXT("Security Exception[%d.%d]: %C\n"), ex.code, ex.minor_code, ex.message.in()));
        result = DDS::RETCODE_ERROR;
      }

      h = key_factory->register_local_datareader(crypto_handle, reader_props, dr_sec_attr, ex);
      participant_message_secure_reader_->set_crypto_handles(crypto_handle, h);
      const RepoId pms_reader = participant_message_secure_reader_->get_repo_id();
      local_reader_crypto_handles_[pms_reader] = h;
      local_reader_security_attribs_[pms_reader] = dr_sec_attr;
    }

    // DCPS-Publications-Secure
    {
      PropertySeq reader_props, writer_props;

      EndpointSecurityAttributes dw_sec_attr(default_sec_attr);
      ok = acl->get_datawriter_sec_attributes(perm_handle, "DCPSPublicationsSecure",
                                              default_part_qos, default_data_tag_qos, dw_sec_attr, ex);
      if (!ok) {
        ACE_DEBUG((LM_WARNING, ACE_TEXT("(%P|%t) WARNING: Sedp::init_security() - ")
          ACE_TEXT("Failure calling get_datawriter_sec_attributes for topic 'DCPSPublicationsSecure'. ")
          ACE_TEXT("Security Exception[%d.%d]: %C\n"), ex.code, ex.minor_code, ex.message.in()));
        result = DDS::RETCODE_ERROR;
      }

      h = key_factory->register_local_datawriter(crypto_handle, writer_props, dw_sec_attr, ex);
      publications_secure_writer_.set_crypto_handles(crypto_handle, h);
      const RepoId ps_writer = publications_secure_writer_.get_repo_id();
      local_writer_crypto_handles_[ps_writer] = h;
      local_writer_security_attribs_[ps_writer] = dw_sec_attr;

      EndpointSecurityAttributes dr_sec_attr(default_sec_attr);
      ok = acl->get_datareader_sec_attributes(perm_handle, "DCPSPublicationsSecure",
                                              default_part_qos, default_data_tag_qos, dr_sec_attr, ex);
      if (!ok) {
        ACE_DEBUG((LM_WARNING, ACE_TEXT("(%P|%t) WARNING: Sedp::init_security() - ")
          ACE_TEXT("Failure calling get_datareader_sec_attributes for topic 'DCPSPublicationsSecure'. ")
          ACE_TEXT("Security Exception[%d.%d]: %C\n"), ex.code, ex.minor_code, ex.message.in()));
        result = DDS::RETCODE_ERROR;
      }

      h = key_factory->register_local_datareader(crypto_handle, reader_props, dr_sec_attr, ex);
      publications_secure_reader_->set_crypto_handles(crypto_handle, h);
      const RepoId ps_reader = publications_secure_reader_->get_repo_id();
      local_reader_crypto_handles_[ps_reader] = h;
      local_reader_security_attribs_[ps_reader] = dr_sec_attr;
    }

    // DCPS-Subscriptions-Secure
    {
      PropertySeq reader_props, writer_props;

      EndpointSecurityAttributes dw_sec_attr(default_sec_attr);
      ok = acl->get_datawriter_sec_attributes(perm_handle, "DCPSSubscriptionsSecure",
                                              default_part_qos, default_data_tag_qos, dw_sec_attr, ex);
      if (!ok) {
        ACE_DEBUG((LM_WARNING, ACE_TEXT("(%P|%t) WARNING: Sedp::init_security() - ")
          ACE_TEXT("Failure calling get_datawriter_sec_attributes for topic 'DCPSSubscriptionsSecure'. ")
          ACE_TEXT("Security Exception[%d.%d]: %C\n"), ex.code, ex.minor_code, ex.message.in()));
        result = DDS::RETCODE_ERROR;
      }

      h = key_factory->register_local_datawriter(crypto_handle, writer_props, dw_sec_attr, ex);
      subscriptions_secure_writer_.set_crypto_handles(crypto_handle, h);
      const RepoId ss_writer = subscriptions_secure_writer_.get_repo_id();
      local_writer_crypto_handles_[ss_writer] = h;
      local_writer_security_attribs_[ss_writer] = dw_sec_attr;

      EndpointSecurityAttributes dr_sec_attr(default_sec_attr);
      ok = acl->get_datareader_sec_attributes(perm_handle, "DCPSSubscriptionsSecure",
                                              default_part_qos, default_data_tag_qos, dr_sec_attr, ex);
      if (!ok) {
        ACE_DEBUG((LM_WARNING, ACE_TEXT("(%P|%t) WARNING: Sedp::init_security() - ")
          ACE_TEXT("Failure calling get_datareader_sec_attributes for topic 'DCPSSubscriptionsSecure'. ")
          ACE_TEXT("Security Exception[%d.%d]: %C\n"), ex.code, ex.minor_code, ex.message.in()));
        result = DDS::RETCODE_ERROR;
      }

      h = key_factory->register_local_datareader(crypto_handle, reader_props, dr_sec_attr, ex);
      subscriptions_secure_reader_->set_crypto_handles(crypto_handle, h);
      const RepoId ss_reader = subscriptions_secure_reader_->get_repo_id();
      local_reader_crypto_handles_[ss_reader] = h;
      local_reader_security_attribs_[ss_reader] = dr_sec_attr;
    }

    // DCPS-Participants-Secure
    {
      PropertySeq reader_props, writer_props;

      EndpointSecurityAttributes dw_sec_attr(default_sec_attr);
      ok = acl->get_datawriter_sec_attributes(perm_handle, "DCPSParticipantSecure",
                                              default_part_qos, default_data_tag_qos, dw_sec_attr, ex);
      if (!ok) {
        ACE_DEBUG((LM_WARNING, ACE_TEXT("(%P|%t) WARNING: Sedp::init_security() - ")
          ACE_TEXT("Failure calling get_datawriter_sec_attributes for topic 'DCPSParticipantSecure'. ")
          ACE_TEXT("Security Exception[%d.%d]: %C\n"), ex.code, ex.minor_code, ex.message.in()));
        result = DDS::RETCODE_ERROR;
      }

      h = key_factory->register_local_datawriter(crypto_handle, writer_props, dw_sec_attr, ex);
      dcps_participant_secure_writer_.set_crypto_handles(crypto_handle, h);
      const RepoId dps_writer = dcps_participant_secure_writer_.get_repo_id();
      local_writer_crypto_handles_[dps_writer] = h;
      local_writer_security_attribs_[dps_writer] = dw_sec_attr;

      EndpointSecurityAttributes dr_sec_attr(default_sec_attr);
      ok = acl->get_datareader_sec_attributes(perm_handle, "DCPSParticipantSecure",
                                              default_part_qos, default_data_tag_qos, dr_sec_attr, ex);
      if (!ok) {
        ACE_DEBUG((LM_WARNING, ACE_TEXT("(%P|%t) WARNING: Sedp::init_security() - ")
          ACE_TEXT("Failure calling get_datareader_sec_attributes for topic 'DCPSParticipantSecure'. ")
          ACE_TEXT("Security Exception[%d.%d]: %C\n"), ex.code, ex.minor_code, ex.message.in()));
        result = DDS::RETCODE_ERROR;
      }

      h = key_factory->register_local_datareader(crypto_handle, reader_props, dr_sec_attr, ex);
      dcps_participant_secure_reader_->set_crypto_handles(crypto_handle, h);
      const RepoId dps_reader = dcps_participant_secure_reader_->get_repo_id();
      local_reader_crypto_handles_[dps_reader] = h;
      local_reader_security_attribs_[dps_reader] = dr_sec_attr;
    }

  } else {
    ACE_DEBUG((LM_WARNING, ACE_TEXT("(%P|%t) WARNING: Sedp::init_security() - ")
      ACE_TEXT("Failure calling get_participant_sec_attributes. ")
      ACE_TEXT("Security Exception[%d.%d]: %C\n"), ex.code, ex.minor_code, ex.message.in()));
    result = DDS::RETCODE_ERROR;
  }
  return result;
}
#endif

Sedp::~Sedp()
{
  TheTransportRegistry->remove_config(transport_cfg_);
  TheTransportRegistry->remove_inst(transport_inst_);
}

DCPS::LocatorSeq
Sedp::unicast_locators() const
{
  DCPS::TransportLocator trans_info;
  transport_inst_->populate_locator(trans_info, DCPS::CONNINFO_UNICAST);
  return transport_locator_to_locator_seq(trans_info);
}

DCPS::LocatorSeq
Sedp::multicast_locators() const
{
  DCPS::TransportLocator trans_info;
  transport_inst_->populate_locator(trans_info, DCPS::CONNINFO_MULTICAST);
  return transport_locator_to_locator_seq(trans_info);
}

const ACE_INET_Addr&
Sedp::local_address() const
{
  DCPS::RtpsUdpInst_rch rtps_inst =
      DCPS::static_rchandle_cast<DCPS::RtpsUdpInst>(transport_inst_);
  return rtps_inst->local_address_;
}

const ACE_INET_Addr&
Sedp::multicast_group() const
{
  DCPS::RtpsUdpInst_rch rtps_inst =
      DCPS::static_rchandle_cast<DCPS::RtpsUdpInst>(transport_inst_);
  return rtps_inst->multicast_group_address_;
}

bool
Sedp::map_ipv4_to_ipv6() const
{
  bool map = false;
  if (local_address().get_type() != AF_INET) {
    map = true;
  }
  return map;
}

void
Sedp::assign_bit_key(DiscoveredPublication& pub)
{
  increment_key(pub_bit_key_);
  pub_key_to_id_[pub_bit_key_] = pub.writer_data_.writerProxy.remoteWriterGuid;
  pub.writer_data_.ddsPublicationData.key = pub_bit_key_;
}

void
Sedp::assign_bit_key(DiscoveredSubscription& sub)
{
  increment_key(sub_bit_key_);
  sub_key_to_id_[sub_bit_key_] = sub.reader_data_.readerProxy.remoteReaderGuid;
  sub.reader_data_.ddsSubscriptionData.key = sub_bit_key_;
}

void
populate_locators(DCPS::TransportLocatorSeq& remote_data,
                  const ParticipantData_t& pdata)
{
  const DCPS::LocatorSeq& mll =
    pdata.participantProxy.metatrafficMulticastLocatorList;
  const DCPS::LocatorSeq& ull =
    pdata.participantProxy.metatrafficUnicastLocatorList;
  const CORBA::ULong locator_count = mll.length() + ull.length();

  ACE_Message_Block mb_locator(4 + locator_count * sizeof(DCPS::Locator_t) + 1);
  using DCPS::Serializer;
  Serializer ser_loc(&mb_locator, ACE_CDR_BYTE_ORDER, Serializer::ALIGN_CDR);
  ser_loc << locator_count;

  for (CORBA::ULong i = 0; i < mll.length(); ++i) {
    ser_loc << mll[i];
  }
  for (CORBA::ULong i = 0; i < ull.length(); ++i) {
    ser_loc << ull[i];
  }
  ser_loc << ACE_OutputCDR::from_boolean(false); // requires_inline_qos

  remote_data.length(1);
  remote_data[0].transport_type = "rtps_udp";
  message_block_to_sequence (mb_locator, remote_data[0].data);
}

void
create_association_data_proto(DCPS::AssociationData& proto,
                              const ParticipantData_t& pdata) {
  proto.publication_transport_priority_ = 0;
  proto.remote_reliable_ = true;
  proto.remote_durable_ = true;
  assign(proto.remote_id_.guidPrefix, pdata.participantProxy.guidPrefix);
  populate_locators(proto.remote_data_, pdata);
}

#ifdef OPENDDS_SECURITY
void
Sedp::associate_preauth(const Security::SPDPdiscoveredParticipantData& pdata)
{
  // First create a 'prototypical' instance of AssociationData.  It will
  // be copied and modified for each of the (up to) four SEDP Endpoints.
  DCPS::AssociationData proto;
  create_association_data_proto(proto, pdata);
  proto.remote_reliable_ = false;
  proto.remote_durable_ = false;

  const BuiltinEndpointSet_t& avail =
    pdata.participantProxy.availableBuiltinEndpoints;
  /*
   * Stateless messages are associated here because they are the first step in the
   * security-enablement process and as such they are sent in the clear.
   */

  if (avail & DDS::Security::BUILTIN_PARTICIPANT_STATELESS_MESSAGE_WRITER) {
    DCPS::AssociationData peer = proto;
    peer.remote_id_.entityId = ENTITYID_P2P_BUILTIN_PARTICIPANT_STATELESS_WRITER;
    participant_stateless_message_reader_->assoc(peer);
  }

  if (avail & DDS::Security::BUILTIN_PARTICIPANT_STATELESS_MESSAGE_READER) {
    DCPS::AssociationData peer = proto;
    peer.remote_id_.entityId = ENTITYID_P2P_BUILTIN_PARTICIPANT_STATELESS_READER;
    participant_stateless_message_writer_.assoc(peer);
  }
}
#endif

void
Sedp::associate(const ParticipantData_t& pdata)
{
  // First create a 'prototypical' instance of AssociationData.  It will
  // be copied and modified for each of the (up to) four SEDP Endpoints.
  DCPS::AssociationData proto;
  create_association_data_proto(proto, pdata);

  const BuiltinEndpointSet_t& avail =
    pdata.participantProxy.availableBuiltinEndpoints;

  // See RTPS v2.1 section 8.5.5.1
  if (avail & DISC_BUILTIN_ENDPOINT_PUBLICATION_ANNOUNCER) {
    DCPS::AssociationData peer = proto;
    peer.remote_id_.entityId = ENTITYID_SEDP_BUILTIN_PUBLICATIONS_WRITER;
    publications_reader_->assoc(peer);
  }
  if (avail & DISC_BUILTIN_ENDPOINT_SUBSCRIPTION_ANNOUNCER) {
    DCPS::AssociationData peer = proto;
    peer.remote_id_.entityId = ENTITYID_SEDP_BUILTIN_SUBSCRIPTIONS_WRITER;
    subscriptions_reader_->assoc(peer);
  }
  if (avail & BUILTIN_ENDPOINT_PARTICIPANT_MESSAGE_DATA_WRITER) {
    DCPS::AssociationData peer = proto;
    peer.remote_id_.entityId = ENTITYID_P2P_BUILTIN_PARTICIPANT_MESSAGE_WRITER;
    participant_message_reader_->assoc(peer);
  }

  DCPS::unique_ptr<ParticipantData_t> dpd(new ParticipantData_t(pdata));

  task_.enqueue(DCPS::SAMPLE_DATA, move(dpd));
}

#ifdef OPENDDS_SECURITY
void Sedp::associate_volatile(const Security::SPDPdiscoveredParticipantData& pdata)
{
  using namespace DDS::Security;

  DCPS::AssociationData proto;
  create_association_data_proto(proto, pdata);
  proto.remote_reliable_ = true;
  proto.remote_durable_ = false;

  DCPS::RepoId part = proto.remote_id_;
  part.entityId = ENTITYID_PARTICIPANT;

  const BuiltinEndpointSet_t& avail = pdata.participantProxy.availableBuiltinEndpoints;

  if (avail & BUILTIN_PARTICIPANT_VOLATILE_MESSAGE_SECURE_WRITER) {
    DCPS::AssociationData peer = proto;
    peer.remote_id_.entityId = ENTITYID_P2P_BUILTIN_PARTICIPANT_VOLATILE_SECURE_WRITER;
    remote_writer_crypto_handles_[peer.remote_id_] = generate_remote_matched_writer_crypto_handle(
      part, participant_volatile_message_secure_reader_->get_endpoint_crypto_handle());
    peer.remote_data_ = add_security_info(
      peer.remote_data_, peer.remote_id_, participant_volatile_message_secure_reader_->get_repo_id());
    participant_volatile_message_secure_reader_->assoc(peer);
  }
  if (avail & BUILTIN_PARTICIPANT_VOLATILE_MESSAGE_SECURE_READER) {
    DCPS::AssociationData peer = proto;
    peer.remote_id_.entityId = ENTITYID_P2P_BUILTIN_PARTICIPANT_VOLATILE_SECURE_READER;
    remote_reader_crypto_handles_[peer.remote_id_] = generate_remote_matched_reader_crypto_handle(
      part, participant_volatile_message_secure_writer_.get_endpoint_crypto_handle(), false);
    peer.remote_data_ = add_security_info(
      peer.remote_data_, participant_volatile_message_secure_writer_.get_repo_id(), peer.remote_id_);
    participant_volatile_message_secure_writer_.assoc(peer);
  }
}

void Sedp::associate_secure_writers_to_readers(const Security::SPDPdiscoveredParticipantData& pdata)
{
  using namespace DDS::Security;

  DCPS::AssociationData proto;
  create_association_data_proto(proto, pdata);

  DCPS::RepoId part = proto.remote_id_;
  part.entityId = ENTITYID_PARTICIPANT;

  const BuiltinEndpointSet_t& avail = pdata.participantProxy.availableBuiltinEndpoints;

  if (avail & BUILTIN_PARTICIPANT_MESSAGE_SECURE_WRITER) {
    DCPS::AssociationData peer = proto;
    peer.remote_id_.entityId = ENTITYID_P2P_BUILTIN_PARTICIPANT_MESSAGE_SECURE_WRITER;
    remote_writer_crypto_handles_[peer.remote_id_] = generate_remote_matched_writer_crypto_handle(
      part, participant_message_secure_reader_->get_endpoint_crypto_handle());
    peer.remote_data_ = add_security_info(
      peer.remote_data_, peer.remote_id_, participant_message_secure_reader_->get_repo_id());
    participant_message_secure_reader_->assoc(peer);
  }
  if (avail & SPDP_BUILTIN_PARTICIPANT_SECURE_WRITER) {
    DCPS::AssociationData peer = proto;
    peer.remote_id_.entityId = ENTITYID_SPDP_RELIABLE_BUILTIN_PARTICIPANT_SECURE_WRITER;
    remote_writer_crypto_handles_[peer.remote_id_] = generate_remote_matched_writer_crypto_handle(
      part, dcps_participant_secure_reader_->get_endpoint_crypto_handle());
    peer.remote_data_ = add_security_info(
      peer.remote_data_, peer.remote_id_, dcps_participant_secure_reader_->get_repo_id());
    dcps_participant_secure_reader_->assoc(peer);
  }
  if (avail & SEDP_BUILTIN_PUBLICATIONS_SECURE_WRITER) {
    DCPS::AssociationData peer = proto;
    peer.remote_id_.entityId = ENTITYID_SEDP_BUILTIN_PUBLICATIONS_SECURE_WRITER;
    remote_writer_crypto_handles_[peer.remote_id_] = generate_remote_matched_writer_crypto_handle(
      part, publications_secure_reader_->get_endpoint_crypto_handle());
    peer.remote_data_ = add_security_info(
      peer.remote_data_, peer.remote_id_, publications_secure_reader_->get_repo_id());
    publications_secure_reader_->assoc(peer);
  }
  if (avail & SEDP_BUILTIN_SUBSCRIPTIONS_SECURE_WRITER) {
    DCPS::AssociationData peer = proto;
    peer.remote_id_.entityId = ENTITYID_SEDP_BUILTIN_SUBSCRIPTIONS_SECURE_WRITER;
    remote_writer_crypto_handles_[peer.remote_id_] = generate_remote_matched_writer_crypto_handle(
      part, subscriptions_secure_reader_->get_endpoint_crypto_handle());
    peer.remote_data_ = add_security_info(
      peer.remote_data_, peer.remote_id_, subscriptions_secure_reader_->get_repo_id());
    subscriptions_secure_reader_->assoc(peer);
  }
}

void Sedp::associate_secure_readers_to_writers(const Security::SPDPdiscoveredParticipantData& pdata)
{
  using namespace DDS::Security;

  DCPS::AssociationData proto;
  create_association_data_proto(proto, pdata);

  DCPS::RepoId part = proto.remote_id_;
  part.entityId = ENTITYID_PARTICIPANT;

  const BuiltinEndpointSet_t& avail = pdata.participantProxy.availableBuiltinEndpoints;
  const BuiltinEndpointQos_t& beq = pdata.participantProxy.builtinEndpointQos;


  if (avail & BUILTIN_PARTICIPANT_MESSAGE_SECURE_READER) {
    DCPS::AssociationData peer = proto;
    if (beq & BEST_EFFORT_PARTICIPANT_MESSAGE_DATA_READER) {
      peer.remote_reliable_ = false;
    }
    peer.remote_id_.entityId = ENTITYID_P2P_BUILTIN_PARTICIPANT_MESSAGE_SECURE_READER;
    remote_reader_crypto_handles_[peer.remote_id_] = generate_remote_matched_reader_crypto_handle(
      part, participant_message_secure_writer_.get_endpoint_crypto_handle(), false);
    peer.remote_data_ = add_security_info(
      peer.remote_data_, participant_message_secure_writer_.get_repo_id(), peer.remote_id_);
    participant_message_secure_writer_.assoc(peer);
  }
  if (avail & SPDP_BUILTIN_PARTICIPANT_SECURE_READER) {
    DCPS::AssociationData peer = proto;
    peer.remote_id_.entityId = ENTITYID_SPDP_RELIABLE_BUILTIN_PARTICIPANT_SECURE_READER;
    remote_reader_crypto_handles_[peer.remote_id_] = generate_remote_matched_reader_crypto_handle(
      part, dcps_participant_secure_writer_.get_endpoint_crypto_handle(), false);
    peer.remote_data_ = add_security_info(
      peer.remote_data_, dcps_participant_secure_writer_.get_repo_id(), peer.remote_id_);
    dcps_participant_secure_writer_.assoc(peer);
  }
  if (spdp_.available_builtin_endpoints() & SEDP_BUILTIN_PUBLICATIONS_SECURE_WRITER &&
      avail & SEDP_BUILTIN_PUBLICATIONS_SECURE_READER) {
    DCPS::AssociationData peer = proto;
    peer.remote_id_.entityId = ENTITYID_SEDP_BUILTIN_PUBLICATIONS_SECURE_READER;
    remote_reader_crypto_handles_[peer.remote_id_] = generate_remote_matched_reader_crypto_handle(
      part, publications_secure_writer_.get_endpoint_crypto_handle(), false);
    peer.remote_data_ = add_security_info(
      peer.remote_data_, publications_secure_writer_.get_repo_id(), peer.remote_id_);
    publications_secure_writer_.assoc(peer);
  }
  if (spdp_.available_builtin_endpoints() & SEDP_BUILTIN_SUBSCRIPTIONS_SECURE_WRITER &&
      avail & SEDP_BUILTIN_SUBSCRIPTIONS_SECURE_READER) {
    DCPS::AssociationData peer = proto;
    peer.remote_id_.entityId = ENTITYID_SEDP_BUILTIN_SUBSCRIPTIONS_SECURE_READER;
    remote_reader_crypto_handles_[peer.remote_id_] = generate_remote_matched_reader_crypto_handle(
      part, subscriptions_secure_writer_.get_endpoint_crypto_handle(), false);
    peer.remote_data_ = add_security_info(
      peer.remote_data_, subscriptions_secure_writer_.get_repo_id(), peer.remote_id_);
    subscriptions_secure_writer_.assoc(peer);
  }
}

void
Sedp::create_and_send_datareader_crypto_tokens(
  const DDS::Security::DatareaderCryptoHandle& drch, const DCPS::RepoId& local_reader,
  const DDS::Security::DatawriterCryptoHandle& dwch, const DCPS::RepoId& remote_writer)
{
  DCPS::RepoId remote_volatile_reader;
  assign(remote_volatile_reader.guidPrefix, remote_writer.guidPrefix);
  remote_volatile_reader.entityId = ENTITYID_P2P_BUILTIN_PARTICIPANT_VOLATILE_SECURE_READER;

  RemoteWriter info;
  info.local_reader = local_reader;
  info.remote_writer = remote_writer;
  DDS::Security::DatareaderCryptoTokenSeq& drcts = info.reader_tokens;
  create_datareader_crypto_tokens(drch, dwch, drcts);

  if (associated_volatile_readers_.count(remote_volatile_reader) != 0) {
    send_datareader_crypto_tokens(local_reader, remote_writer, drcts);
  } else {
    datareader_crypto_tokens_[remote_volatile_reader].push_back(info);
  }
}

void
Sedp::create_and_send_datawriter_crypto_tokens(
  const DDS::Security::DatawriterCryptoHandle& dwch, const DCPS::RepoId& local_writer,
  const DDS::Security::DatareaderCryptoHandle& drch, const DCPS::RepoId& remote_reader)
{
  DCPS::RepoId remote_volatile_reader;
  assign(remote_volatile_reader.guidPrefix, remote_reader.guidPrefix);
  remote_volatile_reader.entityId = ENTITYID_P2P_BUILTIN_PARTICIPANT_VOLATILE_SECURE_READER;

  RemoteReader info;
  info.local_writer = local_writer;
  info.remote_reader = remote_reader;
  DDS::Security::DatawriterCryptoTokenSeq& dwcts = info.writer_tokens;
  create_datawriter_crypto_tokens(dwch, drch, dwcts);

  if (associated_volatile_readers_.count(remote_volatile_reader) != 0) {
    send_datawriter_crypto_tokens(local_writer, remote_reader, dwcts);
  } else {
    datawriter_crypto_tokens_[remote_volatile_reader].push_back(info);
  }
}

void
Sedp::send_builtin_crypto_tokens(
  const DCPS::RepoId& dstParticipant, const DCPS::EntityId_t& dstEntity, const DCPS::RepoId& src)
{
  DCPS::RepoId dst = dstParticipant;
  dst.entityId = dstEntity;
  if (DCPS::GuidConverter(src).isReader()) {
    create_and_send_datareader_crypto_tokens(
      local_reader_crypto_handles_[src], src,
      remote_writer_crypto_handles_[dst], dst);
  } else {
    create_and_send_datawriter_crypto_tokens(
      local_writer_crypto_handles_[src], src,
      remote_reader_crypto_handles_[dst], dst);
  }
}

void
Sedp::send_builtin_crypto_tokens(const Security::SPDPdiscoveredParticipantData& pdata)
{
  using namespace DDS::Security;

  const DCPS::RepoId part = make_id(pdata.participantProxy.guidPrefix, ENTITYID_PARTICIPANT);

  const BuiltinEndpointSet_t& avail = pdata.participantProxy.availableBuiltinEndpoints;

  if (avail & BUILTIN_PARTICIPANT_MESSAGE_SECURE_WRITER) {
    send_builtin_crypto_tokens(part, ENTITYID_P2P_BUILTIN_PARTICIPANT_MESSAGE_SECURE_WRITER,
                               participant_message_secure_reader_->get_repo_id());
  }

  if (avail & SPDP_BUILTIN_PARTICIPANT_SECURE_WRITER) {
    send_builtin_crypto_tokens(part, ENTITYID_SPDP_RELIABLE_BUILTIN_PARTICIPANT_SECURE_WRITER,
                               dcps_participant_secure_reader_->get_repo_id());
  }

  if (avail & SEDP_BUILTIN_PUBLICATIONS_SECURE_WRITER) {
    send_builtin_crypto_tokens(part, ENTITYID_SEDP_BUILTIN_PUBLICATIONS_SECURE_WRITER,
                               publications_secure_reader_->get_repo_id());
  }

  if (avail & SEDP_BUILTIN_SUBSCRIPTIONS_SECURE_WRITER) {
    send_builtin_crypto_tokens(part, ENTITYID_SEDP_BUILTIN_SUBSCRIPTIONS_SECURE_WRITER,
                               subscriptions_secure_reader_->get_repo_id());
  }

  if (avail & BUILTIN_PARTICIPANT_MESSAGE_SECURE_READER) {
    send_builtin_crypto_tokens(part, ENTITYID_P2P_BUILTIN_PARTICIPANT_MESSAGE_SECURE_READER,
                               participant_message_secure_writer_.get_repo_id());
  }

  if (avail & SPDP_BUILTIN_PARTICIPANT_SECURE_READER) {
    send_builtin_crypto_tokens(part, ENTITYID_SPDP_RELIABLE_BUILTIN_PARTICIPANT_SECURE_READER,
                               dcps_participant_secure_writer_.get_repo_id());
  }

  if (spdp_.available_builtin_endpoints() & SEDP_BUILTIN_PUBLICATIONS_SECURE_WRITER &&
      avail & SEDP_BUILTIN_PUBLICATIONS_SECURE_READER) {
    send_builtin_crypto_tokens(part, ENTITYID_SEDP_BUILTIN_PUBLICATIONS_SECURE_READER,
                               publications_secure_writer_.get_repo_id());
  }

  if (spdp_.available_builtin_endpoints() & SEDP_BUILTIN_SUBSCRIPTIONS_SECURE_WRITER &&
      avail & SEDP_BUILTIN_SUBSCRIPTIONS_SECURE_READER) {
    send_builtin_crypto_tokens(part, ENTITYID_SEDP_BUILTIN_SUBSCRIPTIONS_SECURE_READER,
                               subscriptions_secure_writer_.get_repo_id());
  }
}
#endif

void
Sedp::Task::svc_i(const ParticipantData_t* ppdata)
{
  DCPS::unique_ptr<const ParticipantData_t> pdata(ppdata);

  // First create a 'prototypical' instance of AssociationData.  It will
  // be copied and modified for each of the (up to) four SEDP Endpoints.
  DCPS::AssociationData proto;
  create_association_data_proto(proto, *pdata);

  const BuiltinEndpointSet_t& avail =
    pdata->participantProxy.availableBuiltinEndpoints;

  const BuiltinEndpointQos_t& beq =
    pdata->participantProxy.builtinEndpointQos;

  // See RTPS v2.1 section 8.5.5.1
  if (spdp_->available_builtin_endpoints() & DISC_BUILTIN_ENDPOINT_PUBLICATION_ANNOUNCER &&
      avail & DISC_BUILTIN_ENDPOINT_PUBLICATION_DETECTOR) {
    DCPS::AssociationData peer = proto;
    peer.remote_id_.entityId = ENTITYID_SEDP_BUILTIN_PUBLICATIONS_READER;
    sedp_->publications_writer_.assoc(peer);
  }
  if (spdp_->available_builtin_endpoints() & DISC_BUILTIN_ENDPOINT_SUBSCRIPTION_ANNOUNCER &&
      avail & DISC_BUILTIN_ENDPOINT_SUBSCRIPTION_DETECTOR) {
    DCPS::AssociationData peer = proto;
    peer.remote_id_.entityId = ENTITYID_SEDP_BUILTIN_SUBSCRIPTIONS_READER;
    sedp_->subscriptions_writer_.assoc(peer);
  }
  if (spdp_->available_builtin_endpoints() & DISC_BUILTIN_ENDPOINT_PARTICIPANT_ANNOUNCER &&
      avail & BUILTIN_ENDPOINT_PARTICIPANT_MESSAGE_DATA_READER) {
    DCPS::AssociationData peer = proto;
    if (beq & BEST_EFFORT_PARTICIPANT_MESSAGE_DATA_READER) {
      peer.remote_reliable_ = false;
    }
    peer.remote_id_.entityId = ENTITYID_P2P_BUILTIN_PARTICIPANT_MESSAGE_READER;
    sedp_->participant_message_writer_.assoc(peer);
  }

  //FUTURE: if/when topic propagation is supported, add it here

  // Process deferred publications and subscriptions.
  for (DeferredSubscriptionMap::iterator pos = sedp_->deferred_subscriptions_.lower_bound(proto.remote_id_),
         limit = sedp_->deferred_subscriptions_.upper_bound(proto.remote_id_);
       pos != limit;
       /* Increment in body. */) {
    sedp_->data_received (pos->second.first, pos->second.second);
    sedp_->deferred_subscriptions_.erase (pos++);
  }
  for (DeferredPublicationMap::iterator pos = sedp_->deferred_publications_.lower_bound(proto.remote_id_),
         limit = sedp_->deferred_publications_.upper_bound(proto.remote_id_);
       pos != limit;
       /* Increment in body. */) {
    sedp_->data_received (pos->second.first, pos->second.second);
    sedp_->deferred_publications_.erase (pos++);
  }

  ACE_GUARD(ACE_Thread_Mutex, g, sedp_->lock_);
  if (spdp_->shutting_down()) { return; }

  proto.remote_id_.entityId = ENTITYID_PARTICIPANT;
  sedp_->associated_participants_.insert(proto.remote_id_);

#ifdef OPENDDS_SECURITY
  if (sedp_->is_security_enabled()) {
    sedp_->send_builtin_crypto_tokens(*pdata);
  }
#endif

}

#ifdef OPENDDS_SECURITY
void
Sedp::Task::svc_secure_i(DCPS::MessageId id,
                         const Security::SPDPdiscoveredParticipantData* ppdata)
{
  DCPS::unique_ptr<const Security::SPDPdiscoveredParticipantData> pdata(ppdata);
  spdp_->handle_participant_data(id, *pdata, DCPS::SequenceNumber::ZERO(), ACE_INET_Addr());
}
#endif

namespace {
  void disassociate_helper(const BuiltinEndpointSet_t& avail, const CORBA::ULong flags,
                           const RepoId& id, const EntityId_t& ent, DCPS::TransportClient& client)
  {
    if (avail & flags) {
      RepoId temp = id;
      temp.entityId = ent;
      client.disassociate(temp);
    }
  }
}


bool
Sedp::disassociate(const ParticipantData_t& pdata)
{
  const RepoId part = make_id(pdata.participantProxy.guidPrefix, ENTITYID_PARTICIPANT);

  associated_participants_.erase(part);
  const BuiltinEndpointSet_t avail =
    pdata.participantProxy.availableBuiltinEndpoints;

  { // Release lock, so we can call into transport
    ACE_Reverse_Lock<ACE_Thread_Mutex> rev_lock(lock_);
    ACE_GUARD_RETURN(ACE_Reverse_Lock< ACE_Thread_Mutex>, rg, rev_lock, false);

    if (spdp_.available_builtin_endpoints() & DISC_BUILTIN_ENDPOINT_PUBLICATION_ANNOUNCER) {
      disassociate_helper(avail, DISC_BUILTIN_ENDPOINT_PUBLICATION_DETECTOR, part,
                          ENTITYID_SEDP_BUILTIN_PUBLICATIONS_READER, publications_writer_);
    }
    disassociate_helper(avail, DISC_BUILTIN_ENDPOINT_PUBLICATION_ANNOUNCER, part,
      ENTITYID_SEDP_BUILTIN_PUBLICATIONS_WRITER, *publications_reader_);

    if (spdp_.available_builtin_endpoints() & DISC_BUILTIN_ENDPOINT_SUBSCRIPTION_ANNOUNCER) {
      disassociate_helper(avail, DISC_BUILTIN_ENDPOINT_SUBSCRIPTION_DETECTOR, part,
                          ENTITYID_SEDP_BUILTIN_SUBSCRIPTIONS_READER, subscriptions_writer_);
    }
    disassociate_helper(avail, DISC_BUILTIN_ENDPOINT_SUBSCRIPTION_ANNOUNCER, part,
      ENTITYID_SEDP_BUILTIN_SUBSCRIPTIONS_WRITER, *subscriptions_reader_);

    if (spdp_.available_builtin_endpoints() & DISC_BUILTIN_ENDPOINT_PARTICIPANT_ANNOUNCER) {
      disassociate_helper(avail, BUILTIN_ENDPOINT_PARTICIPANT_MESSAGE_DATA_READER, part,
                          ENTITYID_P2P_BUILTIN_PARTICIPANT_MESSAGE_READER, participant_message_writer_);
    }
    disassociate_helper(avail, BUILTIN_ENDPOINT_PARTICIPANT_MESSAGE_DATA_WRITER, part,
      ENTITYID_P2P_BUILTIN_PARTICIPANT_MESSAGE_WRITER, *participant_message_reader_);

    //FUTURE: if/when topic propagation is supported, add it here

#ifdef OPENDDS_SECURITY
    using namespace DDS::Security;

    if (spdp_.available_builtin_endpoints() & SEDP_BUILTIN_PUBLICATIONS_SECURE_WRITER) {
      disassociate_helper(avail, SEDP_BUILTIN_PUBLICATIONS_SECURE_READER, part,
                          ENTITYID_SEDP_BUILTIN_PUBLICATIONS_SECURE_READER, publications_secure_writer_);
    }
    disassociate_helper(avail, SEDP_BUILTIN_PUBLICATIONS_SECURE_WRITER, part,
      ENTITYID_SEDP_BUILTIN_PUBLICATIONS_SECURE_WRITER, *publications_secure_reader_);

    if (spdp_.available_builtin_endpoints() & SEDP_BUILTIN_SUBSCRIPTIONS_SECURE_WRITER) {
      disassociate_helper(avail, SEDP_BUILTIN_SUBSCRIPTIONS_SECURE_READER, part,
                          ENTITYID_SEDP_BUILTIN_SUBSCRIPTIONS_SECURE_READER, subscriptions_secure_writer_);
    }
    disassociate_helper(avail, SEDP_BUILTIN_SUBSCRIPTIONS_SECURE_WRITER, part,
      ENTITYID_SEDP_BUILTIN_SUBSCRIPTIONS_SECURE_WRITER, *subscriptions_secure_reader_);

    if (spdp_.available_builtin_endpoints() & DDS::Security::BUILTIN_PARTICIPANT_MESSAGE_SECURE_WRITER) {
      disassociate_helper(avail, BUILTIN_PARTICIPANT_MESSAGE_SECURE_READER, part,
                          ENTITYID_P2P_BUILTIN_PARTICIPANT_MESSAGE_SECURE_READER, participant_message_secure_writer_);
    }
    disassociate_helper(avail, BUILTIN_PARTICIPANT_MESSAGE_SECURE_WRITER, part,
      ENTITYID_P2P_BUILTIN_PARTICIPANT_MESSAGE_SECURE_WRITER, *participant_message_secure_reader_);

    disassociate_helper(avail, BUILTIN_PARTICIPANT_STATELESS_MESSAGE_READER, part,
      ENTITYID_P2P_BUILTIN_PARTICIPANT_STATELESS_READER, participant_stateless_message_writer_);
    disassociate_helper(avail, BUILTIN_PARTICIPANT_STATELESS_MESSAGE_WRITER, part,
      ENTITYID_P2P_BUILTIN_PARTICIPANT_STATELESS_WRITER, *participant_stateless_message_reader_);

    disassociate_helper(avail, BUILTIN_PARTICIPANT_VOLATILE_MESSAGE_SECURE_READER, part,
      ENTITYID_P2P_BUILTIN_PARTICIPANT_VOLATILE_SECURE_READER, participant_volatile_message_secure_writer_);
    disassociate_helper(avail, BUILTIN_PARTICIPANT_VOLATILE_MESSAGE_SECURE_WRITER, part,
      ENTITYID_P2P_BUILTIN_PARTICIPANT_VOLATILE_SECURE_WRITER, *participant_volatile_message_secure_reader_);

    disassociate_helper(avail, SPDP_BUILTIN_PARTICIPANT_SECURE_READER, part,
      ENTITYID_SPDP_RELIABLE_BUILTIN_PARTICIPANT_SECURE_READER, dcps_participant_secure_writer_);
    disassociate_helper(avail, SPDP_BUILTIN_PARTICIPANT_SECURE_WRITER, part,
      ENTITYID_SPDP_RELIABLE_BUILTIN_PARTICIPANT_SECURE_WRITER, *dcps_participant_secure_reader_);
#endif

  }

#ifdef OPENDDS_SECURITY
  RepoId remote_volatile(part);
  remote_volatile.entityId = ENTITYID_P2P_BUILTIN_PARTICIPANT_VOLATILE_SECURE_READER;
  associated_volatile_readers_.erase(remote_volatile);
#endif

  if (spdp_.has_discovered_participant(part)) {
    remove_entities_belonging_to(discovered_publications_, part);
    remove_entities_belonging_to(discovered_subscriptions_, part);
    return true;
  } else {
    return false;
  }
}

void
Sedp::update_locators(const ParticipantData_t& pdata)
{
  DCPS::TransportLocatorSeq remote_data;
  populate_locators(remote_data, pdata);

  DCPS::RepoId remote_id = make_id(pdata.participantProxy.guidPrefix, ENTITYID_PARTICIPANT);

  if (DCPS::DCPS_debug_level > 3) {
    ACE_DEBUG((LM_INFO, ACE_TEXT("(%P|%t) Sedp::update_locators updating locators for %C\n"), DCPS::LogGuid(remote_id).c_str()));
  }

  const BuiltinEndpointSet_t& avail =
    pdata.participantProxy.availableBuiltinEndpoints;

  if (avail & DISC_BUILTIN_ENDPOINT_PARTICIPANT_ANNOUNCER) {
    remote_id.entityId = ENTITYID_SPDP_BUILTIN_PARTICIPANT_WRITER;
    transport_inst_->update_locators(remote_id, remote_data);
  }
  if (avail & DISC_BUILTIN_ENDPOINT_PARTICIPANT_DETECTOR) {
    remote_id.entityId = ENTITYID_SPDP_BUILTIN_PARTICIPANT_READER;
    transport_inst_->update_locators(remote_id, remote_data);
  }
  if (avail & DISC_BUILTIN_ENDPOINT_PUBLICATION_ANNOUNCER) {
    remote_id.entityId = ENTITYID_SEDP_BUILTIN_PUBLICATIONS_WRITER;
    transport_inst_->update_locators(remote_id, remote_data);
  }
  if (avail & DISC_BUILTIN_ENDPOINT_PUBLICATION_DETECTOR) {
    remote_id.entityId = ENTITYID_SEDP_BUILTIN_PUBLICATIONS_READER;
    transport_inst_->update_locators(remote_id, remote_data);
  }
  if (avail & DISC_BUILTIN_ENDPOINT_SUBSCRIPTION_ANNOUNCER) {
    remote_id.entityId = ENTITYID_SEDP_BUILTIN_SUBSCRIPTIONS_WRITER;
    transport_inst_->update_locators(remote_id, remote_data);
  }
  if (avail & DISC_BUILTIN_ENDPOINT_SUBSCRIPTION_DETECTOR) {
    remote_id.entityId = ENTITYID_SEDP_BUILTIN_SUBSCRIPTIONS_READER;
    transport_inst_->update_locators(remote_id, remote_data);
  }
  if (avail & BUILTIN_ENDPOINT_PARTICIPANT_MESSAGE_DATA_WRITER) {
    remote_id.entityId = ENTITYID_P2P_BUILTIN_PARTICIPANT_MESSAGE_WRITER;
    transport_inst_->update_locators(remote_id, remote_data);
  }
  if (avail & BUILTIN_ENDPOINT_PARTICIPANT_MESSAGE_DATA_READER) {
    remote_id.entityId = ENTITYID_P2P_BUILTIN_PARTICIPANT_MESSAGE_READER;
    transport_inst_->update_locators(remote_id, remote_data);
  }
#ifdef OPENDDS_SECURITY
  if (avail & DDS::Security::SEDP_BUILTIN_PUBLICATIONS_SECURE_WRITER) {
    remote_id.entityId = ENTITYID_SEDP_BUILTIN_PUBLICATIONS_SECURE_WRITER;
    transport_inst_->update_locators(remote_id, remote_data);
  }
  if (avail & DDS::Security::SEDP_BUILTIN_PUBLICATIONS_SECURE_READER) {
    remote_id.entityId = ENTITYID_SEDP_BUILTIN_PUBLICATIONS_SECURE_READER;
    transport_inst_->update_locators(remote_id, remote_data);
  }
  if (avail & DDS::Security::SEDP_BUILTIN_SUBSCRIPTIONS_SECURE_WRITER) {
    remote_id.entityId = ENTITYID_SEDP_BUILTIN_SUBSCRIPTIONS_SECURE_WRITER;
    transport_inst_->update_locators(remote_id, remote_data);
  }
  if (avail & DDS::Security::SEDP_BUILTIN_SUBSCRIPTIONS_SECURE_READER) {
    remote_id.entityId = ENTITYID_SEDP_BUILTIN_SUBSCRIPTIONS_SECURE_READER;
    transport_inst_->update_locators(remote_id, remote_data);
  }
  if (avail & DDS::Security::BUILTIN_PARTICIPANT_MESSAGE_SECURE_WRITER) {
    remote_id.entityId = ENTITYID_P2P_BUILTIN_PARTICIPANT_MESSAGE_SECURE_WRITER;
    transport_inst_->update_locators(remote_id, remote_data);
  }
  if (avail & DDS::Security::BUILTIN_PARTICIPANT_MESSAGE_SECURE_READER) {
    remote_id.entityId = ENTITYID_P2P_BUILTIN_PARTICIPANT_MESSAGE_SECURE_READER;
    transport_inst_->update_locators(remote_id, remote_data);
  }
  if (avail & DDS::Security::BUILTIN_PARTICIPANT_STATELESS_MESSAGE_WRITER) {
    remote_id.entityId = ENTITYID_P2P_BUILTIN_PARTICIPANT_STATELESS_WRITER;
    transport_inst_->update_locators(remote_id, remote_data);
  }
  if (avail & DDS::Security::BUILTIN_PARTICIPANT_STATELESS_MESSAGE_READER) {
    remote_id.entityId = ENTITYID_P2P_BUILTIN_PARTICIPANT_STATELESS_READER;
    transport_inst_->update_locators(remote_id, remote_data);
  }
  if (avail & DDS::Security::BUILTIN_PARTICIPANT_VOLATILE_MESSAGE_SECURE_WRITER) {
    remote_id.entityId = ENTITYID_P2P_BUILTIN_PARTICIPANT_VOLATILE_SECURE_WRITER;
    transport_inst_->update_locators(remote_id, remote_data);
  }
  if (avail & DDS::Security::BUILTIN_PARTICIPANT_VOLATILE_MESSAGE_SECURE_READER) {
    remote_id.entityId = ENTITYID_P2P_BUILTIN_PARTICIPANT_VOLATILE_SECURE_READER;
    transport_inst_->update_locators(remote_id, remote_data);
  }
  if (avail & DDS::Security::SPDP_BUILTIN_PARTICIPANT_SECURE_WRITER) {
    remote_id.entityId = ENTITYID_SPDP_RELIABLE_BUILTIN_PARTICIPANT_SECURE_WRITER;
    transport_inst_->update_locators(remote_id, remote_data);
  }
  if (avail & DDS::Security::SPDP_BUILTIN_PARTICIPANT_SECURE_READER) {
    remote_id.entityId = ENTITYID_SPDP_RELIABLE_BUILTIN_PARTICIPANT_SECURE_READER;
    transport_inst_->update_locators(remote_id, remote_data);
  }
#endif
}

template<typename Map>
void
Sedp::remove_entities_belonging_to(Map& m, RepoId participant)
{
  participant.entityId = ENTITYID_UNKNOWN;
  for (typename Map::iterator i = m.lower_bound(participant);
       i != m.end() && 0 == std::memcmp(i->first.guidPrefix,
                                        participant.guidPrefix,
                                        sizeof(GuidPrefix_t));) {
    OPENDDS_STRING topic_name = get_topic_name(i->second);
    OPENDDS_MAP(OPENDDS_STRING, TopicDetails)::iterator top_it =
      topics_.find(topic_name);
    if (top_it != topics_.end()) {
      top_it->second.remove_pub_sub(i->first);
      if (DCPS::DCPS_debug_level > 3) {
        ACE_DEBUG((LM_DEBUG,
                   ACE_TEXT("(%P|%t) Sedp::remove_entities_belonging_to - ")
                   ACE_TEXT("calling match_endpoints remove\n")));
      }
      match_endpoints(i->first, top_it->second, true /*remove*/);
      if (spdp_.shutting_down()) { return; }
      if (top_it->second.is_dead()) {
        purge_dead_topic(topic_name);
      }
    }
    remove_from_bit(i->second);
    m.erase(i++);
  }
}

void
Sedp::remove_from_bit_i(const DiscoveredPublication& pub)
{
#ifndef DDS_HAS_MINIMUM_BIT
  task_.enqueue(Msg::MSG_REMOVE_FROM_PUB_BIT, pub.bit_ih_);
#else
  ACE_UNUSED_ARG(pub);
#endif /* DDS_HAS_MINIMUM_BIT */
}

void
Sedp::remove_from_bit_i(const DiscoveredSubscription& sub)
{
#ifndef DDS_HAS_MINIMUM_BIT
  task_.enqueue(Msg::MSG_REMOVE_FROM_SUB_BIT, sub.bit_ih_);
#else
  ACE_UNUSED_ARG(sub);
#endif /* DDS_HAS_MINIMUM_BIT */
}

void
Sedp::Task::svc_i(Msg::MsgType which_bit, const DDS::InstanceHandle_t bit_ih)
{
#ifndef DDS_HAS_MINIMUM_BIT
  switch (which_bit) {
  case Msg::MSG_REMOVE_FROM_PUB_BIT: {
    DCPS::PublicationBuiltinTopicDataDataReaderImpl* bit = sedp_->pub_bit();
    // bit may be null if the DomainParticipant is shutting down
    if (bit && bit_ih != DDS::HANDLE_NIL) {
      bit->set_instance_state(bit_ih,
                              DDS::NOT_ALIVE_DISPOSED_INSTANCE_STATE);
    }
    break;
  }
  case Msg::MSG_REMOVE_FROM_SUB_BIT: {
    DCPS::SubscriptionBuiltinTopicDataDataReaderImpl* bit = sedp_->sub_bit();
    // bit may be null if the DomainParticipant is shutting down
    if (bit && bit_ih != DDS::HANDLE_NIL) {
      bit->set_instance_state(bit_ih,
                              DDS::NOT_ALIVE_DISPOSED_INSTANCE_STATE);
    }
    break;
  }
  default:
    break;
  }
#else
  ACE_UNUSED_ARG(which_bit);
  ACE_UNUSED_ARG(bit_ih);
#endif /* DDS_HAS_MINIMUM_BIT */
}

#ifndef DDS_HAS_MINIMUM_BIT
DCPS::TopicBuiltinTopicDataDataReaderImpl*
Sedp::topic_bit()
{
  DDS::Subscriber_var sub = spdp_.bit_subscriber();
  if (!sub.in())
    return 0;

  DDS::DataReader_var d =
    sub->lookup_datareader(DCPS::BUILT_IN_TOPIC_TOPIC);
  return dynamic_cast<DCPS::TopicBuiltinTopicDataDataReaderImpl*>(d.in());
}

DCPS::PublicationBuiltinTopicDataDataReaderImpl*
Sedp::pub_bit()
{
  DDS::Subscriber_var sub = spdp_.bit_subscriber();
  if (!sub.in())
    return 0;

  DDS::DataReader_var d =
    sub->lookup_datareader(DCPS::BUILT_IN_PUBLICATION_TOPIC);
  return dynamic_cast<DCPS::PublicationBuiltinTopicDataDataReaderImpl*>(d.in());
}

DCPS::SubscriptionBuiltinTopicDataDataReaderImpl*
Sedp::sub_bit()
{
  DDS::Subscriber_var sub = spdp_.bit_subscriber();
  if (!sub.in())
    return 0;

  DDS::DataReader_var d =
    sub->lookup_datareader(DCPS::BUILT_IN_SUBSCRIPTION_TOPIC);
  return dynamic_cast<DCPS::SubscriptionBuiltinTopicDataDataReaderImpl*>(d.in());
}
#endif /* DDS_HAS_MINIMUM_BIT */

bool
Sedp::update_topic_qos(const RepoId& topicId, const DDS::TopicQos& qos)
{
  ACE_GUARD_RETURN(ACE_Thread_Mutex, g, lock_, false);
  OPENDDS_MAP_CMP(RepoId, OPENDDS_STRING, DCPS::GUID_tKeyLessThan)::iterator iter =
    topic_names_.find(topicId);
  if (iter == topic_names_.end()) {
    return false;
  }
  const OPENDDS_STRING& name = iter->second;
  TopicDetails& topic = topics_[name];
  using namespace DCPS;
  // If the TOPIC_DATA QoS changed our local endpoints must be resent
  // with new QoS
  if (qos.topic_data != topic.local_qos().topic_data) {
    topic.update(qos);
    // For each endpoint associated on this topic
    for (RepoIdSet::const_iterator topic_endpoints = topic.endpoints().begin();
         topic_endpoints != topic.endpoints().end(); ++topic_endpoints) {

      const RepoId& rid = *topic_endpoints;
      GuidConverter conv(rid);
      if (conv.isWriter()) {
        // This may be our local publication, verify
        LocalPublicationIter lp = local_publications_.find(rid);
        if (lp != local_publications_.end()) {
          write_publication_data(rid, lp->second);
        }
      } else if (conv.isReader()) {
        // This may be our local subscription, verify
        LocalSubscriptionIter ls = local_subscriptions_.find(rid);
        if (ls != local_subscriptions_.end()) {
          write_subscription_data(rid, ls->second);
        }
      }
    }
  }

  return true;
}

DDS::ReturnCode_t
Sedp::remove_publication_i(const RepoId& publicationId, LocalPublication& pub)
{
#ifdef OPENDDS_SECURITY
  ICE::Endpoint* endpoint = pub.publication_->get_ice_endpoint();
  if (endpoint) {
    ICE::Agent::instance()->remove_local_agent_info_listener(endpoint, publicationId);
  }

  if (is_security_enabled() && pub.security_attribs_.base.is_discovery_protected) {
    return publications_secure_writer_.write_unregister_dispose(publicationId);
  } else {
    return publications_writer_.write_unregister_dispose(publicationId);
  }
#else
  ACE_UNUSED_ARG(pub);
  return publications_writer_.write_unregister_dispose(publicationId);
#endif
}

bool
Sedp::update_publication_qos(const RepoId& publicationId,
                             const DDS::DataWriterQos& qos,
                             const DDS::PublisherQos& publisherQos)
{
  ACE_GUARD_RETURN(ACE_Thread_Mutex, g, lock_, false);
  LocalPublicationIter iter = local_publications_.find(publicationId);
  if (iter != local_publications_.end()) {
    LocalPublication& pb = iter->second;
    pb.qos_ = qos;
    pb.publisher_qos_ = publisherQos;

    if (DDS::RETCODE_OK != write_publication_data(publicationId, pb)) {
      return false;
    }
    // Match/unmatch with subscriptions
    OPENDDS_STRING topic_name = topic_names_[pb.topic_id_];
    OPENDDS_MAP(OPENDDS_STRING, TopicDetails)::iterator top_it =
          topics_.find(topic_name);
    if (top_it != topics_.end()) {
      match_endpoints(publicationId, top_it->second);
    }
    return true;
  }
  return false;
}

DDS::ReturnCode_t
Sedp::remove_subscription_i(const RepoId& subscriptionId,
                            LocalSubscription& sub)
{
#ifdef OPENDDS_SECURITY
  ICE::Endpoint* endpoint = sub.subscription_->get_ice_endpoint();
  if (endpoint) {
    ICE::Agent::instance()->remove_local_agent_info_listener(endpoint, subscriptionId);
  }

  if (is_security_enabled() && sub.security_attribs_.base.is_discovery_protected) {
    return subscriptions_secure_writer_.write_unregister_dispose(subscriptionId);
  } else {
    return subscriptions_writer_.write_unregister_dispose(subscriptionId);
  }
#else
  ACE_UNUSED_ARG(sub);
  return subscriptions_writer_.write_unregister_dispose(subscriptionId);
#endif
}

bool
Sedp::update_subscription_qos(const RepoId& subscriptionId,
                              const DDS::DataReaderQos& qos,
                              const DDS::SubscriberQos& subscriberQos)
{
  ACE_GUARD_RETURN(ACE_Thread_Mutex, g, lock_, false);
  LocalSubscriptionIter iter = local_subscriptions_.find(subscriptionId);
  if (iter != local_subscriptions_.end()) {
    LocalSubscription& sb = iter->second;
    sb.qos_ = qos;
    sb.subscriber_qos_ = subscriberQos;

    if (DDS::RETCODE_OK != write_subscription_data(subscriptionId, sb)) {
      return false;
    }
    // Match/unmatch with subscriptions
    OPENDDS_STRING topic_name = topic_names_[sb.topic_id_];
    OPENDDS_MAP(OPENDDS_STRING, TopicDetails)::iterator top_it =
          topics_.find(topic_name);
    if (top_it != topics_.end()) {
      match_endpoints(subscriptionId, top_it->second);
    }
    return true;
  }
  return false;
}

bool
Sedp::update_subscription_params(const RepoId& subId,
                                 const DDS::StringSeq& params)
{
  ACE_GUARD_RETURN(ACE_Thread_Mutex, g, lock_, false);
  const LocalSubscriptionIter iter = local_subscriptions_.find(subId);
  if (iter != local_subscriptions_.end()) {
    LocalSubscription& sb = iter->second;
    sb.filterProperties.expressionParameters = params;

    if (DDS::RETCODE_OK != write_subscription_data(subId, sb)) {
      return false;
    }

    // Let any associated local publications know about the change
    for (DCPS::RepoIdSet::iterator i = iter->second.matched_endpoints_.begin();
         i != iter->second.matched_endpoints_.end(); ++i) {
      const LocalPublicationIter lpi = local_publications_.find(*i);
      if (lpi != local_publications_.end()) {
        lpi->second.publication_->update_subscription_params(subId, params);
      }
    }

    return true;
  }
  return false;
}

void
Sedp::shutdown()
{
  task_.shutdown();
  publications_reader_->shutting_down_ = true;
  subscriptions_reader_->shutting_down_ = true;
  participant_message_reader_->shutting_down_ = true;
}

void
Sedp::Task::acknowledge()
{
  // id is really a don't care, but just set to REQUEST_ACK
  putq(new Msg(Msg::MSG_FINI_BIT, DCPS::REQUEST_ACK, 0));
}

void
Sedp::Task::shutdown()
{
  if (!shutting_down_) {
    shutting_down_ = true;
    putq(new Msg(Msg::MSG_STOP, DCPS::GRACEFUL_DISCONNECT, 0));
    wait();
  }
}

void
Sedp::Task::svc_i(DCPS::MessageId message_id,
                  const DiscoveredPublication* pwdata)
{
  DCPS::unique_ptr<const DiscoveredPublication> delete_the_data(pwdata);
  sedp_->data_received(message_id, *pwdata);
}

void Sedp::process_discovered_writer_data(DCPS::MessageId message_id,
                                          const DCPS::DiscoveredWriterData& wdata,
                                          const RepoId& guid
#ifdef OPENDDS_SECURITY
                                          ,
                                          bool have_ice_agent_info,
                                          const ICE::AgentInfo& ice_agent_info,
                                          const DDS::Security::EndpointSecurityInfo* security_info
#endif
                                          )
{
  OPENDDS_STRING topic_name;

  RepoId participant_id = guid;
  participant_id.entityId = ENTITYID_PARTICIPANT;

  // Find the publication - iterator valid only as long as we hold the lock
  DiscoveredPublicationIter iter = discovered_publications_.find(guid);

  if (message_id == DCPS::SAMPLE_DATA) {
    DCPS::DiscoveredWriterData wdata_copy;

#ifdef OPENDDS_SECURITY
    if (iter != discovered_publications_.end()) {
      DiscoveredPublication& dpub = iter->second;
      if (!dpub.have_ice_agent_info_ && have_ice_agent_info) {
        dpub.have_ice_agent_info_ = have_ice_agent_info;
        dpub.ice_agent_info_ = ice_agent_info;
        start_ice(guid, dpub);
      } else if (dpub.have_ice_agent_info_ && !have_ice_agent_info) {
        dpub.have_ice_agent_info_ = have_ice_agent_info;
        dpub.ice_agent_info_ = ice_agent_info;
        stop_ice(guid, dpub);
      } else if (dpub.ice_agent_info_ != ice_agent_info) {
        dpub.ice_agent_info_ = ice_agent_info;
        start_ice(guid, dpub);
      }
    }
#endif

    if (iter == discovered_publications_.end()) { // add new
      // Must unlock when calling into pub_bit() as it may call back into us
      ACE_Reverse_Lock<ACE_Thread_Mutex> rev_lock(lock_);

      { // Reduce scope of pub and td
        DiscoveredPublication prepub(wdata);

#ifdef OPENDDS_SECURITY
        prepub.have_ice_agent_info_ = have_ice_agent_info;
        prepub.ice_agent_info_ = ice_agent_info;
#endif
        topic_name = get_topic_name(prepub);

#ifdef OPENDDS_SECURITY
        if (is_security_enabled()) {

          DDS::Security::SecurityException ex = {"", 0, 0};

          DDS::TopicBuiltinTopicData data;
          data.key = wdata.ddsPublicationData.key;
          data.name = wdata.ddsPublicationData.topic_name;
          data.type_name = wdata.ddsPublicationData.type_name;
          data.durability = wdata.ddsPublicationData.durability;
          data.durability_service = wdata.ddsPublicationData.durability_service;
          data.deadline = wdata.ddsPublicationData.deadline;
          data.latency_budget = wdata.ddsPublicationData.latency_budget;
          data.liveliness = wdata.ddsPublicationData.liveliness;
          data.reliability = wdata.ddsPublicationData.reliability;
          data.lifespan = wdata.ddsPublicationData.lifespan;
          data.destination_order = wdata.ddsPublicationData.destination_order;
          data.ownership = wdata.ddsPublicationData.ownership;
          data.topic_data = wdata.ddsPublicationData.topic_data;

          DCPS::AuthState auth_state = spdp_.lookup_participant_auth_state(participant_id);
          if (auth_state == DCPS::AS_AUTHENTICATED) {

            DDS::Security::PermissionsHandle remote_permissions = spdp_.lookup_participant_permissions(participant_id);

            if (participant_sec_attr_.is_access_protected &&
                !get_access_control()->check_remote_topic(remote_permissions, spdp_.get_domain_id(), data, ex))
            {
              ACE_ERROR((LM_WARNING,
                ACE_TEXT("(%P|%t) WARNING: ")
                ACE_TEXT("Sedp::data_received(dwd) - ")
                ACE_TEXT("Unable to check remote topic '%C'. SecurityException[%d.%d]: %C\n"),
                topic_name.data(), ex.code, ex.minor_code, ex.message.in()));
              return;
            }

            DDS::Security::TopicSecurityAttributes topic_sec_attr;
            if (!get_access_control()->get_topic_sec_attributes(remote_permissions, topic_name.data(), topic_sec_attr, ex))
            {
              ACE_ERROR((LM_WARNING,
                ACE_TEXT("(%P|%t) WARNING: ")
                ACE_TEXT("Sedp::data_received(dwd) - ")
                ACE_TEXT("Unable to get security attributes for remote topic '%C'. SecurityException[%d.%d]: %C\n"),
                topic_name.data(), ex.code, ex.minor_code, ex.message.in()));
              return;
            }

            DDS::Security::PublicationBuiltinTopicDataSecure pub_data_sec;
            pub_data_sec.base.base = wdata.ddsPublicationData;

            if (security_info != NULL) {
              pub_data_sec.base.security_info.endpoint_security_attributes =
                security_info->endpoint_security_attributes;
              pub_data_sec.base.security_info.plugin_endpoint_security_attributes =
                security_info->plugin_endpoint_security_attributes;
            }

            if (topic_sec_attr.is_write_protected &&
              !get_access_control()->check_remote_datawriter(remote_permissions, spdp_.get_domain_id(), pub_data_sec, ex))
            {
              ACE_ERROR((LM_WARNING,
                ACE_TEXT("(%P|%t) WARNING: ")
                ACE_TEXT("Sedp::data_received(dwd) - ")
                ACE_TEXT("Unable to check remote datawriter '%C'. SecurityException[%d.%d]: %C\n"),
                topic_name.data(), ex.code, ex.minor_code, ex.message.in()));
              return;
            }
          } else if (auth_state != DCPS::AS_UNAUTHENTICATED) {
            ACE_ERROR((LM_WARNING,
              ACE_TEXT("(%P|%t) WARNING: ")
              ACE_TEXT("Sedp::data_received(dwd) - ")
              ACE_TEXT("Unsupported remote participant authentication state for discovered datawriter '%C'. ")
              ACE_TEXT("SecurityException[%d.%d]: %C\n"),
              topic_name.data(), ex.code, ex.minor_code, ex.message.in()));
            return;
          }
        }
#endif

        DiscoveredPublication& pub = discovered_publications_[guid] = prepub;

        // Create a topic if necessary.
        OPENDDS_MAP(OPENDDS_STRING, TopicDetails)::iterator top_it = topics_.find(topic_name);
        if (top_it == topics_.end()) {
          top_it = topics_.insert(std::make_pair(topic_name, TopicDetails())).first;
          DCPS::RepoId topic_id = make_topic_guid();
          top_it->second.init(topic_name, topic_id);
          topic_names_[topic_id] = topic_name;
        }

        TopicDetails& td = top_it->second;

        // Upsert the remote topic.
        td.add_pub_sub(guid, wdata.ddsPublicationData.type_name.in());

        std::memcpy(pub.writer_data_.ddsPublicationData.participant_key.value,
                    guid.guidPrefix, sizeof(DDS::BuiltinTopicKey_t));
        assign_bit_key(pub);
        wdata_copy = pub.writer_data_;
      }

      // Iter no longer valid once lock released
      iter = discovered_publications_.end();

      DDS::InstanceHandle_t instance_handle = DDS::HANDLE_NIL;
#ifndef DDS_HAS_MINIMUM_BIT
      {
        // Release lock for call into pub_bit
        ACE_GUARD(ACE_Reverse_Lock< ACE_Thread_Mutex>, rg, rev_lock);
        DCPS::PublicationBuiltinTopicDataDataReaderImpl* bit = pub_bit();
        if (bit) { // bit may be null if the DomainParticipant is shutting down
          instance_handle =
            bit->store_synthetic_data(wdata_copy.ddsPublicationData,
                                      DDS::NEW_VIEW_STATE);
        }
      }
#endif /* DDS_HAS_MINIMUM_BIT */

      if (spdp_.shutting_down()) { return; }
      // Publication may have been removed while lock released
      iter = discovered_publications_.find(guid);
      if (iter != discovered_publications_.end()) {
        iter->second.bit_ih_ = instance_handle;
        OPENDDS_MAP(OPENDDS_STRING, TopicDetails)::iterator top_it =
            topics_.find(topic_name);
        if (top_it != topics_.end()) {
          if (DCPS::DCPS_debug_level > 3) {
            ACE_DEBUG((LM_DEBUG, ACE_TEXT("(%P|%t) Sedp::data_received(dwd) - ")
                                 ACE_TEXT("calling match_endpoints new\n")));
          }
          match_endpoints(guid, top_it->second);
        }
      }

    } else {
      if (checkAndAssignQos(iter->second.writer_data_.ddsPublicationData,
                            wdata.ddsPublicationData)) { // update existing

#ifndef DDS_HAS_MINIMUM_BIT
        DCPS::PublicationBuiltinTopicDataDataReaderImpl* bit = pub_bit();
        if (bit) { // bit may be null if the DomainParticipant is shutting down
          bit->store_synthetic_data(iter->second.writer_data_.ddsPublicationData,
                                    DDS::NOT_NEW_VIEW_STATE);
        }
#endif /* DDS_HAS_MINIMUM_BIT */

        // Match/unmatch local subscription(s)
        topic_name = get_topic_name(iter->second);
        OPENDDS_MAP(OPENDDS_STRING, TopicDetails)::iterator top_it =
          topics_.find(topic_name);
        if (top_it != topics_.end()) {
          if (DCPS::DCPS_debug_level > 3) {
            ACE_DEBUG((LM_DEBUG, ACE_TEXT("(%P|%t) Sedp::data_received(dwd) - ")
                       ACE_TEXT("calling match_endpoints update\n")));
          }
          match_endpoints(guid, top_it->second);
        }
      }

      if (checkAndAssignLocators(iter->second.writer_data_.writerProxy, wdata.writerProxy)) {
        topic_name = get_topic_name(iter->second);
        OPENDDS_MAP(OPENDDS_STRING, TopicDetails)::const_iterator top_it = topics_.find(topic_name);
        using DCPS::RepoIdSet;
        const RepoIdSet& assoc =
          (top_it == topics_.end()) ? RepoIdSet() : top_it->second.endpoints();
        for (RepoIdSet::const_iterator i = assoc.begin(); i != assoc.end(); ++i) {
          if (DCPS::GuidConverter(*i).isWriter()) continue; // publication
          LocalSubscriptionIter lsi = local_subscriptions_.find(*i);
          if (lsi != local_subscriptions_.end()) {
            lsi->second.subscription_->update_locators(guid, wdata.writerProxy.allLocators);
          }
        }
      }
    }

  } else if (message_id == DCPS::UNREGISTER_INSTANCE ||
             message_id == DCPS::DISPOSE_INSTANCE ||
             message_id == DCPS::DISPOSE_UNREGISTER_INSTANCE) {
    if (iter != discovered_publications_.end()) {
      // Unmatch local subscription(s)
      topic_name = get_topic_name(iter->second);
      OPENDDS_MAP(OPENDDS_STRING, TopicDetails)::iterator top_it =
          topics_.find(topic_name);
      if (top_it != topics_.end()) {
        top_it->second.remove_pub_sub(guid);
        match_endpoints(guid, top_it->second, true /*remove*/);
        if (spdp_.shutting_down()) { return; }
        if (top_it->second.is_dead()) {
          purge_dead_topic(topic_name);
        }
      }
      remove_from_bit(iter->second);
      if (DCPS::DCPS_debug_level > 3) {
        ACE_DEBUG((LM_DEBUG, ACE_TEXT("(%P|%t) Sedp::data_received(dwd) - ")
                             ACE_TEXT("calling match_endpoints disp/unreg\n")));
      }
      discovered_publications_.erase(iter);
    }
  }
}

void
Sedp::data_received(DCPS::MessageId message_id,
                    const DiscoveredPublication& dpub)
{
  if (spdp_.shutting_down()) { return; }

  const DCPS::DiscoveredWriterData& wdata = dpub.writer_data_;
  const RepoId& guid = wdata.writerProxy.remoteWriterGuid;
  RepoId guid_participant = guid;
  guid_participant.entityId = ENTITYID_PARTICIPANT;

  ACE_GUARD(ACE_Thread_Mutex, g, lock_);

  if (ignoring(guid)
      || ignoring(guid_participant)
      || ignoring(wdata.ddsPublicationData.topic_name)) {
    return;
  }

#ifdef OPENDDS_SECURITY
  if (should_drop_message(wdata.ddsPublicationData.topic_name)) {
    return;
  }
#endif

  if (!spdp_.has_discovered_participant(guid_participant)) {
    deferred_publications_[guid] = std::make_pair(message_id, dpub);
    return;
  }

  process_discovered_writer_data(message_id, wdata, guid
#ifdef OPENDDS_SECURITY
                                 , dpub.have_ice_agent_info_, dpub.ice_agent_info_
#endif
                                 );
}

#ifdef OPENDDS_SECURITY
void
Sedp::Task::svc_i(DCPS::MessageId message_id,
                  const DiscoveredPublication_SecurityWrapper* data)
{
  DCPS::unique_ptr<const DiscoveredPublication_SecurityWrapper> delete_the_data(data);
  sedp_->data_received(message_id, *data);
}

void Sedp::data_received(DCPS::MessageId message_id,
                         const DiscoveredPublication_SecurityWrapper& wrapper)
{
  if (spdp_.shutting_down()) { return; }

  const RepoId& guid = wrapper.data.writerProxy.remoteWriterGuid;
  RepoId guid_participant = guid;
  guid_participant.entityId = ENTITYID_PARTICIPANT;

  ACE_GUARD(ACE_Thread_Mutex, g, lock_);

  if (ignoring(guid)
      || ignoring(guid_participant)
      || ignoring(wrapper.data.ddsPublicationData.topic_name)) {
    return;
  }

  process_discovered_writer_data(message_id, wrapper.data, guid, wrapper.have_ice_agent_info, wrapper.ice_agent_info, &wrapper.security_info);
}
#endif

void Sedp::process_discovered_reader_data(DCPS::MessageId message_id,
                                          const DCPS::DiscoveredReaderData& rdata,
                                          const RepoId& guid
#ifdef OPENDDS_SECURITY
                                          ,
                                          bool have_ice_agent_info,
                                          const ICE::AgentInfo& ice_agent_info,
                                          const DDS::Security::EndpointSecurityInfo* security_info
#endif
                                          )
{
  OPENDDS_STRING topic_name;

  RepoId participant_id = guid;
  participant_id.entityId = ENTITYID_PARTICIPANT;

  // Find the subscripion - iterator valid only as long as we hold the lock
  DiscoveredSubscriptionIter iter = discovered_subscriptions_.find(guid);

  // Must unlock when calling into sub_bit() as it may call back into us
  ACE_Reverse_Lock<ACE_Thread_Mutex> rev_lock(lock_);

  if (message_id == DCPS::SAMPLE_DATA) {
    DCPS::DiscoveredReaderData rdata_copy;

#ifdef OPENDDS_SECURITY
    if (iter != discovered_subscriptions_.end()) {
      DiscoveredSubscription& dsub = iter->second;
      if (!dsub.have_ice_agent_info_ && have_ice_agent_info) {
        dsub.have_ice_agent_info_ = have_ice_agent_info;
        dsub.ice_agent_info_ = ice_agent_info;
        start_ice(guid, dsub);
      } else if (dsub.have_ice_agent_info_ && !have_ice_agent_info) {
        dsub.have_ice_agent_info_ = have_ice_agent_info;
        dsub.ice_agent_info_ = ice_agent_info;
        stop_ice(guid, dsub);
      } else if (dsub.ice_agent_info_ != ice_agent_info) {
        dsub.ice_agent_info_ = ice_agent_info;
        start_ice(guid, dsub);
      }
    }
#endif

    if (iter == discovered_subscriptions_.end()) { // add new
      { // Reduce scope of sub and td
        DiscoveredSubscription presub(rdata);
#ifdef OPENDDS_SECURITY
        presub.have_ice_agent_info_ = have_ice_agent_info;
        presub.ice_agent_info_ = ice_agent_info;
#endif

        topic_name = get_topic_name(presub);

#ifdef OPENDDS_SECURITY
        if (is_security_enabled()) {

          DDS::Security::SecurityException ex = {"", 0, 0};

          DDS::TopicBuiltinTopicData data;
          data.key = rdata.ddsSubscriptionData.key;
          data.name = rdata.ddsSubscriptionData.topic_name;
          data.type_name = rdata.ddsSubscriptionData.type_name;
          data.durability = rdata.ddsSubscriptionData.durability;
          data.deadline = rdata.ddsSubscriptionData.deadline;
          data.latency_budget = rdata.ddsSubscriptionData.latency_budget;
          data.liveliness = rdata.ddsSubscriptionData.liveliness;
          data.reliability = rdata.ddsSubscriptionData.reliability;
          data.destination_order = rdata.ddsSubscriptionData.destination_order;
          data.ownership = rdata.ddsSubscriptionData.ownership;
          data.topic_data = rdata.ddsSubscriptionData.topic_data;

          DCPS::AuthState auth_state = spdp_.lookup_participant_auth_state(participant_id);
          if (auth_state == DCPS::AS_AUTHENTICATED) {

            DDS::Security::PermissionsHandle remote_permissions = spdp_.lookup_participant_permissions(participant_id);

            if (participant_sec_attr_.is_access_protected &&
                !get_access_control()->check_remote_topic(remote_permissions, spdp_.get_domain_id(), data, ex))
            {
              ACE_ERROR((LM_WARNING,
                ACE_TEXT("(%P|%t) WARNING: ")
                ACE_TEXT("Sedp::data_received(drd) - ")
                ACE_TEXT("Unable to check remote topic '%C'. SecurityException[%d.%d]: %C\n"),
                topic_name.data(), ex.code, ex.minor_code, ex.message.in()));
              return;
            }

            DDS::Security::TopicSecurityAttributes topic_sec_attr;
            if (!get_access_control()->get_topic_sec_attributes(remote_permissions, topic_name.data(), topic_sec_attr, ex))
            {
              ACE_ERROR((LM_WARNING,
                ACE_TEXT("(%P|%t) WARNING: ")
                ACE_TEXT("Sedp::data_received(drd) - ")
                ACE_TEXT("Unable to get security attributes for remote topic '%C'. SecurityException[%d.%d]: %C\n"),
                topic_name.data(), ex.code, ex.minor_code, ex.message.in()));
              return;
            }

            DDS::Security::SubscriptionBuiltinTopicDataSecure sub_data_sec;
            sub_data_sec.base.base = rdata.ddsSubscriptionData;

            if (security_info != NULL) {
              sub_data_sec.base.security_info.endpoint_security_attributes =
                security_info->endpoint_security_attributes;
              sub_data_sec.base.security_info.plugin_endpoint_security_attributes =
                security_info->plugin_endpoint_security_attributes;
            }

            bool relay_only = false;
            if (topic_sec_attr.is_read_protected &&
                !get_access_control()->check_remote_datareader(
                  remote_permissions, spdp_.get_domain_id(), sub_data_sec, relay_only, ex))
            {
              ACE_ERROR((LM_WARNING,
                ACE_TEXT("(%P|%t) WARNING: ")
                ACE_TEXT("Sedp::data_received(drd) - ")
                ACE_TEXT("Unable to check remote datareader '%C'. SecurityException[%d.%d]: %C\n"),
                topic_name.data(), ex.code, ex.minor_code, ex.message.in()));
              return;
            }

            if (relay_only) {
              relay_only_readers_.insert(guid);
            } else {
              relay_only_readers_.erase(guid);
            }
          } else if (auth_state != DCPS::AS_UNAUTHENTICATED) {
            ACE_ERROR((LM_WARNING,
              ACE_TEXT("(%P|%t) WARNING: ")
              ACE_TEXT("Sedp::data_received(dwd) - ")
              ACE_TEXT("Unsupported remote participant authentication state for discovered datawriter '%C'. ")
              ACE_TEXT("SecurityException[%d.%d]: %C\n"),
              topic_name.data(), ex.code, ex.minor_code, ex.message.in()));
            return;
          }
        }
#endif

        DiscoveredSubscription& sub = discovered_subscriptions_[guid] = presub;

        // Create a topic if necessary.
        OPENDDS_MAP(OPENDDS_STRING, TopicDetails)::iterator top_it = topics_.find(topic_name);
        if (top_it == topics_.end()) {
          top_it = topics_.insert(std::make_pair(topic_name, TopicDetails())).first;
          DCPS::RepoId topic_id = make_topic_guid();
          top_it->second.init(topic_name, topic_id);
          topic_names_[topic_id] = topic_name;
        }

        TopicDetails& td = top_it->second;

        // Upsert the remote topic.
        td.add_pub_sub(guid, rdata.ddsSubscriptionData.type_name.in());

        std::memcpy(sub.reader_data_.ddsSubscriptionData.participant_key.value,
                    guid.guidPrefix, sizeof(DDS::BuiltinTopicKey_t));
        assign_bit_key(sub);
        rdata_copy = sub.reader_data_;
      }

      // Iter no longer valid once lock released
      iter = discovered_subscriptions_.end();

      DDS::InstanceHandle_t instance_handle = DDS::HANDLE_NIL;
#ifndef DDS_HAS_MINIMUM_BIT
      {
        // Release lock for call into sub_bit
        ACE_GUARD(ACE_Reverse_Lock< ACE_Thread_Mutex>, rg, rev_lock);
        DCPS::SubscriptionBuiltinTopicDataDataReaderImpl* bit = sub_bit();
        if (bit) { // bit may be null if the DomainParticipant is shutting down
          instance_handle =
            bit->store_synthetic_data(rdata_copy.ddsSubscriptionData,
                                      DDS::NEW_VIEW_STATE);
        }
      }
#endif /* DDS_HAS_MINIMUM_BIT */

      if (spdp_.shutting_down()) { return; }
      // Subscription may have been removed while lock released
      iter = discovered_subscriptions_.find(guid);
      if (iter != discovered_subscriptions_.end()) {
        iter->second.bit_ih_ = instance_handle;
        OPENDDS_MAP(OPENDDS_STRING, TopicDetails)::iterator top_it =
            topics_.find(topic_name);
        if (top_it != topics_.end()) {
          if (DCPS::DCPS_debug_level > 3) {
            ACE_DEBUG((LM_DEBUG, ACE_TEXT("(%P|%t) Sedp::data_received(drd) - ")
                                 ACE_TEXT("calling match_endpoints new\n")));
          }
          match_endpoints(guid, top_it->second);
        }
      }

    } else { // update existing
      if (checkAndAssignQos(iter->second.reader_data_.ddsSubscriptionData,
                            rdata.ddsSubscriptionData)) {
#ifndef DDS_HAS_MINIMUM_BIT
        DCPS::SubscriptionBuiltinTopicDataDataReaderImpl* bit = sub_bit();
        if (bit) { // bit may be null if the DomainParticipant is shutting down
          bit->store_synthetic_data(
                iter->second.reader_data_.ddsSubscriptionData,
                DDS::NOT_NEW_VIEW_STATE);
        }
#endif /* DDS_HAS_MINIMUM_BIT */

        // Match/unmatch local publication(s)
        topic_name = get_topic_name(iter->second);
        OPENDDS_MAP(OPENDDS_STRING, TopicDetails)::iterator top_it =
            topics_.find(topic_name);
        if (top_it != topics_.end()) {
          if (DCPS::DCPS_debug_level > 3) {
            ACE_DEBUG((LM_DEBUG, ACE_TEXT("(%P|%t) Sedp::data_received(drd) - ")
                                 ACE_TEXT("calling match_endpoints update\n")));
          }
          match_endpoints(guid, top_it->second);
        }
      }

      if (checkAndAssignParams(iter->second.reader_data_.contentFilterProperty,
                               rdata.contentFilterProperty)) {
        // Let any associated local publications know about the change
        topic_name = get_topic_name(iter->second);
        OPENDDS_MAP(OPENDDS_STRING, TopicDetails)::iterator top_it =
            topics_.find(topic_name);
        using DCPS::RepoIdSet;
        const RepoIdSet& assoc =
          (top_it == topics_.end()) ? RepoIdSet() : top_it->second.endpoints();
        for (RepoIdSet::const_iterator i = assoc.begin(); i != assoc.end(); ++i) {
          if (DCPS::GuidConverter(*i).isReader()) continue; // subscription
          const LocalPublicationIter lpi = local_publications_.find(*i);
          if (lpi != local_publications_.end()) {
            lpi->second.publication_->update_subscription_params(guid,
              rdata.contentFilterProperty.expressionParameters);
          }
        }
      }

      if (checkAndAssignLocators(iter->second.reader_data_.readerProxy, rdata.readerProxy)) {
        topic_name = get_topic_name(iter->second);
        OPENDDS_MAP(OPENDDS_STRING, TopicDetails)::const_iterator top_it =
          topics_.find(topic_name);
        using DCPS::RepoIdSet;
        const RepoIdSet& assoc =
          (top_it == topics_.end()) ? RepoIdSet() : top_it->second.endpoints();
        for (RepoIdSet::const_iterator i = assoc.begin(); i != assoc.end(); ++i) {
          if (i->entityId.entityKind & 4) continue; // subscription
          LocalPublicationIter lpi = local_publications_.find(*i);
          if (lpi != local_publications_.end()) {
            lpi->second.publication_->update_locators(guid, rdata.readerProxy.allLocators);
          }
        }
      }
    }

    if (is_expectant_opendds(guid)) {
      // For each associated opendds writer to this reader
      CORBA::ULong len = rdata.readerProxy.associatedWriters.length();
      for (CORBA::ULong writerIndex = 0; writerIndex < len; ++writerIndex)
      {
        GUID_t writerGuid = rdata.readerProxy.associatedWriters[writerIndex];

        // If the associated writer is in this participant
        LocalPublicationIter lp = local_publications_.find(writerGuid);
        if (lp != local_publications_.end()) {
          // If the local writer is not fully associated with the reader
          if (lp->second.remote_expectant_opendds_associations_.insert(guid).second) {
            // This is a new association
            lp->second.publication_->association_complete(guid);
          }
        }
      }
    }

  } else if (message_id == DCPS::UNREGISTER_INSTANCE ||
             message_id == DCPS::DISPOSE_INSTANCE ||
             message_id == DCPS::DISPOSE_UNREGISTER_INSTANCE) {
    if (iter != discovered_subscriptions_.end()) {
      // Unmatch local publication(s)
      topic_name = get_topic_name(iter->second);
      OPENDDS_MAP(OPENDDS_STRING, TopicDetails)::iterator top_it =
          topics_.find(topic_name);
      if (top_it != topics_.end()) {
        top_it->second.remove_pub_sub(guid);
        if (DCPS::DCPS_debug_level > 3) {
          ACE_DEBUG((LM_DEBUG, ACE_TEXT("(%P|%t) Sedp::data_received(drd) - ")
                               ACE_TEXT("calling match_endpoints disp/unreg\n")));
        }
        match_endpoints(guid, top_it->second, true /*remove*/);
        if (top_it->second.is_dead()) {
          purge_dead_topic(topic_name);
        }
        if (spdp_.shutting_down()) { return; }
      }
      remove_from_bit(iter->second);
      discovered_subscriptions_.erase(iter);
    }
  }
}

void
Sedp::Task::svc_i(DCPS::MessageId message_id,
                  const DiscoveredSubscription* prdata)
{
  DCPS::unique_ptr<const DiscoveredSubscription> delete_the_data(prdata);
  sedp_->data_received(message_id, *prdata);
}

void
Sedp::data_received(DCPS::MessageId message_id,
                    const DiscoveredSubscription& dsub)
{
  if (spdp_.shutting_down()) { return; }

  const DCPS::DiscoveredReaderData& rdata = dsub.reader_data_;
  const RepoId& guid = rdata.readerProxy.remoteReaderGuid;
  RepoId guid_participant = guid;
  guid_participant.entityId = ENTITYID_PARTICIPANT;

  ACE_GUARD(ACE_Thread_Mutex, g, lock_);

  if (ignoring(guid)
      || ignoring(guid_participant)
      || ignoring(rdata.ddsSubscriptionData.topic_name)) {
    return;
  }

#ifdef OPENDDS_SECURITY
  if (should_drop_message(rdata.ddsSubscriptionData.topic_name)) {
    return;
  }
#endif

  if (!spdp_.has_discovered_participant(guid_participant)) {
    deferred_subscriptions_[guid] = std::make_pair(message_id, dsub);
    return;
  }

  process_discovered_reader_data(message_id, rdata, guid
#ifdef OPENDDS_SECURITY
                                 , dsub.have_ice_agent_info_, dsub.ice_agent_info_
#endif
                                 );
}

#ifdef OPENDDS_SECURITY
void
Sedp::Task::svc_i(DCPS::MessageId message_id,
                  const DiscoveredSubscription_SecurityWrapper* data)
{
  DCPS::unique_ptr<const DiscoveredSubscription_SecurityWrapper> delete_the_data(data);
  sedp_->data_received(message_id, *data);
}

void Sedp::data_received(DCPS::MessageId message_id,
                         const DiscoveredSubscription_SecurityWrapper& wrapper)
{
  if (spdp_.shutting_down()) { return; }

  const RepoId& guid = wrapper.data.readerProxy.remoteReaderGuid;
  RepoId guid_participant = guid;
  guid_participant.entityId = ENTITYID_PARTICIPANT;

  ACE_GUARD(ACE_Thread_Mutex, g, lock_);

  if (ignoring(guid)
      || ignoring(guid_participant)
      || ignoring(wrapper.data.ddsSubscriptionData.topic_name)) {
    return;
  }

  process_discovered_reader_data(message_id, wrapper.data, guid, wrapper.have_ice_agent_info, wrapper.ice_agent_info, &wrapper.security_info);
}
#endif

void
Sedp::Task::svc_i(DCPS::MessageId message_id,
                  const ParticipantMessageData* data)
{
  DCPS::unique_ptr<const ParticipantMessageData> delete_the_data(data);
  sedp_->data_received(message_id, *data);
}

void
Sedp::data_received(DCPS::MessageId /*message_id*/,
                    const ParticipantMessageData& data)
{
  if (spdp_.shutting_down()) { return; }

  const RepoId& guid = data.participantGuid;
  RepoId guid_participant = guid;
  guid_participant.entityId = ENTITYID_PARTICIPANT;
  RepoId prefix = data.participantGuid;
  prefix.entityId = EntityId_t(); // Clear the entityId so lower bound will work.

  ACE_GUARD(ACE_Thread_Mutex, g, lock_);

  if (ignoring(guid)
      || ignoring(guid_participant)) {
    return;
  }

  if (!spdp_.has_discovered_participant(guid_participant)) {
    return;
  }

  for (LocalSubscriptionMap::const_iterator sub_pos = local_subscriptions_.begin(),
         sub_limit = local_subscriptions_.end();
       sub_pos != sub_limit; ++sub_pos) {
    const DCPS::RepoIdSet::const_iterator pos =
      sub_pos->second.matched_endpoints_.lower_bound(prefix);
    if (pos != sub_pos->second.matched_endpoints_.end() &&
        DCPS::GuidPrefixEqual()(pos->guidPrefix, prefix.guidPrefix)) {
      sub_pos->second.subscription_->signal_liveliness(guid_participant);
    }
  }
}

#ifdef OPENDDS_SECURITY
void
Sedp::Task::svc_participant_message_data_secure(DCPS::MessageId message_id,
            const ParticipantMessageData* data)
{
  DCPS::unique_ptr<const ParticipantMessageData> delete_the_data(data);
  sedp_->received_participant_message_data_secure(message_id, *data);
}

void
Sedp::received_participant_message_data_secure(DCPS::MessageId /*message_id*/,
            const ParticipantMessageData& data)
{
  if (spdp_.shutting_down()) {
      return;
  }

  const RepoId& guid = data.participantGuid;
  RepoId guid_participant = guid;
  guid_participant.entityId = ENTITYID_PARTICIPANT;
  RepoId prefix = data.participantGuid;
  prefix.entityId = EntityId_t(); // Clear the entityId so lower bound will work.

  ACE_GUARD(ACE_Thread_Mutex, g, lock_);

  if (ignoring(guid) || ignoring(guid_participant)) {
    return;
  }

  if (!spdp_.has_discovered_participant(guid_participant)) {
    return;
  }

  LocalSubscriptionMap::const_iterator i, n;
  for (i = local_subscriptions_.begin(), n = local_subscriptions_.end(); i != n; ++i) {
    const DCPS::RepoIdSet::const_iterator pos = i->second.matched_endpoints_.lower_bound(prefix);

    if (pos != i->second.matched_endpoints_.end() && DCPS::GuidPrefixEqual()(pos->guidPrefix, prefix.guidPrefix)) {
      (i->second.subscription_)->signal_liveliness(guid_participant);
    }
  }
}

bool Sedp::should_drop_stateless_message(const DDS::Security::ParticipantGenericMessage& msg)
{
  using DCPS::GUID_t;
  using DCPS::GUID_UNKNOWN;

  ACE_GUARD_RETURN(ACE_Thread_Mutex, g, lock_, true);

  const GUID_t src_endpoint = msg.source_endpoint_guid;
  const GUID_t dst_endpoint = msg.destination_endpoint_guid;
  const GUID_t this_endpoint = participant_stateless_message_reader_->get_repo_id();
  const GUID_t dst_participant = msg.destination_participant_guid;
  const GUID_t this_participant = participant_id_;

  if (ignoring(src_endpoint)) {
    return true;
  }

  if (dst_participant != GUID_UNKNOWN && dst_participant != this_participant) {
    return true;
  }

  if (dst_endpoint != GUID_UNKNOWN && dst_endpoint != this_endpoint) {
    return true;
  }

  return false;
}

bool Sedp::should_drop_volatile_message(const DDS::Security::ParticipantGenericMessage& msg)
{
  using DCPS::GUID_t;
  using DCPS::GUID_UNKNOWN;

  ACE_GUARD_RETURN(ACE_Thread_Mutex, g, lock_, true);

  const GUID_t src_endpoint = msg.source_endpoint_guid;
  const GUID_t dst_participant = msg.destination_participant_guid;
  const GUID_t this_participant = participant_id_;

  if (ignoring(src_endpoint)) {
    return true;
  }

  if (dst_participant != GUID_UNKNOWN && dst_participant != this_participant) {
    return true;
  }

  return false;
}

bool Sedp::should_drop_message(const char* unsecure_topic_name)
{
  if (is_security_enabled()) {
    DDS::Security::TopicSecurityAttributes attribs;
    DDS::Security::SecurityException ex = {"", 0, 0};

    bool ok = get_access_control()->get_topic_sec_attributes(
      get_permissions_handle(),
      unsecure_topic_name,
      attribs,
      ex);

    if (!ok || attribs.is_discovery_protected) {
      return true;
    }
  }

  return false;
}

void
Sedp::Task::svc_stateless_message(DCPS::MessageId id,
                                  const DDS::Security::ParticipantStatelessMessage* data)
{
  DCPS::unique_ptr<const DDS::Security::ParticipantStatelessMessage> delete_the_data(data);
  sedp_->received_stateless_message(id, *data);
}

void
Sedp::received_stateless_message(DCPS::MessageId /*message_id*/,
                    const DDS::Security::ParticipantStatelessMessage& msg)
{
  if (spdp_.shutting_down()) {
    return;
  }

  if (should_drop_stateless_message(msg)) {
    return;
  }

  if (0 == std::strcmp(msg.message_class_id,
                       DDS::Security::GMCLASSID_SECURITY_AUTH_REQUEST)) {
    spdp_.handle_auth_request(msg);

  } else if (0 == std::strcmp(msg.message_class_id,
                              DDS::Security::GMCLASSID_SECURITY_AUTH_HANDSHAKE)) {
    spdp_.handle_handshake_message(msg);
  }
  return;
}

void
Sedp::Task::svc_volatile_message_secure(DCPS::MessageId id,
                                        const DDS::Security::ParticipantVolatileMessageSecure* data)
{
  DCPS::unique_ptr<const DDS::Security::ParticipantVolatileMessageSecure> delete_the_data(data);
  sedp_->received_volatile_message_secure(id, *data);
}

void
Sedp::received_volatile_message_secure(DCPS::MessageId /* message_id */,
                    const DDS::Security::ParticipantVolatileMessageSecure& msg)
{
  if (spdp_.shutting_down()) {
    return;
  }

  if (should_drop_volatile_message(msg)) {
    return;
  }

  if (0 == std::strcmp(msg.message_class_id,
                       DDS::Security::GMCLASSID_SECURITY_PARTICIPANT_CRYPTO_TOKENS)) {
    spdp_.handle_participant_crypto_tokens(msg);
  } else if (0 == std::strcmp(msg.message_class_id,
                              DDS::Security::GMCLASSID_SECURITY_DATAWRITER_CRYPTO_TOKENS)) {
    handle_datawriter_crypto_tokens(msg);
  } else if (0 == std::strcmp(msg.message_class_id,
                              DDS::Security::GMCLASSID_SECURITY_DATAREADER_CRYPTO_TOKENS)) {
    handle_datareader_crypto_tokens(msg);
  }
  return;
}
#endif

bool
Sedp::is_expectant_opendds(const GUID_t& endpoint) const
{
  GUID_t participant = endpoint;
  participant.entityId = DCPS::ENTITYID_PARTICIPANT;
  return spdp_.is_expectant_opendds(participant);
}

void
Sedp::association_complete(const RepoId& localId,
                           const RepoId& remoteId)
{
  ACE_GUARD(ACE_Thread_Mutex, g, lock_);
  // If the remote endpoint is an opendds endpoint that expects associated datawriter announcements
  if (is_expectant_opendds(remoteId)) {
    LocalSubscriptionIter sub = local_subscriptions_.find(localId);
    // If the local endpoint is a reader
    if (sub != local_subscriptions_.end()) {
      std::pair<DCPS::RepoIdSet::iterator, bool> result =
          sub->second.remote_expectant_opendds_associations_.insert(remoteId);
      // If this is a new association for the local reader
      if (result.second) {
        // Tell other participants
        write_subscription_data(localId, sub->second);
      }
    }
  }

#ifdef OPENDDS_SECURITY
  if (remoteId.entityId == ENTITYID_SEDP_BUILTIN_PUBLICATIONS_SECURE_READER) {
    write_durable_publication_data(remoteId, true);
  } else if (remoteId.entityId == ENTITYID_SEDP_BUILTIN_SUBSCRIPTIONS_SECURE_READER) {
    write_durable_subscription_data(remoteId, true);
  } else if (remoteId.entityId == ENTITYID_P2P_BUILTIN_PARTICIPANT_MESSAGE_SECURE_READER) {
    write_durable_participant_message_data(remoteId);
  } else if (remoteId.entityId == ENTITYID_P2P_BUILTIN_PARTICIPANT_VOLATILE_SECURE_READER) {

    if (associated_volatile_readers_.insert(remoteId).second) {

      spdp_.send_participant_crypto_tokens(remoteId);

      RemoteReaderVectors::iterator reader_map_iter = datawriter_crypto_tokens_.find(remoteId);
      if (reader_map_iter != datawriter_crypto_tokens_.end()) {
        typedef RemoteReaderVector::iterator iter_t;
        for (iter_t i = reader_map_iter->second.begin(); i != reader_map_iter->second.end(); ++i) {
          send_datawriter_crypto_tokens(i->local_writer, i->remote_reader, i->writer_tokens);
        }
        datawriter_crypto_tokens_.erase(reader_map_iter);
      }

      RemoteWriterVectors::iterator writer_map_iter = datareader_crypto_tokens_.find(remoteId);
      if (writer_map_iter != datareader_crypto_tokens_.end()) {
        typedef RemoteWriterVector::iterator iter_t;
        for (iter_t i = writer_map_iter->second.begin(); i != writer_map_iter->second.end(); ++i) {
          send_datareader_crypto_tokens(i->local_reader, i->remote_writer, i->reader_tokens);
        }
        datareader_crypto_tokens_.erase(writer_map_iter);
      }
    }
  }
#endif
  if (remoteId.entityId == ENTITYID_SEDP_BUILTIN_PUBLICATIONS_READER) {
    write_durable_publication_data(remoteId, false);
  } else if (remoteId.entityId == ENTITYID_SEDP_BUILTIN_SUBSCRIPTIONS_READER) {
    write_durable_subscription_data(remoteId, false);
  } else if (remoteId.entityId == ENTITYID_P2P_BUILTIN_PARTICIPANT_MESSAGE_READER) {
    write_durable_participant_message_data(remoteId);
  }
}

void Sedp::signal_liveliness(DDS::LivelinessQosPolicyKind kind)
{

#ifdef OPENDDS_SECURITY
  DDS::Security::SecurityException se = {"", 0, 0};
  DDS::Security::TopicSecurityAttributes attribs;

  if (is_security_enabled()) {
    // TODO: Pending issue DDSSEC12-28 Topic security attributes
    // may get changed to a different set of security attributes.
    bool ok = get_access_control()->get_topic_sec_attributes(
      get_permissions_handle(), "DCPSParticipantMessageSecure", attribs, se);

    if (ok) {

      if (attribs.is_liveliness_protected) {
        signal_liveliness_secure(kind);

      } else {
        signal_liveliness_unsecure(kind);
      }

    } else {
      ACE_DEBUG((LM_WARNING, ACE_TEXT("(%P|%t) WARNING: Sedp::signal_liveliness() - ")
        ACE_TEXT("Failure calling get_topic_sec_attributes(). Security Exception[%d.%d]: %C\n"),
          se.code, se.minor_code, se.message.in()));
    }

  } else {
#endif

    signal_liveliness_unsecure(kind);

#ifdef OPENDDS_SECURITY
  }
#endif
}

void
Sedp::signal_liveliness_unsecure(DDS::LivelinessQosPolicyKind kind)
{
  if (!(spdp_.available_builtin_endpoints() & DISC_BUILTIN_ENDPOINT_PARTICIPANT_ANNOUNCER)) {
    return;
  }

  ParticipantMessageData data;
  data.participantGuid = participant_id_;

  switch (kind) {
  case DDS::AUTOMATIC_LIVELINESS_QOS:
    data.participantGuid.entityId = DCPS::EntityIdConverter(PARTICIPANT_MESSAGE_DATA_KIND_AUTOMATIC_LIVELINESS_UPDATE);
    participant_message_writer_.write_participant_message(data, GUID_UNKNOWN, automatic_liveliness_seq_);
    break;

  case DDS::MANUAL_BY_PARTICIPANT_LIVELINESS_QOS:
    data.participantGuid.entityId = DCPS::EntityIdConverter(PARTICIPANT_MESSAGE_DATA_KIND_MANUAL_LIVELINESS_UPDATE);
    participant_message_writer_.write_participant_message(data, GUID_UNKNOWN, manual_liveliness_seq_);
    break;

  case DDS::MANUAL_BY_TOPIC_LIVELINESS_QOS:
    // Do nothing.
    break;
  }
}

#ifdef OPENDDS_SECURITY
void
Sedp::signal_liveliness_secure(DDS::LivelinessQosPolicyKind kind)
{
  if (!(spdp_.available_builtin_endpoints() & DDS::Security::BUILTIN_PARTICIPANT_MESSAGE_SECURE_WRITER)) {
    return;
  }

  ParticipantMessageData data;
  data.participantGuid = participant_id_;

  switch (kind) {
  case DDS::AUTOMATIC_LIVELINESS_QOS:
    data.participantGuid.entityId = DCPS::EntityIdConverter(PARTICIPANT_MESSAGE_DATA_KIND_AUTOMATIC_LIVELINESS_UPDATE);
    participant_message_secure_writer_.write_participant_message(data, GUID_UNKNOWN, secure_automatic_liveliness_seq_);
    break;

  case DDS::MANUAL_BY_PARTICIPANT_LIVELINESS_QOS:
    data.participantGuid.entityId = DCPS::EntityIdConverter(PARTICIPANT_MESSAGE_DATA_KIND_MANUAL_LIVELINESS_UPDATE);
    participant_message_secure_writer_.write_participant_message(data, GUID_UNKNOWN, secure_manual_liveliness_seq_);
    break;

  case DDS::MANUAL_BY_TOPIC_LIVELINESS_QOS:
    // Do nothing.
    break;
  }
}
#endif

ICE::Endpoint* Sedp::get_ice_endpoint() {
  return transport_inst_->get_ice_endpoint();
}

Sedp::Endpoint::~Endpoint()
{
}

//---------------------------------------------------------------
Sedp::Writer::Writer(const RepoId& pub_id, Sedp& sedp)
  : Endpoint(pub_id, sedp)
{
  header_.prefix[0] = 'R';
  header_.prefix[1] = 'T';
  header_.prefix[2] = 'P';
  header_.prefix[3] = 'S';
  header_.version = PROTOCOLVERSION;
  header_.vendorId = VENDORID_OPENDDS;
  header_.guidPrefix[0] = pub_id.guidPrefix[0];
  header_.guidPrefix[1] = pub_id.guidPrefix[1],
  header_.guidPrefix[2] = pub_id.guidPrefix[2];
  header_.guidPrefix[3] = pub_id.guidPrefix[3];
  header_.guidPrefix[4] = pub_id.guidPrefix[4];
  header_.guidPrefix[5] = pub_id.guidPrefix[5];
  header_.guidPrefix[6] = pub_id.guidPrefix[6];
  header_.guidPrefix[7] = pub_id.guidPrefix[7];
  header_.guidPrefix[8] = pub_id.guidPrefix[8];
  header_.guidPrefix[9] = pub_id.guidPrefix[9];
  header_.guidPrefix[10] = pub_id.guidPrefix[10];
  header_.guidPrefix[11] = pub_id.guidPrefix[11];

  // The reference count is explicited incremented to avoid been explcitly deleted
  // via the RcHandle<TransportClient> because the object is always been created
  // on the stack.
  RcObject::_add_ref();
}

Sedp::Writer::~Writer()
{
}

bool
Sedp::Writer::assoc(const DCPS::AssociationData& subscription)
{
  return associate(subscription, true);
}

void
Sedp::Writer::transport_assoc_done(int flags, const RepoId& remote) {
  if (!(flags & ASSOC_OK)) {
    ACE_ERROR((LM_ERROR,
               ACE_TEXT("(%P|%t) Sedp::Writer::transport_assoc_done: ")
               ACE_TEXT("ERROR: transport layer failed to associate %C\n"),
               DCPS::LogGuid(remote).c_str()));
    return;
  }
  sedp_.spdp_.job_queue()->enqueue(make_rch<AssociationComplete>(&sedp_, repo_id_, remote));
}

void
Sedp::Writer::data_delivered(const DCPS::DataSampleElement* dsle)
{
  delete dsle;
}

void
Sedp::Writer::data_dropped(const DCPS::DataSampleElement* dsle, bool)
{
  delete dsle;
}

void
Sedp::Writer::control_delivered(const DCPS::Message_Block_Ptr& /* sample */)
{
}

void
Sedp::Writer::control_dropped(const DCPS::Message_Block_Ptr& /* sample */, bool)
{
}

void Sedp::Writer::send_sample(const ACE_Message_Block& data,
                               size_t size,
                               const RepoId& reader,
                               DCPS::SequenceNumber& sequence,
                               bool historic)
{
  DCPS::DataSampleElement* el = new DCPS::DataSampleElement(repo_id_, this, DCPS::PublicationInstance_rch());
  set_header_fields(el->get_header(), size, reader, sequence, historic);

  DCPS::Message_Block_Ptr sample(new ACE_Message_Block(size));
  el->set_sample(DCPS::move(sample));
  *el->get_sample() << el->get_header();
  el->get_sample()->cont(data.duplicate());

  if (reader != GUID_UNKNOWN) {
    el->set_sub_id(0, reader);
    el->set_num_subs(1);
  }

  DCPS::SendStateDataSampleList list;
  list.enqueue_tail(el);

  send(list);
}

DDS::ReturnCode_t
Sedp::Writer::write_parameter_list(const ParameterList& plist,
                                   const RepoId& reader,
                                   DCPS::SequenceNumber& sequence)
{
  DDS::ReturnCode_t result = DDS::RETCODE_OK;

  // Determine message length
  size_t size = 0, padding = 0;
  DCPS::find_size_ulong(size, padding);
  DCPS::gen_find_size(plist, size, padding);

  // Build RTPS message
  ACE_Message_Block payload(DCPS::DataSampleHeader::max_marshaled_size(),
                            ACE_Message_Block::MB_DATA,
                            new ACE_Message_Block(size));
  using DCPS::Serializer;
  Serializer ser(payload.cont(), host_is_bigendian_, Serializer::ALIGN_CDR);
  bool ok = (ser << ACE_OutputCDR::from_octet(0)) &&  // PL_CDR_LE = 0x0003
            (ser << ACE_OutputCDR::from_octet(3)) &&
            (ser << ACE_OutputCDR::from_octet(0)) &&
            (ser << ACE_OutputCDR::from_octet(0)) &&
            (ser << plist);

  if (ok) {
    send_sample(payload, size, reader, sequence, reader != GUID_UNKNOWN);

  } else {
    result = DDS::RETCODE_ERROR;
  }

  delete payload.cont();
  return result;
}

DDS::ReturnCode_t
Sedp::Writer::write_participant_message(const ParticipantMessageData& pmd,
                                        const RepoId& reader,
                                        DCPS::SequenceNumber& sequence)
{
  DDS::ReturnCode_t result = DDS::RETCODE_OK;

  // Determine message length
  size_t size = 0, padding = 0;
  DCPS::find_size_ulong(size, padding);
  DCPS::gen_find_size(pmd, size, padding);

  // Build RTPS message
  ACE_Message_Block payload(DCPS::DataSampleHeader::max_marshaled_size(),
                            ACE_Message_Block::MB_DATA,
                            new ACE_Message_Block(size));
  using DCPS::Serializer;
  Serializer ser(payload.cont(), host_is_bigendian_, Serializer::ALIGN_CDR);
  bool ok = (ser << ACE_OutputCDR::from_octet(0)) &&  // CDR_LE = 0x0001
            (ser << ACE_OutputCDR::from_octet(1)) &&
            (ser << ACE_OutputCDR::from_octet(0)) &&
            (ser << ACE_OutputCDR::from_octet(0)) &&
            (ser << pmd);

  if (ok) {
      send_sample(payload, size, reader, sequence);

  } else {
      result = DDS::RETCODE_ERROR;
  }

  delete payload.cont();
  return result;
}

#ifdef OPENDDS_SECURITY
DDS::ReturnCode_t
Sedp::Writer::write_stateless_message(const DDS::Security::ParticipantStatelessMessage& msg,
                                      const RepoId& reader,
                                      DCPS::SequenceNumber& sequence)
{
  using DCPS::Serializer;

  DDS::ReturnCode_t result = DDS::RETCODE_OK;

  size_t size = 0, padding = 0;
  DCPS::find_size_ulong(size, padding);
  DCPS::gen_find_size(msg, size, padding);

  ACE_Message_Block payload(
      DCPS::DataSampleHeader::max_marshaled_size(),
      ACE_Message_Block::MB_DATA,
      new ACE_Message_Block(size + padding));

  Serializer ser(payload.cont(), host_is_bigendian_, Serializer::ALIGN_CDR);
  bool ok = (ser << ACE_OutputCDR::from_octet(0)) &&  // CDR_LE = 0x0001
            (ser << ACE_OutputCDR::from_octet(1)) &&
            (ser << ACE_OutputCDR::from_octet(0)) &&
            (ser << ACE_OutputCDR::from_octet(0));
  ser.reset_alignment(); // https://issues.omg.org/browse/DDSIRTP23-63
  ok &= (ser << msg);

  if (ok) {
    send_sample(payload, size, reader, sequence);

  } else {
    result = DDS::RETCODE_ERROR;
  }

  delete payload.cont();
  return result;
}

DDS::ReturnCode_t
Sedp::Writer::write_volatile_message_secure(const DDS::Security::ParticipantVolatileMessageSecure& msg,
                                            const RepoId& reader,
                                            DCPS::SequenceNumber& sequence)
{
  using DCPS::Serializer;

  DDS::ReturnCode_t result = DDS::RETCODE_OK;

  size_t size = 0, padding = 0;
  DCPS::find_size_ulong(size, padding);
  DCPS::gen_find_size(msg, size, padding);

  ACE_Message_Block payload(
      DCPS::DataSampleHeader::max_marshaled_size(),
      ACE_Message_Block::MB_DATA,
      new ACE_Message_Block(size + padding));

  Serializer ser(payload.cont(), host_is_bigendian_, Serializer::ALIGN_CDR);
  bool ok = (ser << ACE_OutputCDR::from_octet(0)) &&  // CDR_LE = 0x0001
            (ser << ACE_OutputCDR::from_octet(1)) &&
            (ser << ACE_OutputCDR::from_octet(0)) &&
            (ser << ACE_OutputCDR::from_octet(0));
  ser.reset_alignment(); // https://issues.omg.org/browse/DDSIRTP23-63
  ok &= (ser << msg);

  if (ok) {
    send_sample(payload, size, reader, sequence);

  } else {
    result = DDS::RETCODE_ERROR;
  }

  delete payload.cont();
  return result;
}

DDS::ReturnCode_t
Sedp::Writer::write_dcps_participant_secure(const Security::SPDPdiscoveredParticipantData& msg,
                                            const RepoId& reader,
                                            DCPS::SequenceNumber& sequence)
{
  using DCPS::Serializer;

  ParameterList plist;

  if (!ParameterListConverter::to_param_list(msg, plist)) {
    ACE_ERROR((LM_ERROR,
               ACE_TEXT("(%P|%t) ERROR: Sedp::write_dcps_participant_secure - ")
               ACE_TEXT("Failed to convert SPDPdiscoveredParticipantData ")
               ACE_TEXT("to ParameterList\n")));

    return DDS::RETCODE_ERROR;
  }

  ICE::Endpoint* endpoint = get_ice_endpoint();
  if (endpoint) {
    const ICE::AgentInfo& agent_info = ICE::Agent::instance()->get_local_agent_info(endpoint);
    if (ParameterListConverter::to_param_list(agent_info, plist) < 0) {
      ACE_ERROR((LM_ERROR, ACE_TEXT("(%P|%t) ERROR: ")
                 ACE_TEXT("Sedp::write_dcps_participant_secure() - ")
                 ACE_TEXT("failed to convert from ICE::AgentInfo ")
                 ACE_TEXT("to ParameterList\n")));
      return DDS::RETCODE_ERROR;
    }
  }

  return write_parameter_list(plist, reader, sequence);
}
#endif

DDS::ReturnCode_t
Sedp::Writer::write_unregister_dispose(const RepoId& rid, CORBA::UShort pid)
{
  // Build param list for message
  Parameter param;
  param.guid(rid);
  param._d(pid);
  ParameterList plist;
  plist.length(1);
  plist[0] = param;

  // Determine message length
  size_t size = 0, padding = 0;
  DCPS::find_size_ulong(size, padding);
  DCPS::gen_find_size(plist, size, padding);

  DCPS::Message_Block_Ptr payload(new ACE_Message_Block(DCPS::DataSampleHeader::max_marshaled_size(),
                            ACE_Message_Block::MB_DATA,
                            new ACE_Message_Block(size)));

  if (!payload) {
    ACE_ERROR((LM_ERROR,
               ACE_TEXT("(%P|%t) ERROR: Sedp::Writer::write_unregister_dispose")
               ACE_TEXT(" - Failed to allocate message block message\n")));
    return DDS::RETCODE_ERROR;
  }

  using DCPS::Serializer;
  Serializer ser(payload->cont(), host_is_bigendian_, Serializer::ALIGN_CDR);
  bool ok = (ser << ACE_OutputCDR::from_octet(0)) &&  // PL_CDR_LE = 0x0003
            (ser << ACE_OutputCDR::from_octet(3)) &&
            (ser << ACE_OutputCDR::from_octet(0)) &&
            (ser << ACE_OutputCDR::from_octet(0)) &&
            (ser << plist);

  if (ok) {
    // Send
    write_control_msg(move(payload), size, DCPS::DISPOSE_UNREGISTER_INSTANCE);
    return DDS::RETCODE_OK;
  } else {
    // Error
    ACE_ERROR((LM_ERROR,
               ACE_TEXT("(%P|%t) ERROR: Sedp::Writer::write_unregister_dispose")
               ACE_TEXT(" - Failed to serialize RTPS control message\n")));
    return DDS::RETCODE_ERROR;
  }
}

void
Sedp::Writer::end_historic_samples(const RepoId& reader)
{
  const void* pReader = static_cast<const void*>(&reader);
  DCPS::Message_Block_Ptr mb(new ACE_Message_Block (DCPS::DataSampleHeader::max_marshaled_size(),
                                                 ACE_Message_Block::MB_DATA,
                                                 new ACE_Message_Block(static_cast<const char*>(pReader),
                                                  sizeof(reader))));
  if (mb.get()) {
    mb->cont()->wr_ptr(sizeof(reader));
    // 'mb' would contain the DSHeader, but we skip it. mb.cont() has the data
    write_control_msg(move(mb), sizeof(reader), DCPS::END_HISTORIC_SAMPLES,
                      DCPS::SequenceNumber::SEQUENCENUMBER_UNKNOWN());
  } else {
    ACE_ERROR((LM_ERROR,
               ACE_TEXT("(%P|%t) ERROR: Sedp::Writer::end_historic_samples")
               ACE_TEXT(" - Failed to allocate message block message\n")));
  }
}

void
Sedp::Writer::write_control_msg(DCPS::Message_Block_Ptr payload,
                                size_t size,
                                DCPS::MessageId id,
                                DCPS::SequenceNumber seq)
{
  DCPS::DataSampleHeader header;
  set_header_fields(header, size, GUID_UNKNOWN, seq, false, id);
  // no need to serialize header since rtps_udp transport ignores it
  send_control(header, DCPS::move(payload));
}

void
Sedp::Writer::set_header_fields(DCPS::DataSampleHeader& dsh,
                                size_t size,
                                const RepoId& reader,
                                DCPS::SequenceNumber& sequence,
                                bool historic_sample,
                                DCPS::MessageId id)
{
  dsh.message_id_ = id;
  dsh.byte_order_ = ACE_CDR_BYTE_ORDER;
  dsh.message_length_ = static_cast<ACE_UINT32>(size);
  dsh.publication_id_ = repo_id_;

  if (id != DCPS::END_HISTORIC_SAMPLES &&
      (reader == GUID_UNKNOWN ||
      sequence == DCPS::SequenceNumber::SEQUENCENUMBER_UNKNOWN())) {
    sequence = seq_++;
  }

  if (historic_sample && reader != GUID_UNKNOWN) {
    // retransmit with same seq# for durability
    dsh.historic_sample_ = true;
  }

  dsh.sequence_ = sequence;

  const SystemTimePoint now = SystemTimePoint::now();
  dsh.source_timestamp_sec_ = static_cast<ACE_INT32>(now.value().sec());
  dsh.source_timestamp_nanosec_ = now.value().usec() * 1000;
}

//-------------------------------------------------------------------------

Sedp::Reader::~Reader()
{}

bool
Sedp::Reader::assoc(const DCPS::AssociationData& publication)
{
  return associate(publication, false);
}


// Implementing TransportReceiveListener

static bool
decode_parameter_list(const DCPS::ReceivedDataSample& sample,
                      DCPS::Serializer& ser,
                      const ACE_CDR::Octet& encap,
                      ParameterList& data)
{

  if (sample.header_.key_fields_only_ && encap < 2) {
    GUID_t guid;
    if (!(ser >> guid)) return false;
    data.length(1);
    data[0].guid(guid);
    data[0]._d(PID_ENDPOINT_GUID);
  } else {
    return ser >> data;
  }
  return true;
}

void
Sedp::Reader::data_received(const DCPS::ReceivedDataSample& sample)
{
  if (shutting_down_.value()) {
    return;
  }

  switch (sample.header_.message_id_) {
  case DCPS::SAMPLE_DATA:
  case DCPS::DISPOSE_INSTANCE:
  case DCPS::UNREGISTER_INSTANCE:
  case DCPS::DISPOSE_UNREGISTER_INSTANCE: {
    const DCPS::MessageId id =
      static_cast<DCPS::MessageId>(sample.header_.message_id_);

    DCPS::Serializer ser(sample.sample_.get(),
                         sample.header_.byte_order_ != ACE_CDR_BYTE_ORDER,
                         DCPS::Serializer::ALIGN_CDR);
    ACE_CDR::Octet encap, dummy;
    ACE_CDR::UShort options;
    const bool ok = (ser >> ACE_InputCDR::to_octet(dummy))
              && (ser >> ACE_InputCDR::to_octet(encap))
              && (ser >> options);
    if (!ok) {
      ACE_ERROR((LM_ERROR, ACE_TEXT("ERROR: Sedp::Reader::data_received - ")
                 ACE_TEXT("failed to deserialize encap and options\n")));
      return;
    }

    // Ignore the 'encap' byte order since we use sample.header_.byte_order_
    // to determine whether or not to swap bytes.

    if (sample.header_.publication_id_.entityId == ENTITYID_SEDP_BUILTIN_PUBLICATIONS_WRITER) {
      ParameterList data;
      if (!decode_parameter_list(sample, ser, encap, data)) {
        ACE_ERROR((LM_ERROR, ACE_TEXT("ERROR: Sedp::Reader::data_received - ")
                   ACE_TEXT("failed to deserialize data\n")));
        return;
      }

      DCPS::unique_ptr<DiscoveredPublication> wdata(new DiscoveredPublication);
      if (ParameterListConverter::from_param_list(data, wdata->writer_data_) < 0) {
        ACE_ERROR((LM_ERROR,
                   ACE_TEXT("(%P|%t) ERROR: Sedp::Reader::data_received - ")
                   ACE_TEXT("failed to convert from ParameterList ")
                   ACE_TEXT("to DiscoveredWriterData\n")));
        return;
      }
#ifdef OPENDDS_SECURITY
      if (ParameterListConverter::from_param_list(data, wdata->ice_agent_info_, wdata->have_ice_agent_info_) < 0) {
        ACE_ERROR((LM_ERROR,
                   ACE_TEXT("(%P|%t) ERROR: Sedp::Reader::data_received - ")
                   ACE_TEXT("failed to convert from ParameterList ")
                   ACE_TEXT("to ICE Agent info\n")));
        return;
      }
#endif
      sedp_.task_.enqueue(id, move(wdata));

#ifdef OPENDDS_SECURITY
    } else if (sample.header_.publication_id_.entityId == ENTITYID_SEDP_BUILTIN_PUBLICATIONS_SECURE_WRITER) {
      ParameterList data;
      if (!decode_parameter_list(sample, ser, encap, data)) {
        ACE_ERROR((LM_ERROR, ACE_TEXT("ERROR: Sedp::Reader::data_received - ")
                   ACE_TEXT("failed to deserialize data\n")));
        return;
      }

      DCPS::unique_ptr<DiscoveredPublication_SecurityWrapper> wdata_secure(new DiscoveredPublication_SecurityWrapper);

      if (ParameterListConverter::from_param_list(data, *wdata_secure) < 0) {
        ACE_ERROR((LM_ERROR,
                   ACE_TEXT("(%P|%t) ERROR: Sedp::Reader::data_received - ")
                   ACE_TEXT("failed to convert from ParameterList ")
                   ACE_TEXT("to DiscoveredPublication_SecurityWrapper\n")));
        return;
      }
      if (ParameterListConverter::from_param_list(data, wdata_secure->ice_agent_info, wdata_secure->have_ice_agent_info) < 0) {
        ACE_ERROR((LM_ERROR,
                   ACE_TEXT("(%P|%t) ERROR: Sedp::Reader::data_received - ")
                   ACE_TEXT("failed to convert from ParameterList ")
                   ACE_TEXT("to ICE Agent info\n")));
        return;
      }
      sedp_.task_.enqueue(id, move(wdata_secure));
#endif

    } else if (sample.header_.publication_id_.entityId == ENTITYID_SEDP_BUILTIN_SUBSCRIPTIONS_WRITER) {
      ParameterList data;
      if (!decode_parameter_list(sample, ser, encap, data)) {
        ACE_ERROR((LM_ERROR, ACE_TEXT("ERROR: Sedp::Reader::data_received - ")
                   ACE_TEXT("failed to deserialize data\n")));
        return;
      }

      DCPS::unique_ptr<DiscoveredSubscription> rdata(new DiscoveredSubscription);
      if (ParameterListConverter::from_param_list(data, rdata->reader_data_) < 0) {
        ACE_ERROR((LM_ERROR,
                   ACE_TEXT("(%P|%t) ERROR Sedp::Reader::data_received - ")
                   ACE_TEXT("failed to convert from ParameterList ")
                   ACE_TEXT("to DiscoveredReaderData\n")));
        return;
      }
#ifdef OPENDDS_SECURITY
      if (ParameterListConverter::from_param_list(data, rdata->ice_agent_info_, rdata->have_ice_agent_info_) < 0) {
        ACE_ERROR((LM_ERROR,
                   ACE_TEXT("(%P|%t) ERROR: Sedp::Reader::data_received - ")
                   ACE_TEXT("failed to convert from ParameterList ")
                   ACE_TEXT("to ICE Agent info\n")));
        return;
      }
#endif
      if (rdata->reader_data_.readerProxy.expectsInlineQos) {
        set_inline_qos(rdata->reader_data_.readerProxy.allLocators);
      }
      sedp_.task_.enqueue(id, move(rdata));

#ifdef OPENDDS_SECURITY
    } else if (sample.header_.publication_id_.entityId == ENTITYID_SEDP_BUILTIN_SUBSCRIPTIONS_SECURE_WRITER) {
      ParameterList data;
      if (!decode_parameter_list(sample, ser, encap, data)) {
        ACE_ERROR((LM_ERROR, ACE_TEXT("ERROR: Sedp::Reader::data_received - ")
                   ACE_TEXT("failed to deserialize data\n")));
        return;
      }

      DCPS::unique_ptr<DiscoveredSubscription_SecurityWrapper> rdata(new DiscoveredSubscription_SecurityWrapper);

      if (ParameterListConverter::from_param_list(data, *rdata) < 0) {
        ACE_ERROR((LM_ERROR,
                   ACE_TEXT("(%P|%t) ERROR Sedp::Reader::data_received - ")
                   ACE_TEXT("failed to convert from ParameterList ")
                   ACE_TEXT("to DiscoveredSubscription_SecurityWrapper\n")));
        return;
      }
      if (ParameterListConverter::from_param_list(data, rdata->ice_agent_info, rdata->have_ice_agent_info) < 0) {
        ACE_ERROR((LM_ERROR,
                   ACE_TEXT("(%P|%t) ERROR: Sedp::Reader::data_received - ")
                   ACE_TEXT("failed to convert from ParameterList ")
                   ACE_TEXT("to ICE Agent info\n")));
        return;
      }
      if ((rdata->data).readerProxy.expectsInlineQos) {
        set_inline_qos((rdata->data).readerProxy.allLocators);
      }
      sedp_.task_.enqueue(id, move(rdata));
#endif

    } else if (sample.header_.publication_id_.entityId == ENTITYID_P2P_BUILTIN_PARTICIPANT_MESSAGE_WRITER
               && !sample.header_.key_fields_only_) {
      DCPS::unique_ptr<ParticipantMessageData> data(new ParticipantMessageData);
      if (!(ser >> *data)) {
        ACE_ERROR((LM_ERROR, ACE_TEXT("ERROR: Sedp::Reader::data_received - ")
                   ACE_TEXT("failed to deserialize data\n")));
        return;
      }
      sedp_.task_.enqueue(id, move(data));

#ifdef OPENDDS_SECURITY
    } else if (sample.header_.publication_id_.entityId == ENTITYID_P2P_BUILTIN_PARTICIPANT_MESSAGE_SECURE_WRITER
               && !sample.header_.key_fields_only_) {

      DCPS::unique_ptr<ParticipantMessageData> data(new ParticipantMessageData);

      if (!(ser >> *data)) {
        ACE_ERROR((LM_ERROR, ACE_TEXT("ERROR: Sedp::Reader::data_received - ")
                   ACE_TEXT("failed to deserialize data\n")));
        return;
      }
      sedp_.task_.enqueue_participant_message_secure(id, move(data));

    } else if (sample.header_.publication_id_.entityId == ENTITYID_P2P_BUILTIN_PARTICIPANT_STATELESS_WRITER) {

      DCPS::unique_ptr<DDS::Security::ParticipantStatelessMessage> data(new DDS::Security::ParticipantStatelessMessage);
      ser.reset_alignment(); // https://issues.omg.org/browse/DDSIRTP23-63
      if (!(ser >> *data)) {
        ACE_ERROR((LM_ERROR, ACE_TEXT("ERROR: Sedp::Reader::data_received - ")
                   ACE_TEXT("failed to deserialize data\n")));
        return;
      }
      sedp_.task_.enqueue_stateless_message(id, move(data));

    } else if (sample.header_.publication_id_.entityId == ENTITYID_P2P_BUILTIN_PARTICIPANT_VOLATILE_SECURE_WRITER) {

      DCPS::unique_ptr<DDS::Security::ParticipantVolatileMessageSecure> data(
        new DDS::Security::ParticipantVolatileMessageSecure);
      ser.reset_alignment(); // https://issues.omg.org/browse/DDSIRTP23-63
      if (!(ser >> *data)) {
        ACE_ERROR((LM_ERROR, ACE_TEXT("ERROR: Sedp::Reader::data_received - ")
                   ACE_TEXT("failed to deserialize data\n")));
        return;
      }
      sedp_.task_.enqueue_volatile_message_secure(id, move(data));

    } else if (sample.header_.publication_id_.entityId == ENTITYID_SPDP_RELIABLE_BUILTIN_PARTICIPANT_SECURE_WRITER) {

      ParameterList data;
      if (!decode_parameter_list(sample, ser, encap, data)) {
        ACE_ERROR((LM_ERROR, ACE_TEXT("ERROR: Sedp::Reader::data_received - ")
                   ACE_TEXT("failed to deserialize data\n")));
        return;
      }

      DCPS::unique_ptr<Security::SPDPdiscoveredParticipantData> pdata(new Security::SPDPdiscoveredParticipantData);

      if (ParameterListConverter::from_param_list(data, *pdata) < 0) {
        ACE_ERROR((LM_ERROR,
                   ACE_TEXT("(%P|%t) ERROR: Sedp::Reader::data_received - ")
                   ACE_TEXT("failed to convert from ParameterList ")
                   ACE_TEXT("to Security::SPDPdiscoveredParticipantData\n")));
        return;
      }
      sedp_.task_.enqueue(id, move(pdata));
#endif

    }
    break;
  }

  default:
    break;
  }
}

void
Sedp::populate_discovered_writer_msg(
    DCPS::DiscoveredWriterData& dwd,
    const RepoId& publication_id,
    const LocalPublication& pub)
{
  // Ignored on the wire dwd.ddsPublicationData.key
  // Ignored on the wire dwd.ddsPublicationData.participant_key
  OPENDDS_STRING topic_name = topic_names_[pub.topic_id_];
  dwd.ddsPublicationData.topic_name = topic_name.c_str();
  TopicDetails& topic_details = topics_[topic_name];
  dwd.ddsPublicationData.type_name = topic_details.local_data_type_name().c_str();
  dwd.ddsPublicationData.durability = pub.qos_.durability;
  dwd.ddsPublicationData.durability_service = pub.qos_.durability_service;
  dwd.ddsPublicationData.deadline = pub.qos_.deadline;
  dwd.ddsPublicationData.latency_budget = pub.qos_.latency_budget;
  dwd.ddsPublicationData.liveliness = pub.qos_.liveliness;
  dwd.ddsPublicationData.reliability = pub.qos_.reliability;
  dwd.ddsPublicationData.lifespan = pub.qos_.lifespan;
  dwd.ddsPublicationData.user_data = pub.qos_.user_data;
  dwd.ddsPublicationData.ownership = pub.qos_.ownership;
  dwd.ddsPublicationData.ownership_strength = pub.qos_.ownership_strength;
  dwd.ddsPublicationData.destination_order = pub.qos_.destination_order;
  dwd.ddsPublicationData.presentation = pub.publisher_qos_.presentation;
  dwd.ddsPublicationData.partition = pub.publisher_qos_.partition;
  dwd.ddsPublicationData.topic_data = topic_details.local_qos().topic_data;
  dwd.ddsPublicationData.group_data = pub.publisher_qos_.group_data;
  dwd.writerProxy.remoteWriterGuid = publication_id;
  // Ignore dwd.writerProxy.unicastLocatorList;
  // Ignore dwd.writerProxy.multicastLocatorList;
  dwd.writerProxy.allLocators = pub.trans_info_;
}

void
Sedp::populate_discovered_reader_msg(
    DCPS::DiscoveredReaderData& drd,
    const RepoId& subscription_id,
    const LocalSubscription& sub)
{
  // Ignored on the wire drd.ddsSubscription.key
  // Ignored on the wire drd.ddsSubscription.participant_key
  OPENDDS_STRING topic_name = topic_names_[sub.topic_id_];
  drd.ddsSubscriptionData.topic_name = topic_name.c_str();
  TopicDetails& topic_details = topics_[topic_name];
  drd.ddsSubscriptionData.type_name = topic_details.local_data_type_name().c_str();
  drd.ddsSubscriptionData.durability = sub.qos_.durability;
  drd.ddsSubscriptionData.deadline = sub.qos_.deadline;
  drd.ddsSubscriptionData.latency_budget = sub.qos_.latency_budget;
  drd.ddsSubscriptionData.liveliness = sub.qos_.liveliness;
  drd.ddsSubscriptionData.reliability = sub.qos_.reliability;
  drd.ddsSubscriptionData.ownership = sub.qos_.ownership;
  drd.ddsSubscriptionData.destination_order = sub.qos_.destination_order;
  drd.ddsSubscriptionData.user_data = sub.qos_.user_data;
  drd.ddsSubscriptionData.time_based_filter = sub.qos_.time_based_filter;
  drd.ddsSubscriptionData.presentation = sub.subscriber_qos_.presentation;
  drd.ddsSubscriptionData.partition = sub.subscriber_qos_.partition;
  drd.ddsSubscriptionData.topic_data = topic_details.local_qos().topic_data;
  drd.ddsSubscriptionData.group_data = sub.subscriber_qos_.group_data;
  drd.readerProxy.remoteReaderGuid = subscription_id;
  drd.readerProxy.expectsInlineQos = false;  // We never expect inline qos
  // Ignore drd.readerProxy.unicastLocatorList;
  // Ignore drd.readerProxy.multicastLocatorList;
  drd.readerProxy.allLocators = sub.trans_info_;
  drd.contentFilterProperty.contentFilteredTopicName =
    OPENDDS_STRING(DCPS::GuidConverter(subscription_id)).c_str();
  drd.contentFilterProperty.relatedTopicName = topic_name.c_str();
  drd.contentFilterProperty.filterClassName = ""; // PLConverter adds default
  drd.contentFilterProperty.filterExpression = sub.filterProperties.filterExpression;
  drd.contentFilterProperty.expressionParameters = sub.filterProperties.expressionParameters;
  for (DCPS::RepoIdSet::const_iterator writer =
        sub.remote_expectant_opendds_associations_.begin();
       writer != sub.remote_expectant_opendds_associations_.end();
       ++writer) {
    CORBA::ULong len = drd.readerProxy.associatedWriters.length();
    drd.readerProxy.associatedWriters.length(len + 1);
    drd.readerProxy.associatedWriters[len] = *writer;
  }
}

void
Sedp::write_durable_publication_data(const RepoId& reader, bool secure)
{
  if (!(spdp_.available_builtin_endpoints() & (DISC_BUILTIN_ENDPOINT_PUBLICATION_ANNOUNCER
#ifdef OPENDDS_SECURITY
                                               | DDS::Security::SEDP_BUILTIN_PUBLICATIONS_SECURE_WRITER
#endif
                                               ))) {
    return;
  }

  if (secure) {
#ifdef OPENDDS_SECURITY
    LocalPublicationIter pub, end = local_publications_.end();
    for (pub = local_publications_.begin(); pub != end; ++pub) {
      if (pub->second.security_attribs_.base.is_discovery_protected) {
        write_publication_data_secure(pub->first, pub->second, reader);
      }
    }
    publications_secure_writer_.end_historic_samples(reader);
#endif
  } else {
    LocalPublicationIter pub, end = local_publications_.end();
    for (pub = local_publications_.begin(); pub != end; ++pub) {
#ifdef OPENDDS_SECURITY
      if (!pub->second.security_attribs_.base.is_discovery_protected) {
        write_publication_data(pub->first, pub->second, reader);
      }
#else
      write_publication_data(pub->first, pub->second, reader);
#endif
    }
    publications_writer_.end_historic_samples(reader);
  }
}

void
Sedp::write_durable_subscription_data(const RepoId& reader, bool secure)
{
  if (!(spdp_.available_builtin_endpoints() & (DISC_BUILTIN_ENDPOINT_SUBSCRIPTION_ANNOUNCER
#ifdef OPENDDS_SECURITY
                                               | DDS::Security::SEDP_BUILTIN_SUBSCRIPTIONS_SECURE_WRITER
#endif
                                               ))) {
    return;
  }

  if (secure) {
#ifdef OPENDDS_SECURITY
    LocalSubscriptionIter sub, end = local_subscriptions_.end();
    for (sub = local_subscriptions_.begin(); sub != end; ++sub) {
      if (is_security_enabled() && sub->second.security_attribs_.base.is_discovery_protected) {
        write_subscription_data_secure(sub->first, sub->second, reader);
      }
    }
    subscriptions_secure_writer_.end_historic_samples(reader);
#endif
  } else {
    LocalSubscriptionIter sub, end = local_subscriptions_.end();
    for (sub = local_subscriptions_.begin(); sub != end; ++sub) {
#ifdef OPENDDS_SECURITY
      if (!(is_security_enabled() && sub->second.security_attribs_.base.is_discovery_protected)) {
        write_subscription_data(sub->first, sub->second, reader);
      }
#else
      write_subscription_data(sub->first, sub->second, reader);
#endif
    }
    subscriptions_writer_.end_historic_samples(reader);
  }
}

void
Sedp::write_durable_participant_message_data(const RepoId& reader)
{
  if (!(spdp_.available_builtin_endpoints() & DISC_BUILTIN_ENDPOINT_PARTICIPANT_ANNOUNCER)) {
    return;
  }

  LocalParticipantMessageIter part, end = local_participant_messages_.end();
  for (part = local_participant_messages_.begin(); part != end; ++part) {
    write_participant_message_data(part->first, part->second, reader);
  }
  participant_message_writer_.end_historic_samples(reader);
}

#ifdef OPENDDS_SECURITY
DDS::ReturnCode_t
Sedp::write_stateless_message(DDS::Security::ParticipantStatelessMessage& msg,
                              const RepoId& reader)
{
  static DCPS::SequenceNumber sequence = 0;
  msg.message_identity.sequence_number = static_cast<unsigned long>((++sequence).getValue());
  return participant_stateless_message_writer_.write_stateless_message(msg, reader, sequence);
}

DDS::ReturnCode_t
Sedp::write_volatile_message(DDS::Security::ParticipantVolatileMessageSecure& msg,
                             const RepoId& reader)
{
  static DCPS::SequenceNumber sequence = 0;
  msg.message_identity.sequence_number = static_cast<unsigned long>((++sequence).getValue());
  return participant_volatile_message_secure_writer_.write_volatile_message_secure(msg, reader, sequence);
}

DDS::ReturnCode_t
Sedp::write_dcps_participant_secure(const Security::SPDPdiscoveredParticipantData& msg,
                                    const RepoId& part)
{
  static DCPS::SequenceNumber sequence = 0;

  DCPS::RepoId remote_reader(part);
  remote_reader.entityId = ENTITYID_SPDP_RELIABLE_BUILTIN_PARTICIPANT_SECURE_READER;

  return dcps_participant_secure_writer_.write_dcps_participant_secure(msg, remote_reader, ++sequence);
}

DDS::ReturnCode_t
Sedp::write_dcps_participant_dispose(const RepoId& part)
{
  return dcps_participant_secure_writer_.write_unregister_dispose(part, PID_PARTICIPANT_GUID);
}
#endif

DDS::ReturnCode_t
Sedp::add_publication_i(const DCPS::RepoId& rid,
                        LocalPublication& pub)
{
#ifdef OPENDDS_SECURITY
  ICE::Endpoint* endpoint = pub.publication_->get_ice_endpoint();
  if (endpoint) {
    pub.have_ice_agent_info = true;
    pub.ice_agent_info = ICE::Agent::instance()->get_local_agent_info(endpoint);
    ICE::Agent::instance()->add_local_agent_info_listener(endpoint, rid, &publication_agent_info_listener_);
    start_ice(rid, pub);
  }
#else
  ACE_UNUSED_ARG(rid);
  ACE_UNUSED_ARG(pub);
#endif
  return DDS::RETCODE_OK;
}

DDS::ReturnCode_t
Sedp::write_publication_data(
    const RepoId& rid,
    LocalPublication& lp,
    const RepoId& reader)
{
  DDS::ReturnCode_t result = DDS::RETCODE_OK;

#ifdef OPENDDS_SECURITY
  if (is_security_enabled() && lp.security_attribs_.base.is_discovery_protected) {
    result = write_publication_data_secure(rid, lp, reader);

  } else {
#endif

    result = write_publication_data_unsecure(rid, lp, reader);

#ifdef OPENDDS_SECURITY
  }
#endif

  return result;
}

DDS::ReturnCode_t
Sedp::write_publication_data_unsecure(
    const RepoId& rid,
    LocalPublication& lp,
    const RepoId& reader)
{
  if (!(spdp_.available_builtin_endpoints() & DISC_BUILTIN_ENDPOINT_PUBLICATION_ANNOUNCER)) {
    return DDS::RETCODE_PRECONDITION_NOT_MET;
  }

  DDS::ReturnCode_t result = DDS::RETCODE_OK;
  if (spdp_.associated() && (reader != GUID_UNKNOWN ||
                             !associated_participants_.empty())) {
    DCPS::DiscoveredWriterData dwd;
    ParameterList plist;
    populate_discovered_writer_msg(dwd, rid, lp);

    // Convert to parameter list
    if (ParameterListConverter::to_param_list(dwd, plist, map_ipv4_to_ipv6())) {
      ACE_ERROR((LM_ERROR,
                 ACE_TEXT("(%P|%t) ERROR: Sedp::write_publication_data - ")
                 ACE_TEXT("Failed to convert DiscoveredWriterData ")
                 ACE_TEXT(" to ParameterList\n")));
      result = DDS::RETCODE_ERROR;
    }
#ifdef OPENDDS_SECURITY
    if (lp.have_ice_agent_info) {
      if (ParameterListConverter::to_param_list(lp.ice_agent_info, plist)) {
        ACE_ERROR((LM_ERROR,
                   ACE_TEXT("(%P|%t) ERROR: Sedp::write_publication_data - ")
                   ACE_TEXT("Failed to convert ICE Agent info ")
                   ACE_TEXT("to ParameterList\n")));
        result = DDS::RETCODE_ERROR;
      }
    }
#endif

    if (DDS::RETCODE_OK == result) {
      result = publications_writer_.write_parameter_list(plist, reader, lp.sequence_);
    }
  } else if (DCPS::DCPS_debug_level > 3) {
    ACE_DEBUG((LM_INFO, ACE_TEXT("(%P|%t) Sedp::write_publication_data - ")
                        ACE_TEXT("not currently associated, dropping msg.\n")));
  }
  return result;
}

#ifdef OPENDDS_SECURITY
DDS::ReturnCode_t
Sedp::write_publication_data_secure(
    const RepoId& rid,
    LocalPublication& lp,
    const RepoId& reader)
{
  if (!(spdp_.available_builtin_endpoints() & DDS::Security::SEDP_BUILTIN_PUBLICATIONS_SECURE_WRITER)) {
    return DDS::RETCODE_PRECONDITION_NOT_MET;
  }

  DDS::ReturnCode_t result = DDS::RETCODE_OK;
  if (spdp_.associated() && (reader != GUID_UNKNOWN ||
                             !associated_participants_.empty())) {

    DiscoveredPublication_SecurityWrapper dwd;
    ParameterList plist;
    populate_discovered_writer_msg(dwd.data, rid, lp);

    dwd.security_info.endpoint_security_attributes = security_attributes_to_bitmask(lp.security_attribs_);
    dwd.security_info.plugin_endpoint_security_attributes = lp.security_attribs_.plugin_endpoint_attributes;

    // Convert to parameter list
    if (ParameterListConverter::to_param_list(dwd, plist, map_ipv4_to_ipv6())) {
      ACE_ERROR((LM_ERROR,
                 ACE_TEXT("(%P|%t) ERROR: Sedp::write_publication_data - ")
                 ACE_TEXT("Failed to convert DiscoveredWriterData ")
                 ACE_TEXT("to ParameterList\n")));
      result = DDS::RETCODE_ERROR;
    }
    if (lp.have_ice_agent_info) {
      if (ParameterListConverter::to_param_list(lp.ice_agent_info, plist)) {
        ACE_ERROR((LM_ERROR,
                   ACE_TEXT("(%P|%t) ERROR: Sedp::write_publication_data - ")
                   ACE_TEXT("Failed to convert ICE Agent info ")
                   ACE_TEXT("to ParameterList\n")));
        result = DDS::RETCODE_ERROR;
      }
    }
    if (DDS::RETCODE_OK == result) {
      RepoId effective_reader = reader;
      if (reader != GUID_UNKNOWN)
        effective_reader.entityId = ENTITYID_SEDP_BUILTIN_PUBLICATIONS_SECURE_READER;
      result = publications_secure_writer_.write_parameter_list(plist, effective_reader, lp.sequence_);
    }
  } else if (DCPS::DCPS_debug_level > 3) {
    ACE_DEBUG((LM_INFO, ACE_TEXT("(%P|%t) Sedp::write_publication_data - ")
                        ACE_TEXT("not currently associated, dropping msg.\n")));
  }
  return result;
}
#endif

DDS::ReturnCode_t
Sedp::add_subscription_i(const DCPS::RepoId& rid,
                         LocalSubscription& sub)
{
#ifdef OPENDDS_SECURITY
  ICE::Endpoint* endpoint = sub.subscription_->get_ice_endpoint();
  if (endpoint) {
    sub.have_ice_agent_info = true;
    sub.ice_agent_info = ICE::Agent::instance()->get_local_agent_info(endpoint);
    ICE::Agent::instance()->add_local_agent_info_listener(endpoint, rid, &subscription_agent_info_listener_);
    start_ice(rid, sub);
  }
#else
  ACE_UNUSED_ARG(rid);
  ACE_UNUSED_ARG(sub);
#endif
  return DDS::RETCODE_OK;
}

DDS::ReturnCode_t
Sedp::write_subscription_data(
    const RepoId& rid,
    LocalSubscription& ls,
    const RepoId& reader)
{
  DDS::ReturnCode_t result = DDS::RETCODE_OK;

#ifdef OPENDDS_SECURITY
  if (is_security_enabled() && ls.security_attribs_.base.is_discovery_protected) {
    result = write_subscription_data_secure(rid, ls, reader);

  } else {
#endif

    result = write_subscription_data_unsecure(rid, ls, reader);

#ifdef OPENDDS_SECURITY
  }
#endif

  return result;
}

DDS::ReturnCode_t
Sedp::write_subscription_data_unsecure(
    const RepoId& rid,
    LocalSubscription& ls,
    const RepoId& reader)
{
  if (!(spdp_.available_builtin_endpoints() & DISC_BUILTIN_ENDPOINT_SUBSCRIPTION_ANNOUNCER)) {
    return DDS::RETCODE_PRECONDITION_NOT_MET;
  }

  DDS::ReturnCode_t result = DDS::RETCODE_OK;
  if (spdp_.associated() && (reader != GUID_UNKNOWN ||
                             !associated_participants_.empty())) {
    DCPS::DiscoveredReaderData drd;
    ParameterList plist;
    populate_discovered_reader_msg(drd, rid, ls);

    // Convert to parameter list
    if (ParameterListConverter::to_param_list(drd, plist, map_ipv4_to_ipv6())) {
      ACE_ERROR((LM_ERROR,
                 ACE_TEXT("(%P|%t) ERROR: Sedp::write_subscription_data - ")
                 ACE_TEXT("Failed to convert DiscoveredReaderData ")
                 ACE_TEXT("to ParameterList\n")));
      result = DDS::RETCODE_ERROR;
    }
#ifdef OPENDDS_SECURITY
    if (ls.have_ice_agent_info) {
      if (ParameterListConverter::to_param_list(ls.ice_agent_info, plist)) {
        ACE_ERROR((LM_ERROR,
                   ACE_TEXT("(%P|%t) ERROR: Sedp::write_subscription_data - ")
                   ACE_TEXT("Failed to convert ICE Agent info ")
                   ACE_TEXT("to ParameterList\n")));
        result = DDS::RETCODE_ERROR;
      }
    }
#endif
    if (DDS::RETCODE_OK == result) {
      result = subscriptions_writer_.write_parameter_list(plist, reader, ls.sequence_);
    }
  } else if (DCPS::DCPS_debug_level > 3) {
    ACE_DEBUG((LM_INFO, ACE_TEXT("(%P|%t) Sedp::write_subscription_data - ")
                        ACE_TEXT("not currently associated, dropping msg.\n")));
  }
  return result;
}

#ifdef OPENDDS_SECURITY
DDS::ReturnCode_t
Sedp::write_subscription_data_secure(
    const RepoId& rid,
    LocalSubscription& ls,
    const RepoId& reader)
{
  if (!(spdp_.available_builtin_endpoints() & DDS::Security::SEDP_BUILTIN_SUBSCRIPTIONS_SECURE_WRITER)) {
    return DDS::RETCODE_PRECONDITION_NOT_MET;
  }

  DDS::ReturnCode_t result = DDS::RETCODE_OK;
  if (spdp_.associated() && (reader != GUID_UNKNOWN ||
                             !associated_participants_.empty())) {

    DiscoveredSubscription_SecurityWrapper drd;
    ParameterList plist;
    populate_discovered_reader_msg(drd.data, rid, ls);

    drd.security_info.endpoint_security_attributes = security_attributes_to_bitmask(ls.security_attribs_);
    drd.security_info.plugin_endpoint_security_attributes = ls.security_attribs_.plugin_endpoint_attributes;

    // Convert to parameter list
    if (ParameterListConverter::to_param_list(drd, plist, map_ipv4_to_ipv6())) {
      ACE_ERROR((LM_ERROR,
                 ACE_TEXT("(%P|%t) ERROR: Sedp::write_subscription_data - ")
                 ACE_TEXT("Failed to convert DiscoveredReaderData ")
                 ACE_TEXT("to ParameterList\n")));
      result = DDS::RETCODE_ERROR;
    }
    if (ls.have_ice_agent_info) {
      if (ParameterListConverter::to_param_list(ls.ice_agent_info, plist)) {
        ACE_ERROR((LM_ERROR,
                   ACE_TEXT("(%P|%t) ERROR: Sedp::write_subscription_data - ")
                   ACE_TEXT("Failed to convert ICE Agent info ")
                   ACE_TEXT("to ParameterList\n")));
        result = DDS::RETCODE_ERROR;
      }
    }
    if (DDS::RETCODE_OK == result) {
      RepoId effective_reader = reader;
      if (reader != GUID_UNKNOWN)
        effective_reader.entityId = ENTITYID_SEDP_BUILTIN_SUBSCRIPTIONS_SECURE_READER;
      result = subscriptions_secure_writer_.write_parameter_list(plist, effective_reader, ls.sequence_);
    }
  } else if (DCPS::DCPS_debug_level > 3) {
    ACE_DEBUG((LM_INFO, ACE_TEXT("(%P|%t) Sedp::write_subscription_data - ")
                        ACE_TEXT("not currently associated, dropping msg.\n")));
  }
  return result;
}
#endif

DDS::ReturnCode_t
Sedp::write_participant_message_data(
    const RepoId& rid,
    LocalParticipantMessage& pm,
    const RepoId& reader)
{
  if (!(spdp_.available_builtin_endpoints() & DISC_BUILTIN_ENDPOINT_PARTICIPANT_ANNOUNCER)) {
    return DDS::RETCODE_PRECONDITION_NOT_MET;
  }

  DDS::ReturnCode_t result = DDS::RETCODE_OK;
  if (spdp_.associated() && (reader != GUID_UNKNOWN ||
                             !associated_participants_.empty())) {
    ParticipantMessageData pmd;
    pmd.participantGuid = rid;
    result = participant_message_writer_.write_participant_message(pmd, reader, pm.sequence_);
  } else if (DCPS::DCPS_debug_level > 3) {
    ACE_DEBUG((LM_INFO, ACE_TEXT("(%P|%t) Sedp::write_participant_message_data - ")
               ACE_TEXT("not currently associated, dropping msg.\n")));
  }
  return result;
}

void
Sedp::set_inline_qos(DCPS::TransportLocatorSeq& locators)
{
  const OPENDDS_STRING rtps_udp = "rtps_udp";
  for (CORBA::ULong i = 0; i < locators.length(); ++i) {
    if (locators[i].transport_type.in() == rtps_udp) {
      const CORBA::ULong len = locators[i].data.length();
      locators[i].data.length(len + 1);
      locators[i].data[len] = CORBA::Octet(1);
    }
  }
}

void
Sedp::acknowledge()
{
  task_.acknowledge();
}

void
Sedp::Task::enqueue(DCPS::MessageId id, DCPS::unique_ptr<ParticipantData_t> pdata)
{
  if (spdp_->shutting_down()) { return; }

  Msg::MsgType type = Msg::MSG_PARTICIPANT;

#ifdef OPENDDS_SECURITY
  if (pdata->dataKind == Security::DPDK_SECURE) {
    type = Msg::MSG_DCPS_PARTICIPANT_SECURE;
  }
#endif

  putq(new Msg(type, id, pdata.release()));
}

void
Sedp::Task::enqueue(DCPS::MessageId id, DCPS::unique_ptr<DiscoveredPublication> wdata)
{
  if (spdp_->shutting_down()) { return; }
  putq(new Msg(Msg::MSG_WRITER, id, wdata.release()));
}

#ifdef OPENDDS_SECURITY
void
Sedp::Task::enqueue(DCPS::MessageId id, DCPS::unique_ptr<DiscoveredPublication_SecurityWrapper> wrapper)
{
  if (spdp_->shutting_down()) { return; }
  putq(new Msg(Msg::MSG_WRITER_SECURE, id, wrapper.release()));
}
#endif

void
Sedp::Task::enqueue(DCPS::MessageId id, DCPS::unique_ptr<DiscoveredSubscription> rdata)
{
  if (spdp_->shutting_down()) { return; }
  putq(new Msg(Msg::MSG_READER, id, rdata.release()));
}

#ifdef OPENDDS_SECURITY
void
Sedp::Task::enqueue(DCPS::MessageId id, DCPS::unique_ptr<DiscoveredSubscription_SecurityWrapper> wrapper)
{
  if (spdp_->shutting_down()) { return; }
  putq(new Msg(Msg::MSG_READER_SECURE, id, wrapper.release()));
}
#endif

void
Sedp::Task::enqueue(DCPS::MessageId id, DCPS::unique_ptr<ParticipantMessageData> data)
{
  if (spdp_->shutting_down()) { return; }
  putq(new Msg(Msg::MSG_PARTICIPANT_DATA, id, data.release()));
}

void
Sedp::Task::enqueue(Msg::MsgType which_bit, const DDS::InstanceHandle_t bit_ih)
{
#ifndef DDS_HAS_MINIMUM_BIT
  if (spdp_->shutting_down()) { return; }
  putq(new Msg(which_bit, DCPS::DISPOSE_INSTANCE, bit_ih));
#else
  ACE_UNUSED_ARG(which_bit);
  ACE_UNUSED_ARG(bit_ih);
#endif /* DDS_HAS_MINIMUM_BIT */
}

#ifdef OPENDDS_SECURITY
void
Sedp::Task::enqueue_participant_message_secure(DCPS::MessageId id, DCPS::unique_ptr<ParticipantMessageData> data)
{
  if (spdp_->shutting_down()) { return; }
  putq(new Msg(Msg::MSG_PARTICIPANT_DATA_SECURE, id, data.release()));
}

void
Sedp::Task::enqueue_stateless_message(DCPS::MessageId id, DCPS::unique_ptr<DDS::Security::ParticipantStatelessMessage> data)
{
  if (spdp_->shutting_down()) { return; }
  putq(new Msg(Msg::MSG_PARTICIPANT_STATELESS_DATA, id, data.release()));
}

void
Sedp::Task::enqueue_volatile_message_secure(
  DCPS::MessageId id, DCPS::unique_ptr<DDS::Security::ParticipantVolatileMessageSecure> data)
{
  if (spdp_->shutting_down()) { return; }
  putq(new Msg(Msg::MSG_PARTICIPANT_VOLATILE_SECURE, id, data.release()));
}
#endif

int
Sedp::Task::svc()
{
  for (Msg* msg = 0; getq(msg) != -1; /*no increment*/) {
    if (DCPS::DCPS_debug_level > 5) {
      ACE_DEBUG((LM_DEBUG, ACE_TEXT("(%P|%t) Sedp::Task::svc ")
        ACE_TEXT("got message from queue type %C\n"),
        msg->msgTypeToString()));
    }

    DCPS::unique_ptr<Msg> delete_the_msg(msg);
    switch (msg->type_) {
      case Msg::MSG_PARTICIPANT:
      svc_i(msg->dpdata_);
      break;

    case Msg::MSG_WRITER:
      svc_i(msg->id_, msg->wdata_);
      break;

#ifdef OPENDDS_SECURITY
    case Msg::MSG_WRITER_SECURE:
      svc_i(msg->id_, msg->wdata_secure_);
      break;
#endif

    case Msg::MSG_READER:
      svc_i(msg->id_, msg->rdata_);
      break;

#ifdef OPENDDS_SECURITY
    case Msg::MSG_READER_SECURE:
      svc_i(msg->id_, msg->rdata_secure_);
      break;
#endif

    case Msg::MSG_PARTICIPANT_DATA:
      svc_i(msg->id_, msg->pmdata_);
      break;

#ifdef OPENDDS_SECURITY
    case Msg::MSG_PARTICIPANT_DATA_SECURE:
      svc_participant_message_data_secure(msg->id_, msg->pmdata_);
      break;

    case Msg::MSG_PARTICIPANT_STATELESS_DATA:
      svc_stateless_message(msg->id_, msg->pgmdata_);
      break;

    case Msg::MSG_PARTICIPANT_VOLATILE_SECURE:
      svc_volatile_message_secure(msg->id_, msg->pgmdata_);
      break;

    case Msg::MSG_DCPS_PARTICIPANT_SECURE:
      svc_secure_i(msg->id_, msg->dpdata_);
      break;
#endif

    case Msg::MSG_REMOVE_FROM_PUB_BIT:
    case Msg::MSG_REMOVE_FROM_SUB_BIT:
      svc_i(msg->type_, msg->ih_);
      break;

    case Msg::MSG_FINI_BIT:
      // acknowledge that fini_bit has been called (this just ensures that
      // this task is not in the act of using one of BIT Subscriber's Data
      // Readers while it is being deleted
      spdp_->wait_for_acks().ack();
      break;

    case Msg::MSG_STOP:
      if (DCPS::DCPS_debug_level > 3) {
        ACE_DEBUG((LM_INFO, ACE_TEXT("(%P|%t) Sedp::Task::svc - ")
                            ACE_TEXT("received MSG_STOP. Task exiting\n")));
      }
      return 0;
    }

    if (DCPS::DCPS_debug_level > 5) {
      ACE_DEBUG((LM_DEBUG, "(%P|%t) Sedp::Task::svc done with message\n"));
    }
  }
  if (DCPS::DCPS_debug_level > 3) {
    ACE_DEBUG((LM_INFO, ACE_TEXT("(%P|%t) Sedp::Task::svc - ")
                        ACE_TEXT("Task exiting.\n")));
  }
  return 0;
}

Sedp::Task::~Task()
{
  shutdown();
}

bool
Sedp::shutting_down() const
{
  return spdp_.shutting_down();
}

void
Sedp::populate_transport_locator_sequence(DCPS::TransportLocatorSeq*& rTls,
                                          DiscoveredSubscriptionIter& dsi,
                                          const RepoId& reader)
{
  DCPS::LocatorSeq locs;
  bool participantExpectsInlineQos = false;
  RepoId remote_participant = reader;
  remote_participant.entityId = ENTITYID_PARTICIPANT;
  const bool participant_found =
    spdp_.get_default_locators(remote_participant, locs,
                               participantExpectsInlineQos);
  if (!rTls->length()) {     // if no locators provided, add the default
    if (!participant_found) {
      return;
    } else if (locs.length()) {
      size_t size = 0, padding = 0;
      DCPS::gen_find_size(locs, size, padding);

      ACE_Message_Block mb_locator(size + 1);   // Add space for boolean
      using DCPS::Serializer;
      Serializer ser_loc(&mb_locator,
                         ACE_CDR_BYTE_ORDER,
                         Serializer::ALIGN_CDR);
      ser_loc << locs;
      const bool readerExpectsInlineQos =
        dsi->second.reader_data_.readerProxy.expectsInlineQos;
      ser_loc << ACE_OutputCDR::from_boolean(participantExpectsInlineQos
                                             || readerExpectsInlineQos);

      DCPS::TransportLocator tl;
      tl.transport_type = "rtps_udp";
      message_block_to_sequence (mb_locator, tl.data);
      rTls->length(1);
      (*rTls)[0] = tl;
    } else {
      ACE_DEBUG((LM_WARNING,
                 ACE_TEXT("(%P|%t) Sedp::match - ")
                 ACE_TEXT("remote reader found with no locators ")
                 ACE_TEXT("and no default locators\n")));
    }
  }
}

void
Sedp::populate_transport_locator_sequence(DCPS::TransportLocatorSeq*& wTls,
                                          DiscoveredPublicationIter& /*dpi*/,
                                          const RepoId& writer)
{
  DCPS::LocatorSeq locs;
  bool participantExpectsInlineQos = false;
  RepoId remote_participant = writer;
  remote_participant.entityId = ENTITYID_PARTICIPANT;
  const bool participant_found =
    spdp_.get_default_locators(remote_participant, locs,
                               participantExpectsInlineQos);
  if (!wTls->length()) {     // if no locators provided, add the default
    if (!participant_found) {
      return;
    } else if (locs.length()) {
      size_t size = 0, padding = 0;
      DCPS::gen_find_size(locs, size, padding);

      ACE_Message_Block mb_locator(size + 1);   // Add space for boolean
      using DCPS::Serializer;
      Serializer ser_loc(&mb_locator,
                         ACE_CDR_BYTE_ORDER,
                         Serializer::ALIGN_CDR);
      ser_loc << locs;
      ser_loc << ACE_OutputCDR::from_boolean(participantExpectsInlineQos);

      DCPS::TransportLocator tl;
      tl.transport_type = "rtps_udp";
      message_block_to_sequence (mb_locator, tl.data);
      wTls->length(1);
      (*wTls)[0] = tl;
    } else {
      ACE_DEBUG((LM_WARNING,
                 ACE_TEXT("(%P|%t) Sedp::match - ")
                 ACE_TEXT("remote writer found with no locators ")
                 ACE_TEXT("and no default locators\n")));
    }
  }
}

#ifdef OPENDDS_SECURITY
DCPS::TransportLocatorSeq
Sedp::add_security_info(const DCPS::TransportLocatorSeq& locators,
                        const RepoId& writer, const RepoId& reader)
{
  using DCPS::Serializer;
  using namespace DDS::Security;

  if (std::memcmp(writer.guidPrefix, reader.guidPrefix,
                  sizeof(DCPS::GuidPrefix_t)) == 0) {
    // writer and reader belong to the same participant, no security needed
    return locators;
  }

  DCPS::RepoId remote_part;
  const DCPS::RepoId local_part = spdp_.guid();
  if (std::memcmp(writer.guidPrefix, local_part.guidPrefix, sizeof writer.guidPrefix) == 0) {
    remote_part = reader;
  } else if (std::memcmp(reader.guidPrefix, local_part.guidPrefix, sizeof reader.guidPrefix) == 0) {
    remote_part = writer;
  } else {
    return locators;
  }

  remote_part.entityId = ENTITYID_PARTICIPANT;
  ParticipantCryptoHandle part_handle = spdp_.lookup_participant_crypto_info(remote_part).first;

  if (part_handle == DDS::HANDLE_NIL) {
    // security not enabled for this discovered participant
    return locators;
  }

  DatawriterCryptoHandle dw_handle = DDS::HANDLE_NIL;
  DatareaderCryptoHandle dr_handle = DDS::HANDLE_NIL;
  EndpointSecurityAttributesMask mask = 0;

  if (local_reader_crypto_handles_.find(reader) != local_reader_crypto_handles_.end() &&
      remote_writer_crypto_handles_.find(writer) != remote_writer_crypto_handles_.end()) {
    dr_handle = local_reader_crypto_handles_[reader];
    dw_handle = remote_writer_crypto_handles_[writer];
    mask = security_attributes_to_bitmask(local_reader_security_attribs_[reader]);
  } else if (local_writer_crypto_handles_.find(writer) != local_writer_crypto_handles_.end() &&
             remote_reader_crypto_handles_.find(reader) != remote_reader_crypto_handles_.end()) {
    dw_handle = local_writer_crypto_handles_[writer];
    dr_handle = remote_reader_crypto_handles_[reader];
    mask = security_attributes_to_bitmask(local_writer_security_attribs_[writer]);
  }

  DCPS::TransportLocatorSeq_var newLoc;
  DDS::OctetSeq added;
  for (unsigned int i = 0; i < locators.length(); ++i) {
    if (std::strcmp(locators[i].transport_type.in(), "rtps_udp") == 0) {
      if (!newLoc) {
        newLoc = new DCPS::TransportLocatorSeq(locators);

        DDS::OctetSeq handleOctets = handle_to_octets(part_handle);
        const DDS::BinaryProperty_t prop = {BLOB_PROP_PART_CRYPTO_HANDLE,
                                            handleOctets, true /*serialize*/};
        DDS::OctetSeq handleOctetsDw = handle_to_octets(dw_handle);
        const DDS::BinaryProperty_t dw_p = {BLOB_PROP_DW_CRYPTO_HANDLE,
                                            handleOctetsDw, true /*serialize*/};
        DDS::OctetSeq handleOctetsDr = handle_to_octets(dr_handle);
        const DDS::BinaryProperty_t dr_p = {BLOB_PROP_DR_CRYPTO_HANDLE,
                                            handleOctetsDr, true /*serialize*/};
        DDS::OctetSeq endpointSecAttr(static_cast<unsigned int>(DCPS::max_marshaled_size_ulong()));
        endpointSecAttr.length(endpointSecAttr.maximum());
        std::memcpy(endpointSecAttr.get_buffer(), &mask, endpointSecAttr.length());
        const DDS::BinaryProperty_t esa_p = {BLOB_PROP_ENDPOINT_SEC_ATTR,
                                             endpointSecAttr, true /*serialize*/};
        size_t size = 0, padding = 0;
        DCPS::gen_find_size(prop, size, padding);
        if (dw_handle != DDS::HANDLE_NIL) {
          DCPS::gen_find_size(dw_p, size, padding);
        }
        if (dr_handle != DDS::HANDLE_NIL) {
          DCPS::gen_find_size(dr_p, size, padding);
        }
        DCPS::gen_find_size(esa_p, size, padding);
        ACE_Message_Block mb(size + padding);
        Serializer ser(&mb, ACE_CDR_BYTE_ORDER, Serializer::ALIGN_CDR);
        ser << prop;
        if (dw_handle != DDS::HANDLE_NIL) {
          ser << dw_p;
        }
        if (dr_handle != DDS::HANDLE_NIL) {
          ser << dr_p;
        }
        ser << esa_p;
        added.length(static_cast<unsigned int>(mb.size()));
        std::memcpy(added.get_buffer(), mb.rd_ptr(), mb.size());
      }

      const unsigned int prevLen = newLoc[i].data.length();
      newLoc[i].data.length(prevLen + added.length());
      std::memcpy(newLoc[i].data.get_buffer() + prevLen, added.get_buffer(),
                  added.length());
    }
  }

  return newLoc ? newLoc : locators;
}
#endif

#ifdef OPENDDS_SECURITY
DDS::Security::DatawriterCryptoHandle
Sedp::generate_remote_matched_writer_crypto_handle(
  const RepoId& writer_part, const DDS::Security::DatareaderCryptoHandle& drch)
{
  DDS::Security::DatawriterCryptoHandle result = DDS::HANDLE_NIL;

  DDS::Security::CryptoKeyFactory_var key_factory = spdp_.get_security_config()->get_crypto_key_factory();

  Spdp::ParticipantCryptoInfoPair info = spdp_.lookup_participant_crypto_info(writer_part);

  if (info.first != DDS::HANDLE_NIL && info.second) {
    DDS::Security::SecurityException se = {"", 0, 0};
    result = key_factory->register_matched_remote_datawriter(drch, info.first, info.second, se);
    if (result == DDS::HANDLE_NIL) {
      ACE_DEBUG((LM_WARNING, ACE_TEXT("(%P|%t) WARNING: Sedp::generate_remote_matched_writer_crypto_handle() - ")
        ACE_TEXT("Failure calling register_matched_remote_datawriter(). Security Exception[%d.%d]: %C\n"),
          se.code, se.minor_code, se.message.in()));
    }
  } else {
    ACE_DEBUG((LM_WARNING, ACE_TEXT("(%P|%t) WARNING: Sedp::generate_remote_matched_writer_crypto_handle() - ")
      ACE_TEXT("Unable to lookup remote participant crypto info.\n")));
  }
  return result;
}

DDS::Security::DatareaderCryptoHandle
Sedp::generate_remote_matched_reader_crypto_handle(const RepoId& reader_part,
                                                   const DDS::Security::DatawriterCryptoHandle& dwch,
                                                   bool relay_only)
{
  DDS::Security::DatareaderCryptoHandle result = DDS::HANDLE_NIL;

  DDS::Security::CryptoKeyFactory_var key_factory = spdp_.get_security_config()->get_crypto_key_factory();

  Spdp::ParticipantCryptoInfoPair info = spdp_.lookup_participant_crypto_info(reader_part);

  if (info.first != DDS::HANDLE_NIL && info.second) {
    DDS::Security::SecurityException se = {"", 0, 0};
    result = key_factory->register_matched_remote_datareader(dwch, info.first, info.second, relay_only, se);
    if (result == DDS::HANDLE_NIL) {
      ACE_DEBUG((LM_WARNING, ACE_TEXT("(%P|%t) WARNING: Sedp::generate_remote_matched_reader_crypto_handle() - ")
        ACE_TEXT("Failure calling register_matched_remote_datareader(). Security Exception[%d.%d]: %C\n"),
          se.code, se.minor_code, se.message.in()));
    }
  } else {
    ACE_DEBUG((LM_WARNING, ACE_TEXT("(%P|%t) WARNING: Sedp::generate_remote_matched_reader_crypto_handle() - ")
      ACE_TEXT("Unable to lookup remote participant crypto info.\n")));
  }
  return result;
}

void
Sedp::create_datareader_crypto_tokens(const DDS::Security::DatareaderCryptoHandle& drch,
                                      const DDS::Security::DatawriterCryptoHandle& dwch,
                                      DDS::Security::DatareaderCryptoTokenSeq& drcts)
{
  DDS::Security::SecurityException se = {"", 0, 0};
  DDS::Security::CryptoKeyExchange_var key_exchange = spdp_.get_security_config()->get_crypto_key_exchange();

  if (!key_exchange->create_local_datareader_crypto_tokens(drcts, drch, dwch, se)) {
    ACE_DEBUG((LM_WARNING, ACE_TEXT("(%P|%t) WARNING: ")
      ACE_TEXT("Sedp::create_datareader_crypto_tokens() - ")
      ACE_TEXT("Unable to create local datareader crypto tokens with crypto key exchange plugin. ")
      ACE_TEXT("Security Exception[%d.%d]: %C\n"), se.code, se.minor_code, se.message.in()));
    return;
  }
}

void
Sedp::send_datareader_crypto_tokens(const RepoId& local_reader,
                                    const RepoId& remote_writer,
                                    const DDS::Security::DatareaderCryptoTokenSeq& drcts)
{
  if (drcts.length() != 0) {
    DCPS::RepoId remote_part = remote_writer;
    remote_part.entityId = ENTITYID_PARTICIPANT;

    DCPS::RepoId local_volatile_writer = participant_id_;
    local_volatile_writer.entityId = ENTITYID_P2P_BUILTIN_PARTICIPANT_VOLATILE_SECURE_WRITER;

    DCPS::RepoId remote_volatile_reader = remote_part;
    remote_volatile_reader.entityId = ENTITYID_P2P_BUILTIN_PARTICIPANT_VOLATILE_SECURE_READER;

    DDS::Security::ParticipantVolatileMessageSecure msg;
    msg.message_identity.source_guid = local_volatile_writer;
    msg.message_class_id = DDS::Security::GMCLASSID_SECURITY_DATAREADER_CRYPTO_TOKENS;
    msg.destination_participant_guid = remote_part;
    msg.destination_endpoint_guid = remote_writer;
    msg.source_endpoint_guid = local_reader;
    msg.message_data = reinterpret_cast<const DDS::Security::DataHolderSeq&>(drcts);

    if (write_volatile_message(msg, remote_volatile_reader) != DDS::RETCODE_OK) {
      ACE_DEBUG((LM_WARNING, ACE_TEXT("(%P|%t) WARNING: Sedp::send_datareader_crypto_tokens() - ")
        ACE_TEXT("Unable to write volatile message.\n")));
      return;
    }
  }
  return;
}

void
Sedp::create_datawriter_crypto_tokens(const DDS::Security::DatawriterCryptoHandle& dwch,
                                      const DDS::Security::DatareaderCryptoHandle& drch,
                                      DDS::Security::DatawriterCryptoTokenSeq& dwcts)
{
  DDS::Security::SecurityException se = {"", 0, 0};
  DDS::Security::CryptoKeyExchange_var key_exchange = spdp_.get_security_config()->get_crypto_key_exchange();

  if (key_exchange->create_local_datawriter_crypto_tokens(dwcts, dwch, drch, se) == false) {
    ACE_DEBUG((LM_WARNING, ACE_TEXT("(%P|%t) WARNING: ")
      ACE_TEXT("Sedp::create_datawriter_crypto_tokens() - ")
      ACE_TEXT("Unable to create local datawriter crypto tokens with crypto key exchange plugin. ")
      ACE_TEXT("Security Exception[%d.%d]: %C\n"), se.code, se.minor_code, se.message.in()));
    return;
  }
}

void
Sedp::send_datawriter_crypto_tokens(const RepoId& local_writer,
                                    const RepoId& remote_reader,
                                    const DDS::Security::DatawriterCryptoTokenSeq& dwcts)
{
  if (dwcts.length() != 0) {
    DCPS::RepoId remote_part = remote_reader;
    remote_part.entityId = ENTITYID_PARTICIPANT;

    DCPS::RepoId local_volatile_writer = participant_id_;
    local_volatile_writer.entityId = ENTITYID_P2P_BUILTIN_PARTICIPANT_VOLATILE_SECURE_WRITER;

    DCPS::RepoId remote_volatile_reader = remote_part;
    remote_volatile_reader.entityId = ENTITYID_P2P_BUILTIN_PARTICIPANT_VOLATILE_SECURE_READER;

    DDS::Security::ParticipantVolatileMessageSecure msg;
    msg.message_identity.source_guid = local_volatile_writer;
    msg.message_class_id = DDS::Security::GMCLASSID_SECURITY_DATAWRITER_CRYPTO_TOKENS;
    msg.destination_participant_guid = remote_part;
    msg.destination_endpoint_guid = remote_reader;
    msg.source_endpoint_guid = local_writer;
    msg.message_data = reinterpret_cast<const DDS::Security::DataHolderSeq&>(dwcts);

    if (write_volatile_message(msg, remote_volatile_reader) != DDS::RETCODE_OK) {
      ACE_DEBUG((LM_WARNING, ACE_TEXT("(%P|%t) WARNING: Sedp::send_datawriter_crypto_tokens() - ")
        ACE_TEXT("Unable to write volatile message.\n")));
      return;
    }
  }
  return;
}

void
Sedp::handle_datawriter_crypto_tokens(const DDS::Security::ParticipantVolatileMessageSecure& msg) {
  DDS::Security::SecurityException se = {"", 0, 0};
  Security::CryptoKeyExchange_var key_exchange = spdp_.get_security_config()->get_crypto_key_exchange();

  // If this message wasn't intended for us, ignore volatile message
  if (msg.destination_participant_guid != participant_id_ || !msg.message_data.length()) {
    return;
  }

  ACE_Guard<ACE_Thread_Mutex> g(lock_, false);

  DCPS::DatawriterCryptoHandleMap::const_iterator w_iter = remote_writer_crypto_handles_.find(msg.source_endpoint_guid);
  DCPS::DatareaderCryptoHandleMap::const_iterator r_iter = local_reader_crypto_handles_.find(msg.destination_endpoint_guid);

  DDS::Security::DatawriterCryptoTokenSeq dwcts;
  dwcts = reinterpret_cast<const DDS::Security::DatawriterCryptoTokenSeq&>(msg.message_data);

  if (w_iter == remote_writer_crypto_handles_.end()) {
    ACE_DEBUG((LM_DEBUG,
      ACE_TEXT("(%P|%t) Sedp::handle_datawriter_crypto_tokens() - ")
      ACE_TEXT("received tokens for unknown remote writer. Caching.\n")));

    pending_remote_writer_crypto_tokens_[msg.source_endpoint_guid] = dwcts;
    return;
  }

  if (r_iter == local_reader_crypto_handles_.end()) {
    ACE_DEBUG((LM_WARNING,
      ACE_TEXT("(%P|%t) Sedp::handle_datawriter_crypto_tokens() - ")
      ACE_TEXT("received tokens for unknown local reader. Ignoring.\n")));
    return;
  }

  if (!key_exchange->set_remote_datawriter_crypto_tokens(r_iter->second, w_iter->second, dwcts, se)) {
    ACE_DEBUG((LM_WARNING, ACE_TEXT("(%P|%t) ERROR: ")
      ACE_TEXT("(%P|%t) WARNING: Sedp::handle_datawriter_crypto_tokens() - ")
      ACE_TEXT("Unable to set remote datawriter crypto tokens with crypto key exchange plugin. ")
      ACE_TEXT("Security Exception[%d.%d]: %C\n"), se.code, se.minor_code, se.message.in()));
    return;
  }
}

void
Sedp::handle_datareader_crypto_tokens(const DDS::Security::ParticipantVolatileMessageSecure& msg) {
  DDS::Security::SecurityException se = {"", 0, 0};
  Security::CryptoKeyExchange_var key_exchange = spdp_.get_security_config()->get_crypto_key_exchange();

  // If this message wasn't intended for us, ignore volatile message
  if (msg.destination_participant_guid != participant_id_ || !msg.message_data.length()) {
    return;
  }

  ACE_Guard<ACE_Thread_Mutex> g(lock_, false);

  DCPS::DatareaderCryptoHandleMap::const_iterator r_iter = remote_reader_crypto_handles_.find(msg.source_endpoint_guid);
  DCPS::DatawriterCryptoHandleMap::const_iterator w_iter = local_writer_crypto_handles_.find(msg.destination_endpoint_guid);

  DDS::Security::DatareaderCryptoTokenSeq drcts;
  drcts = reinterpret_cast<const DDS::Security::DatareaderCryptoTokenSeq&>(msg.message_data);

  if (r_iter == remote_reader_crypto_handles_.end()) {
    ACE_DEBUG((LM_DEBUG,
      ACE_TEXT("(%P|%t) Sedp::handle_datareader_crypto_tokens() - ")
      ACE_TEXT("received tokens for unknown remote reader: (%C). Caching.\n"),
               DCPS::LogGuid(msg.source_endpoint_guid).c_str()));
    pending_remote_reader_crypto_tokens_[msg.source_endpoint_guid] = drcts;
    return;
  }

  if (w_iter == local_writer_crypto_handles_.end()) {
    ACE_DEBUG((LM_WARNING,
      ACE_TEXT("(%P|%t) Sedp::handle_datareader_crypto_tokens() - ")
      ACE_TEXT("received tokens for unknown local writer. Ignoring.\n")));
    return;
  }

  if (!key_exchange->set_remote_datareader_crypto_tokens(w_iter->second, r_iter->second, drcts, se)) {
    ACE_DEBUG((LM_WARNING, ACE_TEXT("(%P|%t) ERROR: ")
      ACE_TEXT("(%P|%t) WARNING: Sedp::handle_datareader_crypto_tokens() - ")
      ACE_TEXT("Unable to set remote datareader crypto tokens with crypto key exchange plugin. ")
      ACE_TEXT("Security Exception[%d.%d]: %C\n"), se.code, se.minor_code, se.message.in()));
    return;
  }
}

DDS::DomainId_t Sedp::get_domain_id() const {
  return spdp_.get_domain_id();
}
#endif

void
Sedp::add_assoc_i(const DCPS::RepoId& local_guid, const LocalPublication& lpub,
                  const DCPS::RepoId& remote_guid, const DiscoveredSubscription& dsub) {
#ifdef OPENDDS_SECURITY
  ICE::Endpoint* endpoint = lpub.publication_->get_ice_endpoint();
  if (endpoint && dsub.have_ice_agent_info_) {
    ICE::Agent::instance()->start_ice(endpoint, local_guid, remote_guid, dsub.ice_agent_info_);
  }
#else
  ACE_UNUSED_ARG(local_guid);
  ACE_UNUSED_ARG(lpub);
  ACE_UNUSED_ARG(remote_guid);
  ACE_UNUSED_ARG(dsub);
#endif
}

void
Sedp::remove_assoc_i(const DCPS::RepoId& local_guid, const LocalPublication& lpub,
                     const DCPS::RepoId& remote_guid) {
#ifdef OPENDDS_SECURITY
  ICE::Endpoint* endpoint = lpub.publication_->get_ice_endpoint();
  if (endpoint) {
    ICE::Agent::instance()->stop_ice(endpoint, local_guid, remote_guid);
  }
#else
  ACE_UNUSED_ARG(local_guid);
  ACE_UNUSED_ARG(lpub);
  ACE_UNUSED_ARG(remote_guid);
#endif
}

void
Sedp::add_assoc_i(const DCPS::RepoId& local_guid, const LocalSubscription& lsub,
                  const DCPS::RepoId& remote_guid, const DiscoveredPublication& dpub) {
#ifdef OPENDDS_SECURITY
  ICE::Endpoint* endpoint = lsub.subscription_->get_ice_endpoint();
  if (endpoint && dpub.have_ice_agent_info_) {
    ICE::Agent::instance()->start_ice(endpoint, local_guid, remote_guid, dpub.ice_agent_info_);
  }
#else
  ACE_UNUSED_ARG(local_guid);
  ACE_UNUSED_ARG(lsub);
  ACE_UNUSED_ARG(remote_guid);
  ACE_UNUSED_ARG(dpub);
#endif
}

void
Sedp::remove_assoc_i(const DCPS::RepoId& local_guid, const LocalSubscription& lsub,
                     const DCPS::RepoId& remote_guid) {
#ifdef OPENDDS_SECURITY
  ICE::Endpoint* endpoint = lsub.subscription_->get_ice_endpoint();
  if (endpoint) {
    ICE::Agent::instance()->stop_ice(endpoint, local_guid, remote_guid);
  }
#else
  ACE_UNUSED_ARG(local_guid);
  ACE_UNUSED_ARG(lsub);
  ACE_UNUSED_ARG(remote_guid);
#endif
}

#ifdef OPENDDS_SECURITY
void
Sedp::PublicationAgentInfoListener::update_agent_info(const DCPS::RepoId& a_local_guid,
                                                      const ICE::AgentInfo& a_agent_info) {
  ACE_GUARD(ACE_Thread_Mutex, g, sedp.lock_);
  LocalPublicationIter pos = sedp.local_publications_.find(a_local_guid);
  if (pos != sedp.local_publications_.end()) {
    pos->second.have_ice_agent_info = true;
    pos->second.ice_agent_info = a_agent_info;
    sedp.write_publication_data(a_local_guid, pos->second);
  }
}

void
Sedp::SubscriptionAgentInfoListener::update_agent_info(const DCPS::RepoId& a_local_guid,
                                                       const ICE::AgentInfo& a_agent_info) {
  ACE_GUARD(ACE_Thread_Mutex, g, sedp.lock_);
  LocalSubscriptionIter pos = sedp.local_subscriptions_.find(a_local_guid);
  if (pos != sedp.local_subscriptions_.end()) {
    pos->second.have_ice_agent_info = true;
    pos->second.ice_agent_info = a_agent_info;
    sedp.write_subscription_data(a_local_guid, pos->second);
  }
}
#endif

void
Sedp::start_ice(const DCPS::RepoId& guid, const LocalPublication& lpub) {
#ifdef OPENDDS_SECURITY
  ICE::Endpoint* endpoint = lpub.publication_->get_ice_endpoint();

  if (!endpoint || !lpub.have_ice_agent_info) {
    return;
  }

  for (DCPS::RepoIdSet::const_iterator it = lpub.matched_endpoints_.begin(),
         end = lpub.matched_endpoints_.end(); it != end; ++it) {
    const DCPS::GuidConverter conv(*it);
    if (conv.isReader()) {
      DiscoveredSubscriptionIter dsi = discovered_subscriptions_.find(*it);
      if (dsi != discovered_subscriptions_.end()) {
        if (dsi->second.have_ice_agent_info_) {
          ICE::Agent::instance()->start_ice(endpoint, guid, dsi->first, dsi->second.ice_agent_info_);
        }
      }
    }
  }
#else
  ACE_UNUSED_ARG(guid);
  ACE_UNUSED_ARG(lpub);
#endif
}

void
Sedp::start_ice(const DCPS::RepoId& guid, const LocalSubscription& lsub) {
#ifdef OPENDDS_SECURITY
  ICE::Endpoint* endpoint = lsub.subscription_->get_ice_endpoint();

  if (!endpoint || !lsub.have_ice_agent_info) {
    return;
  }

  for (DCPS::RepoIdSet::const_iterator it = lsub.matched_endpoints_.begin(),
         end = lsub.matched_endpoints_.end(); it != end; ++it) {
    const DCPS::GuidConverter conv(*it);
    if (conv.isWriter()) {
      DiscoveredPublicationIter dpi = discovered_publications_.find(*it);
      if (dpi != discovered_publications_.end()) {
        if (dpi->second.have_ice_agent_info_) {
          ICE::Agent::instance()->start_ice(endpoint, guid, dpi->first, dpi->second.ice_agent_info_);
        }
      }
    }
  }
#else
  ACE_UNUSED_ARG(guid);
  ACE_UNUSED_ARG(lsub);
#endif
}

void
Sedp::start_ice(const DCPS::RepoId& guid, const DiscoveredPublication& dpub) {
#ifdef OPENDDS_SECURITY
  if (!dpub.have_ice_agent_info_) {
    return;
  }

  TopicDetails& td = topics_[get_topic_name(dpub)];
  for (DCPS::RepoIdSet::const_iterator it = td.endpoints().begin(),
         end = td.endpoints().end(); it != end; ++it) {
    const DCPS::GuidConverter conv(*it);
    if (conv.isReader()) {
      LocalSubscriptionIter lsi = local_subscriptions_.find(*it);
      if (lsi != local_subscriptions_.end() &&
          lsi->second.matched_endpoints_.count(guid)) {
        ICE::Endpoint* endpoint = lsi->second.subscription_->get_ice_endpoint();
        if (endpoint) {
          ICE::Agent::instance()->start_ice(endpoint, lsi->first, guid, dpub.ice_agent_info_);
        }
      }
    }
  }
#else
  ACE_UNUSED_ARG(guid);
  ACE_UNUSED_ARG(dpub);
#endif
}

void
Sedp::start_ice(const DCPS::RepoId& guid, const DiscoveredSubscription& dsub) {
#ifdef OPENDDS_SECURITY
  if (!dsub.have_ice_agent_info_) {
    return;
  }

  TopicDetails& td = topics_[get_topic_name(dsub)];
  for (DCPS::RepoIdSet::const_iterator it = td.endpoints().begin(),
         end = td.endpoints().end(); it != end; ++it) {
    const DCPS::GuidConverter conv(*it);
    if (conv.isWriter()) {
      LocalPublicationIter lpi = local_publications_.find(*it);
      if (lpi != local_publications_.end() &&
          lpi->second.matched_endpoints_.count(guid)) {
        ICE::Endpoint* endpoint = lpi->second.publication_->get_ice_endpoint();
        if (endpoint) {
          ICE::Agent::instance()->start_ice(endpoint, lpi->first, guid, dsub.ice_agent_info_);
        }
      }
    }
  }
#else
  ACE_UNUSED_ARG(guid);
  ACE_UNUSED_ARG(dsub);
#endif
}

void
Sedp::stop_ice(const DCPS::RepoId& guid, const DiscoveredPublication& dpub) {
#ifdef OPENDDS_SECURITY
  if (!dpub.have_ice_agent_info_) {
    return;
  }

  TopicDetails& td = topics_[get_topic_name(dpub)];
  for (DCPS::RepoIdSet::const_iterator it = td.endpoints().begin(),
         end = td.endpoints().end(); it != end; ++it) {
    const DCPS::GuidConverter conv(*it);
    if (conv.isReader()) {
      LocalSubscriptionIter lsi = local_subscriptions_.find(*it);
      if (lsi != local_subscriptions_.end() &&
          lsi->second.matched_endpoints_.count(guid)) {
        ICE::Endpoint* endpoint = lsi->second.subscription_->get_ice_endpoint();
        if (endpoint) {
          ICE::Agent::instance()->stop_ice(endpoint, lsi->first, guid);
        }
      }
    }
  }
#else
  ACE_UNUSED_ARG(guid);
  ACE_UNUSED_ARG(dpub);
#endif
}

void
Sedp::stop_ice(const DCPS::RepoId& guid, const DiscoveredSubscription& dsub) {
#ifdef OPENDDS_SECURITY
  if (!dsub.have_ice_agent_info_) {
    return;
  }

  TopicDetails& td = topics_[get_topic_name(dsub)];
  for (DCPS::RepoIdSet::const_iterator it = td.endpoints().begin(),
         end = td.endpoints().end(); it != end; ++it) {
    const DCPS::GuidConverter conv(*it);
    if (conv.isWriter()) {
      LocalPublicationIter lpi = local_publications_.find(*it);
      if (lpi != local_publications_.end() &&
          lpi->second.matched_endpoints_.count(guid)) {
        ICE::Endpoint* endpoint = lpi->second.publication_->get_ice_endpoint();
        if (endpoint) {
          ICE::Agent::instance()->stop_ice(endpoint, lpi->first, guid);
        }
      }
    }
  }
#else
  ACE_UNUSED_ARG(guid);
  ACE_UNUSED_ARG(dsub);
#endif
}

WaitForAcks::WaitForAcks()
: cond_(lock_)
, acks_(0)
{
}

void
WaitForAcks::ack()
{
  {
    ACE_GUARD(ACE_Thread_Mutex, g, lock_);
    ++acks_;
  }
  cond_.signal();
}

void
WaitForAcks::wait_for_acks(unsigned int num_acks)
{
  ACE_GUARD(ACE_Thread_Mutex, g, lock_);
  while (num_acks > acks_) {
    cond_.wait();
  }
}

void
WaitForAcks::reset()
{
  ACE_GUARD(ACE_Thread_Mutex, g, lock_);
  acks_ = 0;
  // no need to signal, going back to zero won't ever
  // cause wait_for_acks() to exit it's loop
}

const char* Sedp::Msg::msgTypeToString(MsgType type) {
  switch (type) {
  case MSG_PARTICIPANT:
    return "MSG_PARTICIPANT";
  case MSG_WRITER:
    return "MSG_WRITER";
  case MSG_READER:
    return "MSG_READER";
  case MSG_PARTICIPANT_DATA:
    return "MSG_PARTICIPANT_DATA";
  case MSG_REMOVE_FROM_PUB_BIT:
    return "MSG_REMOVE_FROM_PUB_BIT";
  case MSG_REMOVE_FROM_SUB_BIT:
    return "MSG_REMOVE_FROM_SUB_BIT";
  case MSG_FINI_BIT:
    return "MSG_FINI_BIT";
  case MSG_STOP:
    return "MSG_STOP";

#ifdef OPENDDS_SECURITY
  case MSG_PARTICIPANT_STATELESS_DATA:
    return "MSG_PARTICIPANT_STATELESS_DATA";
  case MSG_PARTICIPANT_VOLATILE_SECURE:
    return "MSG_PARTICIPANT_VOLATILE_SECURE";
  case MSG_PARTICIPANT_DATA_SECURE:
    return "MSG_PARTICIPANT_DATA_SECURE";
  case MSG_WRITER_SECURE:
    return "MSG_WRITER_SECURE";
  case MSG_READER_SECURE:
    return "MSG_READER_SECURE";
  case MSG_DCPS_PARTICIPANT_SECURE:
    return "MSG_DCPS_PARTICIPANT_SECURE";
#endif

  default:
<<<<<<< HEAD
    ACE_ERROR((LM_ERROR, ACE_TEXT("(%P|%t) Sedp::Msg::msgTypeToString() : ERROR: ")
      ACE_TEXT("%u is not a valid queue type\n"), static_cast<unsigned>(type)));
    return DCPS::to_dds_string(static_cast<unsigned>(type));
=======
    ACE_ERROR((LM_ERROR, ACE_TEXT("(%P|%t) ERROR: Sedp::Msg::msgTypeToString: ")
      ACE_TEXT("%d is either invalid or not recognized.\n"),
      type));
    return "Invalid message queue type";
>>>>>>> e5808e2f
  }
}

const char* Sedp::Msg::msgTypeToString() const {
  return msgTypeToString(type_);
}

void
Sedp::AssociationComplete::execute() {
  sedp_->association_complete(local_, remote_);
}

void
Sedp::rtps_relay_address(const ACE_INET_Addr& address)
{
  DCPS::RtpsUdpInst_rch rtps_inst = DCPS::static_rchandle_cast<DCPS::RtpsUdpInst>(transport_inst_);
  ACE_GUARD(ACE_Thread_Mutex, g, rtps_inst->rtps_relay_config_lock_);
  rtps_inst->rtps_relay_address_ = address;
}

void
Sedp::stun_server_address(const ACE_INET_Addr& address)
{
  DCPS::RtpsUdpInst_rch rtps_inst = DCPS::static_rchandle_cast<DCPS::RtpsUdpInst>(transport_inst_);
  ACE_GUARD(ACE_Thread_Mutex, g, rtps_inst->stun_server_config_lock_);
  rtps_inst->stun_server_address_ = address;
}

bool locators_changed(const ParticipantProxy_t& x,
                      const ParticipantProxy_t& y)
{
  return locatorsChanged(x, y);
}

}
}

OPENDDS_END_VERSIONED_NAMESPACE_DECL<|MERGE_RESOLUTION|>--- conflicted
+++ resolved
@@ -4957,16 +4957,10 @@
 #endif
 
   default:
-<<<<<<< HEAD
-    ACE_ERROR((LM_ERROR, ACE_TEXT("(%P|%t) Sedp::Msg::msgTypeToString() : ERROR: ")
-      ACE_TEXT("%u is not a valid queue type\n"), static_cast<unsigned>(type)));
-    return DCPS::to_dds_string(static_cast<unsigned>(type));
-=======
     ACE_ERROR((LM_ERROR, ACE_TEXT("(%P|%t) ERROR: Sedp::Msg::msgTypeToString: ")
-      ACE_TEXT("%d is either invalid or not recognized.\n"),
-      type));
+               ACE_TEXT("%d is either invalid or not recognized.\n"),
+               type));
     return "Invalid message queue type";
->>>>>>> e5808e2f
   }
 }
 
