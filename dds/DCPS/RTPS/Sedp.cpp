--- conflicted
+++ resolved
@@ -1663,11 +1663,7 @@
     data[0].guid(guid);
     data[0]._d(PID_ENDPOINT_GUID);
   } else {
-<<<<<<< HEAD
-    return (ser >> data);
-=======
     return ser >> data;
->>>>>>> f3aaa571
   }
   return true;
 }
