/*
 *
 *
 * Distributed under the OpenDDS License.
 * See: http://www.opendds.org/license.html
 */

#include "Sedp.h"

#include "MessageTypes.h"
#include "ParameterListConverter.h"
#include "RtpsDiscovery.h"
#include "RtpsCoreTypeSupportImpl.h"

#ifdef OPENDDS_SECURITY
#include "SecurityHelpers.h"
#endif

#include "Spdp.h"

#include "dds/DCPS/transport/framework/ReceivedDataSample.h"
#include "dds/DCPS/transport/rtps_udp/RtpsUdpInst.h"
#include "dds/DCPS/transport/rtps_udp/RtpsUdpInst_rch.h"

#include "dds/DCPS/Serializer.h"
#include "dds/DCPS/Definitions.h"
#include "dds/DCPS/GuidConverter.h"
#include "dds/DCPS/GuidUtils.h"
#include "dds/DdsDcpsGuidTypeSupportImpl.h"
#include "dds/DCPS/AssociationData.h"
#include "dds/DCPS/Service_Participant.h"
#include "dds/DCPS/Qos_Helper.h"
#include "dds/DCPS/DataSampleHeader.h"
#include "dds/DCPS/SendStateDataSampleList.h"
#include "dds/DCPS/DataReaderCallbacks.h"
#include "dds/DCPS/DataWriterCallbacks.h"
#include "dds/DCPS/Marked_Default_Qos.h"
#include "dds/DCPS/BuiltInTopicUtils.h"
#include "dds/DCPS/DCPS_Utils.h"
#include "dds/DCPS/transport/framework/NetworkAddress.h"
#include "dds/DCPS/SafetyProfileStreams.h"
#include "dds/DCPS/GuidUtils.h"
#include "dds/DCPS/XTypes/TypeLookupService.h"

#ifdef OPENDDS_SECURITY
#include "dds/DdsSecurityCoreTypeSupportImpl.h"
#include "dds/DCPS/security/framework/HandleRegistry.h"
#endif

#include <ace/Reverse_Lock_T.h>
#include <ace/Auto_Ptr.h>

#include <cstring>

namespace {
bool checkAndAssignQos(DDS::PublicationBuiltinTopicData& dest,
                       const DDS::PublicationBuiltinTopicData& src)
{
#ifndef OPENDDS_SAFETY_PROFILE
  using OpenDDS::DCPS::operator!=;
#endif
  bool changed = false;

  // check each Changeable QoS policy value in Publication BIT Data

  if (dest.deadline != src.deadline) {
    changed = true;
    dest.deadline = src.deadline;
  }

  if (dest.latency_budget != src.latency_budget) {
    changed = true;
    dest.latency_budget = src.latency_budget;
  }

  if (dest.lifespan != src.lifespan) {
    changed = true;
    dest.lifespan = src.lifespan;
  }

  if (dest.user_data != src.user_data) {
    changed = true;
    dest.user_data = src.user_data;
  }

  if (dest.ownership_strength != src.ownership_strength) {
    changed = true;
    dest.ownership_strength = src.ownership_strength;
  }

  if (dest.partition != src.partition) {
    changed = true;
    dest.partition = src.partition;
  }

  if (dest.topic_data != src.topic_data) {
    changed = true;
    dest.topic_data = src.topic_data;
  }

  if (dest.group_data != src.group_data) {
    changed = true;
    dest.group_data = src.group_data;
  }

  return changed;
}

bool checkAndAssignQos(DDS::SubscriptionBuiltinTopicData& dest,
                       const DDS::SubscriptionBuiltinTopicData& src)
{
#ifndef OPENDDS_SAFETY_PROFILE
  using OpenDDS::DCPS::operator!=;
#endif
  bool changed = false;

  // check each Changeable QoS policy value in Subscription BIT Data

  if (dest.deadline != src.deadline) {
    changed = true;
    dest.deadline = src.deadline;
  }

  if (dest.latency_budget != src.latency_budget) {
    changed = true;
    dest.latency_budget = src.latency_budget;
  }

  if (dest.user_data != src.user_data) {
    changed = true;
    dest.user_data = src.user_data;
  }

  if (dest.time_based_filter != src.time_based_filter) {
    changed = true;
    dest.time_based_filter = src.time_based_filter;
  }

  if (dest.partition != src.partition) {
    changed = true;
    dest.partition = src.partition;
  }

  if (dest.topic_data != src.topic_data) {
    changed = true;
    dest.topic_data = src.topic_data;
  }

  if (dest.group_data != src.group_data) {
    changed = true;
    dest.group_data = src.group_data;
  }

  return changed;
}

bool checkAndAssignParams(OpenDDS::DCPS::ContentFilterProperty_t& dest,
                          const OpenDDS::DCPS::ContentFilterProperty_t& src)
{
  if (dest.expressionParameters.length() != src.expressionParameters.length()) {
    dest.expressionParameters = src.expressionParameters;
    return true;
  }
  for (CORBA::ULong i = 0; i < src.expressionParameters.length(); ++i) {
    if (0 != std::strcmp(dest.expressionParameters[i],
                         src.expressionParameters[i])) {
      dest.expressionParameters = src.expressionParameters;
      return true;
    }
  }
  return false;
}

#ifndef OPENDDS_SAFETY_PROFILE
bool operator==(const OpenDDS::DCPS::Locator_t& x,
                const OpenDDS::DCPS::Locator_t& y)
{
  return x.kind == y.kind && x.port == y.port && std::memcmp(x.address, y.address, sizeof(x.address)) == 0;
}

bool operator==(const OpenDDS::DCPS::TransportLocator& x,
                const OpenDDS::DCPS::TransportLocator& y)
{
  return x.transport_type == y.transport_type && x.data == y.data;
}
#endif

template<typename T>
bool sequence_equal(const T& x,
                    const T& y)
{
  if (x.length() != y.length()) {
    return false;
  }

  for (unsigned int idx = 0; idx != x.length(); ++idx) {
    if (!(x[idx] == y[idx])) {
      return false;
    }
  }

  return true;
}

bool operator==(const OpenDDS::DCPS::LocatorSeq& x,
                const OpenDDS::DCPS::LocatorSeq& y)
{
  return sequence_equal(x, y);
}

bool operator==(const OpenDDS::DCPS::TransportLocatorSeq& x,
                const OpenDDS::DCPS::TransportLocatorSeq& y)
{
  return sequence_equal(x, y);
}

bool locatorsChanged(const OpenDDS::RTPS::ParticipantProxy_t& x,
                     const OpenDDS::RTPS::ParticipantProxy_t& y)
{
  return !(x.metatrafficUnicastLocatorList == y.metatrafficUnicastLocatorList &&
           x.metatrafficMulticastLocatorList == y.metatrafficMulticastLocatorList &&
           x.defaultMulticastLocatorList == y.defaultMulticastLocatorList &&
           x.defaultUnicastLocatorList == y.defaultUnicastLocatorList);
}

bool checkAndAssignLocators(OpenDDS::DCPS::WriterProxy_t& x,
                            const OpenDDS::DCPS::WriterProxy_t& y)
{
  if (!(x.allLocators == y.allLocators)) {
    x.allLocators = y.allLocators;
    return true;
  }

  return false;
}

bool checkAndAssignLocators(OpenDDS::DCPS::ReaderProxy_t& x,
                            const OpenDDS::DCPS::ReaderProxy_t& y)
{
  if (!(x.allLocators == y.allLocators)) {
    x.allLocators = y.allLocators;
    return true;
  }

  return false;
}

}

OPENDDS_BEGIN_VERSIONED_NAMESPACE_DECL

namespace OpenDDS {
namespace RTPS {
using DCPS::RepoId;
using DCPS::make_rch;
using DCPS::TimeDuration;
using DCPS::SystemTimePoint;
using DCPS::Serializer;
using DCPS::Encoding;
using DCPS::ENDIAN_BIG;
using DCPS::ENDIAN_LITTLE;

const Encoding sedp_encoding(Encoding::KIND_XCDR1, ENDIAN_LITTLE);

Sedp::Sedp(const RepoId& participant_id, Spdp& owner, ACE_Thread_Mutex& lock)
  : DCPS::EndpointManager<ParticipantData_t>(participant_id, lock)
  , spdp_(owner)
  , publications_writer_(make_rch<DiscoveryWriter>(
      make_id(participant_id, ENTITYID_SEDP_BUILTIN_PUBLICATIONS_WRITER), ref(*this)))
#ifdef OPENDDS_SECURITY
  , publications_secure_writer_(make_rch<DiscoveryWriter>(
      make_id(participant_id, ENTITYID_SEDP_BUILTIN_PUBLICATIONS_SECURE_WRITER), ref(*this)))
#endif
  , subscriptions_writer_(make_rch<DiscoveryWriter>(
      make_id(participant_id, ENTITYID_SEDP_BUILTIN_SUBSCRIPTIONS_WRITER), ref(*this)))
#ifdef OPENDDS_SECURITY
  , subscriptions_secure_writer_(make_rch<DiscoveryWriter>(
      make_id(participant_id, ENTITYID_SEDP_BUILTIN_SUBSCRIPTIONS_SECURE_WRITER), ref(*this)))
#endif
  , participant_message_writer_(make_rch<LivelinessWriter>(
      make_id(participant_id, ENTITYID_P2P_BUILTIN_PARTICIPANT_MESSAGE_WRITER), ref(*this)))
#ifdef OPENDDS_SECURITY
  , participant_message_secure_writer_(make_rch<LivelinessWriter>(
      make_id(participant_id, ENTITYID_P2P_BUILTIN_PARTICIPANT_MESSAGE_SECURE_WRITER), ref(*this)))
  , participant_stateless_message_writer_(make_rch<SecurityWriter>(
      make_id(participant_id, ENTITYID_P2P_BUILTIN_PARTICIPANT_STATELESS_WRITER), ref(*this)))
  , dcps_participant_secure_writer_(make_rch<DiscoveryWriter>(
      make_id(participant_id, ENTITYID_SPDP_RELIABLE_BUILTIN_PARTICIPANT_SECURE_WRITER), ref(*this), 2))
  , participant_volatile_message_secure_writer_(make_rch<SecurityWriter>(
      make_id(participant_id, ENTITYID_P2P_BUILTIN_PARTICIPANT_VOLATILE_SECURE_WRITER), ref(*this)))
#endif
  , type_lookup_request_writer_(make_rch<TypeLookupRequestWriter>(
      make_id(participant_id, ENTITYID_TL_SVC_REQ_WRITER), ref(*this)))
  , type_lookup_reply_writer_(make_rch<TypeLookupReplyWriter>(
      make_id(participant_id, ENTITYID_TL_SVC_REPLY_WRITER), ref(*this)))
#ifdef OPENDDS_SECURITY
  , type_lookup_request_secure_writer_(make_rch<TypeLookupRequestWriter>(
      make_id(participant_id, ENTITYID_TL_SVC_REQ_WRITER_SECURE), ref(*this)))
  , type_lookup_reply_secure_writer_(make_rch<TypeLookupReplyWriter>(
      make_id(participant_id, ENTITYID_TL_SVC_REPLY_WRITER_SECURE), ref(*this)))
#endif
  , publications_reader_(make_rch<DiscoveryReader>(
      make_id(participant_id, ENTITYID_SEDP_BUILTIN_PUBLICATIONS_READER), ref(*this)))
#ifdef OPENDDS_SECURITY
  , publications_secure_reader_(make_rch<DiscoveryReader>(
      make_id(participant_id, ENTITYID_SEDP_BUILTIN_PUBLICATIONS_SECURE_READER), ref(*this)))
#endif
  , subscriptions_reader_(make_rch<DiscoveryReader>(
      make_id(participant_id, ENTITYID_SEDP_BUILTIN_SUBSCRIPTIONS_READER), ref(*this)))
#ifdef OPENDDS_SECURITY
  , subscriptions_secure_reader_(make_rch<DiscoveryReader>(
      make_id(participant_id, ENTITYID_SEDP_BUILTIN_SUBSCRIPTIONS_SECURE_READER), ref(*this)))
#endif
  , participant_message_reader_(make_rch<LivelinessReader>(
      make_id(participant_id, ENTITYID_P2P_BUILTIN_PARTICIPANT_MESSAGE_READER), ref(*this)))
#ifdef OPENDDS_SECURITY
  , participant_message_secure_reader_(make_rch<LivelinessReader>(
      make_id(participant_id, ENTITYID_P2P_BUILTIN_PARTICIPANT_MESSAGE_SECURE_READER), ref(*this)))
  , participant_stateless_message_reader_(make_rch<SecurityReader>(
      make_id(participant_id, ENTITYID_P2P_BUILTIN_PARTICIPANT_STATELESS_READER), ref(*this)))
  , participant_volatile_message_secure_reader_(make_rch<SecurityReader>(
      make_id(participant_id, ENTITYID_P2P_BUILTIN_PARTICIPANT_VOLATILE_SECURE_READER), ref(*this)))
  , dcps_participant_secure_reader_(make_rch<DiscoveryReader>(
      make_id(participant_id, ENTITYID_SPDP_RELIABLE_BUILTIN_PARTICIPANT_SECURE_READER), ref(*this)))
#endif
  , type_lookup_request_reader_(make_rch<TypeLookupRequestReader>(
      make_id(participant_id, ENTITYID_TL_SVC_REQ_READER), ref(*this)))
  , type_lookup_reply_reader_(make_rch<TypeLookupReplyReader>(
      make_id(participant_id, ENTITYID_TL_SVC_REPLY_READER), ref(*this)))
#ifdef OPENDDS_SECURITY
  , type_lookup_request_secure_reader_(make_rch<TypeLookupRequestReader>(
      make_id(participant_id, ENTITYID_TL_SVC_REQ_READER_SECURE), ref(*this)))
  , type_lookup_reply_secure_reader_(make_rch<TypeLookupReplyReader>(
      make_id(participant_id, ENTITYID_TL_SVC_REPLY_READER_SECURE), ref(*this)))
  , publication_agent_info_listener_(*this)
  , subscription_agent_info_listener_(*this)
#endif // OPENDDS_SECURITY
{}

DDS::ReturnCode_t
Sedp::init(const RepoId& guid,
           const RtpsDiscovery& disco,
           DDS::DomainId_t domainId)
{
  char domainStr[16];
  ACE_OS::snprintf(domainStr, 16, "%d", domainId);

  OPENDDS_STRING key = DCPS::GuidConverter(guid).uniqueId();

  // configure one transport
  transport_inst_ = TheTransportRegistry->create_inst(
                       DCPS::TransportRegistry::DEFAULT_INST_PREFIX +
                       OPENDDS_STRING("_SEDPTransportInst_") + key.c_str() + domainStr,
                       "rtps_udp");
  // Use a static cast to avoid dependency on the RtpsUdp library
  DCPS::RtpsUdpInst_rch rtps_inst =
      DCPS::static_rchandle_cast<DCPS::RtpsUdpInst>(transport_inst_);
  // The SEDP endpoints may need to wait at least one resend period before
  // the handshake completes (allows time for our SPDP multicast to be
  // received by the other side).  Arbitrary constant of 5 to account for
  // possible network lossiness.
  static const double HANDSHAKE_MULTIPLIER = 5;
  rtps_inst->handshake_timeout_ = disco.resend_period() * HANDSHAKE_MULTIPLIER;
  rtps_inst->max_message_size_ = disco.config()->sedp_max_message_size();

  if (disco.sedp_multicast()) {
    // Bind to a specific multicast group
    const u_short mc_port = disco.pb() + disco.dg() * domainId + disco.dx();

    ACE_INET_Addr mc_addr = disco.default_multicast_group();
    mc_addr.set_port_number(mc_port);
    rtps_inst->multicast_group_address_ = mc_addr;

    rtps_inst->ttl_ = disco.ttl();
    rtps_inst->multicast_interface_ = disco.multicast_interface();

  } else {
    rtps_inst->use_multicast_ = false;
  }

  rtps_inst->local_address_ = disco.config()->sedp_local_address();
#ifdef ACE_HAS_IPV6
  rtps_inst->ipv6_local_address_ = disco.config()->ipv6_sedp_local_address();
#endif

  rtps_relay_address(disco.config()->sedp_rtps_relay_address());
  rtps_inst->use_rtps_relay_ = disco.config()->use_rtps_relay();
  rtps_inst->rtps_relay_only_ = disco.config()->rtps_relay_only();

  stun_server_address(disco.config()->sedp_stun_server_address());
  rtps_inst->use_ice_ = disco.config()->use_ice();

  // Create a config
  OPENDDS_STRING config_name = DCPS::TransportRegistry::DEFAULT_INST_PREFIX +
                            OPENDDS_STRING("_SEDP_TransportCfg_") + key +
                            domainStr;
  transport_cfg_ = TheTransportRegistry->create_config(config_name.c_str());
  transport_cfg_->instances_.push_back(transport_inst_);

  reactor_task_ = transport_inst_->reactor_task();
  ACE_Reactor* reactor = reactor_task_->get_reactor();
  job_queue_ = DCPS::make_rch<DCPS::JobQueue>(reactor);
  type_lookup_init(reactor_task_->interceptor());

  // Configure and enable each reader/writer
  rtps_inst->opendds_discovery_default_listener_ = publications_reader_;
  rtps_inst->opendds_discovery_guid_ = guid;
  const bool reliable = true, durable = true;

#ifdef OPENDDS_SECURITY
  const bool besteffort = false, nondurable = false;
#endif

  if (spdp_.available_builtin_endpoints() & DISC_BUILTIN_ENDPOINT_PUBLICATION_ANNOUNCER) {
    publications_writer_->enable_transport_using_config(reliable, durable, transport_cfg_);
  }
  publications_reader_->enable_transport_using_config(reliable, durable, transport_cfg_);

#ifdef OPENDDS_SECURITY
  publications_secure_writer_->set_crypto_handles(spdp_.crypto_handle());
  publications_secure_reader_->set_crypto_handles(spdp_.crypto_handle());
  if (spdp_.available_builtin_endpoints() & DDS::Security::SEDP_BUILTIN_PUBLICATIONS_SECURE_WRITER) {
    publications_secure_writer_->enable_transport_using_config(reliable, durable, transport_cfg_);
  }
  publications_secure_reader_->enable_transport_using_config(reliable, durable, transport_cfg_);
#endif

  if (spdp_.available_builtin_endpoints() & DISC_BUILTIN_ENDPOINT_SUBSCRIPTION_ANNOUNCER) {
    subscriptions_writer_->enable_transport_using_config(reliable, durable, transport_cfg_);
  }
  subscriptions_reader_->enable_transport_using_config(reliable, durable, transport_cfg_);

#ifdef OPENDDS_SECURITY
  subscriptions_secure_writer_->set_crypto_handles(spdp_.crypto_handle());
  subscriptions_secure_reader_->set_crypto_handles(spdp_.crypto_handle());
  if (spdp_.available_builtin_endpoints() & DDS::Security::SEDP_BUILTIN_SUBSCRIPTIONS_SECURE_WRITER) {
    subscriptions_secure_writer_->enable_transport_using_config(reliable, durable, transport_cfg_);
  }
  subscriptions_secure_reader_->enable_transport_using_config(reliable, durable, transport_cfg_);
#endif

  if (spdp_.available_builtin_endpoints() & BUILTIN_ENDPOINT_PARTICIPANT_MESSAGE_DATA_WRITER) {
    participant_message_writer_->enable_transport_using_config(reliable, durable, transport_cfg_);
  }
  participant_message_reader_->enable_transport_using_config(reliable, durable, transport_cfg_);

#ifdef OPENDDS_SECURITY
  participant_message_secure_writer_->set_crypto_handles(spdp_.crypto_handle());
  participant_message_secure_reader_->set_crypto_handles(spdp_.crypto_handle());
  if (spdp_.available_builtin_endpoints() & DDS::Security::BUILTIN_PARTICIPANT_MESSAGE_SECURE_WRITER) {
    participant_message_secure_writer_->enable_transport_using_config(reliable, durable, transport_cfg_);
  }
  participant_message_secure_reader_->enable_transport_using_config(reliable, durable, transport_cfg_);

  participant_stateless_message_writer_->enable_transport_using_config(besteffort, nondurable, transport_cfg_);
  participant_stateless_message_reader_->enable_transport_using_config(besteffort, nondurable, transport_cfg_);

  participant_volatile_message_secure_writer_->set_crypto_handles(spdp_.crypto_handle());
  participant_volatile_message_secure_reader_->set_crypto_handles(spdp_.crypto_handle());
  participant_volatile_message_secure_writer_->enable_transport_using_config(reliable, nondurable, transport_cfg_);
  participant_volatile_message_secure_reader_->enable_transport_using_config(reliable, nondurable, transport_cfg_);

  dcps_participant_secure_writer_->set_crypto_handles(spdp_.crypto_handle());
  dcps_participant_secure_reader_->set_crypto_handles(spdp_.crypto_handle());
  dcps_participant_secure_writer_->enable_transport_using_config(reliable, durable, transport_cfg_);
  dcps_participant_secure_reader_->enable_transport_using_config(reliable, durable, transport_cfg_);
#endif

  if (spdp_.available_builtin_endpoints() & BUILTIN_ENDPOINT_TYPE_LOOKUP_REQUEST_DATA_WRITER &&
      spdp_.available_builtin_endpoints() & BUILTIN_ENDPOINT_TYPE_LOOKUP_REQUEST_DATA_READER) {
    type_lookup_request_writer_->enable_transport_using_config(reliable, durable, transport_cfg_);
    type_lookup_request_reader_->enable_transport_using_config(reliable, durable, transport_cfg_);
  }

  if (spdp_.available_builtin_endpoints() & BUILTIN_ENDPOINT_TYPE_LOOKUP_REPLY_DATA_WRITER &&
      spdp_.available_builtin_endpoints() & BUILTIN_ENDPOINT_TYPE_LOOKUP_REPLY_DATA_READER) {
    type_lookup_reply_writer_->enable_transport_using_config(reliable, durable, transport_cfg_);
    type_lookup_reply_reader_->enable_transport_using_config(reliable, durable, transport_cfg_);
  }

#ifdef OPENDDS_SECURITY
  if (spdp_.available_extended_builtin_endpoints() & DDS::Security::TYPE_LOOKUP_SERVICE_REQUEST_WRITER_SECURE &&
      spdp_.available_extended_builtin_endpoints() & DDS::Security::TYPE_LOOKUP_SERVICE_REQUEST_READER_SECURE) {
    type_lookup_request_secure_writer_->set_crypto_handles(spdp_.crypto_handle());
    type_lookup_request_secure_reader_->set_crypto_handles(spdp_.crypto_handle());
    type_lookup_request_secure_writer_->enable_transport_using_config(reliable, durable, transport_cfg_);
    type_lookup_request_secure_reader_->enable_transport_using_config(reliable, durable, transport_cfg_);
  }

  if (spdp_.available_extended_builtin_endpoints() & DDS::Security::TYPE_LOOKUP_SERVICE_REPLY_WRITER_SECURE &&
      spdp_.available_extended_builtin_endpoints() & DDS::Security::TYPE_LOOKUP_SERVICE_REPLY_READER_SECURE) {
    type_lookup_reply_secure_writer_->set_crypto_handles(spdp_.crypto_handle());
    type_lookup_reply_secure_reader_->set_crypto_handles(spdp_.crypto_handle());
    type_lookup_reply_secure_writer_->enable_transport_using_config(reliable, durable, transport_cfg_);
    type_lookup_reply_secure_reader_->enable_transport_using_config(reliable, durable, transport_cfg_);
  }
#endif

  max_type_lookup_service_reply_period_ = disco.config()->max_type_lookup_service_reply_period();
  use_xtypes_ = disco.config()->use_xtypes();

  return DDS::RETCODE_OK;
}

#ifdef OPENDDS_SECURITY
DDS::ReturnCode_t Sedp::init_security(DDS::Security::IdentityHandle /* id_handle */,
                                      DDS::Security::PermissionsHandle perm_handle,
                                      DDS::Security::ParticipantCryptoHandle crypto_handle)
{
  using namespace OpenDDS::Security;
  using namespace DDS::Security;

  DDS::ReturnCode_t result = DDS::RETCODE_OK;

  CryptoKeyFactory_var key_factory = spdp_.get_security_config()->get_crypto_key_factory();
  CryptoKeyExchange_var key_exchange = spdp_.get_security_config()->get_crypto_key_exchange();
  AccessControl_var acl = spdp_.get_security_config()->get_access_control();
  Authentication_var auth = spdp_.get_security_config()->get_authentication();
  HandleRegistry_rch handle_registry = make_rch<HandleRegistry>();
  spdp_.get_security_config()->insert_handle_registry(participant_id_, handle_registry);

  set_permissions_handle(perm_handle);
  set_access_control(acl);
  set_crypto_key_factory(key_factory);
  set_crypto_key_exchange(key_exchange);
  set_handle_registry(handle_registry);
  crypto_handle_ = crypto_handle;

  // TODO: Handle all exceptions below once error-codes have been defined, etc.
  SecurityException ex = {"", 0, 0};

  bool ok = acl->get_participant_sec_attributes(perm_handle, participant_sec_attr_, ex);
  if (ok) {

    EndpointSecurityAttributes default_sec_attr;
    default_sec_attr.base.is_read_protected = false;
    default_sec_attr.base.is_write_protected = false;
    default_sec_attr.base.is_discovery_protected = false;
    default_sec_attr.base.is_liveliness_protected = false;
    default_sec_attr.is_submessage_protected = false;
    default_sec_attr.is_payload_protected = false;
    default_sec_attr.is_key_protected = false;
    default_sec_attr.plugin_endpoint_attributes = 0;

    NativeCryptoHandle h = DDS::HANDLE_NIL;

    const DDS::PartitionQosPolicy& default_part_qos = TheServiceParticipant->initial_PartitionQosPolicy();
    const DDS::Security::DataTagQosPolicy default_data_tag_qos; // default is empty sequence

    // Volatile-Message-Secure
    {
      PropertySeq writer_props(1), reader_props(1);
      writer_props.length(1);
      writer_props[0].name = "dds.sec.builtin_endpoint_name";
      writer_props[0].value = "BuiltinParticipantVolatileMessageSecureWriter";

      reader_props.length(1);
      reader_props[0].name = "dds.sec.builtin_endpoint_name";
      reader_props[0].value = "BuiltinParticipantVolatileMessageSecureReader";

      EndpointSecurityAttributes dw_sec_attr(default_sec_attr);

      ok = acl->get_datawriter_sec_attributes(perm_handle, "DCPSParticipantVolatileMessageSecure",
                                              default_part_qos, default_data_tag_qos, dw_sec_attr, ex);
      if (!ok) {
        ACE_DEBUG((LM_WARNING, ACE_TEXT("(%P|%t) WARNING: Sedp::init_security() - ")
          ACE_TEXT("Failure calling get_datawriter_sec_attributes for topic 'DCPSParticipantVolatileMessageSecure'. ")
          ACE_TEXT("Security Exception[%d.%d]: %C\n"), ex.code, ex.minor_code, ex.message.in()));
        result = DDS::RETCODE_ERROR;
      }

      h = key_factory->register_local_datawriter(crypto_handle, writer_props, dw_sec_attr, ex);
      participant_volatile_message_secure_writer_->set_crypto_handles(crypto_handle, h);
      const RepoId pvms_writer = participant_volatile_message_secure_writer_->get_repo_id();
      get_handle_registry()->insert_local_datawriter_crypto_handle(pvms_writer, h, dw_sec_attr);

      EndpointSecurityAttributes dr_sec_attr(default_sec_attr);
      ok = acl->get_datareader_sec_attributes(perm_handle, "DCPSParticipantVolatileMessageSecure",
                                              default_part_qos, default_data_tag_qos, dr_sec_attr, ex);
      if (!ok) {
        ACE_DEBUG((LM_WARNING, ACE_TEXT("(%P|%t) WARNING: Sedp::init_security() - ")
          ACE_TEXT("Failure calling get_datareader_sec_attributes for topic 'DCPSParticipantVolatileMessageSecure'.")
          ACE_TEXT(" Security Exception[%d.%d]: %C\n"), ex.code, ex.minor_code, ex.message.in()));
        result = DDS::RETCODE_ERROR;
      }

      h = key_factory->register_local_datareader(crypto_handle, reader_props, dr_sec_attr, ex);
      participant_volatile_message_secure_reader_->set_crypto_handles(crypto_handle, h);
      const RepoId pvms_reader = participant_volatile_message_secure_reader_->get_repo_id();
      get_handle_registry()->insert_local_datareader_crypto_handle(pvms_reader, h, dr_sec_attr);
    }

    // DCPS-Participant-Message-Secure
    {
      PropertySeq reader_props, writer_props;

      EndpointSecurityAttributes dw_sec_attr(default_sec_attr);
      ok = acl->get_datawriter_sec_attributes(perm_handle, "DCPSParticipantMessageSecure",
                                              default_part_qos, default_data_tag_qos, dw_sec_attr, ex);
      if (!ok) {
        ACE_DEBUG((LM_WARNING, ACE_TEXT("(%P|%t) WARNING: Sedp::init_security() - ")
          ACE_TEXT("Failure calling get_datawriter_sec_attributes for topic 'DCPSParticipantMessageSecure'. ")
          ACE_TEXT("Security Exception[%d.%d]: %C\n"), ex.code, ex.minor_code, ex.message.in()));
        result = DDS::RETCODE_ERROR;
      }

      h = key_factory->register_local_datawriter(crypto_handle, writer_props, dw_sec_attr, ex);
      participant_message_secure_writer_->set_crypto_handles(crypto_handle, h);
      const RepoId pms_writer = participant_message_secure_writer_->get_repo_id();
      get_handle_registry()->insert_local_datawriter_crypto_handle(pms_writer, h, dw_sec_attr);

      EndpointSecurityAttributes dr_sec_attr(default_sec_attr);
      ok = acl->get_datareader_sec_attributes(perm_handle, "DCPSParticipantMessageSecure",
                                              default_part_qos, default_data_tag_qos, dr_sec_attr, ex);
      if (!ok) {
        ACE_DEBUG((LM_WARNING, ACE_TEXT("(%P|%t) WARNING: Sedp::init_security() - ")
          ACE_TEXT("Failure calling get_datareader_sec_attributes for topic 'DCPSParticipantMessageSecure'. ")
          ACE_TEXT("Security Exception[%d.%d]: %C\n"), ex.code, ex.minor_code, ex.message.in()));
        result = DDS::RETCODE_ERROR;
      }

      h = key_factory->register_local_datareader(crypto_handle, reader_props, dr_sec_attr, ex);
      participant_message_secure_reader_->set_crypto_handles(crypto_handle, h);
      const RepoId pms_reader = participant_message_secure_reader_->get_repo_id();
      get_handle_registry()->insert_local_datareader_crypto_handle(pms_reader, h, dr_sec_attr);
    }

    // DCPS-Publications-Secure
    {
      PropertySeq reader_props, writer_props;

      EndpointSecurityAttributes dw_sec_attr(default_sec_attr);
      ok = acl->get_datawriter_sec_attributes(perm_handle, "DCPSPublicationsSecure",
                                              default_part_qos, default_data_tag_qos, dw_sec_attr, ex);
      if (!ok) {
        ACE_DEBUG((LM_WARNING, ACE_TEXT("(%P|%t) WARNING: Sedp::init_security() - ")
          ACE_TEXT("Failure calling get_datawriter_sec_attributes for topic 'DCPSPublicationsSecure'. ")
          ACE_TEXT("Security Exception[%d.%d]: %C\n"), ex.code, ex.minor_code, ex.message.in()));
        result = DDS::RETCODE_ERROR;
      }

      h = key_factory->register_local_datawriter(crypto_handle, writer_props, dw_sec_attr, ex);
      publications_secure_writer_->set_crypto_handles(crypto_handle, h);
      const RepoId ps_writer = publications_secure_writer_->get_repo_id();
      get_handle_registry()->insert_local_datawriter_crypto_handle(ps_writer, h, dw_sec_attr);

      EndpointSecurityAttributes dr_sec_attr(default_sec_attr);
      ok = acl->get_datareader_sec_attributes(perm_handle, "DCPSPublicationsSecure",
                                              default_part_qos, default_data_tag_qos, dr_sec_attr, ex);
      if (!ok) {
        ACE_DEBUG((LM_WARNING, ACE_TEXT("(%P|%t) WARNING: Sedp::init_security() - ")
          ACE_TEXT("Failure calling get_datareader_sec_attributes for topic 'DCPSPublicationsSecure'. ")
          ACE_TEXT("Security Exception[%d.%d]: %C\n"), ex.code, ex.minor_code, ex.message.in()));
        result = DDS::RETCODE_ERROR;
      }

      h = key_factory->register_local_datareader(crypto_handle, reader_props, dr_sec_attr, ex);
      publications_secure_reader_->set_crypto_handles(crypto_handle, h);
      const RepoId ps_reader = publications_secure_reader_->get_repo_id();
      get_handle_registry()->insert_local_datareader_crypto_handle(ps_reader, h, dr_sec_attr);
    }

    // DCPS-Subscriptions-Secure
    {
      PropertySeq reader_props, writer_props;

      EndpointSecurityAttributes dw_sec_attr(default_sec_attr);
      ok = acl->get_datawriter_sec_attributes(perm_handle, "DCPSSubscriptionsSecure",
                                              default_part_qos, default_data_tag_qos, dw_sec_attr, ex);
      if (!ok) {
        ACE_DEBUG((LM_WARNING, ACE_TEXT("(%P|%t) WARNING: Sedp::init_security() - ")
          ACE_TEXT("Failure calling get_datawriter_sec_attributes for topic 'DCPSSubscriptionsSecure'. ")
          ACE_TEXT("Security Exception[%d.%d]: %C\n"), ex.code, ex.minor_code, ex.message.in()));
        result = DDS::RETCODE_ERROR;
      }

      h = key_factory->register_local_datawriter(crypto_handle, writer_props, dw_sec_attr, ex);
      subscriptions_secure_writer_->set_crypto_handles(crypto_handle, h);
      const RepoId ss_writer = subscriptions_secure_writer_->get_repo_id();
      get_handle_registry()->insert_local_datawriter_crypto_handle(ss_writer, h, dw_sec_attr);

      EndpointSecurityAttributes dr_sec_attr(default_sec_attr);
      ok = acl->get_datareader_sec_attributes(perm_handle, "DCPSSubscriptionsSecure",
                                              default_part_qos, default_data_tag_qos, dr_sec_attr, ex);
      if (!ok) {
        ACE_DEBUG((LM_WARNING, ACE_TEXT("(%P|%t) WARNING: Sedp::init_security() - ")
          ACE_TEXT("Failure calling get_datareader_sec_attributes for topic 'DCPSSubscriptionsSecure'. ")
          ACE_TEXT("Security Exception[%d.%d]: %C\n"), ex.code, ex.minor_code, ex.message.in()));
        result = DDS::RETCODE_ERROR;
      }

      h = key_factory->register_local_datareader(crypto_handle, reader_props, dr_sec_attr, ex);
      subscriptions_secure_reader_->set_crypto_handles(crypto_handle, h);
      const RepoId ss_reader = subscriptions_secure_reader_->get_repo_id();
      get_handle_registry()->insert_local_datareader_crypto_handle(ss_reader, h, dr_sec_attr);
    }

    // DCPS-Participants-Secure
    {
      PropertySeq reader_props, writer_props;

      EndpointSecurityAttributes dw_sec_attr(default_sec_attr);
      ok = acl->get_datawriter_sec_attributes(perm_handle, "DCPSParticipantSecure",
                                              default_part_qos, default_data_tag_qos, dw_sec_attr, ex);
      if (!ok) {
        ACE_DEBUG((LM_WARNING, ACE_TEXT("(%P|%t) WARNING: Sedp::init_security() - ")
          ACE_TEXT("Failure calling get_datawriter_sec_attributes for topic 'DCPSParticipantSecure'. ")
          ACE_TEXT("Security Exception[%d.%d]: %C\n"), ex.code, ex.minor_code, ex.message.in()));
        result = DDS::RETCODE_ERROR;
      }

      h = key_factory->register_local_datawriter(crypto_handle, writer_props, dw_sec_attr, ex);
      dcps_participant_secure_writer_->set_crypto_handles(crypto_handle, h);
      const RepoId dps_writer = dcps_participant_secure_writer_->get_repo_id();
      get_handle_registry()->insert_local_datawriter_crypto_handle(dps_writer, h, dw_sec_attr);

      EndpointSecurityAttributes dr_sec_attr(default_sec_attr);
      ok = acl->get_datareader_sec_attributes(perm_handle, "DCPSParticipantSecure",
                                              default_part_qos, default_data_tag_qos, dr_sec_attr, ex);
      if (!ok) {
        ACE_DEBUG((LM_WARNING, ACE_TEXT("(%P|%t) WARNING: Sedp::init_security() - ")
          ACE_TEXT("Failure calling get_datareader_sec_attributes for topic 'DCPSParticipantSecure'. ")
          ACE_TEXT("Security Exception[%d.%d]: %C\n"), ex.code, ex.minor_code, ex.message.in()));
        result = DDS::RETCODE_ERROR;
      }

      h = key_factory->register_local_datareader(crypto_handle, reader_props, dr_sec_attr, ex);
      dcps_participant_secure_reader_->set_crypto_handles(crypto_handle, h);
      const RepoId dps_reader = dcps_participant_secure_reader_->get_repo_id();
      get_handle_registry()->insert_local_datareader_crypto_handle(dps_reader, h, dr_sec_attr);
    }

    // Type Lookup Service Request
    {
      PropertySeq reader_props, writer_props;

      EndpointSecurityAttributes dw_sec_attr(default_sec_attr);
      ok = acl->get_datawriter_sec_attributes(perm_handle, "TypeLookupServiceRequestSecure",
                                              default_part_qos, default_data_tag_qos, dw_sec_attr, ex);
      if (!ok) {
        ACE_DEBUG((LM_WARNING, ACE_TEXT("(%P|%t) WARNING: Sedp::init_security() - ")
          ACE_TEXT("Failure calling get_datawriter_sec_attributes for topic 'TypeLookupServiceRequestSecure'. ")
          ACE_TEXT("Security Exception[%d.%d]: %C\n"), ex.code, ex.minor_code, ex.message.in()));
        result = DDS::RETCODE_ERROR;
      }

      h = key_factory->register_local_datawriter(crypto_handle, writer_props, dw_sec_attr, ex);
      type_lookup_request_secure_writer_->set_crypto_handles(crypto_handle, h);
      const RepoId ps_writer = type_lookup_request_secure_writer_->get_repo_id();
      get_handle_registry()->insert_local_datawriter_crypto_handle(ps_writer, h, dw_sec_attr);

      EndpointSecurityAttributes dr_sec_attr(default_sec_attr);
      ok = acl->get_datareader_sec_attributes(perm_handle, "TypeLookupServiceRequestSecure",
                                              default_part_qos, default_data_tag_qos, dr_sec_attr, ex);
      if (!ok) {
        ACE_DEBUG((LM_WARNING, ACE_TEXT("(%P|%t) WARNING: Sedp::init_security() - ")
          ACE_TEXT("Failure calling get_datareader_sec_attributes for topic 'TypeLookupServiceRequestSecure'. ")
          ACE_TEXT("Security Exception[%d.%d]: %C\n"), ex.code, ex.minor_code, ex.message.in()));
        result = DDS::RETCODE_ERROR;
      }

      h = key_factory->register_local_datareader(crypto_handle, reader_props, dr_sec_attr, ex);
      type_lookup_request_secure_reader_->set_crypto_handles(crypto_handle, h);
      const RepoId ps_reader = type_lookup_request_secure_reader_->get_repo_id();
      get_handle_registry()->insert_local_datareader_crypto_handle(ps_reader, h, dr_sec_attr);
    }

    // Type Lookup Service Reply
    {
      PropertySeq reader_props, writer_props;

      EndpointSecurityAttributes dw_sec_attr(default_sec_attr);
      ok = acl->get_datawriter_sec_attributes(perm_handle, "TypeLookupServiceReplySecure",
                                              default_part_qos, default_data_tag_qos, dw_sec_attr, ex);
      if (!ok) {
        ACE_DEBUG((LM_WARNING, ACE_TEXT("(%P|%t) WARNING: Sedp::init_security() - ")
          ACE_TEXT("Failure calling get_datawriter_sec_attributes for topic 'TypeLookupServiceReplySecure'. ")
          ACE_TEXT("Security Exception[%d.%d]: %C\n"), ex.code, ex.minor_code, ex.message.in()));
        result = DDS::RETCODE_ERROR;
      }

      h = key_factory->register_local_datawriter(crypto_handle, writer_props, dw_sec_attr, ex);
      type_lookup_reply_secure_writer_->set_crypto_handles(crypto_handle, h);
      const RepoId ps_writer = type_lookup_reply_secure_writer_->get_repo_id();
      get_handle_registry()->insert_local_datawriter_crypto_handle(ps_writer, h, dw_sec_attr);

      EndpointSecurityAttributes dr_sec_attr(default_sec_attr);
      ok = acl->get_datareader_sec_attributes(perm_handle, "TypeLookupServiceReplySecure",
                                              default_part_qos, default_data_tag_qos, dr_sec_attr, ex);
      if (!ok) {
        ACE_DEBUG((LM_WARNING, ACE_TEXT("(%P|%t) WARNING: Sedp::init_security() - ")
          ACE_TEXT("Failure calling get_datareader_sec_attributes for topic 'TypeLookupServiceReplySecure'. ")
          ACE_TEXT("Security Exception[%d.%d]: %C\n"), ex.code, ex.minor_code, ex.message.in()));
        result = DDS::RETCODE_ERROR;
      }

      h = key_factory->register_local_datareader(crypto_handle, reader_props, dr_sec_attr, ex);
      type_lookup_reply_secure_reader_->set_crypto_handles(crypto_handle, h);
      const RepoId ps_reader = type_lookup_reply_secure_reader_->get_repo_id();
      get_handle_registry()->insert_local_datareader_crypto_handle(ps_reader, h, dr_sec_attr);
    }

  } else {
    ACE_DEBUG((LM_WARNING, ACE_TEXT("(%P|%t) WARNING: Sedp::init_security() - ")
      ACE_TEXT("Failure calling get_participant_sec_attributes. ")
      ACE_TEXT("Security Exception[%d.%d]: %C\n"), ex.code, ex.minor_code, ex.message.in()));
    result = DDS::RETCODE_ERROR;
  }
  return result;
}
#endif

Sedp::~Sedp()
{
  type_lookup_fini();

#ifdef OPENDDS_SECURITY
  using namespace OpenDDS::Security;
  using namespace DDS::Security;

  SecurityException ex = {"", 0, 0};

  cleanup_secure_writer(participant_volatile_message_secure_writer_->get_repo_id());
  cleanup_secure_reader(participant_volatile_message_secure_reader_->get_repo_id());
  cleanup_secure_writer(participant_message_secure_writer_->get_repo_id());
  cleanup_secure_reader(participant_message_secure_reader_->get_repo_id());
  cleanup_secure_writer(publications_secure_writer_->get_repo_id());
  cleanup_secure_reader(publications_secure_reader_->get_repo_id());
  cleanup_secure_writer(subscriptions_secure_writer_->get_repo_id());
  cleanup_secure_reader(subscriptions_secure_reader_->get_repo_id());
  cleanup_secure_writer(dcps_participant_secure_writer_->get_repo_id());
  cleanup_secure_reader(dcps_participant_secure_reader_->get_repo_id());
  if (spdp_.get_security_config()) {
    spdp_.get_security_config()->erase_handle_registry(participant_id_);
  }
#endif

  job_queue_.reset();
  reactor_task_.reset();
  DCPS::RtpsUdpInst_rch rtps_inst =
    DCPS::static_rchandle_cast<DCPS::RtpsUdpInst>(transport_inst_);
  rtps_inst->opendds_discovery_default_listener_.reset();
  TheTransportRegistry->remove_config(transport_cfg_);
  TheTransportRegistry->remove_inst(transport_inst_);
}

DCPS::LocatorSeq
Sedp::unicast_locators() const
{
  DCPS::TransportLocator trans_info;
  transport_inst_->populate_locator(trans_info, DCPS::CONNINFO_UNICAST);
  return transport_locator_to_locator_seq(trans_info);
}

DCPS::LocatorSeq
Sedp::multicast_locators() const
{
  DCPS::TransportLocator trans_info;
  transport_inst_->populate_locator(trans_info, DCPS::CONNINFO_MULTICAST);
  return transport_locator_to_locator_seq(trans_info);
}

const ACE_INET_Addr&
Sedp::local_address() const
{
  DCPS::RtpsUdpInst_rch rtps_inst =
      DCPS::static_rchandle_cast<DCPS::RtpsUdpInst>(transport_inst_);
  return rtps_inst->local_address_;
}

#ifdef ACE_HAS_IPV6
const ACE_INET_Addr&
Sedp::ipv6_local_address() const
{
  DCPS::RtpsUdpInst_rch rtps_inst =
      DCPS::static_rchandle_cast<DCPS::RtpsUdpInst>(transport_inst_);
  return rtps_inst->ipv6_local_address_;
}
#endif

const ACE_INET_Addr&
Sedp::multicast_group() const
{
  DCPS::RtpsUdpInst_rch rtps_inst =
      DCPS::static_rchandle_cast<DCPS::RtpsUdpInst>(transport_inst_);
  return rtps_inst->multicast_group_address_;
}

void
Sedp::assign_bit_key(DiscoveredPublication& pub)
{
  const DDS::BuiltinTopicKey_t key = repo_id_to_bit_key(pub.writer_data_.writerProxy.remoteWriterGuid);
  pub.writer_data_.ddsPublicationData.key = key;
  pub.writer_data_.ddsPublicationData.participant_key = repo_id_to_bit_key(make_id(pub.writer_data_.writerProxy.remoteWriterGuid, ENTITYID_PARTICIPANT));
}

void
Sedp::assign_bit_key(DiscoveredSubscription& sub)
{
  const DDS::BuiltinTopicKey_t key = repo_id_to_bit_key(sub.reader_data_.readerProxy.remoteReaderGuid);
  sub.reader_data_.ddsSubscriptionData.key = key;
  sub.reader_data_.ddsSubscriptionData.participant_key = repo_id_to_bit_key(make_id(sub.reader_data_.readerProxy.remoteReaderGuid, ENTITYID_PARTICIPANT));
}

void
populate_locators(DCPS::TransportLocatorSeq& remote_data,
                  const ParticipantData_t& pdata)
{
  const DCPS::LocatorSeq& mll =
    pdata.participantProxy.metatrafficMulticastLocatorList;
  const DCPS::LocatorSeq& ull =
    pdata.participantProxy.metatrafficUnicastLocatorList;
  const CORBA::ULong locator_count = mll.length() + ull.length();

  const Encoding& encoding = get_locators_encoding();
  ACE_Message_Block mb_locator(
    DCPS::uint32_cdr_size +
    (locator_count * serialized_size(encoding, DCPS::Locator_t())) + DCPS::boolean_cdr_size);
  Serializer ser_loc(&mb_locator, encoding);
  ser_loc << locator_count;

  for (CORBA::ULong i = 0; i < mll.length(); ++i) {
    ser_loc << mll[i];
  }
  for (CORBA::ULong i = 0; i < ull.length(); ++i) {
    ser_loc << ull[i];
  }
  ser_loc << ACE_OutputCDR::from_boolean(false); // requires_inline_qos

  remote_data.length(1);
  remote_data[0].transport_type = "rtps_udp";
  message_block_to_sequence (mb_locator, remote_data[0].data);
}

void
create_association_data_proto(DCPS::AssociationData& proto,
                              const ParticipantData_t& pdata) {
  proto.publication_transport_priority_ = 0;
  proto.remote_reliable_ = true;
  proto.remote_durable_ = true;
  DCPS::assign(proto.remote_id_.guidPrefix, pdata.participantProxy.guidPrefix);
  populate_locators(proto.remote_data_, pdata);
}

#ifdef OPENDDS_SECURITY
void
Sedp::associate_preauth(Security::SPDPdiscoveredParticipantData& pdata)
{
  // First create a 'prototypical' instance of AssociationData.  It will
  // be copied and modified for each of the (up to) four SEDP Endpoints.
  DCPS::AssociationData proto;
  create_association_data_proto(proto, pdata);
  proto.remote_reliable_ = false;
  proto.remote_durable_ = false;

  const BuiltinEndpointSet_t& avail =
    pdata.participantProxy.availableBuiltinEndpoints;
  /*
   * Stateless messages are associated here because they are the first step in the
   * security-enablement process and as such they are sent in the clear.
   */

  if (avail & DDS::Security::BUILTIN_PARTICIPANT_STATELESS_MESSAGE_WRITER &&
      (pdata.associated_endpoints & DDS::Security::BUILTIN_PARTICIPANT_STATELESS_MESSAGE_READER) == 0) {
    DCPS::AssociationData peer = proto;
    peer.remote_id_.entityId = ENTITYID_P2P_BUILTIN_PARTICIPANT_STATELESS_WRITER;
    participant_stateless_message_reader_->assoc(peer);
    pdata.associated_endpoints |= DDS::Security::BUILTIN_PARTICIPANT_STATELESS_MESSAGE_READER;
  }

  if (avail & DDS::Security::BUILTIN_PARTICIPANT_STATELESS_MESSAGE_READER &&
      (pdata.associated_endpoints & DDS::Security::BUILTIN_PARTICIPANT_STATELESS_MESSAGE_WRITER) == 0) {
    DCPS::AssociationData peer = proto;
    peer.remote_id_.entityId = ENTITYID_P2P_BUILTIN_PARTICIPANT_STATELESS_READER;
    participant_stateless_message_writer_->assoc(peer);
    pdata.associated_endpoints |= DDS::Security::BUILTIN_PARTICIPANT_STATELESS_MESSAGE_WRITER;
  }
}
#endif

void
Sedp::associate(ParticipantData_t& pdata)
{
  // First create a 'prototypical' instance of AssociationData.  It will
  // be copied and modified for each of the (up to) four SEDP Endpoints.
  DCPS::AssociationData proto;
  create_association_data_proto(proto, pdata);

  const BuiltinEndpointSet_t& avail =
    pdata.participantProxy.availableBuiltinEndpoints;

  const BuiltinEndpointQos_t& beq =
    pdata.participantProxy.builtinEndpointQos;

  // See RTPS v2.1 section 8.5.5.1
  if (avail & DISC_BUILTIN_ENDPOINT_PUBLICATION_ANNOUNCER &&
      (pdata.associated_endpoints & DISC_BUILTIN_ENDPOINT_PUBLICATION_DETECTOR) == 0) {
    DCPS::AssociationData peer = proto;
    peer.remote_id_.entityId = ENTITYID_SEDP_BUILTIN_PUBLICATIONS_WRITER;
    publications_reader_->assoc(peer);
    pdata.associated_endpoints |= DISC_BUILTIN_ENDPOINT_PUBLICATION_DETECTOR;
  }
  if (avail & DISC_BUILTIN_ENDPOINT_SUBSCRIPTION_ANNOUNCER &&
      (pdata.associated_endpoints & DISC_BUILTIN_ENDPOINT_SUBSCRIPTION_DETECTOR) == 0) {
    DCPS::AssociationData peer = proto;
    peer.remote_id_.entityId = ENTITYID_SEDP_BUILTIN_SUBSCRIPTIONS_WRITER;
    subscriptions_reader_->assoc(peer);
    pdata.associated_endpoints |= DISC_BUILTIN_ENDPOINT_SUBSCRIPTION_DETECTOR;
  }
  if (avail & BUILTIN_ENDPOINT_PARTICIPANT_MESSAGE_DATA_WRITER &&
      (pdata.associated_endpoints & BUILTIN_ENDPOINT_PARTICIPANT_MESSAGE_DATA_READER) == 0) {
    DCPS::AssociationData peer = proto;
    peer.remote_id_.entityId = ENTITYID_P2P_BUILTIN_PARTICIPANT_MESSAGE_WRITER;
    participant_message_reader_->assoc(peer);
    pdata.associated_endpoints |= BUILTIN_ENDPOINT_PARTICIPANT_MESSAGE_DATA_READER;
  }

  if (avail & BUILTIN_ENDPOINT_TYPE_LOOKUP_REQUEST_DATA_WRITER &&
      (pdata.associated_endpoints & BUILTIN_ENDPOINT_TYPE_LOOKUP_REQUEST_DATA_READER) == 0) {
    DCPS::AssociationData peer = proto;
    peer.remote_id_.entityId = ENTITYID_TL_SVC_REQ_WRITER;
    type_lookup_request_reader_->assoc(peer);
    pdata.associated_endpoints |= BUILTIN_ENDPOINT_TYPE_LOOKUP_REQUEST_DATA_READER;
  }
  if (avail & BUILTIN_ENDPOINT_TYPE_LOOKUP_REQUEST_DATA_READER &&
    (pdata.associated_endpoints & BUILTIN_ENDPOINT_TYPE_LOOKUP_REQUEST_DATA_WRITER) == 0) {
    DCPS::AssociationData peer = proto;
    peer.remote_id_.entityId = ENTITYID_TL_SVC_REQ_READER;
    type_lookup_request_writer_->assoc(peer);
    pdata.associated_endpoints |= BUILTIN_ENDPOINT_TYPE_LOOKUP_REQUEST_DATA_WRITER;
  }
  if (avail & BUILTIN_ENDPOINT_TYPE_LOOKUP_REPLY_DATA_WRITER &&
      (pdata.associated_endpoints & BUILTIN_ENDPOINT_TYPE_LOOKUP_REPLY_DATA_READER) == 0) {
    DCPS::AssociationData peer = proto;
    peer.remote_id_.entityId = ENTITYID_TL_SVC_REPLY_WRITER;
    type_lookup_reply_reader_->assoc(peer);
    pdata.associated_endpoints |= BUILTIN_ENDPOINT_TYPE_LOOKUP_REPLY_DATA_READER;
  }
  if (avail & BUILTIN_ENDPOINT_TYPE_LOOKUP_REPLY_DATA_READER &&
    (pdata.associated_endpoints & BUILTIN_ENDPOINT_TYPE_LOOKUP_REPLY_DATA_WRITER) == 0) {
    DCPS::AssociationData peer = proto;
    peer.remote_id_.entityId = ENTITYID_TL_SVC_REPLY_READER;
    type_lookup_reply_writer_->assoc(peer);
    pdata.associated_endpoints |= BUILTIN_ENDPOINT_TYPE_LOOKUP_REPLY_DATA_WRITER;
  }

  if (spdp_.available_builtin_endpoints() & DISC_BUILTIN_ENDPOINT_PUBLICATION_ANNOUNCER &&
      avail & DISC_BUILTIN_ENDPOINT_PUBLICATION_DETECTOR &&
      (pdata.associated_endpoints & DISC_BUILTIN_ENDPOINT_PUBLICATION_ANNOUNCER) == 0) {
    DCPS::AssociationData peer = proto;
    peer.remote_id_.entityId = ENTITYID_SEDP_BUILTIN_PUBLICATIONS_READER;
    publications_writer_->assoc(peer);
    pdata.associated_endpoints |= DISC_BUILTIN_ENDPOINT_PUBLICATION_ANNOUNCER;
  }
  if (spdp_.available_builtin_endpoints() & DISC_BUILTIN_ENDPOINT_SUBSCRIPTION_ANNOUNCER &&
      avail & DISC_BUILTIN_ENDPOINT_SUBSCRIPTION_DETECTOR &&
      (pdata.associated_endpoints & DISC_BUILTIN_ENDPOINT_SUBSCRIPTION_ANNOUNCER) == 0) {
    DCPS::AssociationData peer = proto;
    peer.remote_id_.entityId = ENTITYID_SEDP_BUILTIN_SUBSCRIPTIONS_READER;
    subscriptions_writer_->assoc(peer);
    pdata.associated_endpoints |= DISC_BUILTIN_ENDPOINT_SUBSCRIPTION_ANNOUNCER;
  }
  if (spdp_.available_builtin_endpoints() & BUILTIN_ENDPOINT_PARTICIPANT_MESSAGE_DATA_WRITER &&
      avail & BUILTIN_ENDPOINT_PARTICIPANT_MESSAGE_DATA_READER &&
      (pdata.associated_endpoints & BUILTIN_ENDPOINT_PARTICIPANT_MESSAGE_DATA_WRITER) == 0) {
    DCPS::AssociationData peer = proto;
    if (beq & BEST_EFFORT_PARTICIPANT_MESSAGE_DATA_READER) {
      peer.remote_reliable_ = false;
    }
    peer.remote_id_.entityId = ENTITYID_P2P_BUILTIN_PARTICIPANT_MESSAGE_READER;
    participant_message_writer_->assoc(peer);
    pdata.associated_endpoints |= BUILTIN_ENDPOINT_PARTICIPANT_MESSAGE_DATA_WRITER;
  }

  //FUTURE: if/when topic propagation is supported, add it here

  // Process deferred publications and subscriptions.
  for (DeferredSubscriptionMap::iterator pos = deferred_subscriptions_.lower_bound(proto.remote_id_),
         limit = deferred_subscriptions_.upper_bound(proto.remote_id_);
       pos != limit;
       /* Increment in body. */) {
    data_received (pos->second.first, pos->second.second);
    deferred_subscriptions_.erase (pos++);
  }
  for (DeferredPublicationMap::iterator pos = deferred_publications_.lower_bound(proto.remote_id_),
         limit = deferred_publications_.upper_bound(proto.remote_id_);
       pos != limit;
       /* Increment in body. */) {
    data_received (pos->second.first, pos->second.second);
    deferred_publications_.erase (pos++);
  }

  if (spdp_.shutting_down()) { return; }

  proto.remote_id_.entityId = ENTITYID_PARTICIPANT;
  associated_participants_.insert(proto.remote_id_);
}

#ifdef OPENDDS_SECURITY
void Sedp::associate_volatile(Security::SPDPdiscoveredParticipantData& pdata)
{
  using namespace DDS::Security;

  DCPS::AssociationData proto;
  create_association_data_proto(proto, pdata);
  proto.remote_reliable_ = true;
  proto.remote_durable_ = false;

  DCPS::RepoId part = proto.remote_id_;
  part.entityId = ENTITYID_PARTICIPANT;

  const BuiltinEndpointSet_t& avail = pdata.participantProxy.availableBuiltinEndpoints;

  if (avail & BUILTIN_PARTICIPANT_VOLATILE_MESSAGE_SECURE_WRITER &&
      (pdata.associated_endpoints & BUILTIN_PARTICIPANT_VOLATILE_MESSAGE_SECURE_READER) == 0) {
    DCPS::AssociationData peer = proto;
    peer.remote_id_.entityId = ENTITYID_P2P_BUILTIN_PARTICIPANT_VOLATILE_SECURE_WRITER;
    generate_remote_matched_writer_crypto_handle(
      peer.remote_id_, participant_volatile_message_secure_reader_->get_repo_id());
    participant_volatile_message_secure_reader_->assoc(peer);
    pdata.associated_endpoints |= BUILTIN_PARTICIPANT_VOLATILE_MESSAGE_SECURE_READER;
  }
  if (avail & BUILTIN_PARTICIPANT_VOLATILE_MESSAGE_SECURE_READER &&
      (pdata.associated_endpoints & BUILTIN_PARTICIPANT_VOLATILE_MESSAGE_SECURE_WRITER) == 0) {
    DCPS::AssociationData peer = proto;
    peer.remote_id_.entityId = ENTITYID_P2P_BUILTIN_PARTICIPANT_VOLATILE_SECURE_READER;
    generate_remote_matched_reader_crypto_handle(
      peer.remote_id_, participant_volatile_message_secure_writer_->get_repo_id(), false);
    participant_volatile_message_secure_writer_->assoc(peer);
    pdata.associated_endpoints |= BUILTIN_PARTICIPANT_VOLATILE_MESSAGE_SECURE_WRITER;
  }
}

void Sedp::disassociate_volatile(Security::SPDPdiscoveredParticipantData& pdata)
{
  using namespace DDS::Security;

  const RepoId part = make_id(pdata.participantProxy.guidPrefix, ENTITYID_PARTICIPANT);

  disassociate_helper(pdata.associated_endpoints,
                      BUILTIN_PARTICIPANT_VOLATILE_MESSAGE_SECURE_WRITER,
                      part,
                      ENTITYID_P2P_BUILTIN_PARTICIPANT_VOLATILE_SECURE_READER,
                      *participant_volatile_message_secure_writer_);
  disassociate_helper(pdata.associated_endpoints,
                      BUILTIN_PARTICIPANT_VOLATILE_MESSAGE_SECURE_READER,
                      part,
                      ENTITYID_P2P_BUILTIN_PARTICIPANT_VOLATILE_SECURE_WRITER,
                      *participant_volatile_message_secure_reader_);
}

void Sedp::associate_secure_endpoints(Security::SPDPdiscoveredParticipantData& pdata,
                                      const DDS::Security::ParticipantSecurityAttributes& participant_sec_attr)
{
  // If an endpoint needs a crypto token, then it will be associated after the crypto tokens have been received.

  using namespace DDS::Security;

  DCPS::AssociationData proto;
  create_association_data_proto(proto, pdata);

  const BuiltinEndpointSet_t& avail = pdata.participantProxy.availableBuiltinEndpoints;
  const DDS::Security::ExtendedBuiltinEndpointSet_t& avail_extended = pdata.participantProxy.availableExtendedBuiltinEndpoints;
  const BuiltinEndpointQos_t& beq = pdata.participantProxy.builtinEndpointQos;

  if (!participant_sec_attr.is_liveliness_protected &&
      avail & BUILTIN_PARTICIPANT_MESSAGE_SECURE_WRITER &&
      (pdata.associated_endpoints & BUILTIN_PARTICIPANT_MESSAGE_SECURE_READER) == 0) {
    DCPS::AssociationData peer = proto;
    peer.remote_id_.entityId = ENTITYID_P2P_BUILTIN_PARTICIPANT_MESSAGE_SECURE_WRITER;
    participant_message_secure_reader_->assoc(peer);
    pdata.associated_endpoints |= BUILTIN_PARTICIPANT_MESSAGE_SECURE_READER;
  }
  if (!participant_sec_attr.is_discovery_protected &&
      avail & SPDP_BUILTIN_PARTICIPANT_SECURE_WRITER &&
      (pdata.associated_endpoints & SPDP_BUILTIN_PARTICIPANT_SECURE_READER) == 0) {
    DCPS::AssociationData peer = proto;
    peer.remote_id_.entityId = ENTITYID_SPDP_RELIABLE_BUILTIN_PARTICIPANT_SECURE_WRITER;
    dcps_participant_secure_reader_->assoc(peer);
    pdata.associated_endpoints |= SPDP_BUILTIN_PARTICIPANT_SECURE_READER;
  }
  if (!participant_sec_attr.is_discovery_protected &&
      avail & SEDP_BUILTIN_PUBLICATIONS_SECURE_WRITER &&
      (pdata.associated_endpoints & SEDP_BUILTIN_PUBLICATIONS_SECURE_READER) == 0) {
    DCPS::AssociationData peer = proto;
    peer.remote_id_.entityId = ENTITYID_SEDP_BUILTIN_PUBLICATIONS_SECURE_WRITER;
    publications_secure_reader_->assoc(peer);
    pdata.associated_endpoints |= SEDP_BUILTIN_PUBLICATIONS_SECURE_READER;
  }
  if (!participant_sec_attr.is_discovery_protected &&
      avail & SEDP_BUILTIN_SUBSCRIPTIONS_SECURE_WRITER &&
      (pdata.associated_endpoints & SEDP_BUILTIN_SUBSCRIPTIONS_SECURE_READER) == 0) {
    DCPS::AssociationData peer = proto;
    peer.remote_id_.entityId = ENTITYID_SEDP_BUILTIN_SUBSCRIPTIONS_SECURE_WRITER;
    subscriptions_secure_reader_->assoc(peer);
    pdata.associated_endpoints |= SEDP_BUILTIN_SUBSCRIPTIONS_SECURE_READER;
  }

  if (!participant_sec_attr.is_discovery_protected &&
      avail_extended & TYPE_LOOKUP_SERVICE_REQUEST_WRITER_SECURE &&
      (pdata.extended_associated_endpoints & TYPE_LOOKUP_SERVICE_REQUEST_READER_SECURE) == 0) {
    DCPS::AssociationData peer = proto;
    peer.remote_id_.entityId = ENTITYID_TL_SVC_REQ_WRITER_SECURE;
    type_lookup_request_secure_writer_->assoc(peer);
    pdata.associated_endpoints |= TYPE_LOOKUP_SERVICE_REQUEST_READER_SECURE;
  }
  if (!participant_sec_attr.is_discovery_protected &&
      avail_extended & TYPE_LOOKUP_SERVICE_REQUEST_READER_SECURE &&
      (pdata.extended_associated_endpoints & TYPE_LOOKUP_SERVICE_REQUEST_WRITER_SECURE) == 0) {
    DCPS::AssociationData peer = proto;
    peer.remote_id_.entityId = ENTITYID_TL_SVC_REQ_READER_SECURE;
    type_lookup_request_secure_reader_->assoc(peer);
    pdata.associated_endpoints |= TYPE_LOOKUP_SERVICE_REQUEST_WRITER_SECURE;
  }
  if (!participant_sec_attr.is_discovery_protected &&
      avail_extended & TYPE_LOOKUP_SERVICE_REPLY_WRITER_SECURE &&
      (pdata.extended_associated_endpoints & TYPE_LOOKUP_SERVICE_REPLY_READER_SECURE) == 0) {
    DCPS::AssociationData peer = proto;
    peer.remote_id_.entityId = ENTITYID_TL_SVC_REPLY_WRITER_SECURE;
    type_lookup_reply_secure_writer_->assoc(peer);
    pdata.associated_endpoints |= TYPE_LOOKUP_SERVICE_REPLY_READER_SECURE;
  }
  if (!participant_sec_attr.is_discovery_protected &&
      avail_extended & TYPE_LOOKUP_SERVICE_REPLY_READER_SECURE &&
      (pdata.extended_associated_endpoints & TYPE_LOOKUP_SERVICE_REPLY_WRITER_SECURE) == 0) {
    DCPS::AssociationData peer = proto;
    peer.remote_id_.entityId = ENTITYID_TL_SVC_REPLY_READER_SECURE;
    type_lookup_reply_secure_reader_->assoc(peer);
    pdata.associated_endpoints |= TYPE_LOOKUP_SERVICE_REPLY_WRITER_SECURE;
  }

  if (!participant_sec_attr.is_liveliness_protected &&
      avail & BUILTIN_PARTICIPANT_MESSAGE_SECURE_READER &&
      (pdata.associated_endpoints & BUILTIN_PARTICIPANT_MESSAGE_SECURE_WRITER) == 0) {
    DCPS::AssociationData peer = proto;
    peer.remote_id_.entityId = ENTITYID_P2P_BUILTIN_PARTICIPANT_MESSAGE_SECURE_READER;
    if (beq & BEST_EFFORT_PARTICIPANT_MESSAGE_DATA_READER) {
      peer.remote_reliable_ = false;
    }
    participant_message_secure_writer_->assoc(peer);
    pdata.associated_endpoints |= BUILTIN_PARTICIPANT_MESSAGE_SECURE_WRITER;
  }
  if (!participant_sec_attr.is_discovery_protected &&
      avail & SPDP_BUILTIN_PARTICIPANT_SECURE_READER &&
      (pdata.associated_endpoints & SPDP_BUILTIN_PARTICIPANT_SECURE_WRITER) == 0) {
    DCPS::AssociationData peer = proto;
    peer.remote_id_.entityId = ENTITYID_SPDP_RELIABLE_BUILTIN_PARTICIPANT_SECURE_READER;
    dcps_participant_secure_writer_->assoc(peer);
    pdata.associated_endpoints |= SPDP_BUILTIN_PARTICIPANT_SECURE_WRITER;
  }
  if (!participant_sec_attr.is_discovery_protected &&
      spdp_.available_builtin_endpoints() & SEDP_BUILTIN_PUBLICATIONS_SECURE_WRITER &&
      avail & SEDP_BUILTIN_PUBLICATIONS_SECURE_READER &&
      (pdata.associated_endpoints & SEDP_BUILTIN_PUBLICATIONS_SECURE_WRITER) == 0) {
    DCPS::AssociationData peer = proto;
    peer.remote_id_.entityId = ENTITYID_SEDP_BUILTIN_PUBLICATIONS_SECURE_READER;
    publications_secure_writer_->assoc(peer);
    pdata.associated_endpoints |= SEDP_BUILTIN_PUBLICATIONS_SECURE_WRITER;
  }
  if (!participant_sec_attr.is_discovery_protected &&
      spdp_.available_builtin_endpoints() & SEDP_BUILTIN_SUBSCRIPTIONS_SECURE_WRITER &&
      avail & SEDP_BUILTIN_SUBSCRIPTIONS_SECURE_READER &&
      (pdata.associated_endpoints & SEDP_BUILTIN_SUBSCRIPTIONS_SECURE_WRITER) == 0) {
    DCPS::AssociationData peer = proto;
    peer.remote_id_.entityId = ENTITYID_SEDP_BUILTIN_SUBSCRIPTIONS_SECURE_READER;
    subscriptions_secure_writer_->assoc(peer);
    pdata.associated_endpoints |= SEDP_BUILTIN_SUBSCRIPTIONS_SECURE_WRITER;
  }
}

#endif // OPENDDS_SECURITY

void Sedp::disassociate_helper(BuiltinEndpointSet_t& associated_endpoints, const CORBA::ULong flags,
                               const RepoId& id, const EntityId_t& ent, DCPS::TransportClient& client)
{
  if (associated_endpoints & flags) {
    client.disassociate(make_id(id, ent));
    associated_endpoints &= ~flags;
  }
}

#ifdef OPENDDS_SECURITY

void disassociate_helper_extended(DDS::Security::ExtendedBuiltinEndpointSet_t& extended_associated_endpoints,
                                  const CORBA::ULong flags, const DCPS::RepoId& id, const EntityId_t& ent,
                                  DCPS::TransportClient& client)
{
  if (extended_associated_endpoints & flags) {
    client.disassociate(make_id(id, ent));
    extended_associated_endpoints &= ~flags;
  }
}

void Sedp::remove_remote_crypto_handle(const RepoId& participant, const EntityId_t& entity)
{
  using namespace DDS::Security;

  const RepoId remote = make_id(participant, entity);
  SecurityException se = {"", 0, 0};
  CryptoKeyFactory_var key_factory = spdp_.get_security_config()->get_crypto_key_factory();

  const DCPS::GuidConverter traits(remote);
  if (traits.isReader()) {
    const DDS::Security::DatareaderCryptoHandle drch =
      get_handle_registry()->get_remote_datareader_crypto_handle(remote);
    if (drch == DDS::HANDLE_NIL) {
      return;
    }
    if (!key_factory->unregister_datareader(drch, se)) {
      if (DCPS::security_debug.cleanup_error) {
        ACE_ERROR((LM_ERROR, ACE_TEXT("(%P|%t) {cleanup_error} Sedp::remove_remote_crypto_handle() - ")
                   ACE_TEXT("Failure calling unregister_datareader() (ch %d). Security Exception[%d.%d]: %C\n"),
                   drch, se.code, se.minor_code, se.message.in()));
      }
    }
    get_handle_registry()->erase_remote_datareader_crypto_handle(remote);
  } else if (traits.isWriter()) {
    const DDS::Security::DatawriterCryptoHandle dwch =
      get_handle_registry()->get_remote_datawriter_crypto_handle(remote);
    if (dwch == DDS::HANDLE_NIL) {
      return;
    }
    if (!key_factory->unregister_datawriter(dwch, se)) {
      if (DCPS::security_debug.cleanup_error) {
        ACE_ERROR((LM_ERROR, ACE_TEXT("(%P|%t) {cleanup_error} Sedp::remove_remote_crypto_handle() - ")
                   ACE_TEXT("Failure calling unregister_datawriter() (ch %d). Security Exception[%d.%d]: %C\n"),
                   dwch, se.code, se.minor_code, se.message.in()));
      }
    }
    get_handle_registry()->erase_remote_datawriter_crypto_handle(remote);
  }
}

void Sedp::generate_remote_crypto_handles(const Security::SPDPdiscoveredParticipantData& pdata)
{
  using namespace DDS::Security;

  const DCPS::RepoId part = make_id(pdata.participantProxy.guidPrefix, ENTITYID_PARTICIPANT);
  DCPS::RepoId remote_id = part;

  const BuiltinEndpointSet_t& avail = pdata.participantProxy.availableBuiltinEndpoints;
  const ExtendedBuiltinEndpointSet_t& extended_avail = pdata.participantProxy.availableExtendedBuiltinEndpoints;

  if (avail & BUILTIN_PARTICIPANT_MESSAGE_SECURE_WRITER) {
    remote_id.entityId = ENTITYID_P2P_BUILTIN_PARTICIPANT_MESSAGE_SECURE_WRITER;
    generate_remote_matched_writer_crypto_handle(
      remote_id, participant_message_secure_reader_->get_repo_id());
  }
  if (avail & SPDP_BUILTIN_PARTICIPANT_SECURE_WRITER) {
    remote_id.entityId = ENTITYID_SPDP_RELIABLE_BUILTIN_PARTICIPANT_SECURE_WRITER;
    generate_remote_matched_writer_crypto_handle(
      remote_id, dcps_participant_secure_reader_->get_repo_id());
  }
  if (avail & SEDP_BUILTIN_PUBLICATIONS_SECURE_WRITER) {
    remote_id.entityId = ENTITYID_SEDP_BUILTIN_PUBLICATIONS_SECURE_WRITER;
    generate_remote_matched_writer_crypto_handle(
      remote_id, publications_secure_reader_->get_repo_id());
  }
  if (avail & SEDP_BUILTIN_SUBSCRIPTIONS_SECURE_WRITER) {
    remote_id.entityId = ENTITYID_SEDP_BUILTIN_SUBSCRIPTIONS_SECURE_WRITER;
    generate_remote_matched_writer_crypto_handle(
      remote_id, subscriptions_secure_reader_->get_repo_id());
  }

  if (extended_avail & TYPE_LOOKUP_SERVICE_REQUEST_WRITER_SECURE) {
    remote_id.entityId = ENTITYID_TL_SVC_REQ_WRITER_SECURE;
    generate_remote_matched_writer_crypto_handle(
      remote_id, type_lookup_request_secure_reader_->get_repo_id());
  }
  if (extended_avail & TYPE_LOOKUP_SERVICE_REPLY_WRITER_SECURE) {
    remote_id.entityId = ENTITYID_TL_SVC_REPLY_WRITER_SECURE;
    generate_remote_matched_writer_crypto_handle(
      remote_id, type_lookup_reply_secure_reader_->get_repo_id());
  }

  if (avail & BUILTIN_PARTICIPANT_MESSAGE_SECURE_READER) {
    remote_id.entityId = ENTITYID_P2P_BUILTIN_PARTICIPANT_MESSAGE_SECURE_READER;
    generate_remote_matched_reader_crypto_handle(
      remote_id, participant_message_secure_writer_->get_repo_id(), false);
  }
  if (avail & SPDP_BUILTIN_PARTICIPANT_SECURE_READER) {
    remote_id.entityId = ENTITYID_SPDP_RELIABLE_BUILTIN_PARTICIPANT_SECURE_READER;
    generate_remote_matched_reader_crypto_handle(
      remote_id, dcps_participant_secure_writer_->get_repo_id(), false);
  }

  if (extended_avail & TYPE_LOOKUP_SERVICE_REQUEST_READER_SECURE) {
    remote_id.entityId = ENTITYID_TL_SVC_REQ_READER_SECURE;
    generate_remote_matched_reader_crypto_handle(
      remote_id, type_lookup_request_secure_writer_->get_repo_id(), false);
  }
  if (extended_avail & TYPE_LOOKUP_SERVICE_REPLY_READER_SECURE) {
    remote_id.entityId = ENTITYID_TL_SVC_REPLY_READER_SECURE;
    generate_remote_matched_reader_crypto_handle(
      remote_id, type_lookup_reply_secure_writer_->get_repo_id(), false);
  }

  if (spdp_.available_builtin_endpoints() & SEDP_BUILTIN_PUBLICATIONS_SECURE_WRITER &&
      avail & SEDP_BUILTIN_PUBLICATIONS_SECURE_READER) {
    remote_id.entityId = ENTITYID_SEDP_BUILTIN_PUBLICATIONS_SECURE_READER;
    generate_remote_matched_reader_crypto_handle(
      remote_id, publications_secure_writer_->get_repo_id(), false);
  }
  if (spdp_.available_builtin_endpoints() & SEDP_BUILTIN_SUBSCRIPTIONS_SECURE_WRITER &&
      avail & SEDP_BUILTIN_SUBSCRIPTIONS_SECURE_READER) {
    remote_id.entityId = ENTITYID_SEDP_BUILTIN_SUBSCRIPTIONS_SECURE_READER;
    generate_remote_matched_reader_crypto_handle(
      remote_id, subscriptions_secure_writer_->get_repo_id(), false);
  }
}

void Sedp::associate_secure_reader_to_writer(const RepoId& remote_writer)
{
  using namespace DDS::Security;

  ParticipantData_t& pdata = spdp_.get_participant_data(remote_writer);

  DCPS::AssociationData peer;
  create_association_data_proto(peer, pdata);
  peer.remote_id_ = remote_writer;

  const BuiltinEndpointSet_t& avail = pdata.participantProxy.availableBuiltinEndpoints;
  const ExtendedBuiltinEndpointSet_t& extended_avail = pdata.participantProxy.availableExtendedBuiltinEndpoints;

  if (avail & BUILTIN_PARTICIPANT_MESSAGE_SECURE_WRITER &&
      remote_writer.entityId == ENTITYID_P2P_BUILTIN_PARTICIPANT_MESSAGE_SECURE_WRITER &&
      (pdata.associated_endpoints & BUILTIN_PARTICIPANT_MESSAGE_SECURE_READER) == 0) {
    participant_message_secure_reader_->assoc(peer);
    pdata.associated_endpoints |= BUILTIN_PARTICIPANT_MESSAGE_SECURE_READER;
  }
  if (avail & SPDP_BUILTIN_PARTICIPANT_SECURE_WRITER &&
      remote_writer.entityId == ENTITYID_SPDP_RELIABLE_BUILTIN_PARTICIPANT_SECURE_WRITER &&
      (pdata.associated_endpoints & SPDP_BUILTIN_PARTICIPANT_SECURE_READER) == 0) {
    dcps_participant_secure_reader_->assoc(peer);
    pdata.associated_endpoints |= SPDP_BUILTIN_PARTICIPANT_SECURE_READER;
  }
  if (remote_writer.entityId == ENTITYID_SEDP_BUILTIN_PUBLICATIONS_SECURE_WRITER &&
      avail & SEDP_BUILTIN_PUBLICATIONS_SECURE_WRITER &&
      (pdata.associated_endpoints & SEDP_BUILTIN_PUBLICATIONS_SECURE_READER) == 0) {
    publications_secure_reader_->assoc(peer);
    pdata.associated_endpoints |= SEDP_BUILTIN_PUBLICATIONS_SECURE_READER;
  }
  if (avail & SEDP_BUILTIN_SUBSCRIPTIONS_SECURE_WRITER &&
      remote_writer.entityId == ENTITYID_SEDP_BUILTIN_SUBSCRIPTIONS_SECURE_WRITER &&
      (pdata.associated_endpoints & SEDP_BUILTIN_SUBSCRIPTIONS_SECURE_READER) == 0) {
    subscriptions_secure_reader_->assoc(peer);
    pdata.associated_endpoints |= SEDP_BUILTIN_SUBSCRIPTIONS_SECURE_READER;
  }
  if (extended_avail & TYPE_LOOKUP_SERVICE_REQUEST_WRITER_SECURE &&
      remote_writer.entityId == ENTITYID_TL_SVC_REQ_WRITER_SECURE &&
      (pdata.extended_associated_endpoints & TYPE_LOOKUP_SERVICE_REQUEST_READER_SECURE) == 0) {
    type_lookup_request_secure_reader_->assoc(peer);
    pdata.extended_associated_endpoints |= TYPE_LOOKUP_SERVICE_REQUEST_READER_SECURE;
  }
  if (extended_avail & TYPE_LOOKUP_SERVICE_REPLY_WRITER_SECURE &&
      remote_writer.entityId == ENTITYID_TL_SVC_REPLY_WRITER_SECURE &&
      (pdata.extended_associated_endpoints & TYPE_LOOKUP_SERVICE_REPLY_READER_SECURE) == 0) {
    type_lookup_reply_secure_reader_->assoc(peer);
    pdata.extended_associated_endpoints |= TYPE_LOOKUP_SERVICE_REPLY_READER_SECURE;
  }
}

void Sedp::associate_secure_writer_to_reader(const RepoId& remote_reader)
{
  using namespace DDS::Security;

  ParticipantData_t& pdata = spdp_.get_participant_data(remote_reader);

  DCPS::AssociationData peer;
  create_association_data_proto(peer, pdata);
  peer.remote_id_ = remote_reader;

  const BuiltinEndpointSet_t& avail = pdata.participantProxy.availableBuiltinEndpoints;
  const ExtendedBuiltinEndpointSet_t& extended_avail = pdata.participantProxy.availableExtendedBuiltinEndpoints;
  const BuiltinEndpointQos_t& beq = pdata.participantProxy.builtinEndpointQos;

  if (avail & BUILTIN_PARTICIPANT_MESSAGE_SECURE_READER &&
      (pdata.associated_endpoints & BUILTIN_PARTICIPANT_MESSAGE_SECURE_WRITER) == 0 &&
      remote_reader.entityId == ENTITYID_P2P_BUILTIN_PARTICIPANT_MESSAGE_SECURE_READER) {
    if (beq & BEST_EFFORT_PARTICIPANT_MESSAGE_DATA_READER) {
      peer.remote_reliable_ = false;
    }
    participant_message_secure_writer_->assoc(peer);
    pdata.associated_endpoints |= BUILTIN_PARTICIPANT_MESSAGE_SECURE_WRITER;
  }
  if (avail & SPDP_BUILTIN_PARTICIPANT_SECURE_READER &&
      (pdata.associated_endpoints & SPDP_BUILTIN_PARTICIPANT_SECURE_WRITER) == 0 &&
      remote_reader.entityId == ENTITYID_SPDP_RELIABLE_BUILTIN_PARTICIPANT_SECURE_READER) {
    dcps_participant_secure_writer_->assoc(peer);
    pdata.associated_endpoints |= SPDP_BUILTIN_PARTICIPANT_SECURE_WRITER;
  }
  if (spdp_.available_builtin_endpoints() & SEDP_BUILTIN_PUBLICATIONS_SECURE_WRITER &&
      avail & SEDP_BUILTIN_PUBLICATIONS_SECURE_READER &&
      (pdata.associated_endpoints & SEDP_BUILTIN_PUBLICATIONS_SECURE_WRITER) == 0 &&
      remote_reader.entityId == ENTITYID_SEDP_BUILTIN_PUBLICATIONS_SECURE_READER) {
    publications_secure_writer_->assoc(peer);
    pdata.associated_endpoints |= SEDP_BUILTIN_PUBLICATIONS_SECURE_WRITER;
  }
  if (spdp_.available_builtin_endpoints() & SEDP_BUILTIN_SUBSCRIPTIONS_SECURE_WRITER &&
      avail & SEDP_BUILTIN_SUBSCRIPTIONS_SECURE_READER &&
      (pdata.associated_endpoints & SEDP_BUILTIN_SUBSCRIPTIONS_SECURE_WRITER) == 0 &&
      remote_reader.entityId == ENTITYID_SEDP_BUILTIN_SUBSCRIPTIONS_SECURE_READER) {
    subscriptions_secure_writer_->assoc(peer);
    pdata.associated_endpoints |= SEDP_BUILTIN_SUBSCRIPTIONS_SECURE_WRITER;
  }
  if (extended_avail & TYPE_LOOKUP_SERVICE_REQUEST_READER_SECURE &&
      (pdata.extended_associated_endpoints & TYPE_LOOKUP_SERVICE_REQUEST_WRITER_SECURE) == 0 &&
      remote_reader.entityId == ENTITYID_TL_SVC_REQ_READER_SECURE) {
    type_lookup_request_secure_writer_->assoc(peer);
    pdata.extended_associated_endpoints |= TYPE_LOOKUP_SERVICE_REQUEST_WRITER_SECURE;
  }
  if (extended_avail & TYPE_LOOKUP_SERVICE_REPLY_READER_SECURE &&
      (pdata.extended_associated_endpoints & TYPE_LOOKUP_SERVICE_REPLY_WRITER_SECURE) == 0 &&
      remote_reader.entityId == ENTITYID_TL_SVC_REPLY_READER_SECURE) {
    type_lookup_reply_secure_writer_->assoc(peer);
    pdata.extended_associated_endpoints |= TYPE_LOOKUP_SERVICE_REPLY_WRITER_SECURE;
  }
}

void
Sedp::create_and_send_datareader_crypto_tokens(
  const DDS::Security::DatareaderCryptoHandle& drch, const DCPS::RepoId& local_reader,
  const DDS::Security::DatawriterCryptoHandle& dwch, const DCPS::RepoId& remote_writer)
{
  if (DCPS::security_debug.bookkeeping) {
    ACE_DEBUG((LM_DEBUG, ACE_TEXT("(%P|%t) {bookkeeping} ")
               ACE_TEXT("Sedp::create_and_send_datareader_crypto_tokens() - ")
               ACE_TEXT("sending tokens for local reader %C (ch %d) to remote writer %C (ch %d)\n"),
               DCPS::LogGuid(local_reader).c_str(), drch,
               DCPS::LogGuid(remote_writer).c_str(), dwch));
  }

  DDS::Security::DatareaderCryptoTokenSeq drcts;
  create_datareader_crypto_tokens(drch, dwch, drcts);

  send_datareader_crypto_tokens(local_reader, remote_writer, drcts);
}

void
Sedp::create_and_send_datawriter_crypto_tokens(
  const DDS::Security::DatawriterCryptoHandle& dwch, const DCPS::RepoId& local_writer,
  const DDS::Security::DatareaderCryptoHandle& drch, const DCPS::RepoId& remote_reader)
{
  if (DCPS::security_debug.bookkeeping) {
    ACE_DEBUG((LM_DEBUG, ACE_TEXT("(%P|%t) {bookkeeping} ")
               ACE_TEXT("Sedp::create_and_send_datawriter_crypto_tokens() - ")
               ACE_TEXT("sending tokens for local writer %C (ch %d) to remote reader %C (ch %d)\n"),
               DCPS::LogGuid(local_writer).c_str(), dwch,
               DCPS::LogGuid(remote_reader).c_str(), drch));
  }

  DDS::Security::DatawriterCryptoTokenSeq dwcts;
  create_datawriter_crypto_tokens(dwch, drch, dwcts);

  send_datawriter_crypto_tokens(local_writer, remote_reader, dwcts);
}

void
Sedp::send_builtin_crypto_tokens(
  const DCPS::RepoId& dstParticipant, const DCPS::EntityId_t& dstEntity, const DCPS::RepoId& src)
{
  const DCPS::RepoId dst = make_id(dstParticipant, dstEntity);
  if (DCPS::GuidConverter(src).isReader()) {
    create_and_send_datareader_crypto_tokens(get_handle_registry()->get_local_datareader_crypto_handle(src), src,
                                             get_handle_registry()->get_remote_datawriter_crypto_handle(dst), dst);
  } else {
    create_and_send_datawriter_crypto_tokens(get_handle_registry()->get_local_datawriter_crypto_handle(src), src,
                                             get_handle_registry()->get_remote_datareader_crypto_handle(dst), dst);
  }
}

void
Sedp::send_builtin_crypto_tokens(const DCPS::RepoId& remoteId)
{
  using namespace DDS::Security;

  const DCPS::RepoId part = make_id(remoteId, ENTITYID_PARTICIPANT);
  const ParticipantData_t& pdata = spdp_.get_participant_data(part);

  const BuiltinEndpointSet_t& avail = pdata.participantProxy.availableBuiltinEndpoints;

  if (avail & BUILTIN_PARTICIPANT_MESSAGE_SECURE_WRITER) {
    send_builtin_crypto_tokens(part, ENTITYID_P2P_BUILTIN_PARTICIPANT_MESSAGE_SECURE_WRITER,
                               participant_message_secure_reader_->get_repo_id());
  }

  if (avail & SPDP_BUILTIN_PARTICIPANT_SECURE_WRITER) {
    send_builtin_crypto_tokens(part, ENTITYID_SPDP_RELIABLE_BUILTIN_PARTICIPANT_SECURE_WRITER,
                               dcps_participant_secure_reader_->get_repo_id());
  }

  if (avail & SEDP_BUILTIN_PUBLICATIONS_SECURE_WRITER) {
    send_builtin_crypto_tokens(part, ENTITYID_SEDP_BUILTIN_PUBLICATIONS_SECURE_WRITER,
                               publications_secure_reader_->get_repo_id());
  }

  if (avail & SEDP_BUILTIN_SUBSCRIPTIONS_SECURE_WRITER) {
    send_builtin_crypto_tokens(part, ENTITYID_SEDP_BUILTIN_SUBSCRIPTIONS_SECURE_WRITER,
                               subscriptions_secure_reader_->get_repo_id());
  }

  if (avail & BUILTIN_PARTICIPANT_MESSAGE_SECURE_READER) {
    send_builtin_crypto_tokens(part, ENTITYID_P2P_BUILTIN_PARTICIPANT_MESSAGE_SECURE_READER,
                               participant_message_secure_writer_->get_repo_id());
  }

  if (avail & SPDP_BUILTIN_PARTICIPANT_SECURE_READER) {
    send_builtin_crypto_tokens(part, ENTITYID_SPDP_RELIABLE_BUILTIN_PARTICIPANT_SECURE_READER,
                               dcps_participant_secure_writer_->get_repo_id());
  }

  if (spdp_.available_builtin_endpoints() & SEDP_BUILTIN_PUBLICATIONS_SECURE_WRITER &&
      avail & SEDP_BUILTIN_PUBLICATIONS_SECURE_READER) {
    send_builtin_crypto_tokens(part, ENTITYID_SEDP_BUILTIN_PUBLICATIONS_SECURE_READER,
                               publications_secure_writer_->get_repo_id());
  }

  if (spdp_.available_builtin_endpoints() & SEDP_BUILTIN_SUBSCRIPTIONS_SECURE_WRITER &&
      avail & SEDP_BUILTIN_SUBSCRIPTIONS_SECURE_READER) {
    send_builtin_crypto_tokens(part, ENTITYID_SEDP_BUILTIN_SUBSCRIPTIONS_SECURE_READER,
                               subscriptions_secure_writer_->get_repo_id());
  }

  const ExtendedBuiltinEndpointSet_t& extended_avail = pdata.participantProxy.availableExtendedBuiltinEndpoints;

  if (extended_avail & TYPE_LOOKUP_SERVICE_REQUEST_WRITER_SECURE) {
    send_builtin_crypto_tokens(part, ENTITYID_TL_SVC_REQ_WRITER_SECURE,
      type_lookup_request_secure_reader_->get_repo_id());
  }

  if (extended_avail & TYPE_LOOKUP_SERVICE_REQUEST_READER_SECURE) {
    send_builtin_crypto_tokens(part, ENTITYID_TL_SVC_REQ_READER_SECURE,
      type_lookup_request_secure_writer_->get_repo_id());
  }

  if (extended_avail & TYPE_LOOKUP_SERVICE_REPLY_WRITER_SECURE) {
    send_builtin_crypto_tokens(part, ENTITYID_TL_SVC_REPLY_WRITER_SECURE,
      type_lookup_reply_secure_reader_->get_repo_id());
  }

  if (extended_avail & TYPE_LOOKUP_SERVICE_REPLY_READER_SECURE) {
    send_builtin_crypto_tokens(part, ENTITYID_TL_SVC_REPLY_READER_SECURE,
      type_lookup_reply_secure_writer_->get_repo_id());
  }
}
#endif

bool
Sedp::disassociate(ParticipantData_t& pdata)
{
  const RepoId part = make_id(pdata.participantProxy.guidPrefix, ENTITYID_PARTICIPANT);

  associated_participants_.erase(part);

  { // Release lock, so we can call into transport
    ACE_Reverse_Lock<ACE_Thread_Mutex> rev_lock(lock_);
    ACE_GUARD_RETURN(ACE_Reverse_Lock< ACE_Thread_Mutex>, rg, rev_lock, false);

    disassociate_helper(pdata.associated_endpoints,
                        DISC_BUILTIN_ENDPOINT_PUBLICATION_ANNOUNCER,
                        part,
                        ENTITYID_SEDP_BUILTIN_PUBLICATIONS_READER,
                        *publications_writer_);
    disassociate_helper(pdata.associated_endpoints,
                        DISC_BUILTIN_ENDPOINT_PUBLICATION_DETECTOR,
                        part,
                        ENTITYID_SEDP_BUILTIN_PUBLICATIONS_WRITER,
                        *publications_reader_);
    disassociate_helper(pdata.associated_endpoints,
                        DISC_BUILTIN_ENDPOINT_SUBSCRIPTION_ANNOUNCER,
                        part,
                        ENTITYID_SEDP_BUILTIN_SUBSCRIPTIONS_READER,
                        *subscriptions_writer_);
    disassociate_helper(pdata.associated_endpoints,
                        DISC_BUILTIN_ENDPOINT_SUBSCRIPTION_DETECTOR,
                        part,
                        ENTITYID_SEDP_BUILTIN_SUBSCRIPTIONS_WRITER,
                        *subscriptions_reader_);
    disassociate_helper(pdata.associated_endpoints,
                        BUILTIN_ENDPOINT_PARTICIPANT_MESSAGE_DATA_WRITER,
                        part,
                        ENTITYID_P2P_BUILTIN_PARTICIPANT_MESSAGE_READER,
                        *participant_message_writer_);
    disassociate_helper(pdata.associated_endpoints,
                        BUILTIN_ENDPOINT_PARTICIPANT_MESSAGE_DATA_READER,
                        part,
                        ENTITYID_P2P_BUILTIN_PARTICIPANT_MESSAGE_WRITER,
                        *participant_message_reader_);

    disassociate_helper(pdata.associated_endpoints,
                        BUILTIN_ENDPOINT_TYPE_LOOKUP_REQUEST_DATA_WRITER,
                        part,
                        ENTITYID_TL_SVC_REQ_READER,
                        *type_lookup_request_writer_);
    disassociate_helper(pdata.associated_endpoints,
                        BUILTIN_ENDPOINT_TYPE_LOOKUP_REQUEST_DATA_READER,
                        part,
                        ENTITYID_TL_SVC_REQ_WRITER,
                        *type_lookup_request_reader_);
    disassociate_helper(pdata.associated_endpoints,
                        BUILTIN_ENDPOINT_TYPE_LOOKUP_REPLY_DATA_WRITER,
                        part,
                        ENTITYID_TL_SVC_REPLY_READER,
                        *type_lookup_reply_writer_);
    disassociate_helper(pdata.associated_endpoints,
                        BUILTIN_ENDPOINT_TYPE_LOOKUP_REPLY_DATA_READER,
                        part,
                        ENTITYID_TL_SVC_REPLY_WRITER,
                        *type_lookup_reply_reader_);

    //FUTURE: if/when topic propagation is supported, add it here

#ifdef OPENDDS_SECURITY
    disassociate_security_builtins(pdata);
#endif
  }

#ifdef OPENDDS_SECURITY
  if (spdp_.is_security_enabled()) {
    static const EntityId_t secure_entities[] = {
      ENTITYID_SEDP_BUILTIN_PUBLICATIONS_SECURE_READER,
      ENTITYID_SEDP_BUILTIN_PUBLICATIONS_SECURE_WRITER,
      ENTITYID_SEDP_BUILTIN_SUBSCRIPTIONS_SECURE_READER,
      ENTITYID_SEDP_BUILTIN_SUBSCRIPTIONS_SECURE_WRITER,
      ENTITYID_P2P_BUILTIN_PARTICIPANT_MESSAGE_SECURE_READER,
      ENTITYID_P2P_BUILTIN_PARTICIPANT_MESSAGE_SECURE_WRITER,
      ENTITYID_P2P_BUILTIN_PARTICIPANT_VOLATILE_SECURE_READER,
      ENTITYID_P2P_BUILTIN_PARTICIPANT_VOLATILE_SECURE_WRITER,
      ENTITYID_SPDP_RELIABLE_BUILTIN_PARTICIPANT_SECURE_READER,
      ENTITYID_SPDP_RELIABLE_BUILTIN_PARTICIPANT_SECURE_WRITER,
      ENTITYID_TL_SVC_REQ_WRITER_SECURE,
      ENTITYID_TL_SVC_REQ_READER_SECURE,
      ENTITYID_TL_SVC_REPLY_WRITER_SECURE,
      ENTITYID_TL_SVC_REPLY_READER_SECURE
    };
    for (size_t i = 0; i < sizeof secure_entities / sizeof secure_entities[0]; ++i) {
      remove_remote_crypto_handle(part, secure_entities[i]);
    }

    const DDS::Security::CryptoKeyFactory_var key_factory = spdp_.get_security_config()->get_crypto_key_factory();
    DDS::Security::SecurityException se;

    typedef Security::HandleRegistry::DatareaderCryptoHandleList DatareaderCryptoHandleList;
    typedef Security::HandleRegistry::DatawriterCryptoHandleList DatawriterCryptoHandleList;

    const RepoId key = make_id(part, ENTITYID_UNKNOWN);
    const DatareaderCryptoHandleList drlist = get_handle_registry()->get_all_remote_datareaders(key);
    for (DatareaderCryptoHandleList::const_iterator pos = drlist.begin(), limit = drlist.end();
         pos != limit; ++pos) {
      if (!key_factory->unregister_datareader(pos->second, se)) {
        if (DCPS::security_debug.cleanup_error) {
          ACE_ERROR((LM_ERROR, ACE_TEXT("(%P|%t) {cleanup_error} Sedp::disassociate() - ")
                     ACE_TEXT("Failure calling unregister_datareader() (ch %d). Security Exception[%d.%d]: %C\n"),
                     pos->second, se.code, se.minor_code, se.message.in()));
        }
      }
      get_handle_registry()->erase_remote_datareader_crypto_handle(pos->first);
    }
    const DatawriterCryptoHandleList dwlist = get_handle_registry()->get_all_remote_datawriters(key);
    for (DatawriterCryptoHandleList::const_iterator pos = dwlist.begin(), limit = dwlist.end();
         pos != limit; ++pos) {
      if (!key_factory->unregister_datawriter(pos->second, se)) {
        if (DCPS::security_debug.cleanup_error) {
          ACE_ERROR((LM_ERROR, ACE_TEXT("(%P|%t) {cleanup_error} Sedp::disassociate() - ")
                     ACE_TEXT("Failure calling unregister_datawriter() (ch %d). Security Exception[%d.%d]: %C\n"),
                     pos->second, se.code, se.minor_code, se.message.in()));
        }
      }
      get_handle_registry()->erase_remote_datawriter_crypto_handle(pos->first);
    }
  }
#endif

  if (spdp_.has_discovered_participant(part)) {
    remove_entities_belonging_to(discovered_publications_, part, false);
    remove_entities_belonging_to(discovered_subscriptions_, part, true);
    return true;
  } else {
    return false;
  }
}

#ifdef OPENDDS_SECURITY
void Sedp::disassociate_security_builtins(ParticipantData_t& pdata)
{
  using namespace DDS::Security;

  const RepoId part = make_id(pdata.participantProxy.guidPrefix, ENTITYID_PARTICIPANT);

  disassociate_helper(pdata.associated_endpoints,
                      SEDP_BUILTIN_PUBLICATIONS_SECURE_WRITER,
                      part,
                      ENTITYID_SEDP_BUILTIN_PUBLICATIONS_SECURE_READER,
                      *publications_secure_writer_);
  disassociate_helper(pdata.associated_endpoints,
                      SEDP_BUILTIN_PUBLICATIONS_SECURE_READER,
                      part,
                      ENTITYID_SEDP_BUILTIN_PUBLICATIONS_SECURE_WRITER,
                      *publications_secure_reader_);
  disassociate_helper(pdata.associated_endpoints,
                      SEDP_BUILTIN_SUBSCRIPTIONS_SECURE_WRITER,
                      part,
                      ENTITYID_SEDP_BUILTIN_SUBSCRIPTIONS_SECURE_READER,
                      *subscriptions_secure_writer_);
  disassociate_helper(pdata.associated_endpoints,
                      SEDP_BUILTIN_SUBSCRIPTIONS_SECURE_READER,
                      part,
                      ENTITYID_SEDP_BUILTIN_SUBSCRIPTIONS_SECURE_WRITER,
                      *subscriptions_secure_reader_);
  disassociate_helper(pdata.associated_endpoints,
                      BUILTIN_PARTICIPANT_MESSAGE_SECURE_WRITER,
                      part,
                      ENTITYID_P2P_BUILTIN_PARTICIPANT_MESSAGE_SECURE_READER,
                      *participant_message_secure_writer_);
  disassociate_helper(pdata.associated_endpoints,
                      BUILTIN_PARTICIPANT_MESSAGE_SECURE_READER,
                      part,
                      ENTITYID_P2P_BUILTIN_PARTICIPANT_MESSAGE_SECURE_WRITER,
                      *participant_message_secure_reader_);
  disassociate_helper(pdata.associated_endpoints,
                      BUILTIN_PARTICIPANT_STATELESS_MESSAGE_WRITER,
                      part,
                      ENTITYID_P2P_BUILTIN_PARTICIPANT_STATELESS_READER,
                      *participant_stateless_message_writer_);
  disassociate_helper(pdata.associated_endpoints,
                      BUILTIN_PARTICIPANT_STATELESS_MESSAGE_READER,
                      part,
                      ENTITYID_P2P_BUILTIN_PARTICIPANT_STATELESS_WRITER,
                      *participant_stateless_message_reader_);
  disassociate_helper(pdata.associated_endpoints,
                      BUILTIN_PARTICIPANT_VOLATILE_MESSAGE_SECURE_WRITER,
                      part,
                      ENTITYID_P2P_BUILTIN_PARTICIPANT_VOLATILE_SECURE_READER,
                      *participant_volatile_message_secure_writer_);
  disassociate_helper(pdata.associated_endpoints,
                      BUILTIN_PARTICIPANT_VOLATILE_MESSAGE_SECURE_READER,
                      part,
                      ENTITYID_P2P_BUILTIN_PARTICIPANT_VOLATILE_SECURE_WRITER,
                      *participant_volatile_message_secure_reader_);
  disassociate_helper(pdata.associated_endpoints,
                      SPDP_BUILTIN_PARTICIPANT_SECURE_WRITER,
                      part,
                      ENTITYID_SPDP_RELIABLE_BUILTIN_PARTICIPANT_SECURE_READER,
                      *dcps_participant_secure_writer_);
  disassociate_helper(pdata.associated_endpoints,
                      SPDP_BUILTIN_PARTICIPANT_SECURE_READER,
                      part,
                      ENTITYID_SPDP_RELIABLE_BUILTIN_PARTICIPANT_SECURE_WRITER,
                      *dcps_participant_secure_reader_);

  disassociate_helper(pdata.associated_endpoints,
                      TYPE_LOOKUP_SERVICE_REQUEST_WRITER_SECURE,
                      part,
                      ENTITYID_TL_SVC_REQ_READER_SECURE,
                      *type_lookup_request_secure_writer_);
  disassociate_helper(pdata.associated_endpoints,
                      TYPE_LOOKUP_SERVICE_REQUEST_READER_SECURE,
                      part,
                      ENTITYID_TL_SVC_REQ_WRITER_SECURE,
                      *type_lookup_request_secure_reader_);
  disassociate_helper(pdata.associated_endpoints,
                      TYPE_LOOKUP_SERVICE_REPLY_WRITER_SECURE,
                      part,
                      ENTITYID_TL_SVC_REPLY_READER_SECURE,
                      *type_lookup_reply_secure_writer_);
  disassociate_helper(pdata.associated_endpoints,
                      TYPE_LOOKUP_SERVICE_REPLY_READER_SECURE,
                      part,
                      ENTITYID_TL_SVC_REPLY_WRITER_SECURE,
                      *type_lookup_reply_secure_reader_);
}
#endif

void
Sedp::replay_durable_data_for(const DCPS::RepoId& remote_sub_id)
{
  DCPS::GuidConverter conv(remote_sub_id);
  ACE_DEBUG((LM_DEBUG, "Sedp::replay_durable_data_for %C\n", OPENDDS_STRING(conv).c_str()));
  if (remote_sub_id.entityId == ENTITYID_SEDP_BUILTIN_PUBLICATIONS_READER) {
    write_durable_publication_data(remote_sub_id, false);
  } else if (remote_sub_id.entityId == ENTITYID_SEDP_BUILTIN_SUBSCRIPTIONS_READER) {
    write_durable_subscription_data(remote_sub_id, false);
  } else if (remote_sub_id.entityId == ENTITYID_P2P_BUILTIN_PARTICIPANT_MESSAGE_READER) {
    write_durable_participant_message_data(remote_sub_id);
#ifdef OPENDDS_SECURITY
  } else if (remote_sub_id.entityId == ENTITYID_SEDP_BUILTIN_PUBLICATIONS_SECURE_READER) {
    write_durable_publication_data(remote_sub_id, true);
  } else if (remote_sub_id.entityId == ENTITYID_SEDP_BUILTIN_SUBSCRIPTIONS_SECURE_READER) {
    write_durable_subscription_data(remote_sub_id, true);
  } else if (remote_sub_id.entityId == ENTITYID_P2P_BUILTIN_PARTICIPANT_MESSAGE_SECURE_READER) {
    write_durable_participant_message_data_secure(remote_sub_id);
  } else if (remote_sub_id.entityId == ENTITYID_SPDP_RELIABLE_BUILTIN_PARTICIPANT_SECURE_READER) {
    write_durable_dcps_participant_secure(remote_sub_id);
#endif
  }
}

void
Sedp::update_locators(const ParticipantData_t& pdata)
{
  DCPS::TransportLocatorSeq remote_data;
  populate_locators(remote_data, pdata);

  DCPS::RepoId remote_id = make_id(pdata.participantProxy.guidPrefix, ENTITYID_PARTICIPANT);

  if (DCPS::DCPS_debug_level > 3) {
    ACE_DEBUG((LM_INFO, ACE_TEXT("(%P|%t) Sedp::update_locators updating locators for %C\n"), DCPS::LogGuid(remote_id).c_str()));
  }

  const BuiltinEndpointSet_t& avail =
    pdata.participantProxy.availableBuiltinEndpoints;

  if (avail & DISC_BUILTIN_ENDPOINT_PARTICIPANT_ANNOUNCER) {
    remote_id.entityId = ENTITYID_SPDP_BUILTIN_PARTICIPANT_WRITER;
    transport_inst_->update_locators(remote_id, remote_data);
  }
  if (avail & DISC_BUILTIN_ENDPOINT_PARTICIPANT_DETECTOR) {
    remote_id.entityId = ENTITYID_SPDP_BUILTIN_PARTICIPANT_READER;
    transport_inst_->update_locators(remote_id, remote_data);
  }
  if (avail & DISC_BUILTIN_ENDPOINT_PUBLICATION_ANNOUNCER) {
    remote_id.entityId = ENTITYID_SEDP_BUILTIN_PUBLICATIONS_WRITER;
    transport_inst_->update_locators(remote_id, remote_data);
  }
  if (avail & DISC_BUILTIN_ENDPOINT_PUBLICATION_DETECTOR) {
    remote_id.entityId = ENTITYID_SEDP_BUILTIN_PUBLICATIONS_READER;
    transport_inst_->update_locators(remote_id, remote_data);
  }
  if (avail & DISC_BUILTIN_ENDPOINT_SUBSCRIPTION_ANNOUNCER) {
    remote_id.entityId = ENTITYID_SEDP_BUILTIN_SUBSCRIPTIONS_WRITER;
    transport_inst_->update_locators(remote_id, remote_data);
  }
  if (avail & DISC_BUILTIN_ENDPOINT_SUBSCRIPTION_DETECTOR) {
    remote_id.entityId = ENTITYID_SEDP_BUILTIN_SUBSCRIPTIONS_READER;
    transport_inst_->update_locators(remote_id, remote_data);
  }
  if (avail & BUILTIN_ENDPOINT_PARTICIPANT_MESSAGE_DATA_WRITER) {
    remote_id.entityId = ENTITYID_P2P_BUILTIN_PARTICIPANT_MESSAGE_WRITER;
    transport_inst_->update_locators(remote_id, remote_data);
  }
  if (avail & BUILTIN_ENDPOINT_PARTICIPANT_MESSAGE_DATA_READER) {
    remote_id.entityId = ENTITYID_P2P_BUILTIN_PARTICIPANT_MESSAGE_READER;
    transport_inst_->update_locators(remote_id, remote_data);
  }
  if (avail & BUILTIN_ENDPOINT_TYPE_LOOKUP_REQUEST_DATA_WRITER) {
    remote_id.entityId = ENTITYID_TL_SVC_REQ_WRITER;
    transport_inst_->update_locators(remote_id, remote_data);
  }
  if (avail & BUILTIN_ENDPOINT_TYPE_LOOKUP_REQUEST_DATA_READER) {
    remote_id.entityId = ENTITYID_TL_SVC_REQ_READER;
    transport_inst_->update_locators(remote_id, remote_data);
  }
  if (avail & BUILTIN_ENDPOINT_TYPE_LOOKUP_REPLY_DATA_WRITER) {
    remote_id.entityId = ENTITYID_TL_SVC_REPLY_WRITER;
    transport_inst_->update_locators(remote_id, remote_data);
  }
  if (avail & BUILTIN_ENDPOINT_TYPE_LOOKUP_REPLY_DATA_READER) {
    remote_id.entityId = ENTITYID_TL_SVC_REPLY_READER;
    transport_inst_->update_locators(remote_id, remote_data);
  }

#ifdef OPENDDS_SECURITY
  if (avail & DDS::Security::SEDP_BUILTIN_PUBLICATIONS_SECURE_WRITER) {
    remote_id.entityId = ENTITYID_SEDP_BUILTIN_PUBLICATIONS_SECURE_WRITER;
    transport_inst_->update_locators(remote_id, remote_data);
  }
  if (avail & DDS::Security::SEDP_BUILTIN_PUBLICATIONS_SECURE_READER) {
    remote_id.entityId = ENTITYID_SEDP_BUILTIN_PUBLICATIONS_SECURE_READER;
    transport_inst_->update_locators(remote_id, remote_data);
  }
  if (avail & DDS::Security::SEDP_BUILTIN_SUBSCRIPTIONS_SECURE_WRITER) {
    remote_id.entityId = ENTITYID_SEDP_BUILTIN_SUBSCRIPTIONS_SECURE_WRITER;
    transport_inst_->update_locators(remote_id, remote_data);
  }
  if (avail & DDS::Security::SEDP_BUILTIN_SUBSCRIPTIONS_SECURE_READER) {
    remote_id.entityId = ENTITYID_SEDP_BUILTIN_SUBSCRIPTIONS_SECURE_READER;
    transport_inst_->update_locators(remote_id, remote_data);
  }
  if (avail & DDS::Security::BUILTIN_PARTICIPANT_MESSAGE_SECURE_WRITER) {
    remote_id.entityId = ENTITYID_P2P_BUILTIN_PARTICIPANT_MESSAGE_SECURE_WRITER;
    transport_inst_->update_locators(remote_id, remote_data);
  }
  if (avail & DDS::Security::BUILTIN_PARTICIPANT_MESSAGE_SECURE_READER) {
    remote_id.entityId = ENTITYID_P2P_BUILTIN_PARTICIPANT_MESSAGE_SECURE_READER;
    transport_inst_->update_locators(remote_id, remote_data);
  }
  if (avail & DDS::Security::BUILTIN_PARTICIPANT_STATELESS_MESSAGE_WRITER) {
    remote_id.entityId = ENTITYID_P2P_BUILTIN_PARTICIPANT_STATELESS_WRITER;
    transport_inst_->update_locators(remote_id, remote_data);
  }
  if (avail & DDS::Security::BUILTIN_PARTICIPANT_STATELESS_MESSAGE_READER) {
    remote_id.entityId = ENTITYID_P2P_BUILTIN_PARTICIPANT_STATELESS_READER;
    transport_inst_->update_locators(remote_id, remote_data);
  }
  if (avail & DDS::Security::BUILTIN_PARTICIPANT_VOLATILE_MESSAGE_SECURE_WRITER) {
    remote_id.entityId = ENTITYID_P2P_BUILTIN_PARTICIPANT_VOLATILE_SECURE_WRITER;
    transport_inst_->update_locators(remote_id, remote_data);
  }
  if (avail & DDS::Security::BUILTIN_PARTICIPANT_VOLATILE_MESSAGE_SECURE_READER) {
    remote_id.entityId = ENTITYID_P2P_BUILTIN_PARTICIPANT_VOLATILE_SECURE_READER;
    transport_inst_->update_locators(remote_id, remote_data);
  }
  if (avail & DDS::Security::SPDP_BUILTIN_PARTICIPANT_SECURE_WRITER) {
    remote_id.entityId = ENTITYID_SPDP_RELIABLE_BUILTIN_PARTICIPANT_SECURE_WRITER;
    transport_inst_->update_locators(remote_id, remote_data);
  }
  if (avail & DDS::Security::SPDP_BUILTIN_PARTICIPANT_SECURE_READER) {
    remote_id.entityId = ENTITYID_SPDP_RELIABLE_BUILTIN_PARTICIPANT_SECURE_READER;
    transport_inst_->update_locators(remote_id, remote_data);
  }

  const DDS::Security::ExtendedBuiltinEndpointSet_t& extended_avail =
    pdata.participantProxy.availableExtendedBuiltinEndpoints;

  if (extended_avail & DDS::Security::TYPE_LOOKUP_SERVICE_REQUEST_WRITER_SECURE) {
    remote_id.entityId = ENTITYID_TL_SVC_REQ_WRITER_SECURE;
    transport_inst_->update_locators(remote_id, remote_data);
  }
  if (extended_avail & DDS::Security::TYPE_LOOKUP_SERVICE_REQUEST_READER_SECURE) {
    remote_id.entityId = ENTITYID_TL_SVC_REQ_READER_SECURE;
    transport_inst_->update_locators(remote_id, remote_data);
  }
  if (extended_avail & DDS::Security::TYPE_LOOKUP_SERVICE_REPLY_WRITER_SECURE) {
    remote_id.entityId = ENTITYID_TL_SVC_REPLY_WRITER_SECURE;
    transport_inst_->update_locators(remote_id, remote_data);
  }
  if (extended_avail & DDS::Security::TYPE_LOOKUP_SERVICE_REPLY_READER_SECURE) {
    remote_id.entityId = ENTITYID_TL_SVC_REPLY_READER_SECURE;
    transport_inst_->update_locators(remote_id, remote_data);
  }
#endif
}

template<typename Map>
void
Sedp::remove_entities_belonging_to(Map& m, RepoId participant, bool subscription)
{
  participant.entityId = ENTITYID_UNKNOWN;
  for (typename Map::iterator i = m.lower_bound(participant);
       i != m.end() && 0 == std::memcmp(i->first.guidPrefix,
                                        participant.guidPrefix,
                                        sizeof(GuidPrefix_t));) {
    OPENDDS_STRING topic_name = i->second.get_topic_name();
    OPENDDS_MAP(OPENDDS_STRING, TopicDetails)::iterator top_it =
      topics_.find(topic_name);
    if (top_it != topics_.end()) {
      if (subscription) {
        top_it->second.remove_discovered_subscription(i->first);
      } else {
        top_it->second.remove_discovered_publication(i->first);
      }
      if (DCPS::DCPS_debug_level > 3) {
        ACE_DEBUG((LM_DEBUG,
                   ACE_TEXT("(%P|%t) Sedp::remove_entities_belonging_to - ")
                   ACE_TEXT("calling match_endpoints remove\n")));
      }
      match_endpoints(i->first, top_it->second, true /*remove*/);
      if (spdp_.shutting_down()) { return; }
      if (top_it->second.is_dead()) {
        purge_dead_topic(topic_name);
      }
    }
    remove_from_bit(i->second);
    m.erase(i++);
  }
}

void
Sedp::remove_from_bit_i(const DiscoveredPublication& pub)
{
#ifndef DDS_HAS_MINIMUM_BIT
  ACE_Reverse_Lock<ACE_Thread_Mutex> rev_lock(lock_);
  ACE_GUARD(ACE_Reverse_Lock< ACE_Thread_Mutex>, rg, rev_lock);

  DCPS::PublicationBuiltinTopicDataDataReaderImpl* bit = pub_bit();
  // bit may be null if the DomainParticipant is shutting down
  if (bit && pub.bit_ih_ != DDS::HANDLE_NIL) {
    bit->set_instance_state(pub.bit_ih_,
                            DDS::NOT_ALIVE_DISPOSED_INSTANCE_STATE);
  }
#else
  ACE_UNUSED_ARG(pub);
#endif /* DDS_HAS_MINIMUM_BIT */
}

void
Sedp::remove_from_bit_i(const DiscoveredSubscription& sub)
{
#ifndef DDS_HAS_MINIMUM_BIT
  ACE_Reverse_Lock<ACE_Thread_Mutex> rev_lock(lock_);
  ACE_GUARD(ACE_Reverse_Lock< ACE_Thread_Mutex>, rg, rev_lock);

  DCPS::SubscriptionBuiltinTopicDataDataReaderImpl* bit = sub_bit();
  // bit may be null if the DomainParticipant is shutting down
  if (bit && sub.bit_ih_ != DDS::HANDLE_NIL) {
    bit->set_instance_state(sub.bit_ih_,
                            DDS::NOT_ALIVE_DISPOSED_INSTANCE_STATE);
  }
#else
  ACE_UNUSED_ARG(sub);
#endif /* DDS_HAS_MINIMUM_BIT */
}

#ifndef DDS_HAS_MINIMUM_BIT
DCPS::TopicBuiltinTopicDataDataReaderImpl*
Sedp::topic_bit()
{
  DDS::Subscriber_var sub = spdp_.bit_subscriber();
  if (!sub.in())
    return 0;

  DDS::DataReader_var d =
    sub->lookup_datareader(DCPS::BUILT_IN_TOPIC_TOPIC);
  return dynamic_cast<DCPS::TopicBuiltinTopicDataDataReaderImpl*>(d.in());
}

DCPS::PublicationBuiltinTopicDataDataReaderImpl*
Sedp::pub_bit()
{
  DDS::Subscriber_var sub = spdp_.bit_subscriber();
  if (!sub.in())
    return 0;

  DDS::DataReader_var d =
    sub->lookup_datareader(DCPS::BUILT_IN_PUBLICATION_TOPIC);
  return dynamic_cast<DCPS::PublicationBuiltinTopicDataDataReaderImpl*>(d.in());
}

DCPS::SubscriptionBuiltinTopicDataDataReaderImpl*
Sedp::sub_bit()
{
  DDS::Subscriber_var sub = spdp_.bit_subscriber();
  if (!sub.in())
    return 0;

  DDS::DataReader_var d =
    sub->lookup_datareader(DCPS::BUILT_IN_SUBSCRIPTION_TOPIC);
  return dynamic_cast<DCPS::SubscriptionBuiltinTopicDataDataReaderImpl*>(d.in());
}

#endif /* DDS_HAS_MINIMUM_BIT */

bool
Sedp::update_topic_qos(const RepoId& topicId, const DDS::TopicQos& qos)
{
  ACE_GUARD_RETURN(ACE_Thread_Mutex, g, lock_, false);
  OPENDDS_MAP_CMP(RepoId, OPENDDS_STRING, DCPS::GUID_tKeyLessThan)::iterator iter =
    topic_names_.find(topicId);
  if (iter == topic_names_.end()) {
    return false;
  }
  const OPENDDS_STRING& name = iter->second;
  TopicDetails& topic = topics_[name];
  using namespace DCPS;
  // If the TOPIC_DATA QoS changed our local endpoints must be resent
  // with new QoS
  if (qos.topic_data != topic.local_qos().topic_data) {
    topic.update(qos);
    // For each endpoint associated on this topic
    for (RepoIdSet::const_iterator topic_endpoints = topic.local_publications().begin();
         topic_endpoints != topic.local_publications().end(); ++topic_endpoints) {

      const RepoId& rid = *topic_endpoints;
      LocalPublicationIter lp = local_publications_.find(rid);
      OPENDDS_ASSERT(lp != local_publications_.end());
      write_publication_data(rid, lp->second);
    }
    for (RepoIdSet::const_iterator topic_endpoints = topic.local_subscriptions().begin();
         topic_endpoints != topic.local_subscriptions().end(); ++topic_endpoints) {

      const RepoId& rid = *topic_endpoints;
      LocalSubscriptionIter ls = local_subscriptions_.find(rid);
      OPENDDS_ASSERT(ls != local_subscriptions_.end());
      write_subscription_data(rid, ls->second);
    }
  }

  return true;
}

DDS::ReturnCode_t
Sedp::remove_publication_i(const RepoId& publicationId, LocalPublication& pub)
{
#ifdef OPENDDS_SECURITY
  DCPS::DataWriterCallbacks_rch pl = pub.publication_.lock();
  if (pl) {
    ICE::Endpoint* endpoint = pl->get_ice_endpoint();
    if (endpoint) {
      ICE::Agent::instance()->remove_local_agent_info_listener(endpoint, publicationId);
    }
  }

  if (is_security_enabled() && pub.security_attribs_.base.is_discovery_protected) {
    return publications_secure_writer_->write_unregister_dispose(publicationId);
  } else {
    return publications_writer_->write_unregister_dispose(publicationId);
  }
#else
  ACE_UNUSED_ARG(pub);
  return publications_writer_->write_unregister_dispose(publicationId);
#endif
}

bool
Sedp::update_publication_qos(const RepoId& publicationId,
                             const DDS::DataWriterQos& qos,
                             const DDS::PublisherQos& publisherQos)
{
  ACE_GUARD_RETURN(ACE_Thread_Mutex, g, lock_, false);
  LocalPublicationIter iter = local_publications_.find(publicationId);
  if (iter != local_publications_.end()) {
    LocalPublication& pb = iter->second;
    pb.qos_ = qos;
    pb.publisher_qos_ = publisherQos;

    if (DDS::RETCODE_OK != write_publication_data(publicationId, pb)) {
      return false;
    }
    // Match/unmatch with subscriptions
    OPENDDS_STRING topic_name = topic_names_[pb.topic_id_];
    OPENDDS_MAP(OPENDDS_STRING, TopicDetails)::iterator top_it =
          topics_.find(topic_name);
    if (top_it != topics_.end()) {
      match_endpoints(publicationId, top_it->second);
    }
    return true;
  }
  return false;
}

DDS::ReturnCode_t
Sedp::remove_subscription_i(const RepoId& subscriptionId,
                            LocalSubscription& sub)
{
#ifdef OPENDDS_SECURITY
  DCPS::DataReaderCallbacks_rch sl = sub.subscription_.lock();
  if (sl) {
    ICE::Endpoint* endpoint = sl->get_ice_endpoint();
    if (endpoint) {
      ICE::Agent::instance()->remove_local_agent_info_listener(endpoint, subscriptionId);
    }
  }

  if (is_security_enabled() && sub.security_attribs_.base.is_discovery_protected) {
    return subscriptions_secure_writer_->write_unregister_dispose(subscriptionId);
  } else {
    return subscriptions_writer_->write_unregister_dispose(subscriptionId);
  }
#else
  ACE_UNUSED_ARG(sub);
  return subscriptions_writer_->write_unregister_dispose(subscriptionId);
#endif
}

bool
Sedp::update_subscription_qos(const RepoId& subscriptionId,
                              const DDS::DataReaderQos& qos,
                              const DDS::SubscriberQos& subscriberQos)
{
  ACE_GUARD_RETURN(ACE_Thread_Mutex, g, lock_, false);
  LocalSubscriptionIter iter = local_subscriptions_.find(subscriptionId);
  if (iter != local_subscriptions_.end()) {
    LocalSubscription& sb = iter->second;
    sb.qos_ = qos;
    sb.subscriber_qos_ = subscriberQos;

    if (DDS::RETCODE_OK != write_subscription_data(subscriptionId, sb)) {
      return false;
    }
    // Match/unmatch with subscriptions
    OPENDDS_STRING topic_name = topic_names_[sb.topic_id_];
    OPENDDS_MAP(OPENDDS_STRING, TopicDetails)::iterator top_it =
          topics_.find(topic_name);
    if (top_it != topics_.end()) {
      match_endpoints(subscriptionId, top_it->second);
    }
    return true;
  }
  return false;
}

bool
Sedp::update_subscription_params(const RepoId& subId,
                                 const DDS::StringSeq& params)
{
  ACE_GUARD_RETURN(ACE_Thread_Mutex, g, lock_, false);
  const LocalSubscriptionIter iter = local_subscriptions_.find(subId);
  if (iter != local_subscriptions_.end()) {
    LocalSubscription& sb = iter->second;
    sb.filterProperties.expressionParameters = params;

    if (DDS::RETCODE_OK != write_subscription_data(subId, sb)) {
      return false;
    }

    // Let any associated local publications know about the change
    for (DCPS::RepoIdSet::iterator i = iter->second.matched_endpoints_.begin();
         i != iter->second.matched_endpoints_.end(); ++i) {
      const LocalPublicationIter lpi = local_publications_.find(*i);
      if (lpi != local_publications_.end()) {
        DCPS::DataWriterCallbacks_rch pl = lpi->second.publication_.lock();
        if (pl) {
          pl->update_subscription_params(subId, params);
        }
      }
    }

    return true;
  }
  return false;
}

void
Sedp::shutdown()
{
  publications_reader_->shutting_down();
  subscriptions_reader_->shutting_down();
  participant_message_reader_->shutting_down();
  type_lookup_request_reader_->shutting_down();
  type_lookup_reply_reader_->shutting_down();
#ifdef OPENDDS_SECURITY
  publications_secure_reader_->shutting_down();
  subscriptions_secure_reader_->shutting_down();
  participant_message_secure_reader_->shutting_down();
  participant_stateless_message_reader_->shutting_down();
  participant_volatile_message_secure_reader_->shutting_down();
  dcps_participant_secure_reader_->shutting_down();
  type_lookup_request_secure_reader_->shutting_down();
  type_lookup_reply_secure_reader_->shutting_down();
#endif
  publications_writer_->shutting_down();
  subscriptions_writer_->shutting_down();
  participant_message_writer_->shutting_down();
  type_lookup_request_writer_->shutting_down();
  type_lookup_reply_writer_->shutting_down();
#ifdef OPENDDS_SECURITY
  publications_secure_writer_->shutting_down();
  subscriptions_secure_writer_->shutting_down();
  participant_message_secure_writer_->shutting_down();
  participant_stateless_message_writer_->shutting_down();
  participant_volatile_message_secure_writer_->shutting_down();
  dcps_participant_secure_writer_->shutting_down();
  type_lookup_request_secure_writer_->shutting_down();
  type_lookup_reply_secure_writer_->shutting_down();
#endif
}

void Sedp::process_discovered_writer_data(DCPS::MessageId message_id,
                                          const DCPS::DiscoveredWriterData& wdata,
                                          const RepoId& guid,
                                          const XTypes::TypeInformation& type_info
#ifdef OPENDDS_SECURITY
                                          ,
                                          bool have_ice_agent_info,
                                          const ICE::AgentInfo& ice_agent_info,
                                          const DDS::Security::EndpointSecurityInfo* security_info
#endif
                                          )
{
  OPENDDS_STRING topic_name;

  RepoId participant_id = guid;
  participant_id.entityId = ENTITYID_PARTICIPANT;

  // Find the publication - iterator valid only as long as we hold the lock
  DiscoveredPublicationIter iter = discovered_publications_.find(guid);

  if (message_id == DCPS::SAMPLE_DATA) {
    DCPS::DiscoveredWriterData wdata_copy;

#ifdef OPENDDS_SECURITY
    if (iter != discovered_publications_.end()) {
      DiscoveredPublication& dpub = iter->second;
      if (!dpub.have_ice_agent_info_ && have_ice_agent_info) {
        dpub.have_ice_agent_info_ = have_ice_agent_info;
        dpub.ice_agent_info_ = ice_agent_info;
        start_ice(guid, dpub);
      } else if (dpub.have_ice_agent_info_ && !have_ice_agent_info) {
        dpub.have_ice_agent_info_ = have_ice_agent_info;
        dpub.ice_agent_info_ = ice_agent_info;
        stop_ice(guid, dpub);
      } else if (dpub.ice_agent_info_ != ice_agent_info) {
        dpub.ice_agent_info_ = ice_agent_info;
        start_ice(guid, dpub);
      }
    }
#endif

    if (iter == discovered_publications_.end()) { // add new
      // Must unlock when calling into pub_bit() as it may call back into us
      ACE_Reverse_Lock<ACE_Thread_Mutex> rev_lock(lock_);

      { // Reduce scope of pub and td
        DiscoveredPublication prepub(wdata);
        prepub.transport_context_ = spdp_.get_participant_flags(participant_id);
        prepub.type_info_ = type_info;

#ifdef OPENDDS_SECURITY
        prepub.have_ice_agent_info_ = have_ice_agent_info;
        prepub.ice_agent_info_ = ice_agent_info;
#endif
        topic_name = prepub.get_topic_name();

#ifdef OPENDDS_SECURITY
        if (is_security_enabled()) {

          DDS::Security::SecurityException ex = {"", 0, 0};

          DDS::TopicBuiltinTopicData data;
          data.key = wdata.ddsPublicationData.key;
          data.name = wdata.ddsPublicationData.topic_name;
          data.type_name = wdata.ddsPublicationData.type_name;
          data.durability = wdata.ddsPublicationData.durability;
          data.durability_service = wdata.ddsPublicationData.durability_service;
          data.deadline = wdata.ddsPublicationData.deadline;
          data.latency_budget = wdata.ddsPublicationData.latency_budget;
          data.liveliness = wdata.ddsPublicationData.liveliness;
          data.reliability = wdata.ddsPublicationData.reliability;
          data.lifespan = wdata.ddsPublicationData.lifespan;
          data.destination_order = wdata.ddsPublicationData.destination_order;
          data.ownership = wdata.ddsPublicationData.ownership;
          data.topic_data = wdata.ddsPublicationData.topic_data;

          DCPS::AuthState auth_state = spdp_.lookup_participant_auth_state(participant_id);
          if (auth_state == DCPS::AUTH_STATE_AUTHENTICATED) {

            DDS::Security::PermissionsHandle remote_permissions = spdp_.lookup_participant_permissions(participant_id);

            if (participant_sec_attr_.is_access_protected &&
                !get_access_control()->check_remote_topic(remote_permissions, spdp_.get_domain_id(), data, ex))
            {
              ACE_ERROR((LM_WARNING,
                ACE_TEXT("(%P|%t) WARNING: ")
                ACE_TEXT("Sedp::data_received(dwd) - ")
                ACE_TEXT("Unable to check remote topic '%C'. SecurityException[%d.%d]: %C\n"),
                topic_name.data(), ex.code, ex.minor_code, ex.message.in()));
              return;
            }

            DDS::Security::TopicSecurityAttributes topic_sec_attr;
            if (!get_access_control()->get_topic_sec_attributes(remote_permissions, topic_name.data(), topic_sec_attr, ex))
            {
              ACE_ERROR((LM_WARNING,
                ACE_TEXT("(%P|%t) WARNING: ")
                ACE_TEXT("Sedp::data_received(dwd) - ")
                ACE_TEXT("Unable to get security attributes for remote topic '%C'. SecurityException[%d.%d]: %C\n"),
                topic_name.data(), ex.code, ex.minor_code, ex.message.in()));
              return;
            }

            DDS::Security::PublicationBuiltinTopicDataSecure pub_data_sec;
            pub_data_sec.base.base = wdata.ddsPublicationData;

            if (security_info != NULL) {
              pub_data_sec.base.security_info.endpoint_security_attributes =
                security_info->endpoint_security_attributes;
              pub_data_sec.base.security_info.plugin_endpoint_security_attributes =
                security_info->plugin_endpoint_security_attributes;
            }

            if (topic_sec_attr.is_write_protected &&
              !get_access_control()->check_remote_datawriter(remote_permissions, spdp_.get_domain_id(), pub_data_sec, ex))
            {
              ACE_ERROR((LM_WARNING,
                ACE_TEXT("(%P|%t) WARNING: ")
                ACE_TEXT("Sedp::data_received(dwd) - ")
                ACE_TEXT("Unable to check remote datawriter '%C'. SecurityException[%d.%d]: %C\n"),
                topic_name.data(), ex.code, ex.minor_code, ex.message.in()));
              return;
            }
          } else if (auth_state != DCPS::AUTH_STATE_UNAUTHENTICATED) {
            ACE_ERROR((LM_WARNING,
              ACE_TEXT("(%P|%t) WARNING: ")
              ACE_TEXT("Sedp::data_received(dwd) - ")
              ACE_TEXT("Unsupported remote participant authentication state for discovered datawriter '%C'. ")
              ACE_TEXT("SecurityException[%d.%d]: %C\n"),
              topic_name.data(), ex.code, ex.minor_code, ex.message.in()));
            return;
          }
        }
#endif

        DiscoveredPublication& pub = discovered_publications_[guid] = prepub;

        // Create a topic if necessary.
        OPENDDS_MAP(OPENDDS_STRING, TopicDetails)::iterator top_it = topics_.find(topic_name);
        if (top_it == topics_.end()) {
          top_it = topics_.insert(std::make_pair(topic_name, TopicDetails())).first;
          DCPS::RepoId topic_id = make_topic_guid();
          top_it->second.init(topic_name, topic_id);
          topic_names_[topic_id] = topic_name;
        }

        TopicDetails& td = top_it->second;

        // Upsert the remote topic.
        td.add_discovered_publication(guid);

        assign_bit_key(pub);
        wdata_copy = pub.writer_data_;
      }

      // Iter no longer valid once lock released
      iter = discovered_publications_.end();

      DDS::InstanceHandle_t instance_handle = DDS::HANDLE_NIL;
#ifndef DDS_HAS_MINIMUM_BIT
      {
        // Release lock for call into pub_bit
        DCPS::PublicationBuiltinTopicDataDataReaderImpl* bit = pub_bit();
        if (bit) { // bit may be null if the DomainParticipant is shutting down
          ACE_GUARD(ACE_Reverse_Lock< ACE_Thread_Mutex>, rg, rev_lock);
          instance_handle =
            bit->store_synthetic_data(wdata_copy.ddsPublicationData,
                                      DDS::NEW_VIEW_STATE);
        }
      }
#endif /* DDS_HAS_MINIMUM_BIT */

      if (spdp_.shutting_down()) { return; }
      // Publication may have been removed while lock released
      iter = discovered_publications_.find(guid);
      if (iter != discovered_publications_.end()) {
        iter->second.bit_ih_ = instance_handle;
        OPENDDS_MAP(OPENDDS_STRING, TopicDetails)::iterator top_it =
            topics_.find(topic_name);
        if (top_it != topics_.end()) {
          if (DCPS::DCPS_debug_level > 3) {
            ACE_DEBUG((LM_DEBUG, ACE_TEXT("(%P|%t) Sedp::data_received(dwd) - ")
                                 ACE_TEXT("calling match_endpoints new\n")));
          }
          match_endpoints(guid, top_it->second);
        }
      }

    } else {
      if (checkAndAssignQos(iter->second.writer_data_.ddsPublicationData,
                            wdata.ddsPublicationData)) { // update existing

#ifndef DDS_HAS_MINIMUM_BIT
        DCPS::PublicationBuiltinTopicDataDataReaderImpl* bit = pub_bit();
        if (bit) { // bit may be null if the DomainParticipant is shutting down
          bit->store_synthetic_data(iter->second.writer_data_.ddsPublicationData,
                                    DDS::NOT_NEW_VIEW_STATE);
        }
#endif /* DDS_HAS_MINIMUM_BIT */

        // Match/unmatch local subscription(s)
        topic_name = iter->second.get_topic_name();
        OPENDDS_MAP(OPENDDS_STRING, TopicDetails)::iterator top_it =
          topics_.find(topic_name);
        if (top_it != topics_.end()) {
          if (DCPS::DCPS_debug_level > 3) {
            ACE_DEBUG((LM_DEBUG, ACE_TEXT("(%P|%t) Sedp::data_received(dwd) - ")
                       ACE_TEXT("calling match_endpoints update\n")));
          }
          match_endpoints(guid, top_it->second);
          iter = discovered_publications_.find(guid);
          if (iter == discovered_publications_.end()) {
            return;
          }
        }
      }

      if (checkAndAssignLocators(iter->second.writer_data_.writerProxy, wdata.writerProxy)) {
        topic_name = iter->second.get_topic_name();
        OPENDDS_MAP(OPENDDS_STRING, TopicDetails)::const_iterator top_it = topics_.find(topic_name);
        using DCPS::RepoIdSet;
        const RepoIdSet& assoc =
          (top_it == topics_.end()) ? RepoIdSet() : top_it->second.local_subscriptions();
        for (RepoIdSet::const_iterator i = assoc.begin(); i != assoc.end(); ++i) {
          LocalSubscriptionIter lsi = local_subscriptions_.find(*i);
<<<<<<< HEAD
          OPENDDS_ASSERT(lsi != local_subscriptions_.end());
          lsi->second.subscription_->update_locators(guid, wdata.writerProxy.allLocators);
=======
          if (lsi != local_subscriptions_.end()) {
            DCPS::DataReaderCallbacks_rch sl = lsi->second.subscription_.lock();
            if (sl) {
              sl->update_locators(guid, wdata.writerProxy.allLocators);
            }
          }
>>>>>>> a8a4ac80
        }
      }
    }

  } else if (message_id == DCPS::UNREGISTER_INSTANCE ||
             message_id == DCPS::DISPOSE_INSTANCE ||
             message_id == DCPS::DISPOSE_UNREGISTER_INSTANCE) {
    if (iter != discovered_publications_.end()) {
      // Unmatch local subscription(s)
      topic_name = iter->second.get_topic_name();
      OPENDDS_MAP(OPENDDS_STRING, TopicDetails)::iterator top_it =
          topics_.find(topic_name);
      if (top_it != topics_.end()) {
        top_it->second.remove_discovered_publication(guid);
        match_endpoints(guid, top_it->second, true /*remove*/);
        if (spdp_.shutting_down()) { return; }
        if (top_it->second.is_dead()) {
          purge_dead_topic(topic_name);
        }
      }
      remove_from_bit(iter->second);
      if (DCPS::DCPS_debug_level > 3) {
        ACE_DEBUG((LM_DEBUG, ACE_TEXT("(%P|%t) Sedp::data_received(dwd) - ")
                             ACE_TEXT("calling match_endpoints disp/unreg\n")));
      }
      discovered_publications_.erase(iter);
    }
  }
}

void
Sedp::data_received(DCPS::MessageId message_id,
                    const DiscoveredPublication& dpub)
{
  if (spdp_.shutting_down()) { return; }

  const DCPS::DiscoveredWriterData& wdata = dpub.writer_data_;
  const RepoId& guid = wdata.writerProxy.remoteWriterGuid;
  RepoId guid_participant = guid;
  guid_participant.entityId = ENTITYID_PARTICIPANT;

  ACE_GUARD(ACE_Thread_Mutex, g, lock_);

  if (ignoring(guid)
      || ignoring(guid_participant)
      || ignoring(wdata.ddsPublicationData.topic_name)) {
    return;
  }

#ifdef OPENDDS_SECURITY
  if (message_id == DCPS::SAMPLE_DATA && should_drop_message(wdata.ddsPublicationData.topic_name)) {
    return;
  }
#endif

  if (!spdp_.has_discovered_participant(guid_participant)) {
    deferred_publications_[guid] = std::make_pair(message_id, dpub);
    return;
  }

  process_discovered_writer_data(message_id, wdata, guid, dpub.type_info_
#ifdef OPENDDS_SECURITY
                                 , dpub.have_ice_agent_info_, dpub.ice_agent_info_
#endif
                                 );
}

#ifdef OPENDDS_SECURITY
void Sedp::data_received(DCPS::MessageId message_id,
                         const DiscoveredPublication_SecurityWrapper& wrapper)
{
  if (spdp_.shutting_down()) { return; }

  const RepoId& guid = wrapper.data.writerProxy.remoteWriterGuid;
  RepoId guid_participant = guid;
  guid_participant.entityId = ENTITYID_PARTICIPANT;

  ACE_GUARD(ACE_Thread_Mutex, g, lock_);

  if (ignoring(guid)
      || ignoring(guid_participant)
      || ignoring(wrapper.data.ddsPublicationData.topic_name)) {
    return;
  }

  process_discovered_writer_data(message_id, wrapper.data, guid, wrapper.type_info, wrapper.have_ice_agent_info, wrapper.ice_agent_info, &wrapper.security_info);
}
#endif

void Sedp::process_discovered_reader_data(DCPS::MessageId message_id,
                                          const DCPS::DiscoveredReaderData& rdata,
                                          const RepoId& guid,
                                          const XTypes::TypeInformation& type_info
#ifdef OPENDDS_SECURITY
                                          ,
                                          bool have_ice_agent_info,
                                          const ICE::AgentInfo& ice_agent_info,
                                          const DDS::Security::EndpointSecurityInfo* security_info
#endif
                                          )
{
  OPENDDS_STRING topic_name;

  RepoId participant_id = guid;
  participant_id.entityId = ENTITYID_PARTICIPANT;

  // Find the subscripion - iterator valid only as long as we hold the lock
  DiscoveredSubscriptionIter iter = discovered_subscriptions_.find(guid);

  // Must unlock when calling into sub_bit() as it may call back into us
  ACE_Reverse_Lock<ACE_Thread_Mutex> rev_lock(lock_);

  if (message_id == DCPS::SAMPLE_DATA) {
    DCPS::DiscoveredReaderData rdata_copy;

#ifdef OPENDDS_SECURITY
    if (iter != discovered_subscriptions_.end()) {
      DiscoveredSubscription& dsub = iter->second;
      if (!dsub.have_ice_agent_info_ && have_ice_agent_info) {
        dsub.have_ice_agent_info_ = have_ice_agent_info;
        dsub.ice_agent_info_ = ice_agent_info;
        start_ice(guid, dsub);
      } else if (dsub.have_ice_agent_info_ && !have_ice_agent_info) {
        dsub.have_ice_agent_info_ = have_ice_agent_info;
        dsub.ice_agent_info_ = ice_agent_info;
        stop_ice(guid, dsub);
      } else if (dsub.ice_agent_info_ != ice_agent_info) {
        dsub.ice_agent_info_ = ice_agent_info;
        start_ice(guid, dsub);
      }
    }
#endif

    if (iter == discovered_subscriptions_.end()) { // add new
      { // Reduce scope of sub and td
        DiscoveredSubscription presub(rdata);
        presub.transport_context_ = spdp_.get_participant_flags(participant_id);
        presub.type_info_ = type_info;
#ifdef OPENDDS_SECURITY
        presub.have_ice_agent_info_ = have_ice_agent_info;
        presub.ice_agent_info_ = ice_agent_info;
#endif

        topic_name = presub.get_topic_name();

#ifdef OPENDDS_SECURITY
        if (is_security_enabled()) {

          DDS::Security::SecurityException ex = {"", 0, 0};

          DDS::TopicBuiltinTopicData data;
          data.key = rdata.ddsSubscriptionData.key;
          data.name = rdata.ddsSubscriptionData.topic_name;
          data.type_name = rdata.ddsSubscriptionData.type_name;
          data.durability = rdata.ddsSubscriptionData.durability;
          data.deadline = rdata.ddsSubscriptionData.deadline;
          data.latency_budget = rdata.ddsSubscriptionData.latency_budget;
          data.liveliness = rdata.ddsSubscriptionData.liveliness;
          data.reliability = rdata.ddsSubscriptionData.reliability;
          data.destination_order = rdata.ddsSubscriptionData.destination_order;
          data.ownership = rdata.ddsSubscriptionData.ownership;
          data.topic_data = rdata.ddsSubscriptionData.topic_data;

          DCPS::AuthState auth_state = spdp_.lookup_participant_auth_state(participant_id);
          if (auth_state == DCPS::AUTH_STATE_AUTHENTICATED) {

            DDS::Security::PermissionsHandle remote_permissions = spdp_.lookup_participant_permissions(participant_id);

            if (participant_sec_attr_.is_access_protected &&
                !get_access_control()->check_remote_topic(remote_permissions, spdp_.get_domain_id(), data, ex))
            {
              ACE_ERROR((LM_WARNING,
                ACE_TEXT("(%P|%t) WARNING: ")
                ACE_TEXT("Sedp::data_received(drd) - ")
                ACE_TEXT("Unable to check remote topic '%C'. SecurityException[%d.%d]: %C\n"),
                topic_name.data(), ex.code, ex.minor_code, ex.message.in()));
              return;
            }

            DDS::Security::TopicSecurityAttributes topic_sec_attr;
            if (!get_access_control()->get_topic_sec_attributes(remote_permissions, topic_name.data(), topic_sec_attr, ex))
            {
              ACE_ERROR((LM_WARNING,
                ACE_TEXT("(%P|%t) WARNING: ")
                ACE_TEXT("Sedp::data_received(drd) - ")
                ACE_TEXT("Unable to get security attributes for remote topic '%C'. SecurityException[%d.%d]: %C\n"),
                topic_name.data(), ex.code, ex.minor_code, ex.message.in()));
              return;
            }

            DDS::Security::SubscriptionBuiltinTopicDataSecure sub_data_sec;
            sub_data_sec.base.base = rdata.ddsSubscriptionData;

            if (security_info != NULL) {
              sub_data_sec.base.security_info.endpoint_security_attributes =
                security_info->endpoint_security_attributes;
              sub_data_sec.base.security_info.plugin_endpoint_security_attributes =
                security_info->plugin_endpoint_security_attributes;
            }

            bool relay_only = false;
            if (topic_sec_attr.is_read_protected &&
                !get_access_control()->check_remote_datareader(
                  remote_permissions, spdp_.get_domain_id(), sub_data_sec, relay_only, ex))
            {
              ACE_ERROR((LM_WARNING,
                ACE_TEXT("(%P|%t) WARNING: ")
                ACE_TEXT("Sedp::data_received(drd) - ")
                ACE_TEXT("Unable to check remote datareader '%C'. SecurityException[%d.%d]: %C\n"),
                topic_name.data(), ex.code, ex.minor_code, ex.message.in()));
              return;
            }

            if (relay_only) {
              relay_only_readers_.insert(guid);
            } else {
              relay_only_readers_.erase(guid);
            }
          } else if (auth_state != DCPS::AUTH_STATE_UNAUTHENTICATED) {
            ACE_ERROR((LM_WARNING,
              ACE_TEXT("(%P|%t) WARNING: ")
              ACE_TEXT("Sedp::data_received(dwd) - ")
              ACE_TEXT("Unsupported remote participant authentication state for discovered datawriter '%C'. ")
              ACE_TEXT("SecurityException[%d.%d]: %C\n"),
              topic_name.data(), ex.code, ex.minor_code, ex.message.in()));
            return;
          }
        }
#endif

        DiscoveredSubscription& sub = discovered_subscriptions_[guid] = presub;

        // Create a topic if necessary.
        OPENDDS_MAP(OPENDDS_STRING, TopicDetails)::iterator top_it = topics_.find(topic_name);
        if (top_it == topics_.end()) {
          top_it = topics_.insert(std::make_pair(topic_name, TopicDetails())).first;
          DCPS::RepoId topic_id = make_topic_guid();
          top_it->second.init(topic_name, topic_id);
          topic_names_[topic_id] = topic_name;
        }

        TopicDetails& td = top_it->second;

        // Upsert the remote topic.
        td.add_discovered_subscription(guid);

        assign_bit_key(sub);
        rdata_copy = sub.reader_data_;
      }

      // Iter no longer valid once lock released
      iter = discovered_subscriptions_.end();

      DDS::InstanceHandle_t instance_handle = DDS::HANDLE_NIL;
#ifndef DDS_HAS_MINIMUM_BIT
      {
        // Release lock for call into sub_bit
        DCPS::SubscriptionBuiltinTopicDataDataReaderImpl* bit = sub_bit();
        if (bit) { // bit may be null if the DomainParticipant is shutting down
          ACE_GUARD(ACE_Reverse_Lock< ACE_Thread_Mutex>, rg, rev_lock);
          instance_handle =
            bit->store_synthetic_data(rdata_copy.ddsSubscriptionData,
                                      DDS::NEW_VIEW_STATE);
        }
      }
#endif /* DDS_HAS_MINIMUM_BIT */

      if (spdp_.shutting_down()) { return; }
      // Subscription may have been removed while lock released
      iter = discovered_subscriptions_.find(guid);
      if (iter != discovered_subscriptions_.end()) {
        iter->second.bit_ih_ = instance_handle;
        OPENDDS_MAP(OPENDDS_STRING, TopicDetails)::iterator top_it =
            topics_.find(topic_name);
        if (top_it != topics_.end()) {
          if (DCPS::DCPS_debug_level > 3) {
            ACE_DEBUG((LM_DEBUG, ACE_TEXT("(%P|%t) Sedp::data_received(drd) - ")
                                 ACE_TEXT("calling match_endpoints new\n")));
          }
          match_endpoints(guid, top_it->second);
        }
      }

    } else { // update existing
      if (checkAndAssignQos(iter->second.reader_data_.ddsSubscriptionData,
                            rdata.ddsSubscriptionData)) {
#ifndef DDS_HAS_MINIMUM_BIT
        DCPS::SubscriptionBuiltinTopicDataDataReaderImpl* bit = sub_bit();
        if (bit) { // bit may be null if the DomainParticipant is shutting down
          bit->store_synthetic_data(
                iter->second.reader_data_.ddsSubscriptionData,
                DDS::NOT_NEW_VIEW_STATE);
        }
#endif /* DDS_HAS_MINIMUM_BIT */

        // Match/unmatch local publication(s)
        topic_name = iter->second.get_topic_name();
        OPENDDS_MAP(OPENDDS_STRING, TopicDetails)::iterator top_it =
            topics_.find(topic_name);
        if (top_it != topics_.end()) {
          if (DCPS::DCPS_debug_level > 3) {
            ACE_DEBUG((LM_DEBUG, ACE_TEXT("(%P|%t) Sedp::data_received(drd) - ")
                                 ACE_TEXT("calling match_endpoints update\n")));
          }
          match_endpoints(guid, top_it->second);
          iter = discovered_subscriptions_.find(guid);
          if (iter == discovered_subscriptions_.end()) {
            return;
          }
        }
      }

      if (checkAndAssignParams(iter->second.reader_data_.contentFilterProperty,
                               rdata.contentFilterProperty)) {
        // Let any associated local publications know about the change
        topic_name = iter->second.get_topic_name();
        OPENDDS_MAP(OPENDDS_STRING, TopicDetails)::iterator top_it =
            topics_.find(topic_name);
        using DCPS::RepoIdSet;
        const RepoIdSet& assoc =
          (top_it == topics_.end()) ? RepoIdSet() : top_it->second.local_publications();
        for (RepoIdSet::const_iterator i = assoc.begin(); i != assoc.end(); ++i) {
          const LocalPublicationIter lpi = local_publications_.find(*i);
<<<<<<< HEAD
          OPENDDS_ASSERT(lpi != local_publications_.end());
          lpi->second.publication_->update_subscription_params(guid,
                                                               rdata.contentFilterProperty.expressionParameters);
=======
          if (lpi != local_publications_.end()) {
            DCPS::DataWriterCallbacks_rch pl = lpi->second.publication_.lock();
            if (pl) {
              pl->update_subscription_params(guid, rdata.contentFilterProperty.expressionParameters);
            }
          }
>>>>>>> a8a4ac80
        }
      }

      if (checkAndAssignLocators(iter->second.reader_data_.readerProxy, rdata.readerProxy)) {
        topic_name = iter->second.get_topic_name();
        OPENDDS_MAP(OPENDDS_STRING, TopicDetails)::const_iterator top_it =
          topics_.find(topic_name);
        using DCPS::RepoIdSet;
        const RepoIdSet& assoc =
          (top_it == topics_.end()) ? RepoIdSet() : top_it->second.local_publications();
        for (RepoIdSet::const_iterator i = assoc.begin(); i != assoc.end(); ++i) {
          LocalPublicationIter lpi = local_publications_.find(*i);
<<<<<<< HEAD
          OPENDDS_ASSERT(lpi != local_publications_.end());
          lpi->second.publication_->update_locators(guid, rdata.readerProxy.allLocators);
=======
          if (lpi != local_publications_.end()) {
            DCPS::DataWriterCallbacks_rch pl = lpi->second.publication_.lock();
            if (pl) {
              pl->update_locators(guid, rdata.readerProxy.allLocators);
            }
          }
>>>>>>> a8a4ac80
        }
      }
    }

    if (is_expectant_opendds(guid)) {
      // For each associated opendds writer to this reader
      CORBA::ULong len = rdata.readerProxy.associatedWriters.length();
      for (CORBA::ULong writerIndex = 0; writerIndex < len; ++writerIndex)
      {
        GUID_t writerGuid = rdata.readerProxy.associatedWriters[writerIndex];

        // If the associated writer is in this participant
        LocalPublicationIter lp = local_publications_.find(writerGuid);
        if (lp != local_publications_.end()) {
          // If the local writer is not fully associated with the reader
          lp->second.remote_expectant_opendds_associations_.insert(guid);
        }
      }
    }

  } else if (message_id == DCPS::UNREGISTER_INSTANCE ||
             message_id == DCPS::DISPOSE_INSTANCE ||
             message_id == DCPS::DISPOSE_UNREGISTER_INSTANCE) {
    if (iter != discovered_subscriptions_.end()) {
      // Unmatch local publication(s)
      topic_name = iter->second.get_topic_name();
      OPENDDS_MAP(OPENDDS_STRING, TopicDetails)::iterator top_it =
          topics_.find(topic_name);
      if (top_it != topics_.end()) {
        top_it->second.remove_discovered_subscription(guid);
        if (DCPS::DCPS_debug_level > 3) {
          ACE_DEBUG((LM_DEBUG, ACE_TEXT("(%P|%t) Sedp::data_received(drd) - ")
                               ACE_TEXT("calling match_endpoints disp/unreg\n")));
        }
        match_endpoints(guid, top_it->second, true /*remove*/);
        if (top_it->second.is_dead()) {
          purge_dead_topic(topic_name);
        }
        if (spdp_.shutting_down()) { return; }
      }
      remove_from_bit(iter->second);
      discovered_subscriptions_.erase(iter);
    }
  }
}

void
Sedp::data_received(DCPS::MessageId message_id,
                    const DiscoveredSubscription& dsub)
{
  if (spdp_.shutting_down()) { return; }

  const DCPS::DiscoveredReaderData& rdata = dsub.reader_data_;
  const RepoId& guid = rdata.readerProxy.remoteReaderGuid;
  RepoId guid_participant = guid;
  guid_participant.entityId = ENTITYID_PARTICIPANT;

  ACE_GUARD(ACE_Thread_Mutex, g, lock_);

  if (ignoring(guid)
      || ignoring(guid_participant)
      || ignoring(rdata.ddsSubscriptionData.topic_name)) {
    return;
  }

#ifdef OPENDDS_SECURITY
  if (message_id == DCPS::SAMPLE_DATA && should_drop_message(rdata.ddsSubscriptionData.topic_name)) {
    return;
  }
#endif

  if (!spdp_.has_discovered_participant(guid_participant)) {
    deferred_subscriptions_[guid] = std::make_pair(message_id, dsub);
    return;
  }

  process_discovered_reader_data(message_id, rdata, guid, dsub.type_info_
#ifdef OPENDDS_SECURITY
                                 , dsub.have_ice_agent_info_, dsub.ice_agent_info_
#endif
                                 );
}

#ifdef OPENDDS_SECURITY
void Sedp::data_received(DCPS::MessageId message_id,
                         const DiscoveredSubscription_SecurityWrapper& wrapper)
{
  if (spdp_.shutting_down()) { return; }

  const RepoId& guid = wrapper.data.readerProxy.remoteReaderGuid;
  RepoId guid_participant = guid;
  guid_participant.entityId = ENTITYID_PARTICIPANT;

  ACE_GUARD(ACE_Thread_Mutex, g, lock_);

  if (ignoring(guid)
      || ignoring(guid_participant)
      || ignoring(wrapper.data.ddsSubscriptionData.topic_name)) {
    return;
  }

  process_discovered_reader_data(message_id, wrapper.data, guid, wrapper.type_info, wrapper.have_ice_agent_info, wrapper.ice_agent_info, &wrapper.security_info);
}
#endif

void
Sedp::data_received(DCPS::MessageId /*message_id*/,
                    const ParticipantMessageData& data)
{
  if (spdp_.shutting_down()) { return; }

  const RepoId& guid = data.participantGuid;
  RepoId guid_participant = guid;
  guid_participant.entityId = ENTITYID_PARTICIPANT;
  RepoId prefix = data.participantGuid;
  prefix.entityId = EntityId_t(); // Clear the entityId so lower bound will work.

  ACE_GUARD(ACE_Thread_Mutex, g, lock_);

  if (ignoring(guid)
      || ignoring(guid_participant)) {
    return;
  }

  if (!spdp_.has_discovered_participant(guid_participant)) {
    return;
  }

  for (LocalSubscriptionMap::const_iterator sub_pos = local_subscriptions_.begin(),
         sub_limit = local_subscriptions_.end();
       sub_pos != sub_limit; ++sub_pos) {
    const DCPS::RepoIdSet::const_iterator pos =
      sub_pos->second.matched_endpoints_.lower_bound(prefix);
    if (pos != sub_pos->second.matched_endpoints_.end() &&
        DCPS::GuidPrefixEqual()(pos->guidPrefix, prefix.guidPrefix)) {
      DCPS::DataReaderCallbacks_rch sl = sub_pos->second.subscription_.lock();
      if (sl) {
        sl->signal_liveliness(guid_participant);
      }
    }
  }
}

#ifdef OPENDDS_SECURITY
void
Sedp::received_participant_message_data_secure(DCPS::MessageId /*message_id*/,
            const ParticipantMessageData& data)
{
  if (spdp_.shutting_down()) {
      return;
  }

  const RepoId& guid = data.participantGuid;
  RepoId guid_participant = guid;
  guid_participant.entityId = ENTITYID_PARTICIPANT;
  RepoId prefix = data.participantGuid;
  prefix.entityId = EntityId_t(); // Clear the entityId so lower bound will work.

  ACE_GUARD(ACE_Thread_Mutex, g, lock_);

  if (ignoring(guid) || ignoring(guid_participant)) {
    return;
  }

  if (!spdp_.has_discovered_participant(guid_participant)) {
    return;
  }

  LocalSubscriptionMap::const_iterator i, n;
  for (i = local_subscriptions_.begin(), n = local_subscriptions_.end(); i != n; ++i) {
    const DCPS::RepoIdSet::const_iterator pos = i->second.matched_endpoints_.lower_bound(prefix);

    if (pos != i->second.matched_endpoints_.end() && DCPS::GuidPrefixEqual()(pos->guidPrefix, prefix.guidPrefix)) {
      DCPS::DataReaderCallbacks_rch sl = i->second.subscription_.lock();
      if (sl) {
        sl->signal_liveliness(guid_participant);
      }
    }
  }
}

bool Sedp::should_drop_stateless_message(const DDS::Security::ParticipantGenericMessage& msg)
{
  using DCPS::GUID_t;
  using DCPS::GUID_UNKNOWN;

  ACE_GUARD_RETURN(ACE_Thread_Mutex, g, lock_, true);

  const GUID_t& src_endpoint = msg.source_endpoint_guid;
  const GUID_t& dst_endpoint = msg.destination_endpoint_guid;
  const GUID_t& this_endpoint = participant_stateless_message_reader_->get_repo_id();
  const GUID_t& dst_participant = msg.destination_participant_guid;
  const GUID_t& this_participant = participant_id_;

  if (ignoring(src_endpoint)) {
    return true;
  }

  if (dst_participant != GUID_UNKNOWN && dst_participant != this_participant) {
    return true;
  }

  if (dst_endpoint != GUID_UNKNOWN && dst_endpoint != this_endpoint) {
    return true;
  }

  return false;
}

bool Sedp::should_drop_volatile_message(const DDS::Security::ParticipantGenericMessage& msg)
{
  using DCPS::GUID_t;
  using DCPS::GUID_UNKNOWN;

  ACE_GUARD_RETURN(ACE_Thread_Mutex, g, lock_, true);

  const GUID_t src_endpoint = msg.source_endpoint_guid;
  const GUID_t dst_participant = msg.destination_participant_guid;
  const GUID_t this_participant = participant_id_;

  if (ignoring(src_endpoint) || !msg.message_data.length()) {
    return true;
  }

  if (dst_participant != GUID_UNKNOWN && dst_participant != this_participant) {
    return true;
  }

  return false;
}

bool Sedp::should_drop_message(const char* unsecure_topic_name)
{
  if (is_security_enabled()) {
    DDS::Security::TopicSecurityAttributes attribs;
    DDS::Security::SecurityException ex = {"", 0, 0};

    bool ok = get_access_control()->get_topic_sec_attributes(
      get_permissions_handle(),
      unsecure_topic_name,
      attribs,
      ex);

    if (!ok || attribs.is_discovery_protected) {
      return true;
    }
  }

  return false;
}

void
Sedp::received_stateless_message(DCPS::MessageId /*message_id*/,
                                 const DDS::Security::ParticipantStatelessMessage& msg)
{
  if (spdp_.shutting_down()) {
    return;
  }

  if (should_drop_stateless_message(msg)) {
    if (DCPS::security_debug.auth_debug) {
      ACE_DEBUG((LM_DEBUG, ACE_TEXT("(%P|%t) {auth_debug} DEBUG: Sedp::received_stateless_message() - ")
                 ACE_TEXT("dropping\n")));
    }
    return;
  }

  if (0 == std::strcmp(msg.message_class_id,
                       DDS::Security::GMCLASSID_SECURITY_AUTH_REQUEST)) {
    spdp_.handle_auth_request(msg);
  } else if (0 == std::strcmp(msg.message_class_id,
                              DDS::Security::GMCLASSID_SECURITY_AUTH_HANDSHAKE)) {
    spdp_.handle_handshake_message(msg);
  } else {
    if (DCPS::security_debug.auth_debug) {
      ACE_DEBUG((LM_DEBUG, ACE_TEXT("(%P|%t) {auth_debug} DEBUG: Sedp::received_stateless_message() - ")
                 ACE_TEXT("Unknown message class id\n")));
    }
  }
}

void
Sedp::received_volatile_message_secure(DCPS::MessageId /* message_id */,
                                       const DDS::Security::ParticipantVolatileMessageSecure& msg)
{
  if (spdp_.shutting_down()) {
    return;
  }

  if (should_drop_volatile_message(msg)) {
    return;
  }

  if (0 == std::strcmp(msg.message_class_id,
                       DDS::Security::GMCLASSID_SECURITY_PARTICIPANT_CRYPTO_TOKENS)) {
    if (!spdp_.handle_participant_crypto_tokens(msg)) {
      ACE_DEBUG((LM_DEBUG, "Sedp::received_volatile_message_secure handle_participant_crypto_tokens failed\n"));
      return;
    }
  } else if (0 == std::strcmp(msg.message_class_id,
                              DDS::Security::GMCLASSID_SECURITY_DATAWRITER_CRYPTO_TOKENS)) {
    if (!handle_datawriter_crypto_tokens(msg)) {
      ACE_DEBUG((LM_DEBUG, "Sedp::received_volatile_message_secure handle_datawriter_crypto_tokens failed\n"));
      return;
    }
  } else if (0 == std::strcmp(msg.message_class_id,
                              DDS::Security::GMCLASSID_SECURITY_DATAREADER_CRYPTO_TOKENS)) {
    if (!handle_datareader_crypto_tokens(msg)) {
      ACE_DEBUG((LM_DEBUG, "Sedp::received_volatile_message_secure handle_datareader_crypto_tokens failed\n"));
      return;
    }
  } else {
    return;
  }
}
#endif

bool
Sedp::is_expectant_opendds(const GUID_t& endpoint) const
{
  GUID_t participant = endpoint;
  participant.entityId = DCPS::ENTITYID_PARTICIPANT;
  return spdp_.is_expectant_opendds(participant);
}

void
Sedp::association_complete_i(const RepoId& localId,
                             const RepoId& remoteId)
{
  if (DCPS::DCPS_debug_level) {
    ACE_DEBUG((LM_DEBUG,
               ACE_TEXT("(%P|%t) DEBUG: Sedp::association_complete_i local %C remote %C\n"),
               DCPS::LogGuid(localId).c_str(),
               DCPS::LogGuid(remoteId).c_str()));
  }

  // If the remote endpoint is an opendds endpoint that expects associated datawriter announcements
  if (is_expectant_opendds(remoteId)) {
    LocalSubscriptionIter sub = local_subscriptions_.find(localId);
    // If the local endpoint is a reader
    if (sub != local_subscriptions_.end()) {
      std::pair<DCPS::RepoIdSet::iterator, bool> result =
          sub->second.remote_expectant_opendds_associations_.insert(remoteId);
      // If this is a new association for the local reader
      if (result.second) {
        // Tell other participants
        write_subscription_data(localId, sub->second);
      }
    }
  }

#ifdef OPENDDS_SECURITY
  if (remoteId.entityId == ENTITYID_SEDP_BUILTIN_PUBLICATIONS_SECURE_READER) {
    write_durable_publication_data(remoteId, true);
  } else if (remoteId.entityId == ENTITYID_SEDP_BUILTIN_SUBSCRIPTIONS_SECURE_READER) {
    write_durable_subscription_data(remoteId, true);
  } else if (remoteId.entityId == ENTITYID_P2P_BUILTIN_PARTICIPANT_MESSAGE_SECURE_READER) {
    write_durable_participant_message_data_secure(remoteId);
  } else if (remoteId.entityId == ENTITYID_SPDP_RELIABLE_BUILTIN_PARTICIPANT_SECURE_READER) {
    write_durable_dcps_participant_secure(remoteId);
  } else if (remoteId.entityId == ENTITYID_P2P_BUILTIN_PARTICIPANT_VOLATILE_SECURE_READER) {
    spdp_.send_participant_crypto_tokens(remoteId);
    send_builtin_crypto_tokens(remoteId);
    resend_user_crypto_tokens(remoteId);
  }
#endif
  if (remoteId.entityId == ENTITYID_SEDP_BUILTIN_PUBLICATIONS_READER) {
    write_durable_publication_data(remoteId, false);
  } else if (remoteId.entityId == ENTITYID_SEDP_BUILTIN_SUBSCRIPTIONS_READER) {
    write_durable_subscription_data(remoteId, false);
  } else if (remoteId.entityId == ENTITYID_P2P_BUILTIN_PARTICIPANT_MESSAGE_READER) {
    write_durable_participant_message_data(remoteId);
  }
}

void Sedp::signal_liveliness(DDS::LivelinessQosPolicyKind kind)
{

#ifdef OPENDDS_SECURITY
  DDS::Security::SecurityException se = {"", 0, 0};
  DDS::Security::TopicSecurityAttributes attribs;

  if (is_security_enabled()) {
    // TODO: Pending issue DDSSEC12-28 Topic security attributes
    // may get changed to a different set of security attributes.
    bool ok = get_access_control()->get_topic_sec_attributes(
      get_permissions_handle(), "DCPSParticipantMessageSecure", attribs, se);

    if (ok) {

      if (attribs.is_liveliness_protected) {
        signal_liveliness_secure(kind);

      } else {
        signal_liveliness_unsecure(kind);
      }

    } else {
      ACE_DEBUG((LM_WARNING, ACE_TEXT("(%P|%t) WARNING: Sedp::signal_liveliness() - ")
        ACE_TEXT("Failure calling get_topic_sec_attributes(). Security Exception[%d.%d]: %C\n"),
          se.code, se.minor_code, se.message.in()));
    }

  } else {
#endif

    signal_liveliness_unsecure(kind);

#ifdef OPENDDS_SECURITY
  }
#endif
}

void
Sedp::signal_liveliness_unsecure(DDS::LivelinessQosPolicyKind kind)
{
  if (!(spdp_.available_builtin_endpoints() & BUILTIN_ENDPOINT_PARTICIPANT_MESSAGE_DATA_WRITER)) {
    return;
  }

  switch (kind) {
  case DDS::AUTOMATIC_LIVELINESS_QOS: {
    const RepoId& guid = make_id(participant_id_, DCPS::EntityIdConverter(PARTICIPANT_MESSAGE_DATA_KIND_AUTOMATIC_LIVELINESS_UPDATE));
    write_participant_message_data(guid, local_participant_messages_[guid], GUID_UNKNOWN);
    break;
  }

  case DDS::MANUAL_BY_PARTICIPANT_LIVELINESS_QOS: {
    const RepoId& guid = make_id(participant_id_, DCPS::EntityIdConverter(PARTICIPANT_MESSAGE_DATA_KIND_MANUAL_LIVELINESS_UPDATE));
    write_participant_message_data(guid, local_participant_messages_[guid], GUID_UNKNOWN);
    break;
  }

  case DDS::MANUAL_BY_TOPIC_LIVELINESS_QOS:
    // Do nothing.
    break;
  }
}


bool Sedp::send_type_lookup_request(const XTypes::TypeIdentifierSeq& type_ids,
                                    const DCPS::RepoId& reader,
                                    bool is_discovery_protected,
                                    bool send_get_types)
{
  DCPS::SequenceNumber sequence = 0;
  TypeLookupRequestWriter_rch writer = type_lookup_request_writer_;
  DCPS::RepoId remote_reader = make_id(reader, ENTITYID_TL_SVC_REQ_READER);
#ifdef OPENDDS_SECURITY
  if (is_security_enabled() && is_discovery_protected) {
    writer = type_lookup_request_secure_writer_;
    remote_reader = make_id(reader, ENTITYID_TL_SVC_REQ_READER_SECURE);
  }
#else
  ACE_UNUSED_ARG(is_discovery_protected);
#endif

  return writer->send_type_lookup_request(type_ids,
    remote_reader,
    sequence,
    type_lookup_service_sequence_number_,
    send_get_types ? XTypes::TypeLookup_getTypes_HashId : XTypes::TypeLookup_getDependencies_HashId) == DDS::RETCODE_OK;
}

#ifdef OPENDDS_SECURITY
void
Sedp::signal_liveliness_secure(DDS::LivelinessQosPolicyKind kind)
{
  if (!(spdp_.available_builtin_endpoints() & DDS::Security::BUILTIN_PARTICIPANT_MESSAGE_SECURE_WRITER)) {
    return;
  }

  switch (kind) {
  case DDS::AUTOMATIC_LIVELINESS_QOS: {
    const RepoId& guid = make_id(participant_id_, DCPS::EntityIdConverter(PARTICIPANT_MESSAGE_DATA_KIND_AUTOMATIC_LIVELINESS_UPDATE));
    write_participant_message_data_secure(guid, local_participant_messages_secure_[guid], GUID_UNKNOWN);
    break;
  }

  case DDS::MANUAL_BY_PARTICIPANT_LIVELINESS_QOS: {
    const RepoId& guid = make_id(participant_id_, DCPS::EntityIdConverter(PARTICIPANT_MESSAGE_DATA_KIND_MANUAL_LIVELINESS_UPDATE));
    write_participant_message_data_secure(guid, local_participant_messages_secure_[guid], GUID_UNKNOWN);
    break;
  }

  case DDS::MANUAL_BY_TOPIC_LIVELINESS_QOS:
    // Do nothing.
    break;
  }
}
#endif

ICE::Endpoint* Sedp::get_ice_endpoint() {
  return transport_inst_->get_ice_endpoint();
}

Sedp::Endpoint::~Endpoint()
{
  remove_all_msgs();
  transport_stop();
}

DDS::Subscriber_var
Sedp::Endpoint::get_builtin_subscriber() const
{
  return sedp_.spdp_.bit_subscriber();
}

//---------------------------------------------------------------
Sedp::Writer::Writer(const RepoId& pub_id, Sedp& sedp, ACE_INT64 seq_init)
  : Endpoint(pub_id, sedp), seq_(seq_init)
{
}

Sedp::Writer::~Writer()
{
}

bool
Sedp::Writer::assoc(const DCPS::AssociationData& subscription)
{
  return associate(subscription, true);
}

void
Sedp::Writer::transport_assoc_done(int flags, const RepoId& remote) {
  if (!(flags & ASSOC_OK)) {
    ACE_ERROR((LM_ERROR,
               ACE_TEXT("(%P|%t) Sedp::Writer::transport_assoc_done: ")
               ACE_TEXT("ERROR: transport layer failed to associate %C\n"),
               DCPS::LogGuid(remote).c_str()));
    return;
  }

  if (shutting_down_.value()) {
    return;
  }

  sedp_.association_complete_i(repo_id_, remote);
}

void
Sedp::Writer::data_delivered(const DCPS::DataSampleElement* dsle)
{
  delete dsle;
}

void
Sedp::Writer::data_dropped(const DCPS::DataSampleElement* dsle, bool)
{
  delete dsle;
}

void
Sedp::Writer::control_delivered(const DCPS::Message_Block_Ptr& /* sample */)
{
}

void
Sedp::Writer::control_dropped(const DCPS::Message_Block_Ptr& /* sample */, bool)
{
}

void
Sedp::Writer::replay_durable_data_for(const DCPS::RepoId& remote_sub_id)
{
  // Ideally, we would have the data cached and ready for replay but we do not.
  sedp_.replay_durable_data_for(remote_sub_id);
}

void Sedp::Writer::send_sample(const ACE_Message_Block& data,
                               size_t size,
                               const RepoId& reader,
                               DCPS::SequenceNumber& sequence,
                               bool historic)
{
  DCPS::DataSampleElement* el = new DCPS::DataSampleElement(repo_id_, this, DCPS::PublicationInstance_rch());
  set_header_fields(el->get_header(), size, reader, sequence, historic);

  DCPS::Message_Block_Ptr sample(new ACE_Message_Block(size));
  el->set_sample(DCPS::move(sample));
  *el->get_sample() << el->get_header();
  el->get_sample()->cont(data.duplicate());

  if (reader != GUID_UNKNOWN) {
    el->set_sub_id(0, reader);
    el->set_num_subs(1);
  }

  DCPS::SendStateDataSampleList list;
  list.enqueue_tail(el);

  send(list);
}

DDS::ReturnCode_t
Sedp::Writer::write_parameter_list(const ParameterList& plist,
                                   const RepoId& reader,
                                   DCPS::SequenceNumber& sequence)
{
  DDS::ReturnCode_t result = DDS::RETCODE_OK;

  // Determine message length
  size_t size = 0;
  DCPS::primitive_serialized_size_ulong(sedp_encoding, size);
  DCPS::serialized_size(sedp_encoding, size, plist);

  // Build and send RTPS message
  ACE_Message_Block payload(DCPS::DataSampleHeader::get_max_serialized_size(),
                            ACE_Message_Block::MB_DATA,
                            new ACE_Message_Block(size));
  Serializer serializer(payload.cont(), sedp_encoding);
  DCPS::EncapsulationHeader encap;
  if (encap.from_encoding(sedp_encoding, DCPS::MUTABLE) &&
      serializer << encap && serializer << plist) {
    send_sample(payload, size, reader, sequence, reader != GUID_UNKNOWN);
  } else {
    result = DDS::RETCODE_ERROR;
  }

  delete payload.cont();
  return result;
}

DDS::ReturnCode_t
Sedp::LivelinessWriter::write_participant_message(const ParticipantMessageData& pmd,
                                                  const RepoId& reader,
                                                  DCPS::SequenceNumber& sequence)
{
  DDS::ReturnCode_t result = DDS::RETCODE_OK;

  // Determine message length
  size_t size = 0;
  DCPS::primitive_serialized_size_ulong(sedp_encoding, size);
  DCPS::serialized_size(sedp_encoding, size, pmd);

  // Build and send RTPS message
  ACE_Message_Block payload(DCPS::DataSampleHeader::get_max_serialized_size(),
                            ACE_Message_Block::MB_DATA,
                            new ACE_Message_Block(size));
  Serializer serializer(payload.cont(), sedp_encoding);
  DCPS::EncapsulationHeader encap;
  if (encap.from_encoding(sedp_encoding, DCPS::FINAL) &&
      serializer << encap && serializer << pmd) {
    send_sample(payload, size, reader, sequence, reader != GUID_UNKNOWN);
  } else {
    result = DDS::RETCODE_ERROR;
  }

  delete payload.cont();
  return result;
}

#ifdef OPENDDS_SECURITY
DDS::ReturnCode_t
Sedp::SecurityWriter::write_stateless_message(const DDS::Security::ParticipantStatelessMessage& msg,
                                              const RepoId& reader,
                                              DCPS::SequenceNumber& sequence)
{
  DDS::ReturnCode_t result = DDS::RETCODE_OK;

  size_t size = 0;
  DCPS::primitive_serialized_size_ulong(sedp_encoding, size);
  DCPS::serialized_size(sedp_encoding, size, msg);

  ACE_Message_Block payload(
    DCPS::DataSampleHeader::get_max_serialized_size(),
    ACE_Message_Block::MB_DATA,
    new ACE_Message_Block(size));
  Serializer serializer(payload.cont(), sedp_encoding);
  DCPS::EncapsulationHeader encap;
  if (encap.from_encoding(sedp_encoding, DCPS::FINAL) &&
      serializer << encap && serializer << msg) {
    send_sample(payload, size, reader, sequence);
  } else {
    result = DDS::RETCODE_ERROR;
  }

  delete payload.cont();
  return result;
}

DDS::ReturnCode_t
Sedp::SecurityWriter::write_volatile_message_secure(const DDS::Security::ParticipantVolatileMessageSecure& msg,
                                                    const RepoId& reader,
                                                    DCPS::SequenceNumber& sequence)
{
  DDS::ReturnCode_t result = DDS::RETCODE_OK;

  size_t size = 0;
  DCPS::primitive_serialized_size_ulong(sedp_encoding, size);
  DCPS::serialized_size(sedp_encoding, size, msg);

  ACE_Message_Block payload(
    DCPS::DataSampleHeader::get_max_serialized_size(),
    ACE_Message_Block::MB_DATA,
    new ACE_Message_Block(size));
  Serializer serializer(payload.cont(), sedp_encoding);
  DCPS::EncapsulationHeader encap;
  if (encap.from_encoding(sedp_encoding, DCPS::FINAL) &&
      serializer << encap && serializer << msg) {
    send_sample(payload, size, reader, sequence);
  } else {
    result = DDS::RETCODE_ERROR;
  }

  delete payload.cont();
  return result;
}

DDS::ReturnCode_t
Sedp::DiscoveryWriter::write_dcps_participant_secure(const Security::SPDPdiscoveredParticipantData& msg,
                                                     const RepoId& reader, DCPS::SequenceNumber& sequence)
{
  ParameterList plist;

  if (!ParameterListConverter::to_param_list(msg, plist)) {
    ACE_ERROR((LM_ERROR,
               ACE_TEXT("(%P|%t) ERROR: Sedp::write_dcps_participant_secure - ")
               ACE_TEXT("Failed to convert SPDPdiscoveredParticipantData ")
               ACE_TEXT("to ParameterList\n")));

    return DDS::RETCODE_ERROR;
  }

  ICE::AgentInfoMap ai_map;
  ICE::Endpoint* sedp_endpoint = get_ice_endpoint();
  if (sedp_endpoint) {
    ai_map[SEDP_AGENT_INFO_KEY] = ICE::Agent::instance()->get_local_agent_info(sedp_endpoint);
  }
  ICE::Endpoint* spdp_endpoint = sedp_.spdp_.get_ice_endpoint_if_added();
  if (spdp_endpoint) {
    ai_map[SPDP_AGENT_INFO_KEY] = ICE::Agent::instance()->get_local_agent_info(spdp_endpoint);
  }
  if (!ParameterListConverter::to_param_list(ai_map, plist)) {
    ACE_ERROR((LM_ERROR, ACE_TEXT("(%P|%t) ERROR: ")
               ACE_TEXT("Sedp::write_dcps_participant_secure() - ")
               ACE_TEXT("failed to convert from ICE::AgentInfo ")
               ACE_TEXT("to ParameterList\n")));
    return DDS::RETCODE_ERROR;
  }

  return write_parameter_list(plist, reader, sequence);
}
#endif

DDS::ReturnCode_t
Sedp::DiscoveryWriter::write_unregister_dispose(const RepoId& rid, CORBA::UShort pid)
{
  // Build param list for message
  Parameter param;
  param.guid(rid);
  param._d(pid);
  ParameterList plist;
  plist.length(1);
  plist[0] = param;

  // Determine message length
  size_t size = 0;
  DCPS::primitive_serialized_size_ulong(sedp_encoding, size);
  DCPS::serialized_size(sedp_encoding, size, plist);

  DCPS::Message_Block_Ptr payload(
    new ACE_Message_Block(
      DCPS::DataSampleHeader::get_max_serialized_size(),
      ACE_Message_Block::MB_DATA,
      new ACE_Message_Block(size)));
  if (!payload) {
    ACE_ERROR((LM_ERROR,
               ACE_TEXT("(%P|%t) ERROR: Sedp::Writer::write_unregister_dispose")
               ACE_TEXT(" - Failed to allocate message block message\n")));
    return DDS::RETCODE_ERROR;
  }

  Serializer serializer(payload->cont(), sedp_encoding);
  DCPS::EncapsulationHeader encap;
  if (encap.from_encoding(sedp_encoding, DCPS::MUTABLE) &&
      serializer << encap && serializer << plist) {
    // Send
    write_control_msg(move(payload), size, DCPS::DISPOSE_UNREGISTER_INSTANCE);
    return DDS::RETCODE_OK;
  } else {
    // Error
    ACE_ERROR((LM_ERROR,
               ACE_TEXT("(%P|%t) ERROR: Sedp::Writer::write_unregister_dispose")
               ACE_TEXT(" - Failed to serialize RTPS control message\n")));
    return DDS::RETCODE_ERROR;
  }
}

void
Sedp::Writer::end_historic_samples(const RepoId& reader)
{
  DCPS::Message_Block_Ptr mb(
    new ACE_Message_Block(
      DCPS::DataSampleHeader::get_max_serialized_size(),
      ACE_Message_Block::MB_DATA,
      new ACE_Message_Block(
        reinterpret_cast<const char*>(&reader),
        sizeof(reader))));
  if (mb.get()) {
    mb->cont()->wr_ptr(sizeof(reader));
    // 'mb' would contain the DSHeader, but we skip it. mb.cont() has the data
    write_control_msg(move(mb), sizeof(reader), DCPS::END_HISTORIC_SAMPLES,
                      DCPS::SequenceNumber::SEQUENCENUMBER_UNKNOWN());
  } else {
    ACE_ERROR((LM_ERROR,
               ACE_TEXT("(%P|%t) ERROR: Sedp::Writer::end_historic_samples")
               ACE_TEXT(" - Failed to allocate message block message\n")));
  }
}

void
Sedp::Writer::write_control_msg(DCPS::Message_Block_Ptr payload,
                                size_t size,
                                DCPS::MessageId id,
                                DCPS::SequenceNumber seq)
{
  DCPS::DataSampleHeader header;
  Writer::set_header_fields(header, size, GUID_UNKNOWN, seq, false, id);
  // no need to serialize header since rtps_udp transport ignores it
  send_control(header, DCPS::move(payload));
}

void
Sedp::Writer::set_header_fields(DCPS::DataSampleHeader& dsh,
                                size_t size,
                                const RepoId& reader,
                                DCPS::SequenceNumber& sequence,
                                bool historic_sample,
                                DCPS::MessageId id)
{
  dsh.message_id_ = id;
  dsh.byte_order_ = ACE_CDR_BYTE_ORDER;
  dsh.message_length_ = static_cast<ACE_UINT32>(size);
  dsh.publication_id_ = repo_id_;

  if (id != DCPS::END_HISTORIC_SAMPLES &&
      (reader == GUID_UNKNOWN ||
       sequence == DCPS::SequenceNumber::SEQUENCENUMBER_UNKNOWN())) {
    sequence = seq_++;
  }

  if (historic_sample && reader != GUID_UNKNOWN) {
    // retransmit with same seq# for durability
    dsh.historic_sample_ = true;
  }

  dsh.sequence_ = sequence;

  const SystemTimePoint now = SystemTimePoint::now();
  dsh.source_timestamp_sec_ = static_cast<ACE_INT32>(now.value().sec());
  dsh.source_timestamp_nanosec_ = now.value().usec() * 1000;
}

Sedp::SecurityWriter::~SecurityWriter()
{
}

Sedp::DiscoveryWriter::~DiscoveryWriter()
{
}

Sedp::LivelinessWriter::~LivelinessWriter()
{
}

Sedp::TypeLookupRequestWriter::~TypeLookupRequestWriter()
{
}

Sedp::TypeLookupReplyWriter::~TypeLookupReplyWriter()
{
}

Sedp::TypeLookupRequestReader::~TypeLookupRequestReader()
{
}

Sedp::TypeLookupReplyReader::~TypeLookupReplyReader()
{
}

DDS::ReturnCode_t
Sedp::TypeLookupRequestWriter::send_type_lookup_request(const XTypes::TypeIdentifierSeq& type_ids,
  const DCPS::RepoId& reader,
  DCPS::SequenceNumber& sequence,
  const DCPS::SequenceNumber& rpc_sequence,
  CORBA::ULong tl_kind)
{
  if (tl_kind != XTypes::TypeLookup_getTypes_HashId &&
      tl_kind != XTypes::TypeLookup_getDependencies_HashId) {
    return DDS::RETCODE_BAD_PARAMETER;
  }

  XTypes::TypeLookup_Request type_lookup_request;
  type_lookup_request.header.request_id.writer_guid = get_repo_id();
  type_lookup_request.header.request_id.sequence_number.high = rpc_sequence.getHigh();
  type_lookup_request.header.request_id.sequence_number.low = rpc_sequence.getLow();
  type_lookup_request.header.instance_name = get_instance_name(reader).c_str();
  type_lookup_request.data.kind = tl_kind;

  if (tl_kind == XTypes::TypeLookup_getTypes_HashId) {
    type_lookup_request.data.getTypes.type_ids = type_ids;
  } else {
    type_lookup_request.data.getTypeDependencies.type_ids = type_ids;
    sedp_.type_lookup_reply_reader_->get_continuation_point(reader.guidPrefix, type_ids[0],
      type_lookup_request.data.getTypeDependencies.continuation_point);
  }

  // Determine message length
  size_t size = 0;
  DCPS::primitive_serialized_size_ulong(sedp_encoding, size);
  DCPS::serialized_size(sedp_encoding, size, type_lookup_request);

  // Build and send type lookup message
  ACE_Message_Block payload(DCPS::DataSampleHeader::get_max_serialized_size(),
                            ACE_Message_Block::MB_DATA,
                            new ACE_Message_Block(size));
  Serializer serializer(payload.cont(), sedp_encoding);
  DCPS::EncapsulationHeader encap;
  DDS::ReturnCode_t retcode = DDS::RETCODE_OK;
  if (encap.from_encoding(sedp_encoding, DCPS::APPENDABLE) &&
      serializer << encap && serializer << type_lookup_request) {
    send_sample(payload, size, reader, sequence);
  } else {
    retcode = DDS::RETCODE_ERROR;
  }

  delete payload.cont();
  return retcode;
}

DDS::ReturnCode_t
Sedp::TypeLookupReplyWriter::send_type_lookup_reply(XTypes::TypeLookup_Reply& type_lookup_reply,
                                                    const DCPS::RepoId& reader)
{
  DCPS::SequenceNumber sequence = 0;
  type_lookup_reply.header.remote_ex = DDS::RPC::REMOTE_EX_OK;

  // Determine message length
  size_t size = 0;
  DCPS::primitive_serialized_size_ulong(sedp_encoding, size);
  DCPS::serialized_size(sedp_encoding, size, type_lookup_reply);

  // Build and send type lookup message
  ACE_Message_Block payload(DCPS::DataSampleHeader::get_max_serialized_size(),
    ACE_Message_Block::MB_DATA,
    new ACE_Message_Block(size));
  Serializer serializer(payload.cont(), sedp_encoding);
  DCPS::EncapsulationHeader encap;
  DDS::ReturnCode_t result = DDS::RETCODE_OK;
  if (encap.from_encoding(sedp_encoding, DCPS::APPENDABLE) &&
      serializer << encap && serializer << type_lookup_reply) {
    send_sample(payload, size, reader, sequence);
  } else {
    result = DDS::RETCODE_ERROR;
  }

  delete payload.cont();
  return result;
}

DDS::ReturnCode_t
Sedp::TypeLookupRequestReader::process_type_lookup_request(DCPS::Serializer& ser,
  XTypes::TypeLookup_Reply& type_lookup_reply)
{
  XTypes::TypeLookup_Request type_lookup_request;
  if (!(ser >> type_lookup_request)) {
    ACE_ERROR((LM_ERROR, ACE_TEXT("(%P|%t) ERROR: Sedp::TypeLookupRequestReader::process_type_lookup_request - ")
               ACE_TEXT("failed to deserialize type lookup request\n")));
    return DDS::RETCODE_ERROR;
  }

  if (OPENDDS_STRING(type_lookup_request.header.instance_name) != instance_name_) {
    return DDS::RETCODE_OK;
  }

  switch (type_lookup_request.data.kind) {
  case XTypes::TypeLookup_getTypes_HashId:
    return process_get_types_request(type_lookup_request, type_lookup_reply);
  case XTypes::TypeLookup_getDependencies_HashId:
    return process_get_dependencies_request(type_lookup_request, type_lookup_reply);
  default:
    return DDS::RETCODE_UNSUPPORTED;
  }
}

DDS::ReturnCode_t
Sedp::TypeLookupRequestReader::process_get_types_request(const XTypes::TypeLookup_Request& type_lookup_request,
  XTypes::TypeLookup_Reply& type_lookup_reply)
{
  sedp_.type_lookup_service_->get_type_objects(type_lookup_request.data.getTypes.type_ids,
    type_lookup_reply._cxx_return.getType.result.types);
  type_lookup_reply._cxx_return.getType.result.complete_to_minimal.length(0);
  if (type_lookup_reply._cxx_return.getType.result.types.length() > 0) {
    type_lookup_reply._cxx_return.getType.return_code = DDS::RETCODE_OK;
    type_lookup_reply._cxx_return.kind = XTypes::TypeLookup_getTypes_HashId;
    type_lookup_reply.header.related_request_id = type_lookup_request.header.request_id;
    return DDS::RETCODE_OK;
  }
  return DDS::RETCODE_NO_DATA;
}

void Sedp::TypeLookupRequestReader::gen_continuation_point(XTypes::OctetSeq32& cont_point) const
{
  // We are sending all dependencies of requested types in 1 reply, and thus
  // the continuation_point will be "absent" by setting its length to zero.
  cont_point.length(0);
}

DDS::ReturnCode_t
Sedp::TypeLookupRequestReader::process_get_dependencies_request(const XTypes::TypeLookup_Request& request,
  XTypes::TypeLookup_Reply& reply)
{
  // Send all dependencies (may be empty) of the requested types
  sedp_.type_lookup_service_->get_type_dependencies(request.data.getTypeDependencies.type_ids,
    reply._cxx_return.getTypeDependencies.result.dependent_typeids);
  reply._cxx_return.kind = XTypes::TypeLookup_getDependencies_HashId;
  reply._cxx_return.getTypeDependencies.return_code = DDS::RETCODE_OK;
  gen_continuation_point(reply._cxx_return.getTypeDependencies.result.continuation_point);
  reply.header.related_request_id = request.header.request_id;
  return DDS::RETCODE_OK;
}

void Sedp::TypeLookupReplyReader::get_continuation_point(const GuidPrefix_t& guid_prefix,
                                                         const XTypes::TypeIdentifier& remote_ti,
                                                         XTypes::OctetSeq32& cont_point) const
{
  ACE_GUARD(ACE_Thread_Mutex, g, sedp_.lock_);
  const GuidPrefixWrapper guid_pref_wrap(guid_prefix);
  const DependenciesMap::const_iterator it = dependencies_.find(guid_pref_wrap);
  if (it == dependencies_.end() || it->second.find(remote_ti) == it->second.end()) {
    cont_point.length(0);
  } else {
    cont_point = it->second.find(remote_ti)->second.first;
  }
}

void Sedp::TypeLookupReplyReader::cleanup(const DCPS::GuidPrefix_t& guid_prefix,
                                          const XTypes::TypeIdentifier& type_id)
{
  const DependenciesMap::iterator it = dependencies_.find(guid_prefix);
  if (it != dependencies_.end() && it->second.find(type_id) != it->second.end()) {
    it->second.erase(type_id);
  }

  if (it != dependencies_.end() && it->second.empty()) {
    dependencies_.erase(it);
  }
}

DDS::ReturnCode_t
Sedp::TypeLookupReplyReader::process_type_lookup_reply(const DCPS::ReceivedDataSample& sample,
                                                       DCPS::Serializer& ser,
                                                       bool is_discovery_protected)
{
  XTypes::TypeLookup_Reply type_lookup_reply;
  if (!(ser >> type_lookup_reply)) {
    ACE_ERROR((LM_ERROR, ACE_TEXT("(%P|%t) ERROR: Sedp::TypeLookupReplyReader::process_type_lookup_reply - ")
      ACE_TEXT("failed to deserialize type lookup reply\n")));
    return DDS::RETCODE_ERROR;
  }

  DCPS::SequenceNumber seq_num;
  seq_num.setValue(type_lookup_reply.header.related_request_id.sequence_number.high,
                   type_lookup_reply.header.related_request_id.sequence_number.low);

  ACE_GUARD_RETURN(ACE_Thread_Mutex, g, sedp_.lock_, DDS::RETCODE_ERROR);
  const OrigSeqNumberMap::const_iterator seq_num_it = sedp_.orig_seq_numbers_.find(seq_num);
  if (seq_num_it == sedp_.orig_seq_numbers_.end()) {
    ACE_DEBUG((LM_WARNING,
               ACE_TEXT("(%P|%t) WARNING: Sedp::TypeLookupReplyReader::process_type_lookup_reply - ")
               ACE_TEXT("could not find request corresponding to the reply\n")));
    return DDS::RETCODE_ERROR;
  }

  DDS::ReturnCode_t retcode;
  switch (type_lookup_reply._cxx_return.kind) {
  case XTypes::TypeLookup_getTypes_HashId:
    retcode = process_get_types_reply(type_lookup_reply);
    break;
  case XTypes::TypeLookup_getDependencies_HashId:
    retcode = process_get_dependencies_reply(sample, type_lookup_reply, seq_num, is_discovery_protected);
    break;
  default:
    return DDS::RETCODE_UNSUPPORTED;
  }

  if (XTypes::TypeLookup_getTypes_HashId == static_cast<ACE_CDR::ULong>(
        type_lookup_reply._cxx_return.kind)) {
    const DCPS::SequenceNumber key_seq_num = seq_num_it->second.seq_number;

    // Cleanup data
    cleanup(sample.header_.publication_id_.guidPrefix, seq_num_it->second.type_id);
    sedp_.orig_seq_numbers_.erase(seq_num);

    if (DDS::RETCODE_OK == retcode) {
      sedp_.match_continue(key_seq_num);
    }
  }
  return DDS::RETCODE_OK;
}

DDS::ReturnCode_t
Sedp::TypeLookupReplyReader::process_get_types_reply(const XTypes::TypeLookup_Reply& reply)
{
  if (reply._cxx_return.getType.result.types.length() == 0) {
    ACE_ERROR((LM_WARNING, ACE_TEXT("(%P|%t) ERROR: Sedp::TypeLookupReplyReader::process_get_types_reply - ")
      ACE_TEXT("received reply with no data\n")));
    return DDS::RETCODE_NO_DATA;
  }

  sedp_.type_lookup_service_->add_type_objects_to_cache(reply._cxx_return.getType.result.types);
  return DDS::RETCODE_OK;
}

DDS::ReturnCode_t
Sedp::TypeLookupReplyReader::process_get_dependencies_reply(const DCPS::ReceivedDataSample& sample,
                                                            const XTypes::TypeLookup_Reply& reply,
                                                            const DCPS::SequenceNumber& seq_num,
                                                            bool is_discovery_protected)
{
  if (reply._cxx_return.getTypeDependencies.result.continuation_point.length() != 0 &&
      reply._cxx_return.getTypeDependencies.result.dependent_typeids.length() == 0) {
    ACE_ERROR((LM_WARNING, ACE_TEXT("(%P|%t) ERROR: Sedp::TypeLookupReplyReader::process_get_dependencies_reply - ")
      ACE_TEXT("received reply with no data\n")));
    return DDS::RETCODE_NO_DATA;
  }

  const XTypes::TypeLookup_getTypeDependencies_Out& data = reply._cxx_return.getTypeDependencies.result;
  const DCPS::RepoId remote_id = sample.header_.publication_id_;

  const XTypes::TypeIdentifier remote_ti = sedp_.orig_seq_numbers_[seq_num].type_id;
  const GuidPrefixWrapper guid_pref(remote_id.guidPrefix);
  XTypes::TypeIdentifierSeq& deps = dependencies_[guid_pref][remote_ti].second;
  for (unsigned i = 0; i < data.dependent_typeids.length(); ++i) {
    const XTypes::TypeIdentifier& ti = data.dependent_typeids[i].type_id;
    // Optimization - only store TypeIdentifiers for which TypeObjects haven't
    // already been in the type objects cache yet
    if (!sedp_.type_lookup_service_->type_object_in_cache(ti)) {
      deps.append(ti);
    }
  }
  dependencies_[guid_pref][remote_ti].first = data.continuation_point;

  // Update internal data
  sedp_.orig_seq_numbers_.insert(std::make_pair(++sedp_.type_lookup_service_sequence_number_,
                                                sedp_.orig_seq_numbers_[seq_num]));
  sedp_.orig_seq_numbers_.erase(seq_num);

  if (data.continuation_point.length() == 0) { // Get all type objects
    deps.append(remote_ti);
    if (!sedp_.send_type_lookup_request(deps, remote_id, is_discovery_protected, true)) {
      ACE_ERROR((LM_ERROR, ACE_TEXT("(%P|%t) ERROR: Sedp::TypeLookupReplyReader::process_get_dependencies_reply - ")
        ACE_TEXT("failed to send getTypes request\n")));
      return DDS::RETCODE_ERROR;
    }
  } else { // Get more dependencies
    XTypes::TypeIdentifierSeq type_ids;
    type_ids.append(remote_ti);
    if (!sedp_.send_type_lookup_request(type_ids, remote_id, is_discovery_protected, false)) {
      ACE_ERROR((LM_ERROR, ACE_TEXT("(%P|%t) ERROR: Sedp::TypeLookupReplyReader::process_get_dependencies_reply - ")
        ACE_TEXT("failed to send getTypeDependencies request\n")));
      return DDS::RETCODE_ERROR;
    }
  }

  return DDS::RETCODE_OK;
}

void Sedp::cleanup_type_lookup_data(const DCPS::GuidPrefix_t& guid_prefix,
                                    const XTypes::TypeIdentifier& ti,
                                    bool secure)
{
#ifdef OPENDDS_SECURITY
  if (secure) {
    type_lookup_reply_secure_reader_->cleanup(guid_prefix, ti);
  } else {
    type_lookup_reply_reader_->cleanup(guid_prefix, ti);
  }
#else
  ACE_UNUSED_ARG(secure);
  type_lookup_reply_reader_->cleanup(guid_prefix, ti);
#endif
}

Sedp::Reader::~Reader()
{
}

Sedp::DiscoveryReader::~DiscoveryReader()
{
}

Sedp::LivelinessReader::~LivelinessReader()
{
}

Sedp::SecurityReader::~SecurityReader()
{
}

bool
Sedp::Reader::assoc(const DCPS::AssociationData& publication)
{
  return associate(publication, false);
}

// Implementing TransportReceiveListener

static bool decode_parameter_list(
  const DCPS::ReceivedDataSample& sample,
  Serializer& ser,
  DCPS::Extensibility extensibility,
  ParameterList& data)
{
  if (sample.header_.key_fields_only_ && extensibility == DCPS::FINAL) {
    GUID_t guid;
    if (!(ser >> guid)) return false;
    data.length(1);
    data[0].guid(guid);
    data[0]._d(PID_ENDPOINT_GUID);
  } else {
    return ser >> data;
  }
  return true;
}

void
Sedp::Reader::data_received(const DCPS::ReceivedDataSample& sample)
{
  if (shutting_down_.value()) {
    return;
  }

  const DCPS::MessageId id =
    static_cast<DCPS::MessageId>(sample.header_.message_id_);

  switch (id) {
  case DCPS::SAMPLE_DATA:
  case DCPS::DISPOSE_INSTANCE:
  case DCPS::UNREGISTER_INSTANCE:
  case DCPS::DISPOSE_UNREGISTER_INSTANCE: {
    const DCPS::EntityId_t entity_id = sample.header_.publication_id_.entityId;
    const bool full_message = !sample.header_.key_fields_only_;

    // Figure Out Extensibility of Data Based On Entity Id
    const bool is_mutable =
      entity_id == ENTITYID_SEDP_BUILTIN_PUBLICATIONS_WRITER ||
#ifdef OPENDDS_SECURITY
      entity_id == ENTITYID_SEDP_BUILTIN_PUBLICATIONS_SECURE_WRITER ||
#endif
      entity_id == ENTITYID_SEDP_BUILTIN_SUBSCRIPTIONS_WRITER ||
#ifdef OPENDDS_SECURITY
      entity_id == ENTITYID_SEDP_BUILTIN_SUBSCRIPTIONS_SECURE_WRITER ||
      entity_id == ENTITYID_SPDP_RELIABLE_BUILTIN_PARTICIPANT_SECURE_WRITER ||
#endif
      entity_id == ENTITYID_TL_SVC_REQ_WRITER ||
      entity_id == ENTITYID_TL_SVC_REPLY_WRITER ||
#ifdef OPENDDS_SECURITY
      entity_id == ENTITYID_TL_SVC_REQ_WRITER_SECURE ||
      entity_id == ENTITYID_TL_SVC_REPLY_WRITER_SECURE ||
#endif
      false;
    const bool is_final =
      (entity_id == ENTITYID_P2P_BUILTIN_PARTICIPANT_MESSAGE_WRITER && full_message) ||
#ifdef OPENDDS_SECURITY
      (entity_id == ENTITYID_P2P_BUILTIN_PARTICIPANT_MESSAGE_SECURE_WRITER && full_message) ||
      entity_id == ENTITYID_P2P_BUILTIN_PARTICIPANT_STATELESS_WRITER ||
      entity_id == ENTITYID_P2P_BUILTIN_PARTICIPANT_VOLATILE_SECURE_WRITER ||
#endif
      false;
    if (is_mutable == is_final) {
      if (is_mutable) {
        ACE_ERROR((LM_ERROR, ACE_TEXT("(%P|%t) Sedp::Reader::data_received: ")
          ACE_TEXT("Error in entity id logic\n")));
      }
      break;
    }
    const DCPS::Extensibility extensibility =
      is_mutable ? DCPS::MUTABLE : DCPS::FINAL;

    // Get Encoding from Encapsulation
    Encoding encoding;
    Serializer ser(sample.sample_.get(), encoding);
    DCPS::EncapsulationHeader encap;
    if (!(ser >> encap)) {
      ACE_ERROR((LM_ERROR, ACE_TEXT("(%P|%t) ERROR: Sedp::Reader::data_received - ")
        ACE_TEXT("failed to deserialize encapsulation header\n")));
      return;
    }
    if (!encap.to_encoding(encoding, extensibility)) {
      return;
    }
    ser.encoding(encoding);

    data_received_i(sample, entity_id, ser, extensibility);
    break;
  }

  default:
    break;
  }
}

void
Sedp::LivelinessReader::data_received_i(const DCPS::ReceivedDataSample& sample,
  const DCPS::EntityId_t& entity_id,
  DCPS::Serializer& ser,
  DCPS::Extensibility)
{
  const DCPS::MessageId id = static_cast<DCPS::MessageId>(sample.header_.message_id_);
  const bool full_message = !sample.header_.key_fields_only_;

  if (entity_id == ENTITYID_P2P_BUILTIN_PARTICIPANT_MESSAGE_WRITER && full_message) {
    ParticipantMessageData data;
    if (!(ser >> data)) {
      ACE_ERROR((LM_ERROR, ACE_TEXT("ERROR: Sedp::LivelinessReader::data_received_i - ")
                 ACE_TEXT("failed to deserialize data\n")));
      return;
    }
    sedp_.data_received(id, data);

#ifdef OPENDDS_SECURITY
  } else if (entity_id == ENTITYID_P2P_BUILTIN_PARTICIPANT_MESSAGE_SECURE_WRITER && full_message) {
    ParticipantMessageData data;
    if (!(ser >> data)) {
      ACE_ERROR((LM_ERROR, ACE_TEXT("ERROR: Sedp::LivelinessReader::data_received_i - ")
                 ACE_TEXT("failed to deserialize data\n")));
      return;
    }
    sedp_.received_participant_message_data_secure(id, data);
#endif
  }
}

void
Sedp::SecurityReader::data_received_i(const DCPS::ReceivedDataSample& sample,
  const DCPS::EntityId_t& entity_id,
  DCPS::Serializer& ser,
  DCPS::Extensibility)
{
#ifdef OPENDDS_SECURITY
  const DCPS::MessageId id = static_cast<DCPS::MessageId>(sample.header_.message_id_);

  if (entity_id == ENTITYID_P2P_BUILTIN_PARTICIPANT_STATELESS_WRITER) {
    DDS::Security::ParticipantStatelessMessage data;
    ser.reset_alignment(); // https://issues.omg.org/browse/DDSIRTP23-63
    if (!(ser >> data)) {
      ACE_ERROR((LM_ERROR, ACE_TEXT("ERROR: Sedp::SecurityReader::data_received_i - ")
                 ACE_TEXT("failed to deserialize data\n")));
      return;
    }
    sedp_.received_stateless_message(id, data);
  } else if (entity_id == ENTITYID_P2P_BUILTIN_PARTICIPANT_VOLATILE_SECURE_WRITER) {
    DDS::Security::ParticipantVolatileMessageSecure data;
    if (!(ser >> data)) {
      ACE_ERROR((LM_ERROR, ACE_TEXT("ERROR: Sedp::SecurityReader::data_received_i - ")
                 ACE_TEXT("failed to deserialize data\n")));
      return;
    }
    sedp_.received_volatile_message_secure(id, data);
  }
#else
  ACE_UNUSED_ARG(sample);
  ACE_UNUSED_ARG(entity_id);
  ACE_UNUSED_ARG(ser);
#endif
}

void
Sedp::DiscoveryReader::data_received_i(const DCPS::ReceivedDataSample& sample,
  const DCPS::EntityId_t& entity_id,
  DCPS::Serializer& ser,
  DCPS::Extensibility extensibility)
{
  const DCPS::MessageId id = static_cast<DCPS::MessageId>(sample.header_.message_id_);

  if (entity_id == ENTITYID_SEDP_BUILTIN_PUBLICATIONS_WRITER) {
    ParameterList data;
    if (!decode_parameter_list(sample, ser, extensibility, data)) {
      ACE_ERROR((LM_ERROR, ACE_TEXT("ERROR: Sedp::DiscoveryReader::data_received_i - ")
        ACE_TEXT("failed to deserialize data\n")));
      return;
    }

    DiscoveredPublication wdata;
    if (!ParameterListConverter::from_param_list(data, wdata.writer_data_, sedp_.use_xtypes_, wdata.type_info_)) {
      ACE_ERROR((LM_ERROR,
                 ACE_TEXT("(%P|%t) ERROR: Sedp::DiscoveryReader::data_received_i - ")
                 ACE_TEXT("failed to convert from ParameterList ")
                 ACE_TEXT("to DiscoveredWriterData\n")));
      return;
    }
#ifdef OPENDDS_SECURITY
    wdata.have_ice_agent_info_ = false;
    ICE::AgentInfoMap ai_map;
    if (!ParameterListConverter::from_param_list(data, ai_map)) {
      ACE_ERROR((LM_ERROR,
        ACE_TEXT("(%P|%t) ERROR: Sedp::DiscoveryReader::data_received_i - ")
        ACE_TEXT("failed to convert from ParameterList ")
        ACE_TEXT("to ICE Agent info\n")));
      return;
}
    ICE::AgentInfoMap::const_iterator pos = ai_map.find("DATA");
    if (pos != ai_map.end()) {
      wdata.have_ice_agent_info_ = true;
      wdata.ice_agent_info_ = pos->second;
    }
#endif
    sedp_.data_received(id, wdata);

#ifdef OPENDDS_SECURITY
  } else if (entity_id == ENTITYID_SEDP_BUILTIN_PUBLICATIONS_SECURE_WRITER) {
    ParameterList data;
    if (!decode_parameter_list(sample, ser, extensibility, data)) {
      ACE_ERROR((LM_ERROR, ACE_TEXT("ERROR: Sedp::DiscoveryReader::data_received_i - ")
        ACE_TEXT("failed to deserialize data\n")));
      return;
    }

    DiscoveredPublication_SecurityWrapper wdata_secure;

    if (!ParameterListConverter::from_param_list(data, wdata_secure, sedp_.use_xtypes_, wdata_secure.type_info)) {
      ACE_ERROR((LM_ERROR,
                 ACE_TEXT("(%P|%t) ERROR: Sedp::DiscoveryReader::data_received_i - ")
                 ACE_TEXT("failed to convert from ParameterList ")
                 ACE_TEXT("to DiscoveredPublication_SecurityWrapper\n")));
      return;
    }

    wdata_secure.have_ice_agent_info = false;
    ICE::AgentInfoMap ai_map;
    if (!ParameterListConverter::from_param_list(data, ai_map)) {
      ACE_ERROR((LM_ERROR,
        ACE_TEXT("(%P|%t) ERROR: Sedp::DiscoveryReader::data_received_i - ")
        ACE_TEXT("failed to convert from ParameterList ")
        ACE_TEXT("to ICE Agent info\n")));
      return;
    }
    ICE::AgentInfoMap::const_iterator pos = ai_map.find("DATA");
    if (pos != ai_map.end()) {
      wdata_secure.have_ice_agent_info = true;
      wdata_secure.ice_agent_info = pos->second;
    }
    sedp_.data_received(id, wdata_secure);
#endif
  } else if (entity_id == ENTITYID_SEDP_BUILTIN_SUBSCRIPTIONS_WRITER) {
    ParameterList data;
    if (!decode_parameter_list(sample, ser, extensibility, data)) {
      ACE_ERROR((LM_ERROR, ACE_TEXT("ERROR: Sedp::DiscoveryReader::data_received_i - ")
        ACE_TEXT("failed to deserialize data\n")));
      return;
    }

    DiscoveredSubscription rdata;
    if (!ParameterListConverter::from_param_list(data, rdata.reader_data_, sedp_.use_xtypes_, rdata.type_info_)) {
      ACE_ERROR((LM_ERROR,
                 ACE_TEXT("(%P|%t) ERROR Sedp::DiscoveryReader::data_received_i - ")
                 ACE_TEXT("failed to convert from ParameterList ")
                 ACE_TEXT("to DiscoveredReaderData\n")));
      return;
    }
#ifdef OPENDDS_SECURITY
    rdata.have_ice_agent_info_ = false;
    ICE::AgentInfoMap ai_map;
    if (!ParameterListConverter::from_param_list(data, ai_map)) {
      ACE_ERROR((LM_ERROR,
        ACE_TEXT("(%P|%t) ERROR: Sedp::DiscoveryReader::data_received_i - ")
        ACE_TEXT("failed to convert from ParameterList ")
        ACE_TEXT("to ICE Agent info\n")));
      return;
    }
    ICE::AgentInfoMap::const_iterator pos = ai_map.find("DATA");
    if (pos != ai_map.end()) {
      rdata.have_ice_agent_info_ = true;
      rdata.ice_agent_info_ = pos->second;
    }
#endif
    if (rdata.reader_data_.readerProxy.expectsInlineQos) {
      set_inline_qos(rdata.reader_data_.readerProxy.allLocators);
    }
    sedp_.data_received(id, rdata);

#ifdef OPENDDS_SECURITY
  } else if (entity_id == ENTITYID_SEDP_BUILTIN_SUBSCRIPTIONS_SECURE_WRITER) {
    ParameterList data;
    if (!decode_parameter_list(sample, ser, extensibility, data)) {
      ACE_ERROR((LM_ERROR, ACE_TEXT("ERROR: Sedp::DiscoveryReader::data_received_i - ")
        ACE_TEXT("failed to deserialize data\n")));
      return;
    }

    DiscoveredSubscription_SecurityWrapper rdata_secure;
    if (!ParameterListConverter::from_param_list(data, rdata_secure, sedp_.use_xtypes_, rdata_secure.type_info)) {
      ACE_ERROR((LM_ERROR,
                 ACE_TEXT("(%P|%t) ERROR Sedp::DiscoveryReader::data_received_i - ")
                 ACE_TEXT("failed to convert from ParameterList ")
                 ACE_TEXT("to DiscoveredSubscription_SecurityWrapper\n")));
      return;
    }

    rdata_secure.have_ice_agent_info = false;
    ICE::AgentInfoMap ai_map;
    if (!ParameterListConverter::from_param_list(data, ai_map)) {
      ACE_ERROR((LM_ERROR,
        ACE_TEXT("(%P|%t) ERROR: Sedp::DiscoveryReader::data_received_i - ")
        ACE_TEXT("failed to convert from ParameterList ")
        ACE_TEXT("to ICE Agent info\n")));
      return;
    }
    ICE::AgentInfoMap::const_iterator pos = ai_map.find("DATA");
    if (pos != ai_map.end()) {
      rdata_secure.have_ice_agent_info = true;
      rdata_secure.ice_agent_info = pos->second;
    }

    if ((rdata_secure.data).readerProxy.expectsInlineQos) {
      set_inline_qos((rdata_secure.data).readerProxy.allLocators);
    }
    sedp_.data_received(id, rdata_secure);

  } else if (entity_id == ENTITYID_SPDP_RELIABLE_BUILTIN_PARTICIPANT_SECURE_WRITER) {

    ParameterList data;
    if (!decode_parameter_list(sample, ser, extensibility, data)) {
      ACE_ERROR((LM_ERROR, ACE_TEXT("ERROR: Sedp::DiscoveryReader::data_received_i - ")
        ACE_TEXT("failed to deserialize data\n")));
      return;
    }

    Security::SPDPdiscoveredParticipantData pdata;

    if (!ParameterListConverter::from_param_list(data, pdata)) {
      ACE_ERROR((LM_ERROR,
                 ACE_TEXT("(%P|%t) ERROR: Sedp::DiscoveryReader::data_received_i - ")
                 ACE_TEXT("failed to convert from ParameterList ")
                 ACE_TEXT("to Security::SPDPdiscoveredParticipantData\n")));
      return;
    }
    const DCPS::RepoId guid = make_id(sample.header_.publication_id_.guidPrefix, DCPS::ENTITYID_PARTICIPANT);
    sedp_.spdp_.process_participant_ice(data, pdata, guid);
    sedp_.spdp_.handle_participant_data(id, pdata, DCPS::SequenceNumber::ZERO(), ACE_INET_Addr(), true);

  #endif
  }
}

void
Sedp::TypeLookupRequestReader::data_received_i(const DCPS::ReceivedDataSample& sample,
  const DCPS::EntityId_t& entity_id,
  DCPS::Serializer& ser,
  DCPS::Extensibility)
{
  XTypes::TypeLookup_Reply type_lookup_reply;
  if (DDS::RETCODE_OK != process_type_lookup_request(ser, type_lookup_reply)) {
    ACE_ERROR((LM_ERROR, ACE_TEXT("(%P|%t) ERROR: Sedp::TypeLookupRequestReader::data_received_i - ")
      ACE_TEXT("failed to take type lookup request\n")));
    return;
  }

#ifdef OPENDDS_SECURITY
  if (entity_id == ENTITYID_TL_SVC_REQ_WRITER_SECURE) {
    const DCPS::RepoId reader = make_id(sample.header_.publication_id_, ENTITYID_TL_SVC_REPLY_READER_SECURE);
    if (DDS::RETCODE_OK != sedp_.type_lookup_reply_secure_writer_->send_type_lookup_reply(type_lookup_reply, reader)) {
      ACE_ERROR((LM_ERROR, ACE_TEXT("(%P|%t) ERROR: Sedp::TypeLookupRequestReader::data_received_i - ")
        ACE_TEXT("failed to send secure type lookup reply\n")));
      return;
    }
  } else if (entity_id == ENTITYID_TL_SVC_REQ_WRITER) {
    const DCPS::RepoId reader = make_id(sample.header_.publication_id_, ENTITYID_TL_SVC_REPLY_READER);
    if (DDS::RETCODE_OK != sedp_.type_lookup_reply_writer_->send_type_lookup_reply(type_lookup_reply, reader)) {
      ACE_ERROR((LM_ERROR, ACE_TEXT("(%P|%t) ERROR: Sedp::TypeLookupRequestReader::data_received_i - ")
        ACE_TEXT("failed to send type lookup reply\n")));
      return;
    }
  }
#else
  const DCPS::RepoId reader = make_id(sample.header_.publication_id_, ENTITYID_TL_SVC_REPLY_READER);
  if (DDS::RETCODE_OK != sedp_.type_lookup_reply_writer_->send_type_lookup_reply(type_lookup_reply, reader)) {
    ACE_ERROR((LM_ERROR, ACE_TEXT("(%P|%t) ERROR: Sedp::TypeLookupRequestReader::data_received_i - ")
      ACE_TEXT("failed to send type lookup reply\n")));
    return;
  }
  ACE_UNUSED_ARG(entity_id);
#endif
}

void
Sedp::TypeLookupReplyReader::data_received_i(const DCPS::ReceivedDataSample& sample,
  const DCPS::EntityId_t& remote_id,
  DCPS::Serializer& ser,
  DCPS::Extensibility)
{
#ifdef OPENDDS_SECURITY
  if (remote_id == ENTITYID_TL_SVC_REPLY_WRITER_SECURE) {
    if (!process_type_lookup_reply(sample, ser, true)) {
      ACE_ERROR((LM_ERROR, ACE_TEXT("(%P|%t) ERROR: Sedp::TypeLookupReplyReader::data_received_i - ")
        ACE_TEXT("failed to process secure type lookup reply\n")));
      return;
    }
  } else if (remote_id == ENTITYID_TL_SVC_REPLY_WRITER) {
    if (!process_type_lookup_reply(sample, ser, false)) {
      ACE_ERROR((LM_ERROR, ACE_TEXT("(%P|%t) ERROR: Sedp::TypeLookupReplyReader::data_received_i - ")
        ACE_TEXT("failed to process type lookup reply\n")));
      return;
    }
  }
#else
  ACE_UNUSED_ARG(remote_id);
  if (!process_type_lookup_reply(sample, ser, false)) {
    ACE_ERROR((LM_ERROR, ACE_TEXT("(%P|%t) ERROR: Sedp::TypeLookupReplyReader::data_received_i - ")
      ACE_TEXT("failed to process type lookup reply\n")));
    return;
  }
#endif
}

void
Sedp::populate_discovered_writer_msg(
    DCPS::DiscoveredWriterData& dwd,
    const RepoId& publication_id,
    const LocalPublication& pub)
{
  // Ignored on the wire dwd.ddsPublicationData.key
  // Ignored on the wire dwd.ddsPublicationData.participant_key
  OPENDDS_STRING topic_name = topic_names_[pub.topic_id_];
  dwd.ddsPublicationData.topic_name = topic_name.c_str();
  TopicDetails& topic_details = topics_[topic_name];
  dwd.ddsPublicationData.type_name = topic_details.local_data_type_name().c_str();
  dwd.ddsPublicationData.durability = pub.qos_.durability;
  dwd.ddsPublicationData.durability_service = pub.qos_.durability_service;
  dwd.ddsPublicationData.deadline = pub.qos_.deadline;
  dwd.ddsPublicationData.latency_budget = pub.qos_.latency_budget;
  dwd.ddsPublicationData.liveliness = pub.qos_.liveliness;
  dwd.ddsPublicationData.reliability = pub.qos_.reliability;
  dwd.ddsPublicationData.lifespan = pub.qos_.lifespan;
  dwd.ddsPublicationData.user_data = pub.qos_.user_data;
  dwd.ddsPublicationData.ownership = pub.qos_.ownership;
  dwd.ddsPublicationData.ownership_strength = pub.qos_.ownership_strength;
  dwd.ddsPublicationData.destination_order = pub.qos_.destination_order;
  dwd.ddsPublicationData.representation = pub.qos_.representation;
  dwd.ddsPublicationData.presentation = pub.publisher_qos_.presentation;
  dwd.ddsPublicationData.partition = pub.publisher_qos_.partition;
  dwd.ddsPublicationData.topic_data = topic_details.local_qos().topic_data;
  dwd.ddsPublicationData.group_data = pub.publisher_qos_.group_data;
  dwd.writerProxy.remoteWriterGuid = publication_id;
  // Ignore dwd.writerProxy.unicastLocatorList;
  // Ignore dwd.writerProxy.multicastLocatorList;
  dwd.writerProxy.allLocators = pub.trans_info_;
}

void
Sedp::populate_discovered_reader_msg(
    DCPS::DiscoveredReaderData& drd,
    const RepoId& subscription_id,
    const LocalSubscription& sub)
{
  // Ignored on the wire drd.ddsSubscription.key
  // Ignored on the wire drd.ddsSubscription.participant_key
  OPENDDS_STRING topic_name = topic_names_[sub.topic_id_];
  drd.ddsSubscriptionData.topic_name = topic_name.c_str();
  TopicDetails& topic_details = topics_[topic_name];
  drd.ddsSubscriptionData.type_name = topic_details.local_data_type_name().c_str();
  drd.ddsSubscriptionData.durability = sub.qos_.durability;
  drd.ddsSubscriptionData.deadline = sub.qos_.deadline;
  drd.ddsSubscriptionData.latency_budget = sub.qos_.latency_budget;
  drd.ddsSubscriptionData.liveliness = sub.qos_.liveliness;
  drd.ddsSubscriptionData.reliability = sub.qos_.reliability;
  drd.ddsSubscriptionData.ownership = sub.qos_.ownership;
  drd.ddsSubscriptionData.destination_order = sub.qos_.destination_order;
  drd.ddsSubscriptionData.user_data = sub.qos_.user_data;
  drd.ddsSubscriptionData.time_based_filter = sub.qos_.time_based_filter;
  drd.ddsSubscriptionData.representation  = sub.qos_.representation;
  drd.ddsSubscriptionData.presentation = sub.subscriber_qos_.presentation;
  drd.ddsSubscriptionData.partition = sub.subscriber_qos_.partition;
  drd.ddsSubscriptionData.topic_data = topic_details.local_qos().topic_data;
  drd.ddsSubscriptionData.group_data = sub.subscriber_qos_.group_data;
  drd.readerProxy.remoteReaderGuid = subscription_id;
  drd.readerProxy.expectsInlineQos = false;  // We never expect inline qos
  // Ignore drd.readerProxy.unicastLocatorList;
  // Ignore drd.readerProxy.multicastLocatorList;
  drd.readerProxy.allLocators = sub.trans_info_;
  drd.contentFilterProperty.contentFilteredTopicName =
    OPENDDS_STRING(DCPS::GuidConverter(subscription_id)).c_str();
  drd.contentFilterProperty.relatedTopicName = topic_name.c_str();
  drd.contentFilterProperty.filterClassName = ""; // PLConverter adds default
  drd.contentFilterProperty.filterExpression = sub.filterProperties.filterExpression;
  drd.contentFilterProperty.expressionParameters = sub.filterProperties.expressionParameters;
  for (DCPS::RepoIdSet::const_iterator writer =
        sub.remote_expectant_opendds_associations_.begin();
       writer != sub.remote_expectant_opendds_associations_.end();
       ++writer) {
    CORBA::ULong len = drd.readerProxy.associatedWriters.length();
    drd.readerProxy.associatedWriters.length(len + 1);
    drd.readerProxy.associatedWriters[len] = *writer;
  }
}

void
Sedp::write_durable_publication_data(const RepoId& reader, bool secure)
{
  if (!(spdp_.available_builtin_endpoints() & (DISC_BUILTIN_ENDPOINT_PUBLICATION_ANNOUNCER
#ifdef OPENDDS_SECURITY
                                               | DDS::Security::SEDP_BUILTIN_PUBLICATIONS_SECURE_WRITER
#endif
                                               ))) {
    return;
  }

  if (secure) {
#ifdef OPENDDS_SECURITY
    LocalPublicationIter pub, end = local_publications_.end();
    for (pub = local_publications_.begin(); pub != end; ++pub) {
      if (pub->second.security_attribs_.base.is_discovery_protected) {
        write_publication_data_secure(pub->first, pub->second, reader);
      }
    }
    publications_secure_writer_->end_historic_samples(reader);
#endif
  } else {
    LocalPublicationIter pub, end = local_publications_.end();
    for (pub = local_publications_.begin(); pub != end; ++pub) {
#ifdef OPENDDS_SECURITY
      if (!pub->second.security_attribs_.base.is_discovery_protected) {
        write_publication_data(pub->first, pub->second, reader);
      }
#else
      write_publication_data(pub->first, pub->second, reader);
#endif
    }
    publications_writer_->end_historic_samples(reader);
  }
}

void
Sedp::write_durable_subscription_data(const RepoId& reader, bool secure)
{
  if (!(spdp_.available_builtin_endpoints() & (DISC_BUILTIN_ENDPOINT_SUBSCRIPTION_ANNOUNCER
#ifdef OPENDDS_SECURITY
                                               | DDS::Security::SEDP_BUILTIN_SUBSCRIPTIONS_SECURE_WRITER
#endif
                                               ))) {
    return;
  }

  if (secure) {
#ifdef OPENDDS_SECURITY
    LocalSubscriptionIter sub, end = local_subscriptions_.end();
    for (sub = local_subscriptions_.begin(); sub != end; ++sub) {
      if (is_security_enabled() && sub->second.security_attribs_.base.is_discovery_protected) {
        write_subscription_data_secure(sub->first, sub->second, reader);
      }
    }
    subscriptions_secure_writer_->end_historic_samples(reader);
#endif
  } else {
    LocalSubscriptionIter sub, end = local_subscriptions_.end();
    for (sub = local_subscriptions_.begin(); sub != end; ++sub) {
#ifdef OPENDDS_SECURITY
      if (!(is_security_enabled() && sub->second.security_attribs_.base.is_discovery_protected)) {
        write_subscription_data(sub->first, sub->second, reader);
      }
#else
      write_subscription_data(sub->first, sub->second, reader);
#endif
    }
    subscriptions_writer_->end_historic_samples(reader);
  }
}

void
Sedp::write_durable_participant_message_data(const RepoId& reader)
{
  if (!(spdp_.available_builtin_endpoints() & BUILTIN_ENDPOINT_PARTICIPANT_MESSAGE_DATA_WRITER)) {
    return;
  }

  LocalParticipantMessageIter part, end = local_participant_messages_.end();
  for (part = local_participant_messages_.begin(); part != end; ++part) {
    write_participant_message_data(part->first, part->second, reader);
  }
  participant_message_writer_->end_historic_samples(reader);
}

#ifdef OPENDDS_SECURITY
void
Sedp::write_durable_participant_message_data_secure(const RepoId& reader)
{
  if (!(spdp_.available_builtin_endpoints() & DDS::Security::BUILTIN_PARTICIPANT_MESSAGE_SECURE_WRITER)) {
    return;
  }

  LocalParticipantMessageIter part, end = local_participant_messages_secure_.end();
  for (part = local_participant_messages_secure_.begin(); part != end; ++part) {
    write_participant_message_data_secure(part->first, part->second, reader);
  }
  participant_message_secure_writer_->end_historic_samples(reader);
}

DDS::ReturnCode_t
Sedp::write_stateless_message(const DDS::Security::ParticipantStatelessMessage& msg,
                              const RepoId& reader)
{
  DCPS::SequenceNumber sequence = DCPS::SequenceNumber::SEQUENCENUMBER_UNKNOWN();
  return participant_stateless_message_writer_->write_stateless_message(msg, reader, sequence);
}

DDS::ReturnCode_t
Sedp::write_volatile_message(DDS::Security::ParticipantVolatileMessageSecure& msg,
                             const RepoId& reader)
{
  msg.message_identity.sequence_number = static_cast<unsigned long>(participant_volatile_message_secure_writer_->get_seq().getValue());
  DCPS::SequenceNumber sequence = DCPS::SequenceNumber::SEQUENCENUMBER_UNKNOWN();
  return participant_volatile_message_secure_writer_->write_volatile_message_secure(msg, reader, sequence);
}

void
Sedp::write_durable_dcps_participant_secure(const DCPS::RepoId& reader)
{
  if (!(spdp_.available_builtin_endpoints() & DDS::Security::SPDP_BUILTIN_PARTICIPANT_SECURE_WRITER)) {
    return;
  }

  write_dcps_participant_secure(
    spdp_.build_local_pdata(false, Security::DPDK_SECURE), reader);
  dcps_participant_secure_writer_->end_historic_samples(reader);
}

DDS::ReturnCode_t
Sedp::write_dcps_participant_secure(const Security::SPDPdiscoveredParticipantData& msg,
                                    const RepoId& part)
{
  DCPS::RepoId remote_reader(part);
  if (part != GUID_UNKNOWN) {
    remote_reader.entityId = ENTITYID_SPDP_RELIABLE_BUILTIN_PARTICIPANT_SECURE_READER;
  }

  return dcps_participant_secure_writer_->write_dcps_participant_secure(msg, remote_reader, participant_secure_sequence_);
}

DDS::ReturnCode_t
Sedp::write_dcps_participant_dispose(const RepoId& part)
{
  return dcps_participant_secure_writer_->write_unregister_dispose(part, PID_PARTICIPANT_GUID);
}
#endif

DDS::ReturnCode_t
Sedp::add_publication_i(const DCPS::RepoId& rid,
                        LocalPublication& pub)
{
  pub.transport_context_ = PFLAGS_THIS_VERSION;
#ifdef OPENDDS_SECURITY
  DCPS::DataWriterCallbacks_rch pl = pub.publication_.lock();
  if (pl) {
    ICE::Endpoint* endpoint = pl->get_ice_endpoint();
    if (endpoint) {
      pub.have_ice_agent_info = true;
      pub.ice_agent_info = ICE::Agent::instance()->get_local_agent_info(endpoint);
      ICE::Agent::instance()->add_local_agent_info_listener(endpoint, rid, &publication_agent_info_listener_);
      start_ice(rid, pub);
    }
  }
#else
  ACE_UNUSED_ARG(rid);
  ACE_UNUSED_ARG(pub);
#endif
  return DDS::RETCODE_OK;
}

DDS::ReturnCode_t
Sedp::write_publication_data(
    const RepoId& rid,
    LocalPublication& lp,
    const RepoId& reader)
{
  DDS::ReturnCode_t result = DDS::RETCODE_OK;

#ifdef OPENDDS_SECURITY
  if (is_security_enabled() && lp.security_attribs_.base.is_discovery_protected) {
    result = write_publication_data_secure(rid, lp, reader);

  } else {
#endif

    result = write_publication_data_unsecure(rid, lp, reader);

#ifdef OPENDDS_SECURITY
  }
#endif

  return result;
}

DDS::ReturnCode_t
Sedp::write_publication_data_unsecure(
    const RepoId& rid,
    LocalPublication& lp,
    const RepoId& reader)
{
  if (!(spdp_.available_builtin_endpoints() & DISC_BUILTIN_ENDPOINT_PUBLICATION_ANNOUNCER)) {
    return DDS::RETCODE_PRECONDITION_NOT_MET;
  }

  DDS::ReturnCode_t result = DDS::RETCODE_OK;
  if (spdp_.associated() && (reader != GUID_UNKNOWN ||
                             !associated_participants_.empty())) {
    DCPS::DiscoveredWriterData dwd;
    ParameterList plist;
    populate_discovered_writer_msg(dwd, rid, lp);

    // Convert to parameter list
    if (!ParameterListConverter::to_param_list(dwd, plist, use_xtypes_, lp.type_info_, false)) {
      ACE_ERROR((LM_ERROR,
                 ACE_TEXT("(%P|%t) ERROR: Sedp::write_publication_data - ")
                 ACE_TEXT("Failed to convert DiscoveredWriterData ")
                 ACE_TEXT(" to ParameterList\n")));
      result = DDS::RETCODE_ERROR;
    }
#ifdef OPENDDS_SECURITY
    if (lp.have_ice_agent_info) {
      ICE::AgentInfoMap ai_map;
      ai_map["DATA"] = lp.ice_agent_info;
      if (!ParameterListConverter::to_param_list(ai_map, plist)) {
        ACE_ERROR((LM_ERROR,
                   ACE_TEXT("(%P|%t) ERROR: Sedp::write_publication_data - ")
                   ACE_TEXT("Failed to convert ICE Agent info ")
                   ACE_TEXT("to ParameterList\n")));
        result = DDS::RETCODE_ERROR;
      }
    }
#endif

    if (DDS::RETCODE_OK == result) {
      result = publications_writer_->write_parameter_list(plist, reader, lp.sequence_);
    }
  } else if (DCPS::DCPS_debug_level > 3) {
    ACE_DEBUG((LM_INFO, ACE_TEXT("(%P|%t) Sedp::write_publication_data - ")
                        ACE_TEXT("not currently associated, dropping msg.\n")));
  }
  return result;
}

#ifdef OPENDDS_SECURITY
DDS::ReturnCode_t
Sedp::write_publication_data_secure(
    const RepoId& rid,
    LocalPublication& lp,
    const RepoId& reader)
{
  if (!(spdp_.available_builtin_endpoints() & DDS::Security::SEDP_BUILTIN_PUBLICATIONS_SECURE_WRITER)) {
    return DDS::RETCODE_PRECONDITION_NOT_MET;
  }

  DDS::ReturnCode_t result = DDS::RETCODE_OK;
  if (spdp_.associated() && (reader != GUID_UNKNOWN ||
                             !associated_participants_.empty())) {

    DiscoveredPublication_SecurityWrapper dwd;
    ParameterList plist;
    populate_discovered_writer_msg(dwd.data, rid, lp);

    dwd.security_info.endpoint_security_attributes = security_attributes_to_bitmask(lp.security_attribs_);
    dwd.security_info.plugin_endpoint_security_attributes = lp.security_attribs_.plugin_endpoint_attributes;

    // Convert to parameter list
    if (!ParameterListConverter::to_param_list(dwd, plist, use_xtypes_, lp.type_info_, false)) {
      ACE_ERROR((LM_ERROR,
                 ACE_TEXT("(%P|%t) ERROR: Sedp::write_publication_data_secure - ")
                 ACE_TEXT("Failed to convert DiscoveredWriterData ")
                 ACE_TEXT("to ParameterList\n")));
      result = DDS::RETCODE_ERROR;
    }
    if (lp.have_ice_agent_info) {
      ICE::AgentInfoMap ai_map;
      ai_map["DATA"] = lp.ice_agent_info;
      if (!ParameterListConverter::to_param_list(ai_map, plist)) {
        ACE_ERROR((LM_ERROR,
                   ACE_TEXT("(%P|%t) ERROR: Sedp::write_publication_data_secure - ")
                   ACE_TEXT("Failed to convert ICE Agent info ")
                   ACE_TEXT("to ParameterList\n")));
        result = DDS::RETCODE_ERROR;
      }
    }
    if (DDS::RETCODE_OK == result) {
      RepoId effective_reader = reader;
      if (reader != GUID_UNKNOWN)
        effective_reader.entityId = ENTITYID_SEDP_BUILTIN_PUBLICATIONS_SECURE_READER;
      result = publications_secure_writer_->write_parameter_list(plist, effective_reader, lp.sequence_);
    }
  } else if (DCPS::DCPS_debug_level > 3) {
    ACE_DEBUG((LM_INFO, ACE_TEXT("(%P|%t) Sedp::write_publication_data_secure - ")
                        ACE_TEXT("not currently associated, dropping msg.\n")));
  }
  return result;
}
#endif

DDS::ReturnCode_t
Sedp::add_subscription_i(const DCPS::RepoId& rid,
                         LocalSubscription& sub)
{
  sub.transport_context_ = PFLAGS_THIS_VERSION;
#ifdef OPENDDS_SECURITY
  DCPS::DataReaderCallbacks_rch sl = sub.subscription_.lock();
  if (sl) {
    ICE::Endpoint* endpoint = sl->get_ice_endpoint();
    if (endpoint) {
      sub.have_ice_agent_info = true;
      sub.ice_agent_info = ICE::Agent::instance()->get_local_agent_info(endpoint);
      ICE::Agent::instance()->add_local_agent_info_listener(endpoint, rid, &subscription_agent_info_listener_);
      start_ice(rid, sub);
    }
  }
#else
  ACE_UNUSED_ARG(rid);
  ACE_UNUSED_ARG(sub);
#endif
  return DDS::RETCODE_OK;
}

DDS::ReturnCode_t
Sedp::write_subscription_data(
    const RepoId& rid,
    LocalSubscription& ls,
    const RepoId& reader)
{
  DDS::ReturnCode_t result = DDS::RETCODE_OK;

#ifdef OPENDDS_SECURITY
  if (is_security_enabled() && ls.security_attribs_.base.is_discovery_protected) {
    result = write_subscription_data_secure(rid, ls, reader);

  } else {
#endif

    result = write_subscription_data_unsecure(rid, ls, reader);

#ifdef OPENDDS_SECURITY
  }
#endif

  return result;
}

DDS::ReturnCode_t
Sedp::write_subscription_data_unsecure(
    const RepoId& rid,
    LocalSubscription& ls,
    const RepoId& reader)
{
  if (!(spdp_.available_builtin_endpoints() & DISC_BUILTIN_ENDPOINT_SUBSCRIPTION_ANNOUNCER)) {
    return DDS::RETCODE_PRECONDITION_NOT_MET;
  }

  DDS::ReturnCode_t result = DDS::RETCODE_OK;
  if (spdp_.associated() && (reader != GUID_UNKNOWN ||
                             !associated_participants_.empty())) {
    DCPS::DiscoveredReaderData drd;
    ParameterList plist;
    populate_discovered_reader_msg(drd, rid, ls);

    // Convert to parameter list
    if (!ParameterListConverter::to_param_list(drd, plist, use_xtypes_, ls.type_info_, false)) {
      ACE_ERROR((LM_ERROR,
                 ACE_TEXT("(%P|%t) ERROR: Sedp::write_subscription_data_unsecure - ")
                 ACE_TEXT("Failed to convert DiscoveredReaderData ")
                 ACE_TEXT("to ParameterList\n")));
      result = DDS::RETCODE_ERROR;
    }

    DDS::TypeConsistencyEnforcementQosPolicy tceqp = TheServiceParticipant->initial_TypeConsistencyEnforcementQosPolicy();
    Parameter param;
    param.type_consistency(tceqp);
    const CORBA::ULong length = plist.length();
    plist.length(length + 1);
    plist[length] = param;

#ifdef OPENDDS_SECURITY
    if (ls.have_ice_agent_info) {
      ICE::AgentInfoMap ai_map;
      ai_map["DATA"] = ls.ice_agent_info;
      if (!ParameterListConverter::to_param_list(ai_map, plist)) {
        ACE_ERROR((LM_ERROR,
                   ACE_TEXT("(%P|%t) ERROR: Sedp::write_subscription_data_unsecure - ")
                   ACE_TEXT("Failed to convert ICE Agent info ")
                   ACE_TEXT("to ParameterList\n")));
        result = DDS::RETCODE_ERROR;
      }
    }
#endif
    if (DDS::RETCODE_OK == result) {
      result = subscriptions_writer_->write_parameter_list(plist, reader, ls.sequence_);
    }
  } else if (DCPS::DCPS_debug_level > 3) {
    ACE_DEBUG((LM_INFO, ACE_TEXT("(%P|%t) Sedp::write_subscription_data_unsecure - ")
                        ACE_TEXT("not currently associated, dropping msg.\n")));
  }
  return result;
}

#ifdef OPENDDS_SECURITY
DDS::ReturnCode_t
Sedp::write_subscription_data_secure(
    const RepoId& rid,
    LocalSubscription& ls,
    const RepoId& reader)
{
  if (!(spdp_.available_builtin_endpoints() & DDS::Security::SEDP_BUILTIN_SUBSCRIPTIONS_SECURE_WRITER)) {
    return DDS::RETCODE_PRECONDITION_NOT_MET;
  }

  DDS::ReturnCode_t result = DDS::RETCODE_OK;
  if (spdp_.associated() && (reader != GUID_UNKNOWN ||
                             !associated_participants_.empty())) {

    DiscoveredSubscription_SecurityWrapper drd;
    ParameterList plist;
    populate_discovered_reader_msg(drd.data, rid, ls);

    drd.security_info.endpoint_security_attributes = security_attributes_to_bitmask(ls.security_attribs_);
    drd.security_info.plugin_endpoint_security_attributes = ls.security_attribs_.plugin_endpoint_attributes;

    // Convert to parameter list
    if (!ParameterListConverter::to_param_list(drd, plist, use_xtypes_, ls.type_info_, false)) {
      ACE_ERROR((LM_ERROR,
                 ACE_TEXT("(%P|%t) ERROR: Sedp::write_subscription_data_secure - ")
                 ACE_TEXT("Failed to convert DiscoveredReaderData ")
                 ACE_TEXT("to ParameterList\n")));
      result = DDS::RETCODE_ERROR;
    }
    if (ls.have_ice_agent_info) {
      ICE::AgentInfoMap ai_map;
      ai_map["DATA"] = ls.ice_agent_info;
      if (!ParameterListConverter::to_param_list(ai_map, plist)) {
        ACE_ERROR((LM_ERROR,
                   ACE_TEXT("(%P|%t) ERROR: Sedp::write_subscription_data_secure - ")
                   ACE_TEXT("Failed to convert ICE Agent info ")
                   ACE_TEXT("to ParameterList\n")));
        result = DDS::RETCODE_ERROR;
      }
    }
    if (DDS::RETCODE_OK == result) {
      RepoId effective_reader = reader;
      if (reader != GUID_UNKNOWN)
        effective_reader.entityId = ENTITYID_SEDP_BUILTIN_SUBSCRIPTIONS_SECURE_READER;
      result = subscriptions_secure_writer_->write_parameter_list(plist, effective_reader, ls.sequence_);
    }
  } else if (DCPS::DCPS_debug_level > 3) {
    ACE_DEBUG((LM_INFO, ACE_TEXT("(%P|%t) Sedp::write_subscription_data_secure - ")
                        ACE_TEXT("not currently associated, dropping msg.\n")));
  }
  return result;
}
#endif

DDS::ReturnCode_t
Sedp::write_participant_message_data(
    const RepoId& rid,
    LocalParticipantMessage& pm,
    const RepoId& reader)
{
  if (!(spdp_.available_builtin_endpoints() & BUILTIN_ENDPOINT_PARTICIPANT_MESSAGE_DATA_WRITER)) {
    return DDS::RETCODE_PRECONDITION_NOT_MET;
  }

  DDS::ReturnCode_t result = DDS::RETCODE_OK;
  if (spdp_.associated() && (reader != GUID_UNKNOWN ||
                             !associated_participants_.empty())) {
    ParticipantMessageData pmd;
    pmd.participantGuid = rid;
    result = participant_message_writer_->write_participant_message(pmd, reader, pm.sequence_);
  } else if (DCPS::DCPS_debug_level > 3) {
    ACE_DEBUG((LM_INFO, ACE_TEXT("(%P|%t) Sedp::write_participant_message_data - ")
               ACE_TEXT("not currently associated, dropping msg.\n")));
  }
  return result;
}

#ifdef OPENDDS_SECURITY
DDS::ReturnCode_t
Sedp::write_participant_message_data_secure(
    const RepoId& rid,
    LocalParticipantMessage& pm,
    const RepoId& reader)
{
  if (!(spdp_.available_builtin_endpoints() & DDS::Security::BUILTIN_PARTICIPANT_MESSAGE_SECURE_WRITER)) {
    return DDS::RETCODE_PRECONDITION_NOT_MET;
  }

  DDS::ReturnCode_t result = DDS::RETCODE_OK;
  if (spdp_.associated() && (reader != GUID_UNKNOWN ||
                             !associated_participants_.empty())) {
    ParticipantMessageData pmd;
    pmd.participantGuid = rid;
    result = participant_message_secure_writer_->write_participant_message(pmd, reader, pm.sequence_);
  } else if (DCPS::DCPS_debug_level > 3) {
    ACE_DEBUG((LM_INFO, ACE_TEXT("(%P|%t) Sedp::write_participant_message_data_secure - ")
               ACE_TEXT("not currently associated, dropping msg.\n")));
  }
  return result;
}
#endif

void
Sedp::set_inline_qos(DCPS::TransportLocatorSeq& locators)
{
  const OPENDDS_STRING rtps_udp = "rtps_udp";
  for (CORBA::ULong i = 0; i < locators.length(); ++i) {
    if (locators[i].transport_type.in() == rtps_udp) {
      const CORBA::ULong len = locators[i].data.length();
      locators[i].data.length(len + 1);
      locators[i].data[len] = CORBA::Octet(1);
    }
  }
}

bool
Sedp::shutting_down() const
{
  return spdp_.shutting_down();
}

void
Sedp::populate_transport_locator_sequence(DCPS::TransportLocatorSeq*& rTls,
                                          DiscoveredSubscriptionIter& dsi,
                                          const RepoId& reader)
{
  DCPS::LocatorSeq locs;
  bool participantExpectsInlineQos = false;
  RepoId remote_participant = reader;
  remote_participant.entityId = ENTITYID_PARTICIPANT;
  const bool participant_found =
    spdp_.get_default_locators(remote_participant, locs,
                               participantExpectsInlineQos);
  if (!rTls->length()) {     // if no locators provided, add the default
    if (!participant_found) {
      return;
    } else if (locs.length()) {
      const Encoding& encoding = get_locators_encoding();
      size_t size = DCPS::serialized_size(encoding, locs);
      DCPS::primitive_serialized_size_boolean(encoding, size);

      ACE_Message_Block mb_locator(size);
      Serializer ser_loc(&mb_locator, encoding);
      ser_loc << locs;
      const bool readerExpectsInlineQos =
        dsi->second.reader_data_.readerProxy.expectsInlineQos;
      ser_loc << ACE_OutputCDR::from_boolean(participantExpectsInlineQos
                                             || readerExpectsInlineQos);

      DCPS::TransportLocator tl;
      tl.transport_type = "rtps_udp";
      message_block_to_sequence(mb_locator, tl.data);
      rTls->length(1);
      (*rTls)[0] = tl;
    } else {
      ACE_DEBUG((LM_WARNING,
                 ACE_TEXT("(%P|%t) Sedp::match - ")
                 ACE_TEXT("remote reader found with no locators ")
                 ACE_TEXT("and no default locators\n")));
    }
  }
}

void
Sedp::populate_transport_locator_sequence(DCPS::TransportLocatorSeq*& wTls,
                                          DiscoveredPublicationIter& /*dpi*/,
                                          const RepoId& writer)
{
  DCPS::LocatorSeq locs;
  bool participantExpectsInlineQos = false;
  RepoId remote_participant = writer;
  remote_participant.entityId = ENTITYID_PARTICIPANT;
  const bool participant_found =
    spdp_.get_default_locators(remote_participant, locs,
                               participantExpectsInlineQos);
  if (!wTls->length()) {     // if no locators provided, add the default
    if (!participant_found) {
      return;
    } else if (locs.length()) {
      const Encoding& encoding = get_locators_encoding();
      size_t size = DCPS::serialized_size(encoding, locs);
      DCPS::primitive_serialized_size_boolean(encoding, size);

      ACE_Message_Block mb_locator(size);
      Serializer ser_loc(&mb_locator, encoding);
      ser_loc << locs;
      ser_loc << ACE_OutputCDR::from_boolean(participantExpectsInlineQos);

      DCPS::TransportLocator tl;
      tl.transport_type = "rtps_udp";
      message_block_to_sequence(mb_locator, tl.data);
      wTls->length(1);
      (*wTls)[0] = tl;
    } else {
      ACE_DEBUG((LM_WARNING,
                 ACE_TEXT("(%P|%t) Sedp::match - ")
                 ACE_TEXT("remote writer found with no locators ")
                 ACE_TEXT("and no default locators\n")));
    }
  }
}

#ifdef OPENDDS_SECURITY
DDS::Security::DatawriterCryptoHandle
Sedp::generate_remote_matched_writer_crypto_handle(const RepoId& writer,
                                                   const RepoId& reader)
{
  DDS::Security::DatawriterCryptoHandle result = get_handle_registry()->get_remote_datawriter_crypto_handle(writer);
  if (result != DDS::HANDLE_NIL) {
    return result;
  }

  const RepoId writer_part = make_id(writer, ENTITYID_PARTICIPANT);
  Spdp::ParticipantCryptoInfoPair info = spdp_.lookup_participant_crypto_info(writer_part);

  if (info.first != DDS::HANDLE_NIL && info.second) {
    const DDS::Security::DatawriterCryptoHandle drch =
      get_handle_registry()->get_local_datareader_crypto_handle(reader);
    const DDS::Security::EndpointSecurityAttributes attribs =
      get_handle_registry()->get_local_datareader_security_attributes(reader);
    DDS::Security::CryptoKeyFactory_var key_factory = spdp_.get_security_config()->get_crypto_key_factory();
    DDS::Security::SecurityException se = {"", 0, 0};
    result = key_factory->register_matched_remote_datawriter(drch, info.first, info.second, se);
    get_handle_registry()->insert_remote_datawriter_crypto_handle(writer, result, attribs);
    if (result == DDS::HANDLE_NIL) {
      ACE_DEBUG((LM_WARNING, ACE_TEXT("(%P|%t) WARNING: Sedp::generate_remote_matched_writer_crypto_handle() - ")
        ACE_TEXT("Failure calling register_matched_remote_datawriter(). Security Exception[%d.%d]: %C\n"),
          se.code, se.minor_code, se.message.in()));
    }
  } else {
    ACE_DEBUG((LM_WARNING, ACE_TEXT("(%P|%t) WARNING: Sedp::generate_remote_matched_writer_crypto_handle() - ")
      ACE_TEXT("Unable to lookup remote participant crypto info.\n")));
  }
  return result;
}

DDS::Security::DatareaderCryptoHandle
Sedp::generate_remote_matched_reader_crypto_handle(const RepoId& reader,
                                                   const RepoId& writer,
                                                   bool relay_only)
{
  DDS::Security::DatareaderCryptoHandle result = get_handle_registry()->get_remote_datareader_crypto_handle(reader);
  if (result != DDS::HANDLE_NIL) {
    return result;
  }

  const RepoId reader_part = make_id(reader, ENTITYID_PARTICIPANT);
  Spdp::ParticipantCryptoInfoPair info = spdp_.lookup_participant_crypto_info(reader_part);

  if (info.first != DDS::HANDLE_NIL && info.second) {
    const DDS::Security::DatawriterCryptoHandle dwch =
      get_handle_registry()->get_local_datawriter_crypto_handle(writer);
    const DDS::Security::EndpointSecurityAttributes attribs =
      get_handle_registry()->get_local_datawriter_security_attributes(writer);
    DDS::Security::CryptoKeyFactory_var key_factory = spdp_.get_security_config()->get_crypto_key_factory();
    DDS::Security::SecurityException se = {"", 0, 0};
    result = key_factory->register_matched_remote_datareader(dwch, info.first, info.second, relay_only, se);
    get_handle_registry()->insert_remote_datareader_crypto_handle(reader, result, attribs);
    if (result == DDS::HANDLE_NIL) {
      ACE_DEBUG((LM_WARNING, ACE_TEXT("(%P|%t) WARNING: Sedp::generate_remote_matched_reader_crypto_handle() - ")
        ACE_TEXT("Failure calling register_matched_remote_datareader(). Security Exception[%d.%d]: %C\n"),
          se.code, se.minor_code, se.message.in()));
    }
  } else {
    ACE_DEBUG((LM_WARNING, ACE_TEXT("(%P|%t) WARNING: Sedp::generate_remote_matched_reader_crypto_handle() - ")
      ACE_TEXT("Unable to lookup remote participant crypto info.\n")));
  }
  return result;
}

void
Sedp::create_datareader_crypto_tokens(const DDS::Security::DatareaderCryptoHandle& drch,
                                      const DDS::Security::DatawriterCryptoHandle& dwch,
                                      DDS::Security::DatareaderCryptoTokenSeq& drcts)
{
  DDS::Security::SecurityException se = {"", 0, 0};
  DDS::Security::CryptoKeyExchange_var key_exchange = spdp_.get_security_config()->get_crypto_key_exchange();

  if (!key_exchange->create_local_datareader_crypto_tokens(drcts, drch, dwch, se)) {
    ACE_DEBUG((LM_WARNING, ACE_TEXT("(%P|%t) WARNING: ")
      ACE_TEXT("Sedp::create_datareader_crypto_tokens() - ")
      ACE_TEXT("Unable to create local datareader crypto tokens with crypto key exchange plugin. ")
      ACE_TEXT("Security Exception[%d.%d]: %C\n"), se.code, se.minor_code, se.message.in()));
  }
}

void
Sedp::send_datareader_crypto_tokens(const RepoId& local_reader,
                                    const RepoId& remote_writer,
                                    const DDS::Security::DatareaderCryptoTokenSeq& drcts)
{
  if (drcts.length() != 0) {
    const DCPS::RepoId remote_part = make_id(remote_writer, ENTITYID_PARTICIPANT);
    const DCPS::RepoId local_volatile_writer = make_id(
      participant_id_, ENTITYID_P2P_BUILTIN_PARTICIPANT_VOLATILE_SECURE_WRITER);
    const DCPS::RepoId remote_volatile_reader = make_id(
      remote_part, ENTITYID_P2P_BUILTIN_PARTICIPANT_VOLATILE_SECURE_READER);

    DDS::Security::ParticipantVolatileMessageSecure msg;
    msg.message_identity.source_guid = local_volatile_writer;
    msg.message_class_id = DDS::Security::GMCLASSID_SECURITY_DATAREADER_CRYPTO_TOKENS;
    msg.destination_participant_guid = remote_part;
    msg.destination_endpoint_guid = remote_writer;
    msg.source_endpoint_guid = local_reader;
    msg.message_data = reinterpret_cast<const DDS::Security::DataHolderSeq&>(drcts);

    if (write_volatile_message(msg, remote_volatile_reader) != DDS::RETCODE_OK) {
      ACE_DEBUG((LM_WARNING, ACE_TEXT("(%P|%t) WARNING: Sedp::send_datareader_crypto_tokens() - ")
        ACE_TEXT("Unable to write volatile message.\n")));
    }
  }
}

void
Sedp::create_datawriter_crypto_tokens(const DDS::Security::DatawriterCryptoHandle& dwch,
                                      const DDS::Security::DatareaderCryptoHandle& drch,
                                      DDS::Security::DatawriterCryptoTokenSeq& dwcts)
{
  DDS::Security::SecurityException se = {"", 0, 0};
  DDS::Security::CryptoKeyExchange_var key_exchange = spdp_.get_security_config()->get_crypto_key_exchange();

  if (key_exchange->create_local_datawriter_crypto_tokens(dwcts, dwch, drch, se) == false) {
    ACE_DEBUG((LM_WARNING, ACE_TEXT("(%P|%t) WARNING: ")
      ACE_TEXT("Sedp::create_datawriter_crypto_tokens() - ")
      ACE_TEXT("Unable to create local datawriter crypto tokens with crypto key exchange plugin. ")
      ACE_TEXT("Security Exception[%d.%d]: %C\n"), se.code, se.minor_code, se.message.in()));
  }
}

void
Sedp::send_datawriter_crypto_tokens(const RepoId& local_writer,
                                    const RepoId& remote_reader,
                                    const DDS::Security::DatawriterCryptoTokenSeq& dwcts)
{
  if (dwcts.length() != 0) {
    const DCPS::RepoId remote_part = make_id(remote_reader, ENTITYID_PARTICIPANT);
    const DCPS::RepoId local_volatile_writer = make_id(
      participant_id_, ENTITYID_P2P_BUILTIN_PARTICIPANT_VOLATILE_SECURE_WRITER);
    const DCPS::RepoId remote_volatile_reader = make_id(
      remote_part, ENTITYID_P2P_BUILTIN_PARTICIPANT_VOLATILE_SECURE_READER);

    DDS::Security::ParticipantVolatileMessageSecure msg;
    msg.message_identity.source_guid = local_volatile_writer;
    msg.message_class_id = DDS::Security::GMCLASSID_SECURITY_DATAWRITER_CRYPTO_TOKENS;
    msg.destination_participant_guid = remote_part;
    msg.destination_endpoint_guid = remote_reader;
    msg.source_endpoint_guid = local_writer;
    msg.message_data = reinterpret_cast<const DDS::Security::DataHolderSeq&>(dwcts);

    if (write_volatile_message(msg, remote_volatile_reader) != DDS::RETCODE_OK) {
      ACE_DEBUG((LM_WARNING, ACE_TEXT("(%P|%t) WARNING: Sedp::send_datawriter_crypto_tokens() - ")
        ACE_TEXT("Unable to write volatile message.\n")));
    }
  }
}

bool
Sedp::handle_datawriter_crypto_tokens(const DDS::Security::ParticipantVolatileMessageSecure& msg) {
  if (DCPS::security_debug.auth_debug) {
    ACE_DEBUG((LM_DEBUG,
               ACE_TEXT("(%P|%t) Sedp::handle_datawriter_crypto_tokens() %C\n"),
               DCPS::LogGuid(msg.source_endpoint_guid).c_str()));
  }

  DDS::Security::SecurityException se = {"", 0, 0};
  Security::CryptoKeyExchange_var key_exchange = spdp_.get_security_config()->get_crypto_key_exchange();

  ACE_Guard<ACE_Thread_Mutex> g(lock_, false);

  const DDS::Security::DatawriterCryptoHandle dwch =
    get_handle_registry()->get_remote_datawriter_crypto_handle(msg.source_endpoint_guid);
  const DDS::Security::DatareaderCryptoHandle drch =
    get_handle_registry()->get_local_datareader_crypto_handle(msg.destination_endpoint_guid);

  DDS::Security::DatawriterCryptoTokenSeq dwcts;
  dwcts = reinterpret_cast<const DDS::Security::DatawriterCryptoTokenSeq&>(msg.message_data);

  if (dwch == DDS::HANDLE_NIL) {
    if (DCPS::security_debug.auth_debug) {
      ACE_DEBUG((LM_DEBUG,
        ACE_TEXT("(%P|%t) Sedp::handle_datawriter_crypto_tokens() - ")
        ACE_TEXT("received tokens for unknown remote writer %C Caching.\n"),
        DCPS::LogGuid(msg.source_endpoint_guid).c_str()));
    }

    pending_remote_writer_crypto_tokens_[msg.source_endpoint_guid] = dwcts;
    return true;
  }

  if (drch == DDS::HANDLE_NIL) {
    if (DCPS::security_debug.auth_debug) {
      ACE_DEBUG((LM_WARNING,
        ACE_TEXT("(%P|%t) Sedp::handle_datawriter_crypto_tokens() - ")
        ACE_TEXT("received tokens for unknown local reader. Ignoring.\n")));
    }
    return false;
  }

  if (DCPS::security_debug.auth_debug) {
    ACE_DEBUG((LM_DEBUG,
               ACE_TEXT("(%P|%t) Sedp::handle_datawriter_crypto_tokens() from %C drch %d dwch %d count %d\n"),
               DCPS::LogGuid(msg.source_endpoint_guid).c_str(), drch, dwch, dwcts.length()));
  }

  if (!key_exchange->set_remote_datawriter_crypto_tokens(drch, dwch, dwcts, se)) {
    ACE_DEBUG((LM_WARNING, ACE_TEXT("(%P|%t) ERROR: ")
      ACE_TEXT("(%P|%t) WARNING: Sedp::handle_datawriter_crypto_tokens() - ")
      ACE_TEXT("Unable to set remote datawriter crypto tokens with crypto key exchange plugin. ")
      ACE_TEXT("Security Exception[%d.%d]: %C\n"), se.code, se.minor_code, se.message.in()));
    return false;
  }

  if (DCPS::GuidConverter(msg.source_endpoint_guid).isBuiltinDomainEntity()) {
    associate_secure_reader_to_writer(msg.source_endpoint_guid);
  }

  return true;
}

bool
Sedp::handle_datareader_crypto_tokens(const DDS::Security::ParticipantVolatileMessageSecure& msg) {
  if (DCPS::security_debug.auth_debug) {
    ACE_DEBUG((LM_DEBUG,
               ACE_TEXT("(%P|%t) Sedp::handle_datareader_crypto_tokens() %C\n"),
               DCPS::LogGuid(msg.source_endpoint_guid).c_str()));
  }

  DDS::Security::SecurityException se = {"", 0, 0};
  Security::CryptoKeyExchange_var key_exchange = spdp_.get_security_config()->get_crypto_key_exchange();

  ACE_Guard<ACE_Thread_Mutex> g(lock_, false);

  const DDS::Security::DatareaderCryptoHandle drch =
    get_handle_registry()->get_remote_datareader_crypto_handle(msg.source_endpoint_guid);
  const DDS::Security::DatawriterCryptoHandle dwch =
    get_handle_registry()->get_local_datawriter_crypto_handle(msg.destination_endpoint_guid);

  DDS::Security::DatareaderCryptoTokenSeq drcts;
  drcts = reinterpret_cast<const DDS::Security::DatareaderCryptoTokenSeq&>(msg.message_data);

  if (drch == DDS::HANDLE_NIL) {
    if (DCPS::security_debug.auth_debug) {
      ACE_DEBUG((LM_DEBUG,
        ACE_TEXT("(%P|%t) Sedp::handle_datareader_crypto_tokens() - ")
        ACE_TEXT("received tokens for unknown remote reader %C Caching.\n"),
        DCPS::LogGuid(msg.source_endpoint_guid).c_str()));
    }

    pending_remote_reader_crypto_tokens_[msg.source_endpoint_guid] = drcts;
    return true;
  }

  if (dwch == DDS::HANDLE_NIL) {
    if (DCPS::security_debug.auth_debug) {
      ACE_DEBUG((LM_WARNING,
        ACE_TEXT("(%P|%t) Sedp::handle_datareader_crypto_tokens() - ")
        ACE_TEXT("received tokens for unknown local writer. Ignoring.\n")));
    }
    return false;
  }

  if (DCPS::security_debug.auth_debug) {
    ACE_DEBUG((LM_DEBUG,
               ACE_TEXT("(%P|%t) Sedp::handle_datareader_crypto_tokens() from %C dwch %d drch %d count %d\n"),
               DCPS::LogGuid(msg.source_endpoint_guid).c_str(), dwch, drch, drcts.length()));
  }

  if (!key_exchange->set_remote_datareader_crypto_tokens(dwch, drch, drcts, se)) {
    ACE_DEBUG((LM_WARNING, ACE_TEXT("(%P|%t) ERROR: ")
      ACE_TEXT("(%P|%t) WARNING: Sedp::handle_datareader_crypto_tokens() - ")
      ACE_TEXT("Unable to set remote datareader crypto tokens with crypto key exchange plugin. ")
      ACE_TEXT("Security Exception[%d.%d]: %C\n"), se.code, se.minor_code, se.message.in()));
    return false;
  }

  if (DCPS::GuidConverter(msg.source_endpoint_guid).isBuiltinDomainEntity()) {
    associate_secure_writer_to_reader(msg.source_endpoint_guid);
  }

  return true;
}

DDS::DomainId_t Sedp::get_domain_id() const {
  return spdp_.get_domain_id();
}

void Sedp::resend_user_crypto_tokens(const RepoId& id)
{
  const RepoId remote_participant = make_id(id, ENTITYID_PARTICIPANT);

  if (DCPS::security_debug.bookkeeping) {
    ACE_DEBUG((LM_DEBUG, ACE_TEXT("(%P|%t) {bookkeeping} ")
               ACE_TEXT("Sedp::resend_user_crypto_tokens(%C)\n"),
               DCPS::LogGuid(remote_participant).c_str()));
  }

  /*
   * For each user DataReader that has a crypto handle, send tokens to matched
   * DataWriters that have a crypto handle.
   */

  for (LocalSubscriptionCIter reader_pos = local_subscriptions_.begin(),
         reader_limit = local_subscriptions_.end();
       reader_pos != reader_limit; ++reader_pos) {
    if (!DCPS::GuidConverter(reader_pos->first).isUserDomainEntity()) {
      continue;
    }
    const DDS::Security::DatareaderCryptoHandle drch =
      get_handle_registry()->get_local_datareader_crypto_handle(reader_pos->first);
    if (drch == DDS::HANDLE_NIL) {
      continue;
    }
    for (DCPS::RepoIdSet::const_iterator writer_pos = reader_pos->second.matched_endpoints_.begin(),
           writer_limit = reader_pos->second.matched_endpoints_.end();
         writer_pos != writer_limit; ++writer_pos) {
      if (!DCPS::GuidPrefixEqual()(writer_pos->guidPrefix, remote_participant.guidPrefix)) {
        continue;
      }
      const DDS::Security::DatawriterCryptoHandle dwch =
        get_handle_registry()->get_remote_datawriter_crypto_handle(*writer_pos);
      if (dwch == DDS::HANDLE_NIL) {
        continue;
      }
      create_and_send_datareader_crypto_tokens(drch, reader_pos->first, dwch, *writer_pos);
    }
  }

  /*
   * For each user DataWriter that has a crypto handle, send tokens to matched
   * DataReaders that have a crypto handle.
   */
  for (LocalPublicationCIter writer_pos = local_publications_.begin(),
         writer_limit = local_publications_.end();
       writer_pos != writer_limit; ++writer_pos) {
    if (!DCPS::GuidConverter(writer_pos->first).isUserDomainEntity()) {
      continue;
    }
    const DDS::Security::DatawriterCryptoHandle dwch =
      get_handle_registry()->get_local_datawriter_crypto_handle(writer_pos->first);
    if (dwch == DDS::HANDLE_NIL) {
      continue;
    }
    for (DCPS::RepoIdSet::const_iterator reader_pos = writer_pos->second.matched_endpoints_.begin(),
           reader_limit = writer_pos->second.matched_endpoints_.end();
         reader_pos != reader_limit; ++reader_pos) {
      if (!DCPS::GuidPrefixEqual()(reader_pos->guidPrefix, remote_participant.guidPrefix)) {
        continue;
      }
      const DDS::Security::DatareaderCryptoHandle drch =
        get_handle_registry()->get_remote_datareader_crypto_handle(*reader_pos);
      if (drch == DDS::HANDLE_NIL) {
        continue;
      }
      create_and_send_datawriter_crypto_tokens(dwch, writer_pos->first, drch, *reader_pos);
    }
  }
}
#endif

void
Sedp::add_assoc_i(const DCPS::RepoId& local_guid, const LocalPublication& lpub,
                  const DCPS::RepoId& remote_guid, const DiscoveredSubscription& dsub) {
#ifdef OPENDDS_SECURITY
  DCPS::DataWriterCallbacks_rch pl = lpub.publication_.lock();
  if (pl) {
    ICE::Endpoint* endpoint = pl->get_ice_endpoint();
    if (endpoint && dsub.have_ice_agent_info_) {
      ICE::Agent::instance()->start_ice(endpoint, local_guid, remote_guid, dsub.ice_agent_info_);
    }
  }
#else
  ACE_UNUSED_ARG(local_guid);
  ACE_UNUSED_ARG(lpub);
  ACE_UNUSED_ARG(remote_guid);
  ACE_UNUSED_ARG(dsub);
#endif
}

void
Sedp::remove_assoc_i(const DCPS::RepoId& local_guid, const LocalPublication& lpub,
                     const DCPS::RepoId& remote_guid) {
#ifdef OPENDDS_SECURITY
  DCPS::DataWriterCallbacks_rch pl = lpub.publication_.lock();
  if (pl) {
    ICE::Endpoint* endpoint = pl->get_ice_endpoint();
    if (endpoint) {
      ICE::Agent::instance()->stop_ice(endpoint, local_guid, remote_guid);
    }
  }
#else
  ACE_UNUSED_ARG(local_guid);
  ACE_UNUSED_ARG(lpub);
  ACE_UNUSED_ARG(remote_guid);
#endif
}

void
Sedp::add_assoc_i(const DCPS::RepoId& local_guid, const LocalSubscription& lsub,
                  const DCPS::RepoId& remote_guid, const DiscoveredPublication& dpub) {
#ifdef OPENDDS_SECURITY
  DCPS::DataReaderCallbacks_rch sl = lsub.subscription_.lock();
  if (sl) {
    ICE::Endpoint* endpoint = sl->get_ice_endpoint();
    if (endpoint && dpub.have_ice_agent_info_) {
      ICE::Agent::instance()->start_ice(endpoint, local_guid, remote_guid, dpub.ice_agent_info_);
    }
  }
#else
  ACE_UNUSED_ARG(local_guid);
  ACE_UNUSED_ARG(lsub);
  ACE_UNUSED_ARG(remote_guid);
  ACE_UNUSED_ARG(dpub);
#endif
}

void
Sedp::remove_assoc_i(const DCPS::RepoId& local_guid, const LocalSubscription& lsub,
                     const DCPS::RepoId& remote_guid) {
#ifdef OPENDDS_SECURITY
  DCPS::DataReaderCallbacks_rch sl = lsub.subscription_.lock();
  if (sl) {
    ICE::Endpoint* endpoint = sl->get_ice_endpoint();
    if (endpoint) {
      ICE::Agent::instance()->stop_ice(endpoint, local_guid, remote_guid);
    }
  }
#else
  ACE_UNUSED_ARG(local_guid);
  ACE_UNUSED_ARG(lsub);
  ACE_UNUSED_ARG(remote_guid);
#endif
}

#ifdef OPENDDS_SECURITY
void
Sedp::PublicationAgentInfoListener::update_agent_info(const DCPS::RepoId& a_local_guid,
                                                      const ICE::AgentInfo& a_agent_info)
{
  ACE_GUARD(ACE_Thread_Mutex, g, sedp.lock_);
  LocalPublicationIter pos = sedp.local_publications_.find(a_local_guid);
  if (pos != sedp.local_publications_.end()) {
    pos->second.have_ice_agent_info = true;
    pos->second.ice_agent_info = a_agent_info;
    sedp.write_publication_data(a_local_guid, pos->second);
  }
}

void
Sedp::PublicationAgentInfoListener::remove_agent_info(const DCPS::RepoId& a_local_guid)
{
  ACE_GUARD(ACE_Thread_Mutex, g, sedp.lock_);
  LocalPublicationIter pos = sedp.local_publications_.find(a_local_guid);
  if (pos != sedp.local_publications_.end()) {
    pos->second.have_ice_agent_info = false;
    sedp.write_publication_data(a_local_guid, pos->second);
  }
}

void
Sedp::SubscriptionAgentInfoListener::update_agent_info(const DCPS::RepoId& a_local_guid,
                                                       const ICE::AgentInfo& a_agent_info)
{
  ACE_GUARD(ACE_Thread_Mutex, g, sedp.lock_);
  LocalSubscriptionIter pos = sedp.local_subscriptions_.find(a_local_guid);
  if (pos != sedp.local_subscriptions_.end()) {
    pos->second.have_ice_agent_info = true;
    pos->second.ice_agent_info = a_agent_info;
    sedp.write_subscription_data(a_local_guid, pos->second);
  }
}

void
Sedp::SubscriptionAgentInfoListener::remove_agent_info(const DCPS::RepoId& a_local_guid)
{
  ACE_GUARD(ACE_Thread_Mutex, g, sedp.lock_);
  LocalSubscriptionIter pos = sedp.local_subscriptions_.find(a_local_guid);
  if (pos != sedp.local_subscriptions_.end()) {
    pos->second.have_ice_agent_info = false;
    sedp.write_subscription_data(a_local_guid, pos->second);
  }
}
#endif

void
Sedp::start_ice(const DCPS::RepoId& guid, const LocalPublication& lpub) {
#ifdef OPENDDS_SECURITY
  DCPS::DataWriterCallbacks_rch pl = lpub.publication_.lock();
  if (pl) {
    ICE::Endpoint* endpoint = pl->get_ice_endpoint();

    if (!endpoint || !lpub.have_ice_agent_info) {
      return;
    }

<<<<<<< HEAD
  for (DCPS::RepoIdSet::const_iterator it = lpub.matched_endpoints_.begin(),
       end = lpub.matched_endpoints_.end(); it != end; ++it) {
    DiscoveredSubscriptionIter dsi = discovered_subscriptions_.find(*it);
    OPENDDS_ASSERT(dsi != discovered_subscriptions_.end());
    if (dsi->second.have_ice_agent_info_) {
      ICE::Agent::instance()->start_ice(endpoint, guid, dsi->first, dsi->second.ice_agent_info_);
=======
    for (DCPS::RepoIdSet::const_iterator it = lpub.matched_endpoints_.begin(),
           end = lpub.matched_endpoints_.end(); it != end; ++it) {
      const DCPS::GuidConverter conv(*it);
      if (conv.isReader()) {
        DiscoveredSubscriptionIter dsi = discovered_subscriptions_.find(*it);
        if (dsi != discovered_subscriptions_.end()) {
          if (dsi->second.have_ice_agent_info_) {
            ICE::Agent::instance()->start_ice(endpoint, guid, dsi->first, dsi->second.ice_agent_info_);
          }
        }
      }
>>>>>>> a8a4ac80
    }
  }
#else
  ACE_UNUSED_ARG(guid);
  ACE_UNUSED_ARG(lpub);
#endif
}

void
Sedp::start_ice(const DCPS::RepoId& guid, const LocalSubscription& lsub) {
#ifdef OPENDDS_SECURITY
  DCPS::DataReaderCallbacks_rch sl = lsub.subscription_.lock();
  if (sl) {
    ICE::Endpoint* endpoint = sl->get_ice_endpoint();

    if (!endpoint || !lsub.have_ice_agent_info) {
      return;
    }

<<<<<<< HEAD
  for (DCPS::RepoIdSet::const_iterator it = lsub.matched_endpoints_.begin(),
       end = lsub.matched_endpoints_.end(); it != end; ++it) {
    DiscoveredPublicationIter dpi = discovered_publications_.find(*it);
    OPENDDS_ASSERT(dpi != discovered_publications_.end());
    if (dpi->second.have_ice_agent_info_) {
      ICE::Agent::instance()->start_ice(endpoint, guid, dpi->first, dpi->second.ice_agent_info_);
=======
    for (DCPS::RepoIdSet::const_iterator it = lsub.matched_endpoints_.begin(),
           end = lsub.matched_endpoints_.end(); it != end; ++it) {
      const DCPS::GuidConverter conv(*it);
      if (conv.isWriter()) {
        DiscoveredPublicationIter dpi = discovered_publications_.find(*it);
        if (dpi != discovered_publications_.end()) {
          if (dpi->second.have_ice_agent_info_) {
            ICE::Agent::instance()->start_ice(endpoint, guid, dpi->first, dpi->second.ice_agent_info_);
          }
        }
      }
>>>>>>> a8a4ac80
    }
  }
#else
  ACE_UNUSED_ARG(guid);
  ACE_UNUSED_ARG(lsub);
#endif
}

void
Sedp::start_ice(const DCPS::RepoId& guid, const DiscoveredPublication& dpub) {
#ifdef OPENDDS_SECURITY
  if (!dpub.have_ice_agent_info_) {
    return;
  }

<<<<<<< HEAD
  for (DCPS::RepoIdSet::const_iterator it = dpub.matched_endpoints_.begin(),
       end = dpub.matched_endpoints_.end(); it != end; ++it) {
    LocalSubscriptionIter lsi = local_subscriptions_.find(*it);
    OPENDDS_ASSERT(lsi != local_subscriptions_.end());
    ICE::Endpoint* endpoint = lsi->second.subscription_->get_ice_endpoint();
    if (endpoint) {
      ICE::Agent::instance()->start_ice(endpoint, lsi->first, guid, dpub.ice_agent_info_);
=======
  TopicDetails& td = topics_[get_topic_name(dpub)];
  for (DCPS::RepoIdSet::const_iterator it = td.endpoints().begin(),
         end = td.endpoints().end(); it != end; ++it) {
    const DCPS::GuidConverter conv(*it);
    if (conv.isReader()) {
      LocalSubscriptionIter lsi = local_subscriptions_.find(*it);
      if (lsi != local_subscriptions_.end() &&
          lsi->second.matched_endpoints_.count(guid)) {
        DCPS::DataReaderCallbacks_rch sl = lsi->second.subscription_.lock();
        if (sl) {
          ICE::Endpoint* endpoint = sl->get_ice_endpoint();
          if (endpoint) {
            ICE::Agent::instance()->start_ice(endpoint, lsi->first, guid, dpub.ice_agent_info_);
          }
        }
      }
>>>>>>> a8a4ac80
    }
  }
#else
  ACE_UNUSED_ARG(guid);
  ACE_UNUSED_ARG(dpub);
#endif
}

void
Sedp::start_ice(const DCPS::RepoId& guid, const DiscoveredSubscription& dsub) {
#ifdef OPENDDS_SECURITY
  if (!dsub.have_ice_agent_info_) {
    return;
  }

<<<<<<< HEAD
  for (DCPS::RepoIdSet::const_iterator it = dsub.matched_endpoints_.begin(),
       end = dsub.matched_endpoints_.end(); it != end; ++it) {
    LocalPublicationIter lpi = local_publications_.find(*it);
    OPENDDS_ASSERT(lpi != local_publications_.end());
    ICE::Endpoint* endpoint = lpi->second.publication_->get_ice_endpoint();
    if (endpoint) {
      ICE::Agent::instance()->start_ice(endpoint, lpi->first, guid, dsub.ice_agent_info_);
=======
  TopicDetails& td = topics_[get_topic_name(dsub)];
  for (DCPS::RepoIdSet::const_iterator it = td.endpoints().begin(),
         end = td.endpoints().end(); it != end; ++it) {
    const DCPS::GuidConverter conv(*it);
    if (conv.isWriter()) {
      LocalPublicationIter lpi = local_publications_.find(*it);
      if (lpi != local_publications_.end() &&
          lpi->second.matched_endpoints_.count(guid)) {
        DCPS::DataWriterCallbacks_rch pl = lpi->second.publication_.lock();
        if (pl) {
          ICE::Endpoint* endpoint = pl->get_ice_endpoint();
          if (endpoint) {
            ICE::Agent::instance()->start_ice(endpoint, lpi->first, guid, dsub.ice_agent_info_);
          }
        }
      }
>>>>>>> a8a4ac80
    }
  }
#else
  ACE_UNUSED_ARG(guid);
  ACE_UNUSED_ARG(dsub);
#endif
}

void
Sedp::stop_ice(const DCPS::RepoId& guid, const DiscoveredPublication& dpub)
{
#ifdef OPENDDS_SECURITY
<<<<<<< HEAD
  for (DCPS::RepoIdSet::const_iterator it = dpub.matched_endpoints_.begin(),
       end = dpub.matched_endpoints_.end(); it != end; ++it) {
    LocalSubscriptionIter lsi = local_subscriptions_.find(*it);
    OPENDDS_ASSERT(lsi != local_subscriptions_.end());
    ICE::Endpoint* endpoint = lsi->second.subscription_->get_ice_endpoint();
    if (endpoint) {
      ICE::Agent::instance()->stop_ice(endpoint, lsi->first, guid);
=======
  TopicDetails& td = topics_[get_topic_name(dpub)];
  for (DCPS::RepoIdSet::const_iterator it = td.endpoints().begin(),
         end = td.endpoints().end(); it != end; ++it) {
    const DCPS::GuidConverter conv(*it);
    if (conv.isReader()) {
      LocalSubscriptionIter lsi = local_subscriptions_.find(*it);
      if (lsi != local_subscriptions_.end() &&
          lsi->second.matched_endpoints_.count(guid)) {
        DCPS::DataReaderCallbacks_rch sl = lsi->second.subscription_.lock();
        if (sl) {
          ICE::Endpoint* endpoint = sl->get_ice_endpoint();
          if (endpoint) {
            ICE::Agent::instance()->stop_ice(endpoint, lsi->first, guid);
          }
        }
      }
>>>>>>> a8a4ac80
    }
  }
#else
  ACE_UNUSED_ARG(guid);
  ACE_UNUSED_ARG(dpub);
#endif
}

void
Sedp::stop_ice(const DCPS::RepoId& guid, const DiscoveredSubscription& dsub)
{
#ifdef OPENDDS_SECURITY
<<<<<<< HEAD
  for (DCPS::RepoIdSet::const_iterator it = dsub.matched_endpoints_.begin(),
       end = dsub.matched_endpoints_.end(); it != end; ++it) {
    LocalPublicationIter lpi = local_publications_.find(*it);
    OPENDDS_ASSERT(lpi != local_publications_.end());
    ICE::Endpoint* endpoint = lpi->second.publication_->get_ice_endpoint();
    if (endpoint) {
      ICE::Agent::instance()->stop_ice(endpoint, lpi->first, guid);
=======
  TopicDetails& td = topics_[get_topic_name(dsub)];
  for (DCPS::RepoIdSet::const_iterator it = td.endpoints().begin(),
         end = td.endpoints().end(); it != end; ++it) {
    const DCPS::GuidConverter conv(*it);
    if (conv.isWriter()) {
      LocalPublicationIter lpi = local_publications_.find(*it);
      if (lpi != local_publications_.end() &&
          lpi->second.matched_endpoints_.count(guid)) {
        DCPS::DataWriterCallbacks_rch pl = lpi->second.publication_.lock();
        if (pl) {
          ICE::Endpoint* endpoint = pl->get_ice_endpoint();
          if (endpoint) {
            ICE::Agent::instance()->stop_ice(endpoint, lpi->first, guid);
          }
        }
      }
>>>>>>> a8a4ac80
    }
  }
#else
  ACE_UNUSED_ARG(guid);
  ACE_UNUSED_ARG(dsub);
#endif
}

void
Sedp::rtps_relay_only_now(bool f)
{
  transport_inst_->rtps_relay_only_now(f);
}

void
Sedp::use_rtps_relay_now(bool f)
{
  transport_inst_->use_rtps_relay_now(f);
}

void
Sedp::use_ice_now(bool f)
{
  transport_inst_->use_ice_now(f);

#ifdef OPENDDS_SECURITY
  if (!f) {
    return;
  }

  ACE_GUARD(ACE_Thread_Mutex, g, lock_);

  for (LocalPublicationIter pos = local_publications_.begin(), limit = local_publications_.end(); pos != limit; ++pos) {
    LocalPublication& pub = pos->second;
    DCPS::DataWriterCallbacks_rch pl = pub.publication_.lock();
    if (pl) {
      ICE::Endpoint* endpoint = pl->get_ice_endpoint();
      if (endpoint) {
        pub.have_ice_agent_info = true;
        pub.ice_agent_info = ICE::Agent::instance()->get_local_agent_info(endpoint);
        ICE::Agent::instance()->add_local_agent_info_listener(endpoint, pos->first, &publication_agent_info_listener_);
        start_ice(pos->first, pub);
      }
    }
  }
  for (LocalSubscriptionIter pos = local_subscriptions_.begin(), limit = local_subscriptions_.end(); pos != limit; ++pos) {
    LocalSubscription& sub = pos->second;
    DCPS::DataReaderCallbacks_rch sl = sub.subscription_.lock();
    if (sl) {
      ICE::Endpoint* endpoint = sl->get_ice_endpoint();
      if (endpoint) {
        sub.have_ice_agent_info = true;
        sub.ice_agent_info = ICE::Agent::instance()->get_local_agent_info(endpoint);
        ICE::Agent::instance()->add_local_agent_info_listener(endpoint, pos->first, &subscription_agent_info_listener_);
        start_ice(pos->first, sub);
      }
    }
  }
#endif
}

void
Sedp::rtps_relay_address(const ACE_INET_Addr& address)
{
  DCPS::RtpsUdpInst_rch rtps_inst = DCPS::static_rchandle_cast<DCPS::RtpsUdpInst>(transport_inst_);
  ACE_GUARD(ACE_Thread_Mutex, g, rtps_inst->config_lock_);
  rtps_inst->rtps_relay_address_ = address;
}

void
Sedp::stun_server_address(const ACE_INET_Addr& address)
{
  DCPS::RtpsUdpInst_rch rtps_inst = DCPS::static_rchandle_cast<DCPS::RtpsUdpInst>(transport_inst_);
  ACE_GUARD(ACE_Thread_Mutex, g, rtps_inst->config_lock_);
  rtps_inst->stun_server_address_ = address;
}

bool locators_changed(const ParticipantProxy_t& x,
                      const ParticipantProxy_t& y)
{
  return locatorsChanged(x, y);
}

}
}

OPENDDS_END_VERSIONED_NAMESPACE_DECL<|MERGE_RESOLUTION|>--- conflicted
+++ resolved
@@ -2570,17 +2570,13 @@
           (top_it == topics_.end()) ? RepoIdSet() : top_it->second.local_subscriptions();
         for (RepoIdSet::const_iterator i = assoc.begin(); i != assoc.end(); ++i) {
           LocalSubscriptionIter lsi = local_subscriptions_.find(*i);
-<<<<<<< HEAD
           OPENDDS_ASSERT(lsi != local_subscriptions_.end());
-          lsi->second.subscription_->update_locators(guid, wdata.writerProxy.allLocators);
-=======
           if (lsi != local_subscriptions_.end()) {
             DCPS::DataReaderCallbacks_rch sl = lsi->second.subscription_.lock();
             if (sl) {
               sl->update_locators(guid, wdata.writerProxy.allLocators);
             }
           }
->>>>>>> a8a4ac80
         }
       }
     }
@@ -2904,18 +2900,13 @@
           (top_it == topics_.end()) ? RepoIdSet() : top_it->second.local_publications();
         for (RepoIdSet::const_iterator i = assoc.begin(); i != assoc.end(); ++i) {
           const LocalPublicationIter lpi = local_publications_.find(*i);
-<<<<<<< HEAD
           OPENDDS_ASSERT(lpi != local_publications_.end());
-          lpi->second.publication_->update_subscription_params(guid,
-                                                               rdata.contentFilterProperty.expressionParameters);
-=======
           if (lpi != local_publications_.end()) {
             DCPS::DataWriterCallbacks_rch pl = lpi->second.publication_.lock();
             if (pl) {
               pl->update_subscription_params(guid, rdata.contentFilterProperty.expressionParameters);
             }
           }
->>>>>>> a8a4ac80
         }
       }
 
@@ -2928,17 +2919,13 @@
           (top_it == topics_.end()) ? RepoIdSet() : top_it->second.local_publications();
         for (RepoIdSet::const_iterator i = assoc.begin(); i != assoc.end(); ++i) {
           LocalPublicationIter lpi = local_publications_.find(*i);
-<<<<<<< HEAD
           OPENDDS_ASSERT(lpi != local_publications_.end());
-          lpi->second.publication_->update_locators(guid, rdata.readerProxy.allLocators);
-=======
           if (lpi != local_publications_.end()) {
             DCPS::DataWriterCallbacks_rch pl = lpi->second.publication_.lock();
             if (pl) {
               pl->update_locators(guid, rdata.readerProxy.allLocators);
             }
           }
->>>>>>> a8a4ac80
         }
       }
     }
@@ -5737,14 +5724,6 @@
       return;
     }
 
-<<<<<<< HEAD
-  for (DCPS::RepoIdSet::const_iterator it = lpub.matched_endpoints_.begin(),
-       end = lpub.matched_endpoints_.end(); it != end; ++it) {
-    DiscoveredSubscriptionIter dsi = discovered_subscriptions_.find(*it);
-    OPENDDS_ASSERT(dsi != discovered_subscriptions_.end());
-    if (dsi->second.have_ice_agent_info_) {
-      ICE::Agent::instance()->start_ice(endpoint, guid, dsi->first, dsi->second.ice_agent_info_);
-=======
     for (DCPS::RepoIdSet::const_iterator it = lpub.matched_endpoints_.begin(),
            end = lpub.matched_endpoints_.end(); it != end; ++it) {
       const DCPS::GuidConverter conv(*it);
@@ -5756,7 +5735,6 @@
           }
         }
       }
->>>>>>> a8a4ac80
     }
   }
 #else
@@ -5776,14 +5754,6 @@
       return;
     }
 
-<<<<<<< HEAD
-  for (DCPS::RepoIdSet::const_iterator it = lsub.matched_endpoints_.begin(),
-       end = lsub.matched_endpoints_.end(); it != end; ++it) {
-    DiscoveredPublicationIter dpi = discovered_publications_.find(*it);
-    OPENDDS_ASSERT(dpi != discovered_publications_.end());
-    if (dpi->second.have_ice_agent_info_) {
-      ICE::Agent::instance()->start_ice(endpoint, guid, dpi->first, dpi->second.ice_agent_info_);
-=======
     for (DCPS::RepoIdSet::const_iterator it = lsub.matched_endpoints_.begin(),
            end = lsub.matched_endpoints_.end(); it != end; ++it) {
       const DCPS::GuidConverter conv(*it);
@@ -5795,7 +5765,6 @@
           }
         }
       }
->>>>>>> a8a4ac80
     }
   }
 #else
@@ -5811,18 +5780,8 @@
     return;
   }
 
-<<<<<<< HEAD
   for (DCPS::RepoIdSet::const_iterator it = dpub.matched_endpoints_.begin(),
        end = dpub.matched_endpoints_.end(); it != end; ++it) {
-    LocalSubscriptionIter lsi = local_subscriptions_.find(*it);
-    OPENDDS_ASSERT(lsi != local_subscriptions_.end());
-    ICE::Endpoint* endpoint = lsi->second.subscription_->get_ice_endpoint();
-    if (endpoint) {
-      ICE::Agent::instance()->start_ice(endpoint, lsi->first, guid, dpub.ice_agent_info_);
-=======
-  TopicDetails& td = topics_[get_topic_name(dpub)];
-  for (DCPS::RepoIdSet::const_iterator it = td.endpoints().begin(),
-         end = td.endpoints().end(); it != end; ++it) {
     const DCPS::GuidConverter conv(*it);
     if (conv.isReader()) {
       LocalSubscriptionIter lsi = local_subscriptions_.find(*it);
@@ -5836,7 +5795,6 @@
           }
         }
       }
->>>>>>> a8a4ac80
     }
   }
 #else
@@ -5852,18 +5810,8 @@
     return;
   }
 
-<<<<<<< HEAD
   for (DCPS::RepoIdSet::const_iterator it = dsub.matched_endpoints_.begin(),
        end = dsub.matched_endpoints_.end(); it != end; ++it) {
-    LocalPublicationIter lpi = local_publications_.find(*it);
-    OPENDDS_ASSERT(lpi != local_publications_.end());
-    ICE::Endpoint* endpoint = lpi->second.publication_->get_ice_endpoint();
-    if (endpoint) {
-      ICE::Agent::instance()->start_ice(endpoint, lpi->first, guid, dsub.ice_agent_info_);
-=======
-  TopicDetails& td = topics_[get_topic_name(dsub)];
-  for (DCPS::RepoIdSet::const_iterator it = td.endpoints().begin(),
-         end = td.endpoints().end(); it != end; ++it) {
     const DCPS::GuidConverter conv(*it);
     if (conv.isWriter()) {
       LocalPublicationIter lpi = local_publications_.find(*it);
@@ -5877,7 +5825,6 @@
           }
         }
       }
->>>>>>> a8a4ac80
     }
   }
 #else
@@ -5890,18 +5837,8 @@
 Sedp::stop_ice(const DCPS::RepoId& guid, const DiscoveredPublication& dpub)
 {
 #ifdef OPENDDS_SECURITY
-<<<<<<< HEAD
   for (DCPS::RepoIdSet::const_iterator it = dpub.matched_endpoints_.begin(),
        end = dpub.matched_endpoints_.end(); it != end; ++it) {
-    LocalSubscriptionIter lsi = local_subscriptions_.find(*it);
-    OPENDDS_ASSERT(lsi != local_subscriptions_.end());
-    ICE::Endpoint* endpoint = lsi->second.subscription_->get_ice_endpoint();
-    if (endpoint) {
-      ICE::Agent::instance()->stop_ice(endpoint, lsi->first, guid);
-=======
-  TopicDetails& td = topics_[get_topic_name(dpub)];
-  for (DCPS::RepoIdSet::const_iterator it = td.endpoints().begin(),
-         end = td.endpoints().end(); it != end; ++it) {
     const DCPS::GuidConverter conv(*it);
     if (conv.isReader()) {
       LocalSubscriptionIter lsi = local_subscriptions_.find(*it);
@@ -5915,7 +5852,6 @@
           }
         }
       }
->>>>>>> a8a4ac80
     }
   }
 #else
@@ -5928,18 +5864,8 @@
 Sedp::stop_ice(const DCPS::RepoId& guid, const DiscoveredSubscription& dsub)
 {
 #ifdef OPENDDS_SECURITY
-<<<<<<< HEAD
   for (DCPS::RepoIdSet::const_iterator it = dsub.matched_endpoints_.begin(),
        end = dsub.matched_endpoints_.end(); it != end; ++it) {
-    LocalPublicationIter lpi = local_publications_.find(*it);
-    OPENDDS_ASSERT(lpi != local_publications_.end());
-    ICE::Endpoint* endpoint = lpi->second.publication_->get_ice_endpoint();
-    if (endpoint) {
-      ICE::Agent::instance()->stop_ice(endpoint, lpi->first, guid);
-=======
-  TopicDetails& td = topics_[get_topic_name(dsub)];
-  for (DCPS::RepoIdSet::const_iterator it = td.endpoints().begin(),
-         end = td.endpoints().end(); it != end; ++it) {
     const DCPS::GuidConverter conv(*it);
     if (conv.isWriter()) {
       LocalPublicationIter lpi = local_publications_.find(*it);
@@ -5953,7 +5879,6 @@
           }
         }
       }
->>>>>>> a8a4ac80
     }
   }
 #else
