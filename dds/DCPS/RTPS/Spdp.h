/*
 *
 *
 * Distributed under the OpenDDS License.
 * See: http://www.opendds.org/license.html
 */

#ifndef OPENDDS_RTPS_SPDP_H
#define OPENDDS_RTPS_SPDP_H

#include "dds/DdsDcpsInfrastructureC.h"
#include "dds/DdsDcpsInfoUtilsC.h"
#include "dds/DdsDcpsCoreTypeSupportImpl.h"

#include "dds/DCPS/RcObject.h"
#include "dds/DCPS/GuidUtils.h"
#include "dds/DCPS/Definitions.h"
#include "dds/DCPS/RcEventHandler.h"
#include "dds/DCPS/ReactorTask.h"
#include "dds/DCPS/PeriodicTask.h"
#include "dds/DCPS/SporadicTask.h"
#include "dds/DCPS/JobQueue.h"
#include "dds/DCPS/NetworkConfigPublisher.h"

#include "RtpsCoreC.h"
#include "Sedp.h"
#include "rtps_export.h"

#include "ace/Atomic_Op.h"
#include "ace/SOCK_Dgram.h"
#include "ace/SOCK_Dgram_Mcast.h"
#include "ace/Condition_Thread_Mutex.h"

#include "dds/DCPS/PoolAllocator.h"
#include "dds/DCPS/PoolAllocationBase.h"

#include "dds/DCPS/security/framework/SecurityConfig_rch.h"
#ifdef OPENDDS_SECURITY
#include "dds/DCPS/security/framework/SecurityConfig.h"
#endif

#if !defined (ACE_LACKS_PRAGMA_ONCE)
#pragma once
#endif /* ACE_LACKS_PRAGMA_ONCE */

OPENDDS_BEGIN_VERSIONED_NAMESPACE_DECL

namespace OpenDDS {
namespace RTPS {

class RtpsDiscoveryConfig;
class RtpsDiscovery;

/// Each instance of class Spdp represents the implementation of the RTPS
/// Simple Participant Discovery Protocol for a single local DomainParticipant.
class OpenDDS_Rtps_Export Spdp : public DCPS::LocalParticipant<Sedp> {
public:

  Spdp(DDS::DomainId_t domain,
       DCPS::RepoId& guid,
       const DDS::DomainParticipantQos& qos,
       RtpsDiscovery* disco);

#ifdef OPENDDS_SECURITY
  Spdp(DDS::DomainId_t domain,
       const DCPS::RepoId& guid,
       const DDS::DomainParticipantQos& qos,
       RtpsDiscovery* disco,
       DDS::Security::IdentityHandle id_handle,
       DDS::Security::PermissionsHandle perm_handle,
       DDS::Security::ParticipantCryptoHandle crypto_handle);
#endif

  ~Spdp();

  // Participant
  const DCPS::RepoId& guid() const { return guid_; }
  void init_bit(const DDS::Subscriber_var& bit_subscriber);
  void fini_bit();

  bool get_default_locators(const DCPS::RepoId& part_id,
                            DCPS::LocatorSeq& target,
                            bool& inlineQos);

  // Managing reader/writer associations
  void signal_liveliness(DDS::LivelinessQosPolicyKind kind);

  // Is Spdp shutting down?
  bool shutting_down() { return shutdown_flag_.value(); }

  bool associated() const;
  bool has_discovered_participant(const DCPS::RepoId& guid);

  WaitForAcks& wait_for_acks();

#ifdef OPENDDS_SECURITY
  Security::SecurityConfig_rch get_security_config() const { return security_config_; }
  DDS::Security::ParticipantCryptoHandle crypto_handle() const { return crypto_handle_; }
  DDS::Security::ParticipantCryptoHandle remote_crypto_handle(const DCPS::RepoId& remote_participant) const;

  void handle_auth_request(const DDS::Security::ParticipantStatelessMessage& msg);
  void handle_handshake_message(const DDS::Security::ParticipantStatelessMessage& msg);
  void handle_participant_crypto_tokens(const DDS::Security::ParticipantVolatileMessageSecure& msg);
#endif

  void handle_participant_data(DCPS::MessageId id,
                               const ParticipantData_t& pdata,
                               const DCPS::SequenceNumber& seq,
                               const ACE_INET_Addr& from);

  static bool validateSequenceNumber(const DCPS::SequenceNumber& seq, DiscoveredParticipantIter& iter);

#ifdef OPENDDS_SECURITY
  void process_auth_deadlines(const DCPS::MonotonicTimePoint& tv);
  void process_auth_resends(const DCPS::MonotonicTimePoint& tv);

  /**
   * Write Secured Updated DP QOS
   *
   * lock_ must be aquired before calling this.
   */
  void write_secure_updates();
  void write_secure_disposes();
  bool is_security_enabled() const { return security_enabled_; }
#endif

  bool is_expectant_opendds(const GUID_t& participant) const;

#ifdef OPENDDS_SECURITY
  typedef std::pair<DDS::Security::ParticipantCryptoHandle, DDS::Security::SharedSecretHandle_var> ParticipantCryptoInfoPair;
  ParticipantCryptoInfoPair lookup_participant_crypto_info(const DCPS::RepoId& id) const;
  void send_participant_crypto_tokens(const DCPS::RepoId& id);

  DDS::DomainId_t get_domain_id() const { return domain_; }
  DDS::Security::PermissionsHandle lookup_participant_permissions(const DCPS::RepoId& id) const;

  DCPS::AuthState lookup_participant_auth_state(const DCPS::RepoId& id) const;
#endif

  DCPS::RcHandle<DCPS::JobQueue> job_queue() const { return tport_->job_queue_; }

  u_short get_spdp_port() const { return tport_ ? tport_->uni_port_ : 0; }

  u_short get_sedp_port() const { return sedp_.local_address().get_port_number(); }

  void sedp_rtps_relay_address(const ACE_INET_Addr& address) { sedp_.rtps_relay_address(address); }

  void sedp_stun_server_address(const ACE_INET_Addr& address) { sedp_.stun_server_address(address); }

  BuiltinEndpointSet_t available_builtin_endpoints() const { return available_builtin_endpoints_; }

protected:
  Sedp& endpoint_manager() { return sedp_; }

  ParticipantData_t build_local_pdata(
#ifdef OPENDDS_SECURITY
                                      Security::DiscoveredParticipantDataKind kind
#endif
                                      );

  bool announce_domain_participant_qos();

private:

  void init(DDS::DomainId_t domain,
            DCPS::RepoId& guid,
            const DDS::DomainParticipantQos& qos,
            RtpsDiscovery* disco);

  RtpsDiscovery* disco_;
  DCPS::RcHandle<RtpsDiscoveryConfig> config_;

  // Participant:
  const DDS::DomainId_t domain_;
  DCPS::RepoId guid_;

  void data_received(const DataSubmessage& data, const ParameterList& plist, const ACE_INET_Addr& from);

  void match_unauthenticated(const DCPS::RepoId& guid, DiscoveredParticipant& dp);

#ifdef OPENDDS_SECURITY
  bool match_authenticated(const DCPS::RepoId& guid, DiscoveredParticipant& dp);
  void attempt_authentication(const DCPS::RepoId& guid, DiscoveredParticipant& dp);
#endif

#ifndef DDS_HAS_MINIMUM_BIT
  DCPS::ParticipantBuiltinTopicDataDataReaderImpl* part_bit();
#endif /* DDS_HAS_MINIMUM_BIT */

<<<<<<< HEAD
  struct SpdpTransport : public virtual DCPS::RcEventHandler, public virtual DCPS::NetworkConfigListener {
=======
  struct SpdpTransport : public DCPS::RcEventHandler {
    typedef size_t WriteFlags;
    static const WriteFlags SEND_TO_LOCAL = (1 << 0);
    static const WriteFlags SEND_TO_RELAY = (1 << 1);

>>>>>>> 96bbba14
    SpdpTransport(Spdp* outer, bool securityGuids);
    ~SpdpTransport();

    virtual int handle_input(ACE_HANDLE h);
    virtual int handle_exception(ACE_HANDLE fd = ACE_INVALID_HANDLE);

    void open();
<<<<<<< HEAD
    void write(bool include_local, bool include_relay);
    void write_i(bool include_local, bool include_relay);
    void write_i(const DCPS::RepoId& guid, bool include_local, bool include_relay);
    void send(bool include_local, bool include_relay);
    void send(const ACE_INET_Addr& addr);
=======
    void write(WriteFlags flags);
    void write_i(WriteFlags flags);
    void write_i(const DCPS::RepoId& guid, WriteFlags flags);
    void send(WriteFlags flags);
>>>>>>> 96bbba14
    void close();
    void dispose_unregister();
    bool open_unicast_socket(u_short port_common, u_short participant_id);
    void acknowledge();

    void join_multicast_group(const DCPS::NetworkInterface& nic,
                              bool all_interfaces = false);
    void leave_multicast_group(const DCPS::NetworkInterface& nic);
    void add_address(const DCPS::NetworkInterface& interface,
                     const ACE_INET_Addr& address);
    void remove_address(const DCPS::NetworkInterface& interface,
                        const ACE_INET_Addr& address);

    Spdp* outer_;
    Header hdr_;
    DataSubmessage data_;
    DCPS::SequenceNumber seq_;
    DCPS::TimeDuration lease_duration_;
    u_short uni_port_;
    u_short mc_port_;
    ACE_SOCK_Dgram unicast_socket_;
    OPENDDS_STRING multicast_interface_;
    ACE_INET_Addr multicast_address_;
    OPENDDS_STRING multicast_address_str_;
    ACE_SOCK_Dgram_Mcast multicast_socket_;
    OPENDDS_SET(OPENDDS_STRING) joined_interfaces_;
    OPENDDS_SET(ACE_INET_Addr) send_addrs_;
    ACE_Message_Block buff_, wbuff_;
    DCPS::ReactorTask reactor_task_;
    DCPS::RcHandle<DCPS::JobQueue> job_queue_;
    typedef DCPS::PmfPeriodicTask<SpdpTransport> SpdpPeriodic;
    typedef DCPS::PmfSporadicTask<SpdpTransport> SpdpSporadic;
    void send_local(const DCPS::MonotonicTimePoint& now);
    DCPS::RcHandle<SpdpPeriodic> local_sender_;
#ifdef OPENDDS_SECURITY
    void process_auth_deadlines(const DCPS::MonotonicTimePoint& now);
    DCPS::RcHandle<SpdpSporadic> auth_deadline_processor_;
    void process_auth_resends(const DCPS::MonotonicTimePoint& now);
    DCPS::RcHandle<SpdpSporadic> auth_resend_processor_;
#endif
    void send_relay(const DCPS::MonotonicTimePoint& now);
    DCPS::RcHandle<SpdpPeriodic> relay_sender_;
    void send_relay_beacon(const DCPS::MonotonicTimePoint& now);
    DCPS::RcHandle<SpdpPeriodic> relay_beacon_;
    bool network_is_unreachable_;
  } *tport_;

  ACE_Event_Handler_var eh_; // manages our refcount on tport_
  bool eh_shutdown_;
  ACE_Condition_Thread_Mutex shutdown_cond_;
  ACE_Atomic_Op<ACE_Thread_Mutex, bool> shutdown_flag_; // Spdp shutting down

  void remove_expired_participants();
  void get_discovered_participant_ids(DCPS::RepoIdSet& results) const;

  BuiltinEndpointSet_t available_builtin_endpoints_;
  Sedp sedp_;
  // wait for acknowledgments from SpdpTransport and Sedp::Task
  // when BIT is being removed (fini_bit)
  WaitForAcks wait_for_acks_;

#ifdef OPENDDS_SECURITY
  Security::SecurityConfig_rch security_config_;
  bool security_enabled_;

  DDS::Security::IdentityHandle identity_handle_;
  DDS::Security::PermissionsHandle permissions_handle_;
  DDS::Security::ParticipantCryptoHandle crypto_handle_;

  DDS::Security::IdentityToken identity_token_;
  DDS::Security::IdentityStatusToken identity_status_token_;
  DDS::Security::PermissionsToken permissions_token_;
  DDS::Security::PermissionsCredentialToken permissions_credential_token_;

  DDS::Security::ParticipantSecurityAttributes participant_sec_attr_;

  typedef std::multimap<DCPS::MonotonicTimePoint, DCPS::RepoId> TimeQueue;
  TimeQueue auth_deadlines_;
  TimeQueue auth_resends_;
#endif

  void start_ice(ICE::Endpoint* endpoint, DCPS::RepoId remote, const BuiltinEndpointSet_t& avail, const ICE::AgentInfo& agent_info);
  void stop_ice(ICE::Endpoint* endpoint, DCPS::RepoId remote, const BuiltinEndpointSet_t& avail);

  void purge_auth_deadlines(DiscoveredParticipantIter iter);
  void purge_auth_resends(DiscoveredParticipantIter iter);

  friend class ::DDS_TEST;
};

}
}

OPENDDS_END_VERSIONED_NAMESPACE_DECL

#endif // OPENDDS_RTPS_SPDP_H<|MERGE_RESOLUTION|>--- conflicted
+++ resolved
@@ -187,15 +187,11 @@
   DCPS::ParticipantBuiltinTopicDataDataReaderImpl* part_bit();
 #endif /* DDS_HAS_MINIMUM_BIT */
 
-<<<<<<< HEAD
   struct SpdpTransport : public virtual DCPS::RcEventHandler, public virtual DCPS::NetworkConfigListener {
-=======
-  struct SpdpTransport : public DCPS::RcEventHandler {
     typedef size_t WriteFlags;
     static const WriteFlags SEND_TO_LOCAL = (1 << 0);
     static const WriteFlags SEND_TO_RELAY = (1 << 1);
 
->>>>>>> 96bbba14
     SpdpTransport(Spdp* outer, bool securityGuids);
     ~SpdpTransport();
 
@@ -203,18 +199,11 @@
     virtual int handle_exception(ACE_HANDLE fd = ACE_INVALID_HANDLE);
 
     void open();
-<<<<<<< HEAD
-    void write(bool include_local, bool include_relay);
-    void write_i(bool include_local, bool include_relay);
-    void write_i(const DCPS::RepoId& guid, bool include_local, bool include_relay);
-    void send(bool include_local, bool include_relay);
-    void send(const ACE_INET_Addr& addr);
-=======
     void write(WriteFlags flags);
     void write_i(WriteFlags flags);
     void write_i(const DCPS::RepoId& guid, WriteFlags flags);
     void send(WriteFlags flags);
->>>>>>> 96bbba14
+    void send(const ACE_INET_Addr& addr);
     void close();
     void dispose_unregister();
     bool open_unicast_socket(u_short port_common, u_short participant_id);
