--- conflicted
+++ resolved
@@ -66,11 +66,7 @@
 /// Each instance of class Spdp represents the implementation of the RTPS
 /// Simple Participant Discovery Protocol for a single local DomainParticipant.
 class OpenDDS_Rtps_Export Spdp
-<<<<<<< HEAD
-  : public DCPS::RcObject
-=======
   : public virtual DCPS::RcObject
->>>>>>> 143859da
 #ifdef OPENDDS_SECURITY
   , public virtual ICE::AgentInfoListener
 #endif
@@ -240,11 +236,8 @@
 
   bool update_domain_participant_qos(const DDS::DomainParticipantQos& qos);
 
-<<<<<<< HEAD
-=======
   bool has_domain_participant(const GUID_t& ignoreId) const;
 
->>>>>>> 143859da
   DCPS::TopicStatus assert_topic(GUID_t& topicId, const char* topicName,
     const char* dataTypeName, const DDS::TopicQos& qos,
     bool hasDcpsKey, DCPS::TopicCallbacks* topic_callbacks);
