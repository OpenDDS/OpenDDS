--- conflicted
+++ resolved
@@ -112,11 +112,7 @@
                                const ParticipantData_t& pdata,
                                const DCPS::SequenceNumber& seq,
                                const ACE_INET_Addr& from,
-<<<<<<< HEAD
                                bool fromSecureChannel);
-=======
-                               bool from_sedp);
->>>>>>> d32b095e
 
   static bool validateSequenceNumber(const DCPS::SequenceNumber& seq, DiscoveredParticipantIter& iter);
 
