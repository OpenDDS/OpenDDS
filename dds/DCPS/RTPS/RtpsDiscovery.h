/*
 *
 *
 * Distributed under the OpenDDS License.
 * See: http://www.opendds.org/license.html
 */

#ifndef OPENDDS_RTPS_RTPSDISCOVERY_H
#define OPENDDS_RTPS_RTPSDISCOVERY_H


#include "dds/DCPS/DiscoveryBase.h"
#include "dds/DCPS/RTPS/GuidGenerator.h"
#include "dds/DCPS/RTPS/Spdp.h"
#include "rtps_export.h"

#include "ace/Configuration.h"

#include "dds/DCPS/PoolAllocator.h"

#if !defined (ACE_LACKS_PRAGMA_ONCE)
#pragma once
#endif /* ACE_LACKS_PRAGMA_ONCE */

class DDS_TEST;

OPENDDS_BEGIN_VERSIONED_NAMESPACE_DECL

namespace OpenDDS {
namespace RTPS {

/**
 * @class RtpsDiscovery
 *
 * @brief Discovery Strategy class that implements RTPS discovery
 *
 * This class implements the Discovery interface for Rtps-based
 * discovery.
 *
 */
class OpenDDS_Rtps_Export RtpsDiscovery : public OpenDDS::DCPS::PeerDiscovery<Spdp> {
public:
  explicit RtpsDiscovery(const RepoKey& key);
  ~RtpsDiscovery();

  virtual OpenDDS::DCPS::RepoId generate_participant_guid();

  virtual OpenDDS::DCPS::AddDomainStatus add_domain_participant(
    DDS::DomainId_t domain,
    const DDS::DomainParticipantQos& qos);

#if defined(OPENDDS_SECURITY)
  virtual OpenDDS::DCPS::AddDomainStatus add_domain_participant_secure(
    DDS::DomainId_t domain,
    const DDS::DomainParticipantQos& qos,
    const OpenDDS::DCPS::RepoId& guid,
    DDS::Security::IdentityHandle id,
    DDS::Security::PermissionsHandle perm,
    DDS::Security::ParticipantCryptoHandle part_crypto);
#endif

  virtual bool supports_liveliness() const { return true; }

  virtual void signal_liveliness(const DDS::DomainId_t domain_id,
                                 const OpenDDS::DCPS::RepoId& part_id,
                                 DDS::LivelinessQosPolicyKind kind);

  // configuration parameters:

  DCPS::TimeDuration resend_period() const { return resend_period_; }
  void resend_period(const DCPS::TimeDuration& period) {
    resend_period_ = period;
  }

  u_short pb() const { return pb_; }
  void pb(u_short port_base) {
    pb_ = port_base;
  }

  u_short dg() const { return dg_; }
  void dg(u_short domain_gain) {
    dg_ = domain_gain;
  }

  u_short pg() const { return pg_; }
  void pg(u_short participant_gain) {
    pg_ = participant_gain;
  }

  u_short d0() const { return d0_; }
  void d0(u_short offset_zero) {
    d0_ = offset_zero;
  }

  u_short d1() const { return d1_; }
  void d1(u_short offset_one) {
    d1_ = offset_one;
  }

  u_short dx() const { return dx_; }
  void dx(u_short offset_two) {
    dx_ = offset_two;
  }

  unsigned char ttl() const { return ttl_; }
  void ttl(unsigned char time_to_live) {
    ttl_ = time_to_live;
  }

  OPENDDS_STRING sedp_local_address() const { return sedp_local_address_; }
  void sedp_local_address(const OPENDDS_STRING& mi) {
    sedp_local_address_ = mi;
  }

  OPENDDS_STRING spdp_local_address() const { return spdp_local_address_; }
  void spdp_local_address(const OPENDDS_STRING& mi) {
    spdp_local_address_ = mi;
  }

  bool sedp_multicast() const { return sedp_multicast_; }
  void sedp_multicast(bool sm) {
    sedp_multicast_ = sm;
  }

  OPENDDS_STRING multicast_interface() const { return multicast_interface_; }
  void multicast_interface(const OPENDDS_STRING& mi) {
    multicast_interface_ = mi;
  }

  OPENDDS_STRING default_multicast_group() const { return default_multicast_group_; }
  void default_multicast_group(const OPENDDS_STRING& group) {
    default_multicast_group_ = group;
  }

  typedef OPENDDS_VECTOR(OPENDDS_STRING) AddrVec;
  const AddrVec& spdp_send_addrs() const { return spdp_send_addrs_; }
  AddrVec& spdp_send_addrs() { return spdp_send_addrs_; }

  OPENDDS_STRING guid_interface() const { return guid_interface_; }
  void guid_interface(const OPENDDS_STRING& gi) {
    guid_interface_ = gi;
  }

  const ACE_INET_Addr& spdp_rtps_relay_address() const { return spdp_rtps_relay_address_; }
  void spdp_rtps_relay_address(const ACE_INET_Addr& address) {
    spdp_rtps_relay_address_ = address;
  }

  const ACE_INET_Addr& sedp_rtps_relay_address() const { return sedp_rtps_relay_address_; }
  void sedp_rtps_relay_address(const ACE_INET_Addr& address) {
    sedp_rtps_relay_address_ = address;
  }

  bool rtps_relay_only() const { return rtps_relay_only_; }
  void rtps_relay_only(bool f) { rtps_relay_only_ = f; }

  const ACE_INET_Addr& sedp_stun_server_address() const { return sedp_stun_server_address_; }
  void sedp_stun_server_address(const ACE_INET_Addr& address) {
    sedp_stun_server_address_ = address;
  }

  bool use_ice() const { return use_ice_; }
  void use_ice(bool ui) {
    use_ice_ = ui;
  }

  const DCPS::TimeDuration& max_spdp_timer_period() const { return max_spdp_timer_period_; }
  void max_spdp_timer_period(const DCPS::TimeDuration& x) { max_spdp_timer_period_ = x; }

  const DCPS::TimeDuration& max_auth_time() const { return max_auth_time_; }
  void max_auth_time(const DCPS::TimeDuration& x) { max_auth_time_ = x; }

  const DCPS::TimeDuration& auth_resend_period() const { return auth_resend_period_; }
  void auth_resend_period(const DCPS::TimeDuration& x) { auth_resend_period_ = x; }

<<<<<<< HEAD

#ifdef OPENDDS_SECURITY
  DDS::Security::ParticipantCryptoHandle get_crypto_handle(DDS::DomainId_t domain,
                                                           const DCPS::RepoId& local_participant,
                                                           const DCPS::RepoId& remote_participant = GUID_UNKNOWN) const;

#endif
=======
  u_short max_spdp_sequence_msg_reset_check() const { return max_spdp_sequence_msg_reset_check_; }
  void max_spdp_sequence_msg_reset_check(u_short reset_value) {
    max_spdp_sequence_msg_reset_check_ = reset_value;
  }
>>>>>>> ced9220e

private:
  DCPS::TimeDuration resend_period_;
  u_short pb_, dg_, pg_, d0_, d1_, dx_;
  unsigned char ttl_;
  bool sedp_multicast_;
  OPENDDS_STRING multicast_interface_, sedp_local_address_, spdp_local_address_;
  OPENDDS_STRING default_multicast_group_;  /// FUTURE: handle > 1 group.
  OPENDDS_STRING guid_interface_;
  AddrVec spdp_send_addrs_;
  ACE_INET_Addr spdp_rtps_relay_address_;
  ACE_INET_Addr sedp_rtps_relay_address_;
  bool rtps_relay_only_;
  ACE_INET_Addr sedp_stun_server_address_;
  bool use_ice_;
  DCPS::TimeDuration max_spdp_timer_period_;
  DCPS::TimeDuration max_auth_time_;
  DCPS::TimeDuration auth_resend_period_;
  u_short max_spdp_sequence_msg_reset_check_;


  /// Guids will be unique within this RTPS configuration
  GuidGenerator guid_gen_;

public:
  class Config : public Discovery::Config {
  public:
    int discovery_config(ACE_Configuration_Heap& cf);
  };

  class OpenDDS_Rtps_Export StaticInitializer {
  public:
    StaticInitializer();
  };

private:
  friend class ::DDS_TEST;
};

static RtpsDiscovery::StaticInitializer initialize_rtps;

typedef OpenDDS::DCPS::RcHandle<RtpsDiscovery> RtpsDiscovery_rch;

} // namespace RTPS
} // namespace OpenDDS

OPENDDS_END_VERSIONED_NAMESPACE_DECL

#endif /* OPENDDS_RTPS_RTPSDISCOVERY_H  */<|MERGE_RESOLUTION|>--- conflicted
+++ resolved
@@ -173,20 +173,16 @@
   const DCPS::TimeDuration& auth_resend_period() const { return auth_resend_period_; }
   void auth_resend_period(const DCPS::TimeDuration& x) { auth_resend_period_ = x; }
 
-<<<<<<< HEAD
-
 #ifdef OPENDDS_SECURITY
   DDS::Security::ParticipantCryptoHandle get_crypto_handle(DDS::DomainId_t domain,
                                                            const DCPS::RepoId& local_participant,
                                                            const DCPS::RepoId& remote_participant = GUID_UNKNOWN) const;
-
 #endif
-=======
+
   u_short max_spdp_sequence_msg_reset_check() const { return max_spdp_sequence_msg_reset_check_; }
   void max_spdp_sequence_msg_reset_check(u_short reset_value) {
     max_spdp_sequence_msg_reset_check_ = reset_value;
   }
->>>>>>> ced9220e
 
 private:
   DCPS::TimeDuration resend_period_;
