--- conflicted
+++ resolved
@@ -138,7 +138,6 @@
 
   void schedule_for_destruction();
 
-<<<<<<< HEAD
   void ice_connect(const GuidSetType& guids, const ACE_INET_Addr& addr)
   {
     endpoint->ice_connect(guids, addr);
@@ -148,9 +147,8 @@
   {
     endpoint->ice_disconnect(guids);
   }
-=======
+
   void network_change();
->>>>>>> 5eabe8f7
 
 private:
   bool scheduled_for_destruction_;
