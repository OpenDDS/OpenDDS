/*
 *
 *
 * Distributed under the OpenDDS License.
 * See: http://www.opendds.org/license.html
 */

#include "AgentImpl.h"

#include "dds/DCPS/Service_Participant.h"
#include "dds/DCPS/TimeTypes.h"
#include "Task.h"
#include "EndpointManager.h"

OPENDDS_BEGIN_VERSIONED_NAMESPACE_DECL

namespace OpenDDS {
namespace ICE {

#ifdef OPENDDS_SECURITY

using DCPS::TimeDuration;
using DCPS::MonotonicTimePoint;

bool AgentImpl::TaskCompare::operator()(const Task* x, const Task* y) const
{
  return x->release_time_ > y->release_time_;
}

struct ScheduleTimerCommand : public DCPS::ReactorInterceptor::Command {
  ACE_Reactor* reactor;
  ACE_Event_Handler* event_handler;
  TimeDuration delay;

  ScheduleTimerCommand(ACE_Reactor* a_reactor, ACE_Event_Handler* a_event_handler, const TimeDuration& a_delay) :
    reactor(a_reactor), event_handler(a_event_handler), delay(a_delay) {}

  void execute()
  {
    reactor->cancel_timer(event_handler, 0);
    reactor->schedule_timer(event_handler, 0, delay.value());
  }
};

void AgentImpl::enqueue(Task* a_task)
{
  if (!a_task->in_queue_) {
    tasks_.push(a_task);
    a_task->in_queue_ = true;

    if (a_task == tasks_.top()) {
      const TimeDuration delay = std::max(get_configuration().T_a(), a_task->release_time_ - MonotonicTimePoint::now());
      execute_or_enqueue(new ScheduleTimerCommand(reactor(), this, delay));
    }
  }
}

bool AgentImpl::reactor_is_shut_down() const
{
  return TheServiceParticipant->is_shut_down();
}

int AgentImpl::handle_timeout(const ACE_Time_Value& a_now, const void* /*act*/)
{
  const MonotonicTimePoint now(a_now);
  ACE_GUARD_RETURN(ACE_Recursive_Thread_Mutex, guard, mutex, 0);
  check_invariants();

  if (tasks_.empty()) {
    return 0;
  }

  Task* task = tasks_.top();
  tasks_.pop();
  task->in_queue_ = false;

  task->execute(now);

  if (!tasks_.empty()) {
    const TimeDuration delay = std::max(get_configuration().T_a(), tasks_.top()->release_time_ - now);
    execute_or_enqueue(new ScheduleTimerCommand(reactor(), this, delay));
  }

  check_invariants();
  return 0;
}

AgentImpl::AgentImpl() :
  ReactorInterceptor(TheServiceParticipant->reactor(), TheServiceParticipant->reactor_owner()),
<<<<<<< HEAD
  remote_peer_reflexive_counter_(0) {
    TheServiceParticipant->add_shutdown_listener(this);
  }
=======
  ncm_listener_added_(false),
  remote_peer_reflexive_counter_(0)
{
}
>>>>>>> 5eabe8f7

void AgentImpl::add_endpoint(Endpoint* a_endpoint)
{
  ACE_GUARD(ACE_Recursive_Thread_Mutex, guard, mutex);
  check_invariants();

  if (endpoint_managers_.find(a_endpoint) == endpoint_managers_.end()) {
    EndpointManager* em = new EndpointManager(this, a_endpoint);
    endpoint_managers_[a_endpoint] = em;
  }

  check_invariants();

  if (!endpoint_managers_.empty() && !ncm_listener_added_) {
    DCPS::NetworkConfigMonitor_rch ncm = TheServiceParticipant->network_config_monitor();
    if (ncm) {
      ncm->add_listener(*this);
    }
    ncm_listener_added_ = true;
  }
}

void AgentImpl::remove_endpoint(Endpoint* a_endpoint)
{
  ACE_GUARD(ACE_Recursive_Thread_Mutex, guard, mutex);
  check_invariants();

  EndpointManagerMapType::iterator pos = endpoint_managers_.find(a_endpoint);

  if (pos != endpoint_managers_.end()) {
    EndpointManager* em = pos->second;
    endpoint_managers_.erase(pos);
    em->schedule_for_destruction();
  }

  check_invariants();

  if (endpoint_managers_.empty() && ncm_listener_added_) {
    DCPS::NetworkConfigMonitor_rch ncm = TheServiceParticipant->network_config_monitor();
    if (ncm) {
      ncm->remove_listener(*this);
    }
    ncm_listener_added_ = false;
  }
}

AgentInfo AgentImpl::get_local_agent_info(Endpoint* a_endpoint) const
{
  ACE_GUARD_RETURN(ACE_Recursive_Thread_Mutex, guard, const_cast<ACE_Recursive_Thread_Mutex&>(mutex), AgentInfo());
  EndpointManagerMapType::const_iterator pos = endpoint_managers_.find(a_endpoint);
  OPENDDS_ASSERT(pos != endpoint_managers_.end());
  return pos->second->agent_info();
}

void AgentImpl::add_local_agent_info_listener(Endpoint* a_endpoint,
                                              const DCPS::RepoId& a_local_guid,
                                              AgentInfoListener* a_agent_info_listener)
{
  ACE_GUARD(ACE_Recursive_Thread_Mutex, guard, mutex);
  EndpointManagerMapType::const_iterator pos = endpoint_managers_.find(a_endpoint);
  OPENDDS_ASSERT(pos != endpoint_managers_.end());
  pos->second->add_agent_info_listener(a_local_guid, a_agent_info_listener);
}

void AgentImpl::remove_local_agent_info_listener(Endpoint* a_endpoint,
                                                 const DCPS::RepoId& a_local_guid)
{
  ACE_GUARD(ACE_Recursive_Thread_Mutex, guard, mutex);
  EndpointManagerMapType::const_iterator pos = endpoint_managers_.find(a_endpoint);
  OPENDDS_ASSERT(pos != endpoint_managers_.end());
  pos->second->remove_agent_info_listener(a_local_guid);
}

void  AgentImpl::start_ice(Endpoint* a_endpoint,
                           const DCPS::RepoId& a_local_guid,
                           const DCPS::RepoId& a_remote_guid,
                           const AgentInfo& a_remote_agent_info)
{
  ACE_GUARD(ACE_Recursive_Thread_Mutex, guard, mutex);
  check_invariants();
  EndpointManagerMapType::const_iterator pos = endpoint_managers_.find(a_endpoint);
  OPENDDS_ASSERT(pos != endpoint_managers_.end());
  pos->second->start_ice(a_local_guid, a_remote_guid, a_remote_agent_info);
  check_invariants();
}

void AgentImpl::stop_ice(Endpoint* a_endpoint,
                         const DCPS::RepoId& a_local_guid,
                         const DCPS::RepoId& a_remote_guid)
{
  ACE_GUARD(ACE_Recursive_Thread_Mutex, guard, mutex);
  check_invariants();
  EndpointManagerMapType::const_iterator pos = endpoint_managers_.find(a_endpoint);
  OPENDDS_ASSERT(pos != endpoint_managers_.end());
  pos->second->stop_ice(a_local_guid, a_remote_guid);
  check_invariants();
}

ACE_INET_Addr  AgentImpl::get_address(Endpoint* a_endpoint,
                                      const DCPS::RepoId& a_local_guid,
                                      const DCPS::RepoId& a_remote_guid) const
{
  ACE_GUARD_RETURN(ACE_Recursive_Thread_Mutex, guard, const_cast<ACE_Recursive_Thread_Mutex&>(mutex), ACE_INET_Addr());
  EndpointManagerMapType::const_iterator pos = endpoint_managers_.find(a_endpoint);
  OPENDDS_ASSERT(pos != endpoint_managers_.end());
  return pos->second->get_address(a_local_guid, a_remote_guid);
}

// Receive a STUN message.
void  AgentImpl::receive(Endpoint* a_endpoint,
                         const ACE_INET_Addr& a_local_address,
                         const ACE_INET_Addr& a_remote_address,
                         const STUN::Message& a_message)
{
  ACE_GUARD(ACE_Recursive_Thread_Mutex, guard, mutex);
  check_invariants();
  EndpointManagerMapType::const_iterator pos = endpoint_managers_.find(a_endpoint);
  OPENDDS_ASSERT(pos != endpoint_managers_.end());
  pos->second->receive(a_local_address, a_remote_address, a_message);
  check_invariants();
}

void AgentImpl::unfreeze(const FoundationType& a_foundation)
{
  for (EndpointManagerMapType::const_iterator pos = endpoint_managers_.begin(),
       limit = endpoint_managers_.end(); pos != limit; ++pos) {
    pos->second->unfreeze(a_foundation);
  }
}

void AgentImpl::check_invariants() const
{
  ActiveFoundationSet expected;

  for (EndpointManagerMapType::const_iterator pos = endpoint_managers_.begin(),
       limit = endpoint_managers_.end(); pos != limit; ++pos) {
    pos->second->compute_active_foundations(expected);
    pos->second->check_invariants();
  }

  OPENDDS_ASSERT(expected == active_foundations);
}

<<<<<<< HEAD
void AgentImpl::shutdown()
{
  reactor()->cancel_timer(this, 0);
}

void AgentImpl::notify_shutdown() {
  shutdown();
=======
void AgentImpl::network_change() const
{
  for (EndpointManagerMapType::const_iterator pos = endpoint_managers_.begin(),
         limit = endpoint_managers_.end(); pos != limit; ++pos) {
    pos->second->network_change();
  }
}

void AgentImpl::add_address(const DCPS::NetworkInterface&,
                            const ACE_INET_Addr&)
{
  network_change();
}

void AgentImpl::remove_address(const DCPS::NetworkInterface&,
                               const ACE_INET_Addr&)
{
  network_change();
>>>>>>> 5eabe8f7
}

#endif /* OPENDDS_SECURITY */

} // namespace ICE
} // namespace OpenDDS

OPENDDS_END_VERSIONED_NAMESPACE_DECL<|MERGE_RESOLUTION|>--- conflicted
+++ resolved
@@ -87,16 +87,10 @@
 
 AgentImpl::AgentImpl() :
   ReactorInterceptor(TheServiceParticipant->reactor(), TheServiceParticipant->reactor_owner()),
-<<<<<<< HEAD
+  ncm_listener_added_(false),
   remote_peer_reflexive_counter_(0) {
     TheServiceParticipant->add_shutdown_listener(this);
   }
-=======
-  ncm_listener_added_(false),
-  remote_peer_reflexive_counter_(0)
-{
-}
->>>>>>> 5eabe8f7
 
 void AgentImpl::add_endpoint(Endpoint* a_endpoint)
 {
@@ -240,15 +234,15 @@
   OPENDDS_ASSERT(expected == active_foundations);
 }
 
-<<<<<<< HEAD
 void AgentImpl::shutdown()
 {
   reactor()->cancel_timer(this, 0);
 }
 
-void AgentImpl::notify_shutdown() {
+void AgentImpl::notify_shutdown() 
+{
   shutdown();
-=======
+}
 void AgentImpl::network_change() const
 {
   for (EndpointManagerMapType::const_iterator pos = endpoint_managers_.begin(),
@@ -267,7 +261,6 @@
                                const ACE_INET_Addr&)
 {
   network_change();
->>>>>>> 5eabe8f7
 }
 
 #endif /* OPENDDS_SECURITY */
