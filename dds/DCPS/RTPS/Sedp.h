/*
 *
 *
 * Distributed under the OpenDDS License.
 * See: http://www.opendds.org/license.html
 */

#ifndef OPENDDS_RTPS_SEDP_H
#define OPENDDS_RTPS_SEDP_H

#include "dds/DdsDcpsInfrastructureC.h"
#include "dds/DdsDcpsInfoUtilsC.h"
#include "dds/DdsDcpsCoreTypeSupportImpl.h"

#include "dds/DCPS/RTPS/RtpsCoreTypeSupportImpl.h"
#include "dds/DCPS/RTPS/BaseMessageTypes.h"
#include "dds/DCPS/RTPS/BaseMessageUtils.h"

#include "dds/DCPS/RcHandle_T.h"
#include "dds/DCPS/GuidUtils.h"
#include "dds/DCPS/DataReaderCallbacks.h"
#include "dds/DCPS/Definitions.h"
#include "dds/DCPS/BuiltInTopicUtils.h"
#include "dds/DCPS/DataSampleElement.h"
#include "dds/DCPS/DataSampleHeader.h"
#include "dds/DCPS/PoolAllocationBase.h"
#include "dds/DCPS/DiscoveryBase.h"

#include "dds/DCPS/transport/framework/TransportRegistry.h"
#include "dds/DCPS/transport/framework/TransportSendListener.h"
#include "dds/DCPS/transport/framework/TransportClient.h"
#include "dds/DCPS/transport/framework/TransportInst_rch.h"

#include "ace/Task_Ex_T.h"
#include "ace/Thread_Mutex.h"
#include "ace/Condition_Thread_Mutex.h"
#include "dds/DCPS/PoolAllocator.h"

#include "dds/DdsSecurityCoreTypeSupportImpl.h"
#include "dds/DdsSecurityWrappers.h"
#include "dds/DCPS/RTPS/RtpsSecurityC.h"

#if !defined (ACE_LACKS_PRAGMA_ONCE)
#pragma once
#endif /* ACE_LACKS_PRAGMA_ONCE */

OPENDDS_BEGIN_VERSIONED_NAMESPACE_DECL

namespace OpenDDS {
namespace RTPS {

class RtpsDiscovery;
class Spdp;

class WaitForAcks;

class Sedp : public OpenDDS::DCPS::EndpointManager<OpenDDS::Security::SPDPdiscoveredParticipantData> {
public:
  Sedp(const DCPS::RepoId& participant_id,
       Spdp& owner,
       ACE_Thread_Mutex& lock);

  DDS::ReturnCode_t init(const DCPS::RepoId& guid,
                         const RtpsDiscovery& disco,
                         DDS::DomainId_t domainId);

  DDS::ReturnCode_t init_security(DDS::Security::IdentityHandle id_handle,
                                  DDS::Security::PermissionsHandle perm_handle,
                                  DDS::Security::ParticipantCryptoHandle crypto_handle);

  /// request for acknowledgement from all Sedp threads (Task)
  void acknowledge();

  void shutdown();
  void unicast_locators(OpenDDS::DCPS::LocatorSeq& locators) const;

  // @brief return the ip address we have bound to.
  // Valid after init() call
  const ACE_INET_Addr& local_address() const;
  const ACE_INET_Addr& multicast_group() const;
  bool map_ipv4_to_ipv6() const;

  void associate_preauth(const OpenDDS::Security::SPDPdiscoveredParticipantData& pdata);
  void associate(const OpenDDS::Security::SPDPdiscoveredParticipantData& pdata);
  void associate_volatile(const OpenDDS::Security::SPDPdiscoveredParticipantData& pdata);
  void associate_secure_writers_to_readers(const OpenDDS::Security::SPDPdiscoveredParticipantData& pdata);
  void associate_secure_readers_to_writers(const OpenDDS::Security::SPDPdiscoveredParticipantData& pdata);
  void send_builtin_crypto_tokens(const OpenDDS::Security::SPDPdiscoveredParticipantData& pdata);
  bool disassociate(const OpenDDS::Security::SPDPdiscoveredParticipantData& pdata);

  DDS::ReturnCode_t write_stateless_message(DDS::Security::ParticipantStatelessMessage& msg,
                                            const DCPS::RepoId& reader);

  DDS::ReturnCode_t write_volatile_message(DDS::Security::ParticipantVolatileMessageSecure& msg,
                                           const DCPS::RepoId& reader);

  DDS::ReturnCode_t write_dcps_participant_secure(const OpenDDS::Security::SPDPdiscoveredParticipantData& msg,
                                                  const DCPS::RepoId& reader);

  DDS::ReturnCode_t write_dcps_participant_dispose(const DCPS::RepoId& part);

  // Topic
  bool update_topic_qos(const DCPS::RepoId& topicId, const DDS::TopicQos& qos,
                        OPENDDS_STRING& name);

  // Publication
  bool update_publication_qos(const DCPS::RepoId& publicationId,
                              const DDS::DataWriterQos& qos,
                              const DDS::PublisherQos& publisherQos);

  // Subscription
  bool update_subscription_qos(const DCPS::RepoId& subscriptionId,
                               const DDS::DataReaderQos& qos,
                               const DDS::SubscriberQos& subscriberQos);
  bool update_subscription_params(const DCPS::RepoId& subId,
                                  const DDS::StringSeq& params);

  // Managing reader/writer associations
  void association_complete(const DCPS::RepoId& localId,
                            const DCPS::RepoId& remoteId);

  void signal_liveliness(DDS::LivelinessQosPolicyKind kind);
  void signal_liveliness_unsecure(DDS::LivelinessQosPolicyKind kind);
  void signal_liveliness_secure(DDS::LivelinessQosPolicyKind kind);

  static const bool host_is_bigendian_;
private:
  Spdp& spdp_;
  DDS::Security::ParticipantSecurityAttributes participant_sec_attr_;

  struct Msg : public OpenDDS::DCPS::PoolAllocationBase {
    enum MsgType {
      MSG_PARTICIPANT,
      MSG_WRITER,
      MSG_READER,
      MSG_PARTICIPANT_DATA,
      MSG_REMOVE_FROM_PUB_BIT,
      MSG_REMOVE_FROM_SUB_BIT,
      MSG_FINI_BIT,
      MSG_STOP,
      MSG_PARTICIPANT_STATELESS_DATA,
      MSG_PARTICIPANT_VOLATILE_SECURE,
      MSG_PARTICIPANT_DATA_SECURE,
      MSG_WRITER_SECURE,
      MSG_READER_SECURE,
      MSG_DCPS_PARTICIPANT_SECURE
    } type_;

    DCPS::MessageId id_;

    union {
      const OpenDDS::Security::SPDPdiscoveredParticipantData* dpdata_;

      const OpenDDS::DCPS::DiscoveredWriterData* wdata_;
      const OpenDDS::Security::DiscoveredWriterData_SecurityWrapper* wdata_secure_;

      const OpenDDS::DCPS::DiscoveredReaderData* rdata_;
      const OpenDDS::Security::DiscoveredReaderData_SecurityWrapper* rdata_secure_;

      const ParticipantMessageData* pmdata_;
      DDS::InstanceHandle_t ih_;
      const DDS::Security::ParticipantGenericMessage* pgmdata_;
    };

    Msg(MsgType mt, DCPS::MessageId id, const OpenDDS::Security::SPDPdiscoveredParticipantData* dpdata)
      : type_(mt), id_(id), dpdata_(dpdata) {}

    Msg(MsgType mt, DCPS::MessageId id, const OpenDDS::DCPS::DiscoveredWriterData* wdata)
      : type_(mt), id_(id), wdata_(wdata) {}

    Msg(MsgType mt, DCPS::MessageId id, const OpenDDS::Security::DiscoveredWriterData_SecurityWrapper* wdata)
      : type_(mt), id_(id), wdata_secure_(wdata) {}

    Msg(MsgType mt, DCPS::MessageId id, const OpenDDS::DCPS::DiscoveredReaderData* rdata)
      : type_(mt), id_(id), rdata_(rdata) {}

    Msg(MsgType mt, DCPS::MessageId id, const OpenDDS::Security::DiscoveredReaderData_SecurityWrapper* rdata)
      : type_(mt), id_(id), rdata_secure_(rdata) {}

    Msg(MsgType mt, DCPS::MessageId id, const ParticipantMessageData* pmdata)
      : type_(mt), id_(id), pmdata_(pmdata) {}

    Msg(MsgType mt, DCPS::MessageId id, DDS::InstanceHandle_t ih)
      : type_(mt), id_(id), ih_(ih) {}

    Msg(MsgType mt, DCPS::MessageId id, const DDS::Security::ParticipantGenericMessage* data)
      : type_(mt), id_(id), pgmdata_(data) {}

  };


  class Endpoint : public DCPS::TransportClient {
  public:
    Endpoint(const DCPS::RepoId& repo_id, Sedp& sedp)
      : repo_id_(repo_id)
      , sedp_(sedp)
      , participant_crypto_handle_(DDS::HANDLE_NIL)
      , endpoint_crypto_handle_(DDS::HANDLE_NIL)
    {}

    virtual ~Endpoint();

    // Implementing TransportClient
    bool check_transport_qos(const DCPS::TransportInst&)
      { return true; }
    const DCPS::RepoId& get_repo_id() const
      { return repo_id_; }
    DDS::DomainId_t domain_id() const
      { return 0; } // not used for SEDP
    CORBA::Long get_priority_value(const DCPS::AssociationData&) const
      { return 0; }

    using DCPS::TransportClient::enable_transport_using_config;
    using DCPS::TransportClient::disassociate;

    void set_crypto_handles(DDS::Security::ParticipantCryptoHandle p,
                            DDS::Security::NativeCryptoHandle e = DDS::HANDLE_NIL)
    {
      participant_crypto_handle_ = p;
      endpoint_crypto_handle_ = e;
    }

    DDS::Security::ParticipantCryptoHandle get_crypto_handle() const
    {
      return participant_crypto_handle_;
    }

    DDS::Security::NativeCryptoHandle get_endpoint_crypto_handle() const
    {
      return endpoint_crypto_handle_;
    }

  protected:
    DCPS::RepoId repo_id_;
    Sedp& sedp_;
    DDS::Security::ParticipantCryptoHandle participant_crypto_handle_;
    DDS::Security::NativeCryptoHandle endpoint_crypto_handle_;
  };

  class Writer : public DCPS::TransportSendListener, public Endpoint {
  public:
    Writer(const DCPS::RepoId& pub_id, Sedp& sedp);
    virtual ~Writer();

    bool assoc(const DCPS::AssociationData& subscription);

    // Implementing TransportSendListener
    void data_delivered(const DCPS::DataSampleElement*);

    void data_dropped(const DCPS::DataSampleElement*, bool by_transport);

    void control_delivered(const DCPS::Message_Block_Ptr& sample);

    void control_dropped(const DCPS::Message_Block_Ptr& sample,
                         bool dropped_by_transport);

    void notify_publication_disconnected(const DCPS::ReaderIdSeq&) {}
    void notify_publication_reconnected(const DCPS::ReaderIdSeq&) {}
    void notify_publication_lost(const DCPS::ReaderIdSeq&) {}
    void remove_associations(const DCPS::ReaderIdSeq&, bool) {}
    void retrieve_inline_qos_data(InlineQosData&) const {}

    void send_sample(const ACE_Message_Block& data,
                     size_t size,
                     const DCPS::RepoId& reader,
                     DCPS::SequenceNumber& sequence,
                     bool historic = false);

    DDS::ReturnCode_t write_parameter_list(const ParameterList& plist,
                                           const DCPS::RepoId& reader,
                                           DCPS::SequenceNumber& sequence);

    DDS::ReturnCode_t write_participant_message(const ParticipantMessageData& pmd,
                                                const DCPS::RepoId& reader,
                                                DCPS::SequenceNumber& sequence);

    DDS::ReturnCode_t write_stateless_message(const DDS::Security::ParticipantStatelessMessage& msg,
                                              const DCPS::RepoId& reader,
                                              DCPS::SequenceNumber& sequence);

    DDS::ReturnCode_t write_volatile_message_secure(const DDS::Security::ParticipantVolatileMessageSecure& msg,
                                                    const DCPS::RepoId& reader,
                                                    DCPS::SequenceNumber& sequence);

    DDS::ReturnCode_t write_dcps_participant_secure(const OpenDDS::Security::SPDPdiscoveredParticipantData& msg,
                                                    const DCPS::RepoId& reader,
                                                    DCPS::SequenceNumber& sequence);

    DDS::ReturnCode_t write_unregister_dispose(const DCPS::RepoId& rid, CORBA::UShort pid = PID_ENDPOINT_GUID);

    void end_historic_samples(const DCPS::RepoId& reader);

  private:
    Header header_;
    DCPS::SequenceNumber seq_;

    void write_control_msg(DCPS::Message_Block_Ptr payload,
                           size_t size,
                           DCPS::MessageId id,
                           DCPS::SequenceNumber seq = DCPS::SequenceNumber());

    void set_header_fields(DCPS::DataSampleHeader& dsh,
                           size_t size,
                           const DCPS::RepoId& reader,
                           DCPS::SequenceNumber& sequence,
                           bool historic_sample = false,
                           DCPS::MessageId id = DCPS::SAMPLE_DATA);

<<<<<<< HEAD
    void _add_ref() {}
    void _remove_ref() {}

  };

  Writer publications_writer_;
  Writer publications_secure_writer_;
  Writer subscriptions_writer_;
  Writer subscriptions_secure_writer_;
  Writer participant_message_writer_;
  Writer participant_message_secure_writer_;
  Writer participant_stateless_message_writer_;
  Writer participant_volatile_message_secure_writer_;
  Writer dcps_participant_secure_writer_;
=======
  } publications_writer_, subscriptions_writer_, participant_message_writer_;
>>>>>>> 6c29364d

  class Reader
    : public DCPS::TransportReceiveListener
    , public Endpoint
  {
  public:
    Reader(const DCPS::RepoId& sub_id, Sedp& sedp)
      : Endpoint(sub_id, sedp)
      , shutting_down_(false)
    {}

    virtual ~Reader();

    bool assoc(const DCPS::AssociationData& publication);

    // Implementing TransportReceiveListener

    void data_received(const DCPS::ReceivedDataSample& sample);

    void notify_subscription_disconnected(const DCPS::WriterIdSeq&) {}
    void notify_subscription_reconnected(const DCPS::WriterIdSeq&) {}
    void notify_subscription_lost(const DCPS::WriterIdSeq&) {}
    void remove_associations(const DCPS::WriterIdSeq&, bool) {}

    ACE_Atomic_Op<ACE_SYNCH_MUTEX, bool> shutting_down_;
  };

  typedef DCPS::RcHandle<Reader> Reader_rch;

  Reader_rch publications_reader_;
  Reader_rch publications_secure_reader_;
  Reader_rch subscriptions_reader_;
  Reader_rch subscriptions_secure_reader_;
  Reader_rch participant_message_reader_;
  Reader_rch participant_message_secure_reader_;
  Reader_rch participant_stateless_message_reader_;
  Reader_rch participant_volatile_message_secure_reader_;
  Reader_rch dcps_participant_secure_reader_;

  struct Task : ACE_Task_Ex<ACE_MT_SYNCH, Msg> {
    explicit Task(Sedp* sedp)
      : spdp_(&sedp->spdp_)
      , sedp_(sedp)
      , shutting_down_(false)
    {
      activate();
    }
    ~Task();

    void enqueue(DCPS::MessageId id, DCPS::unique_ptr<OpenDDS::Security::SPDPdiscoveredParticipantData> pdata);

    void enqueue(DCPS::MessageId id, DCPS::unique_ptr<OpenDDS::DCPS::DiscoveredWriterData> wdata);
    void enqueue(DCPS::MessageId id, DCPS::unique_ptr<OpenDDS::Security::DiscoveredWriterData_SecurityWrapper> wrapper);

    void enqueue(DCPS::MessageId id, DCPS::unique_ptr<OpenDDS::DCPS::DiscoveredReaderData> rdata);
    void enqueue(DCPS::MessageId id, DCPS::unique_ptr<OpenDDS::Security::DiscoveredReaderData_SecurityWrapper> wrapper);

    void enqueue(DCPS::MessageId id, DCPS::unique_ptr<ParticipantMessageData> data);
    void enqueue(Msg::MsgType which_bit, const DDS::InstanceHandle_t bit_ih);

    void enqueue_participant_message_secure(DCPS::MessageId id, DCPS::unique_ptr<ParticipantMessageData> data);
    void enqueue_stateless_message(DCPS::MessageId id, DCPS::unique_ptr<DDS::Security::ParticipantStatelessMessage> data);
    void enqueue_volatile_message_secure(DCPS::MessageId id, DCPS::unique_ptr<DDS::Security::ParticipantVolatileMessageSecure> data);

    void acknowledge();
    void shutdown();

  private:
    int svc();

    void svc_i(const OpenDDS::Security::SPDPdiscoveredParticipantData* pdata);
    void svc_secure_i(DCPS::MessageId id, const OpenDDS::Security::SPDPdiscoveredParticipantData* pdata);

    void svc_i(DCPS::MessageId id, const OpenDDS::DCPS::DiscoveredWriterData* wdata);
    void svc_i(DCPS::MessageId id, const OpenDDS::Security::DiscoveredWriterData_SecurityWrapper* wrapper);

    void svc_i(DCPS::MessageId id, const OpenDDS::DCPS::DiscoveredReaderData* rdata);
    void svc_i(DCPS::MessageId id, const OpenDDS::Security::DiscoveredReaderData_SecurityWrapper* wrapper);

    void svc_i(DCPS::MessageId id, const ParticipantMessageData* data);
    void svc_i(Msg::MsgType which_bit, const DDS::InstanceHandle_t bit_ih);

    void svc_participant_message_data_secure(DCPS::MessageId id, const ParticipantMessageData* data);
    void svc_stateless_message(DCPS::MessageId id, const DDS::Security::ParticipantStatelessMessage* data);
    void svc_volatile_message_secure(DCPS::MessageId id, const DDS::Security::ParticipantVolatileMessageSecure* data);

    Spdp* spdp_;
    Sedp* sedp_;
    bool shutting_down_;
  } task_;

  // Transport
  DCPS::TransportInst_rch transport_inst_;

#ifndef DDS_HAS_MINIMUM_BIT
  OpenDDS::DCPS::TopicBuiltinTopicDataDataReaderImpl* topic_bit();
  OpenDDS::DCPS::PublicationBuiltinTopicDataDataReaderImpl* pub_bit();
  OpenDDS::DCPS::SubscriptionBuiltinTopicDataDataReaderImpl* sub_bit();
#endif /* DDS_HAS_MINIMUM_BIT */

  void populate_discovered_writer_msg(
      OpenDDS::DCPS::DiscoveredWriterData& dwd,
      const DCPS::RepoId& publication_id,
      const LocalPublication& pub);

  void populate_discovered_reader_msg(
      OpenDDS::DCPS::DiscoveredReaderData& drd,
      const DCPS::RepoId& subscription_id,
      const LocalSubscription& sub);

  struct LocalParticipantMessage : LocalEndpoint {
  };
  typedef OPENDDS_MAP_CMP(DCPS::RepoId, LocalParticipantMessage,
    DCPS::GUID_tKeyLessThan) LocalParticipantMessageMap;
  typedef LocalParticipantMessageMap::iterator LocalParticipantMessageIter;
  typedef LocalParticipantMessageMap::const_iterator LocalParticipantMessageCIter;
  LocalParticipantMessageMap local_participant_messages_;

  void process_discovered_writer_data(DCPS::MessageId message_id,
                                      const OpenDDS::DCPS::DiscoveredWriterData& wdata,
                                      const DCPS::RepoId& guid,
                                      const DDS::Security::EndpointSecurityInfo* security_info = NULL);

  void data_received(DCPS::MessageId message_id,
                     const OpenDDS::DCPS::DiscoveredWriterData& wdata);

  void data_received(DCPS::MessageId message_id,
                     const OpenDDS::Security::DiscoveredWriterData_SecurityWrapper& wrapper);

  void process_discovered_reader_data(DCPS::MessageId message_id,
                                      const OpenDDS::DCPS::DiscoveredReaderData& rdata,
                                      const DCPS::RepoId& guid,
                                      const DDS::Security::EndpointSecurityInfo* security_info = NULL);

  void data_received(DCPS::MessageId message_id,
                     const OpenDDS::DCPS::DiscoveredReaderData& rdata);

  void data_received(DCPS::MessageId message_id,
                     const OpenDDS::Security::DiscoveredReaderData_SecurityWrapper& wrapper);

  void data_received(DCPS::MessageId message_id,
                     const ParticipantMessageData& data);

  void received_participant_message_data_secure(DCPS::MessageId message_id,
						const ParticipantMessageData& data);

  bool should_drop_stateless_message(const DDS::Security::ParticipantGenericMessage& msg);
  bool should_drop_volatile_message(const DDS::Security::ParticipantGenericMessage& msg);
  bool should_drop_message(const char* unsecure_topic_name);

  void received_stateless_message(DCPS::MessageId message_id,
                     const DDS::Security::ParticipantStatelessMessage& data);

  void received_volatile_message_secure(DCPS::MessageId message_id,
                     const DDS::Security::ParticipantVolatileMessageSecure& data);

  typedef std::pair<DCPS::MessageId, OpenDDS::DCPS::DiscoveredWriterData> MsgIdWtrDataPair;
  typedef OPENDDS_MAP_CMP(DCPS::RepoId, MsgIdWtrDataPair,
                   DCPS::GUID_tKeyLessThan) DeferredPublicationMap;
  DeferredPublicationMap deferred_publications_;  // Publications that Spdp has not discovered.

  typedef std::pair<DCPS::MessageId, OpenDDS::DCPS::DiscoveredReaderData> MsgIdRdrDataPair;
  typedef OPENDDS_MAP_CMP(DCPS::RepoId, MsgIdRdrDataPair,
                   DCPS::GUID_tKeyLessThan) DeferredSubscriptionMap;
  DeferredSubscriptionMap deferred_subscriptions_; // Subscriptions that Sedp has not discovered.

  void assign_bit_key(DiscoveredPublication& pub);
  void assign_bit_key(DiscoveredSubscription& sub);

  template<typename Map>
  void remove_entities_belonging_to(Map& m, DCPS::RepoId participant);

  void remove_from_bit_i(const DiscoveredPublication& pub);
  void remove_from_bit_i(const DiscoveredSubscription& sub);

  virtual DDS::ReturnCode_t remove_publication_i(const DCPS::RepoId& publicationId);
  virtual DDS::ReturnCode_t remove_subscription_i(const DCPS::RepoId& subscriptionId);

  // Topic:

  DCPS::RepoIdSet defer_match_endpoints_, associated_participants_;

  void inconsistent_topic(const DCPS::RepoIdSet& endpoints) const;

  virtual bool shutting_down() const;

  virtual void populate_transport_locator_sequence(DCPS::TransportLocatorSeq*& tls,
                                                   DiscoveredSubscriptionIter& iter,
                                                   const DCPS::RepoId& reader);

  virtual void populate_transport_locator_sequence(DCPS::TransportLocatorSeq*& tls,
                                                   DiscoveredPublicationIter& iter,
                                                   const DCPS::RepoId& writer);

  DCPS::TransportLocatorSeq
  add_security_info(const DCPS::TransportLocatorSeq& locators,
                    const DCPS::RepoId& writer, const DCPS::RepoId& reader);

  virtual bool defer_writer(const DCPS::RepoId& writer,
                            const DCPS::RepoId& writer_participant);

  virtual bool defer_reader(const DCPS::RepoId& reader,
                            const DCPS::RepoId& reader_participant);

  static DCPS::RepoId make_id(const DCPS::RepoId& participant_id,
                              const EntityId_t& entity);

  static void set_inline_qos(DCPS::TransportLocatorSeq& locators);

  void write_durable_publication_data(const DCPS::RepoId& reader);
  void write_durable_publication_data_secure(const DCPS::RepoId& reader);

  void write_durable_subscription_data(const DCPS::RepoId& reader);
  void write_durable_subscription_data_secure(const DCPS::RepoId& reader);

  void write_durable_participant_message_data(const DCPS::RepoId& reader);

  DDS::ReturnCode_t write_publication_data(const DCPS::RepoId& rid,
                                           LocalPublication& pub,
                                           const DCPS::RepoId& reader = DCPS::GUID_UNKNOWN);

  DDS::ReturnCode_t write_publication_data_secure(const DCPS::RepoId& rid,
                                                  LocalPublication& pub,
                                                  const DCPS::RepoId& reader = DCPS::GUID_UNKNOWN);

  DDS::ReturnCode_t write_publication_data_unsecure(const DCPS::RepoId& rid,
                                                    LocalPublication& pub,
                                                    const DCPS::RepoId& reader = DCPS::GUID_UNKNOWN);

  DDS::ReturnCode_t write_subscription_data(const DCPS::RepoId& rid,
                                            LocalSubscription& pub,
                                            const DCPS::RepoId& reader = DCPS::GUID_UNKNOWN);

  DDS::ReturnCode_t write_subscription_data_secure(const DCPS::RepoId& rid,
                                                   LocalSubscription& pub,
                                                   const DCPS::RepoId& reader = DCPS::GUID_UNKNOWN);

  DDS::ReturnCode_t write_subscription_data_unsecure(const DCPS::RepoId& rid,
                                                     LocalSubscription& pub,
                                                     const DCPS::RepoId& reader = DCPS::GUID_UNKNOWN);

  DDS::ReturnCode_t write_participant_message_data(const DCPS::RepoId& rid,
                                                   LocalParticipantMessage& part,
                                                   const DCPS::RepoId& reader = DCPS::GUID_UNKNOWN);

  bool is_opendds(const GUID_t& endpoint) const;

  DCPS::SequenceNumber automatic_liveliness_seq_;
  DCPS::SequenceNumber manual_liveliness_seq_;

  DCPS::SequenceNumber secure_automatic_liveliness_seq_;
  DCPS::SequenceNumber secure_manual_liveliness_seq_;

protected:
  DDS::Security::DatawriterCryptoHandle generate_remote_matched_writer_crypto_handle(const DCPS::RepoId& writer_part, const DDS::Security::DatareaderCryptoHandle& drch);
  DDS::Security::DatareaderCryptoHandle generate_remote_matched_reader_crypto_handle(const DCPS::RepoId& reader_part, const DDS::Security::DatawriterCryptoHandle& dwch, bool relay_only);
  void create_and_send_datareader_crypto_tokens(const DDS::Security::DatareaderCryptoHandle& drch, const DCPS::RepoId& local_reader, const DDS::Security::DatawriterCryptoHandle& dwch, const DCPS::RepoId& remote_writer);
  void create_and_send_datawriter_crypto_tokens(const DDS::Security::DatawriterCryptoHandle& dwch, const DCPS::RepoId& local_writer, const DDS::Security::DatareaderCryptoHandle& drch, const DCPS::RepoId& remote_reader);
  void handle_datareader_crypto_tokens(const DDS::Security::ParticipantVolatileMessageSecure& msg);
  void handle_datawriter_crypto_tokens(const DDS::Security::ParticipantVolatileMessageSecure& msg);

  DDS::DomainId_t get_domain_id() const;
};

/// A class to wait on acknowledgments from other threads
class WaitForAcks {
public:
  WaitForAcks();
  void ack();
  void wait_for_acks(unsigned int num_acks);
  void reset();
private:
  ACE_Thread_Mutex lock_;
  ACE_Condition_Thread_Mutex cond_;
  unsigned int acks_;
};

}
}

OPENDDS_END_VERSIONED_NAMESPACE_DECL

#endif // OPENDDS_RTPS_SEDP_H<|MERGE_RESOLUTION|>--- conflicted
+++ resolved
@@ -306,10 +306,6 @@
                            bool historic_sample = false,
                            DCPS::MessageId id = DCPS::SAMPLE_DATA);
 
-<<<<<<< HEAD
-    void _add_ref() {}
-    void _remove_ref() {}
-
   };
 
   Writer publications_writer_;
@@ -321,9 +317,6 @@
   Writer participant_stateless_message_writer_;
   Writer participant_volatile_message_secure_writer_;
   Writer dcps_participant_secure_writer_;
-=======
-  } publications_writer_, subscriptions_writer_, participant_message_writer_;
->>>>>>> 6c29364d
 
   class Reader
     : public DCPS::TransportReceiveListener
