/*
 *
 *
 * Distributed under the OpenDDS License.
 * See: http://www.opendds.org/license.html
 */

#ifndef OPENDDS_RTPS_SEDP_H
#define OPENDDS_RTPS_SEDP_H

#include "TypeLookup.h"
#include "RtpsRpcTypeSupportImpl.h"

#include "dds/DdsDcpsInfrastructureC.h"
#include "dds/DdsDcpsInfoUtilsC.h"
#include "dds/DdsDcpsCoreTypeSupportImpl.h"

#include "dds/DCPS/RTPS/RtpsCoreTypeSupportImpl.h"
#include "dds/DCPS/RTPS/BaseMessageTypes.h"
#include "dds/DCPS/RTPS/BaseMessageUtils.h"

#include "dds/DCPS/RTPS/ICE/Ice.h"

#include "dds/DCPS/RcHandle_T.h"
#include "dds/DCPS/GuidUtils.h"
#include "dds/DCPS/DataReaderCallbacks.h"
#include "dds/DCPS/Definitions.h"
#include "dds/DCPS/BuiltInTopicUtils.h"
#include "dds/DCPS/DataSampleElement.h"
#include "dds/DCPS/DataSampleHeader.h"
#include "dds/DCPS/PoolAllocationBase.h"
#include "dds/DCPS/DiscoveryBase.h"
#include "dds/DCPS/JobQueue.h"

#include "dds/DCPS/transport/framework/TransportRegistry.h"
#include "dds/DCPS/transport/framework/TransportSendListener.h"
#include "dds/DCPS/transport/framework/TransportClient.h"
#include "dds/DCPS/transport/framework/TransportInst_rch.h"

#include "dds/DCPS/PoolAllocator.h"

#ifdef OPENDDS_SECURITY
#include "dds/DCPS/RTPS/RtpsSecurityC.h"
#include "dds/DCPS/RTPS/SecurityHelpers.h"
#endif

#include "ace/Atomic_Op.h"
#include "ace/Task_Ex_T.h"
#include "ace/Thread_Mutex.h"
#include "ace/Condition_Thread_Mutex.h"

#if !defined (ACE_LACKS_PRAGMA_ONCE)
#pragma once
#endif /* ACE_LACKS_PRAGMA_ONCE */

OPENDDS_BEGIN_VERSIONED_NAMESPACE_DECL

namespace OpenDDS {
namespace RTPS {

class RtpsDiscovery;
class Spdp;
class WaitForAcks;

#ifdef OPENDDS_SECURITY
typedef Security::SPDPdiscoveredParticipantData ParticipantData_t;
#else
typedef SPDPdiscoveredParticipantData ParticipantData_t;
#endif

class Sedp : public DCPS::EndpointManager<ParticipantData_t> {
public:
  Sedp(const DCPS::RepoId& participant_id,
       Spdp& owner,
       ACE_Thread_Mutex& lock);

  ~Sedp();

  DDS::ReturnCode_t init(const DCPS::RepoId& guid,
                         const RtpsDiscovery& disco,
                         DDS::DomainId_t domainId);

#ifdef OPENDDS_SECURITY
  DDS::ReturnCode_t init_security(DDS::Security::IdentityHandle id_handle,
                                  DDS::Security::PermissionsHandle perm_handle,
                                  DDS::Security::ParticipantCryptoHandle crypto_handle);
#endif

  void shutdown();
  DCPS::LocatorSeq unicast_locators() const;
  DCPS::LocatorSeq multicast_locators() const;

  // @brief return the ip address we have bound to.
  // Valid after init() call
  const ACE_INET_Addr& local_address() const;
#ifdef ACE_HAS_IPV6
  const ACE_INET_Addr& ipv6_local_address() const;
#endif
  const ACE_INET_Addr& multicast_group() const;

  void associate(const ParticipantData_t& pdata);

#ifdef OPENDDS_SECURITY
  void associate_preauth(const Security::SPDPdiscoveredParticipantData& pdata);
  void associate_volatile(const Security::SPDPdiscoveredParticipantData& pdata);
  void rekey_volatile(const Security::SPDPdiscoveredParticipantData& pdata);
  void associate_secure_writers_to_readers(const Security::SPDPdiscoveredParticipantData& pdata);
  void associate_secure_readers_to_writers(const Security::SPDPdiscoveredParticipantData& pdata);
  void disassociate_security_builtins(BuiltinEndpointSet_t local_avail, DDS::Security::ExtendedBuiltinEndpointSet_t extended_local_avail,
                                      BuiltinEndpointSet_t avail, DDS::Security::ExtendedBuiltinEndpointSet_t extended_avail,
                                      const DCPS::RepoId& part);
  void remove_remote_crypto_handle(const DCPS::RepoId& participant, const EntityId_t& entity);

  /// Create and send keys the first time
  void send_builtin_crypto_tokens(const Security::SPDPdiscoveredParticipantData& pdata);

  /// Create and send keys for individual endpoints.
  void send_builtin_crypto_tokens(const DCPS::RepoId& dstParticipant,
                                  const DCPS::EntityId_t& dstEntity, const DCPS::RepoId& src);

  void resend_user_crypto_tokens(const DCPS::RepoId& remote_participant);
#endif

  bool disassociate(const ParticipantData_t& pdata);

  void update_locators(const ParticipantData_t& pdata);

#ifdef OPENDDS_SECURITY
  DDS::ReturnCode_t write_stateless_message(const DDS::Security::ParticipantStatelessMessage& msg,
                                            const DCPS::RepoId& reader);

  DDS::ReturnCode_t write_volatile_message(DDS::Security::ParticipantVolatileMessageSecure& msg,
                                           const DCPS::RepoId& reader);

  void write_durable_dcps_participant_secure(const DCPS::RepoId& reader);

  DDS::ReturnCode_t write_dcps_participant_secure(const Security::SPDPdiscoveredParticipantData& msg,
                                                  const DCPS::RepoId& part);
#endif

  DDS::ReturnCode_t write_dcps_participant_dispose(const DCPS::RepoId& part);

  // Topic
  bool update_topic_qos(const DCPS::RepoId& topicId, const DDS::TopicQos& qos);

  // Publication
  bool update_publication_qos(const DCPS::RepoId& publicationId,
                              const DDS::DataWriterQos& qos,
                              const DDS::PublisherQos& publisherQos);

  // Subscription
  bool update_subscription_qos(const DCPS::RepoId& subscriptionId,
                               const DDS::DataReaderQos& qos,
                               const DDS::SubscriberQos& subscriberQos);
  bool update_subscription_params(const DCPS::RepoId& subId,
                                  const DDS::StringSeq& params);

  // Managing reader/writer associations
  void association_complete(const DCPS::RepoId& localId,
                            const DCPS::RepoId& remoteId);

  void signal_liveliness(DDS::LivelinessQosPolicyKind kind);
  void signal_liveliness_unsecure(DDS::LivelinessQosPolicyKind kind);

  bool send_type_lookup_request(XTypes::TypeIdentifierSeq& type_ids, const DCPS::RepoId& reader,
                                bool is_discovery_protected, bool send_get_types);

#ifdef OPENDDS_SECURITY
  void signal_liveliness_secure(DDS::LivelinessQosPolicyKind kind);
#endif

  ICE::Endpoint* get_ice_endpoint();

  void rtps_relay_only_now(bool f);
  void use_rtps_relay_now(bool f);
  void use_ice_now(bool f);
  void rtps_relay_address(const ACE_INET_Addr& address);
  void stun_server_address(const ACE_INET_Addr& address);

  DCPS::ReactorTask_rch reactor_task() const { return reactor_task_; }

  DCPS::JobQueue_rch job_queue() const { return job_queue_; }

private:

  class AssociationComplete : public DCPS::JobQueue::Job {
  public:
    AssociationComplete(Sedp* sedp, const DCPS::RepoId& local, const DCPS::RepoId& remote) : sedp_(sedp), local_(local), remote_(remote) {}
    void execute();
  private:
    Sedp* sedp_;
    DCPS::RepoId local_, remote_;
  };

  Spdp& spdp_;
  DCPS::SequenceNumber participant_secure_sequence_;

#ifdef OPENDDS_SECURITY
  DDS::Security::ParticipantSecurityAttributes participant_sec_attr_;
#endif

  class MsgBase : public DCPS::JobQueue::Job {
  public:
    MsgBase(const DCPS::WeakRcHandle<Sedp>& sedp,
            DCPS::MessageId id)
      : sedp_(sedp)
      , id_(id)
    {}

  protected:
    DCPS::WeakRcHandle<Sedp> sedp_;
    const DCPS::MessageId id_;
  };

  class MsgParticipantData : public MsgBase {
  public:
    MsgParticipantData(const DCPS::WeakRcHandle<Sedp>& sedp,
                       DCPS::MessageId id,
                       const ParticipantData_t& data)
      : MsgBase(sedp, id)
      , data_(data)
    {}

    void execute();

  private:
    const ParticipantData_t data_;
  };

  class MsgDiscoveredPublication : public MsgBase {
  public:
    MsgDiscoveredPublication(const DCPS::WeakRcHandle<Sedp>& sedp,
                             DCPS::MessageId id)
      : MsgBase(sedp, id)
    {}

    DiscoveredPublication& data() { return data_; }
    void execute();

  private:
    DiscoveredPublication data_;
  };

  class MsgDiscoveredSubscription : public MsgBase {
  public:
    MsgDiscoveredSubscription(const DCPS::WeakRcHandle<Sedp>& sedp,
                              DCPS::MessageId id)
      : MsgBase(sedp, id)
    {}

    DiscoveredSubscription& data() { return data_; }
    void execute();

  private:
    DiscoveredSubscription data_;
  };

  class MsgParticipantMessageData : public MsgBase {
  public:
    MsgParticipantMessageData(const DCPS::WeakRcHandle<Sedp>& sedp,
                              DCPS::MessageId id)
      : MsgBase(sedp, id)
    {}

    ParticipantMessageData& data() { return data_; }
    void execute();

  private:
    ParticipantMessageData data_;
  };

#ifndef DDS_HAS_MINIMUM_BIT
  class MsgRemoveFromPubBit : public MsgBase {
  public:
    MsgRemoveFromPubBit(const DCPS::WeakRcHandle<Sedp>& sedp,
                        DCPS::MessageId id,
                        DDS::InstanceHandle_t ih)
      : MsgBase(sedp, id)
      , ih_(ih)
    {}

    void execute();

  private:
    const DDS::InstanceHandle_t ih_;
  };

  class MsgRemoveFromSubBit : public MsgBase {
  public:
    MsgRemoveFromSubBit(const DCPS::WeakRcHandle<Sedp>& sedp,
                        DCPS::MessageId id,
                        DDS::InstanceHandle_t ih)
      : MsgBase(sedp, id)
      , ih_(ih)
    {}

    void execute();

  private:
    const DDS::InstanceHandle_t ih_;
  };
#endif /* DDS_HAS_MINIMUM_BIT */

#ifdef OPENDDS_SECURITY
  class MsgParticipantStatelessData : public MsgBase {
  public:
    MsgParticipantStatelessData(const DCPS::WeakRcHandle<Sedp>& sedp,
                                DCPS::MessageId id)
      : MsgBase(sedp, id)
    {}

    DDS::Security::ParticipantGenericMessage& data() { return data_; }
    void execute();

  private:
    DDS::Security::ParticipantGenericMessage data_;
  };

  class MsgParticipantVolatileSecure : public MsgBase {
  public:
    MsgParticipantVolatileSecure(const DCPS::WeakRcHandle<Sedp>& sedp,
                                 DCPS::MessageId id)
      : MsgBase(sedp, id)
    {}

    DDS::Security::ParticipantGenericMessage& data() { return data_; }
    void execute();

  private:
    DDS::Security::ParticipantGenericMessage data_;
  };

  class MsgParticipantMessageDataSecure : public MsgBase {
  public:
    MsgParticipantMessageDataSecure(const DCPS::WeakRcHandle<Sedp>& sedp,
                                    DCPS::MessageId id)
      : MsgBase(sedp, id)
    {}

    ParticipantMessageData& data() { return data_; }
    void execute();

  private:
    ParticipantMessageData data_;
  };

  class MsgDiscoveredPublicationSecure : public MsgBase {
  public:
    MsgDiscoveredPublicationSecure(const DCPS::WeakRcHandle<Sedp>& sedp,
                                   DCPS::MessageId id)
      : MsgBase(sedp, id)
    {}

    DiscoveredPublication_SecurityWrapper& data() { return data_; }
    void execute();

  private:
    DiscoveredPublication_SecurityWrapper data_;
  };

  class MsgDiscoveredSubscriptionSecure : public MsgBase {
  public:
    MsgDiscoveredSubscriptionSecure(const DCPS::WeakRcHandle<Sedp>& sedp,
                                    DCPS::MessageId id)
      : MsgBase(sedp, id)
    {}

    DiscoveredSubscription_SecurityWrapper& data() { return data_; }
    void execute();

  private:
    DiscoveredSubscription_SecurityWrapper data_;
  };

  class MsgParticipantDataSecure : public MsgBase {
  public:
    MsgParticipantDataSecure(const DCPS::WeakRcHandle<Sedp>& sedp,
                             DCPS::MessageId id)
      : MsgBase(sedp, id)
    {}

    ParticipantData_t& data() { return data_; }
    void execute();

  private:
    ParticipantData_t data_;
  };

#endif

  class Endpoint : public DCPS::TransportClient {
  public:
    Endpoint(const DCPS::RepoId& repo_id, Sedp& sedp)
      : repo_id_(repo_id)
      , sedp_(sedp)
      , shutting_down_(false)
#ifdef OPENDDS_SECURITY
      , participant_crypto_handle_(DDS::HANDLE_NIL)
      , endpoint_crypto_handle_(DDS::HANDLE_NIL)
#endif
    {}

    virtual ~Endpoint();

    // Implementing TransportClient
    bool check_transport_qos(const DCPS::TransportInst&)
      { return true; }
    const DCPS::RepoId& get_repo_id() const
      { return repo_id_; }
    DDS::DomainId_t domain_id() const
      { return 0; } // not used for SEDP
    CORBA::Long get_priority_value(const DCPS::AssociationData&) const
      { return 0; }

    using DCPS::TransportClient::enable_transport_using_config;
    using DCPS::TransportClient::disassociate;

#ifdef OPENDDS_SECURITY
    void set_crypto_handles(DDS::Security::ParticipantCryptoHandle p,
                            DDS::Security::NativeCryptoHandle e = DDS::HANDLE_NIL)
    {
      participant_crypto_handle_ = p;
      endpoint_crypto_handle_ = e;
    }

    DDS::Security::ParticipantCryptoHandle get_crypto_handle() const
    {
      return participant_crypto_handle_;
    }

    DDS::Security::NativeCryptoHandle get_endpoint_crypto_handle() const
    {
      return endpoint_crypto_handle_;
    }
#endif

    void shutting_down() { shutting_down_ = true; }

    DDS::Subscriber_var get_builtin_subscriber() const;

  protected:
    DCPS::RepoId repo_id_;
    Sedp& sedp_;
    ACE_Atomic_Op<ACE_Thread_Mutex, bool> shutting_down_;
#ifdef OPENDDS_SECURITY
    DDS::Security::ParticipantCryptoHandle participant_crypto_handle_;
    DDS::Security::NativeCryptoHandle endpoint_crypto_handle_;
#endif
  };

  class Writer : public DCPS::TransportSendListener, public Endpoint {
  public:
    Writer(const DCPS::RepoId& pub_id, Sedp& sedp, ACE_INT64 seq_init = 1);
    virtual ~Writer();

    bool assoc(const DCPS::AssociationData& subscription);
    void transport_assoc_done(int flags, const DCPS::RepoId& remote);

    // Implementing TransportSendListener
    void data_delivered(const DCPS::DataSampleElement*);

    void data_dropped(const DCPS::DataSampleElement*, bool by_transport);

    void control_delivered(const DCPS::Message_Block_Ptr& sample);

    void control_dropped(const DCPS::Message_Block_Ptr& sample,
                         bool dropped_by_transport);

    void notify_publication_disconnected(const DCPS::ReaderIdSeq&) {}
    void notify_publication_reconnected(const DCPS::ReaderIdSeq&) {}
    void notify_publication_lost(const DCPS::ReaderIdSeq&) {}
    void remove_associations(const DCPS::ReaderIdSeq&, bool) {}
    void replay_durable_data_for(const DCPS::RepoId& remote_sub_id);
    void retrieve_inline_qos_data(InlineQosData&) const {}

    const DCPS::SequenceNumber& get_seq() const
    {
      return seq_;
    }

    DDS::ReturnCode_t write_parameter_list(const ParameterList& plist,
      const DCPS::RepoId& reader,
      DCPS::SequenceNumber& sequence);

    void end_historic_samples(const DCPS::RepoId& reader);

  protected:
    void send_sample(const ACE_Message_Block& data,
                     size_t size,
                     const DCPS::RepoId& reader,
                     DCPS::SequenceNumber& sequence,
                     bool historic = false);

    void set_header_fields(DCPS::DataSampleHeader& dsh,
                           size_t size,
                           const DCPS::RepoId& reader,
                           DCPS::SequenceNumber& sequence,
                           bool historic_sample = false,
                           DCPS::MessageId id = DCPS::SAMPLE_DATA);

    void write_control_msg(DCPS::Message_Block_Ptr payload,
      size_t size,
      DCPS::MessageId id,
      DCPS::SequenceNumber seq = DCPS::SequenceNumber());

  private:
    DCPS::SequenceNumber seq_;
  };

  class SecurityWriter : public Writer {
  public:
    SecurityWriter(const DCPS::RepoId& pub_id, Sedp& sedp, ACE_INT64 seq_init = 1)
      : Writer(pub_id, sedp, seq_init)
    {}

    virtual ~SecurityWriter();

#ifdef OPENDDS_SECURITY
    DDS::ReturnCode_t write_stateless_message(const DDS::Security::ParticipantStatelessMessage& msg,
                                              const DCPS::RepoId& reader,
                                              DCPS::SequenceNumber& sequence);

    DDS::ReturnCode_t write_volatile_message_secure(const DDS::Security::ParticipantVolatileMessageSecure& msg,
                                                    const DCPS::RepoId& reader,
                                                    DCPS::SequenceNumber& sequence);
#endif
  };

  typedef DCPS::RcHandle<SecurityWriter> SecurityWriter_rch;


  class LivelinessWriter : public Writer {
  public:
    LivelinessWriter(const DCPS::RepoId& pub_id, Sedp& sedp, ACE_INT64 seq_init = 1)
      : Writer(pub_id, sedp, seq_init)
    {}

    virtual ~LivelinessWriter();

    DDS::ReturnCode_t write_participant_message(const ParticipantMessageData& pmd,
      const DCPS::RepoId& reader,
      DCPS::SequenceNumber& sequence);
  };

  typedef DCPS::RcHandle<LivelinessWriter> LivelinessWriter_rch;


  class DiscoveryWriter : public Writer {
  public:
    DiscoveryWriter(const DCPS::RepoId& pub_id, Sedp& sedp, ACE_INT64 seq_init = 1)
      : Writer(pub_id, sedp, seq_init)
    {}

    virtual ~DiscoveryWriter();

#ifdef OPENDDS_SECURITY
    DDS::ReturnCode_t write_dcps_participant_secure(const Security::SPDPdiscoveredParticipantData& msg,
                                                    const DCPS::RepoId& reader, DCPS::SequenceNumber& sequence);
#endif

    DDS::ReturnCode_t write_unregister_dispose(const DCPS::RepoId& rid, CORBA::UShort pid = PID_ENDPOINT_GUID);
  };

  typedef DCPS::RcHandle<DiscoveryWriter> DiscoveryWriter_rch;

  DiscoveryWriter_rch publications_writer_;

#ifdef OPENDDS_SECURITY
  DiscoveryWriter_rch publications_secure_writer_;
#endif

  DiscoveryWriter_rch subscriptions_writer_;

#ifdef OPENDDS_SECURITY
  DiscoveryWriter_rch subscriptions_secure_writer_;
#endif

  LivelinessWriter_rch participant_message_writer_;

#ifdef OPENDDS_SECURITY
  LivelinessWriter_rch participant_message_secure_writer_;
  SecurityWriter_rch participant_stateless_message_writer_;
  DiscoveryWriter_rch dcps_participant_secure_writer_;

  SecurityWriter_rch participant_volatile_message_secure_writer_;
#endif

  class TypeLookupRequestWriter : public Writer {
  public:
    TypeLookupRequestWriter(const DCPS::RepoId& pub_id, Sedp& sedp, ACE_INT64 seq_init = 1)
      : Writer(pub_id, sedp, seq_init)
    {}

    virtual ~TypeLookupRequestWriter();

    DDS::ReturnCode_t send_type_lookup_request(XTypes::TypeIdentifierSeq& type_ids,
      const DCPS::RepoId& reader,
      DCPS::SequenceNumber& sequence,
      const DCPS::SequenceNumber& rpc_sequence,
      const DCPS::RepoId& participant_id,
      const CORBA::ULong tl_kind);
  };

  typedef DCPS::RcHandle<TypeLookupRequestWriter> TypeLookupRequestWriter_rch;
  TypeLookupRequestWriter_rch type_lookup_request_writer_;

  class TypeLookupReplyWriter : public Writer {
  public:
    TypeLookupReplyWriter(const DCPS::RepoId& pub_id, Sedp& sedp, ACE_INT64 seq_init = 1)
      : Writer(pub_id, sedp, seq_init)
    {}

    virtual ~TypeLookupReplyWriter();

<<<<<<< HEAD
    DDS::ReturnCode_t send_type_lookup_reply(const DCPS::ReceivedDataSample& sample,
      XTypes::TypeLookup_Reply& type_lookup_reply, const DCPS::RepoId& reader);
=======
    DDS::ReturnCode_t send_tl_reply(XTypes::TypeLookup_Reply& type_lookup_reply,
      const DCPS::RepoId& reader);
>>>>>>> 1beb4623
  };

  typedef DCPS::RcHandle<TypeLookupReplyWriter> TypeLookupReplyWriter_rch;
  TypeLookupReplyWriter_rch type_lookup_reply_writer_;

#ifdef OPENDDS_SECURITY
  TypeLookupRequestWriter_rch type_lookup_request_secure_writer_;
  TypeLookupReplyWriter_rch type_lookup_reply_secure_writer_;
#endif

  class Reader
    : public DCPS::TransportReceiveListener
    , public Endpoint
  {
  public:
    Reader(const DCPS::RepoId& sub_id, Sedp& sedp)
      : Endpoint(sub_id, sedp)
    {}

    virtual ~Reader();

    bool assoc(const DCPS::AssociationData& publication);

    // Implementing TransportReceiveListener

    void data_received(const DCPS::ReceivedDataSample& sample);

    void notify_subscription_disconnected(const DCPS::WriterIdSeq&) {}
    void notify_subscription_reconnected(const DCPS::WriterIdSeq&) {}
    void notify_subscription_lost(const DCPS::WriterIdSeq&) {}
    void remove_associations(const DCPS::WriterIdSeq&, bool) {}

  private:
    virtual void data_received_i(const DCPS::ReceivedDataSample& sample,
      const DCPS::EntityId_t& entity_id,
      DCPS::Serializer& ser,
      DCPS::Extensibility extensibility) = 0;
  };

  typedef DCPS::RcHandle<Reader> Reader_rch;

  class DiscoveryReader : public Reader {
  public:
    DiscoveryReader(const DCPS::RepoId& sub_id, Sedp& sedp)
      : Reader(sub_id, sedp)
    {}

    virtual ~DiscoveryReader();

  private:
    virtual void data_received_i(const DCPS::ReceivedDataSample& sample,
      const DCPS::EntityId_t& entity_id,
      DCPS::Serializer& ser,
      DCPS::Extensibility extensibility);
  };

  typedef DCPS::RcHandle<DiscoveryReader> DiscoveryReader_rch;

  DiscoveryReader_rch publications_reader_;

#ifdef OPENDDS_SECURITY
  DiscoveryReader_rch publications_secure_reader_;
#endif

  DiscoveryReader_rch subscriptions_reader_;

#ifdef OPENDDS_SECURITY
  DiscoveryReader_rch subscriptions_secure_reader_;
#endif

  class LivelinessReader : public Reader {
  public:
    LivelinessReader(const DCPS::RepoId& sub_id, Sedp& sedp)
      : Reader(sub_id, sedp)
    {}

    virtual ~LivelinessReader();

  private:
    virtual void data_received_i(const DCPS::ReceivedDataSample& sample,
      const DCPS::EntityId_t& entity_id,
      DCPS::Serializer& ser,
      DCPS::Extensibility extensibility);
  };

  typedef DCPS::RcHandle<LivelinessReader> LivelinessReader_rch;

  LivelinessReader_rch participant_message_reader_;

  class SecurityReader : public Reader {
  public:
    SecurityReader(const DCPS::RepoId& sub_id, Sedp& sedp)
      : Reader(sub_id, sedp)
    {}

    virtual ~SecurityReader();

  private:
    virtual void data_received_i(const DCPS::ReceivedDataSample& sample,
      const DCPS::EntityId_t& entity_id,
      DCPS::Serializer& ser,
      DCPS::Extensibility extensibility);
  };

  typedef DCPS::RcHandle<SecurityReader> SecurityReader_rch;

#ifdef OPENDDS_SECURITY
  LivelinessReader_rch participant_message_secure_reader_;
  SecurityReader_rch participant_stateless_message_reader_;
  SecurityReader_rch participant_volatile_message_secure_reader_;
  DiscoveryReader_rch dcps_participant_secure_reader_;
#endif

  class TypeLookupRequestReader : public Reader {
  public:
    TypeLookupRequestReader(const DCPS::RepoId& sub_id, Sedp& sedp)
      : Reader(sub_id, sedp)
    {}

    virtual ~TypeLookupRequestReader();

  private:
    virtual void data_received_i(const DCPS::ReceivedDataSample& sample,
      const DCPS::EntityId_t& entity_id,
      DCPS::Serializer& ser,
      DCPS::Extensibility extensibility);

    DDS::ReturnCode_t process_type_lookup_request(DCPS::Serializer& ser,
      XTypes::TypeLookup_Reply& type_lookup_reply);

    DDS::ReturnCode_t process_get_types_request(const XTypes::TypeLookup_Request& type_lookup_request,
      XTypes::TypeLookup_Reply& type_lookup_reply);

    DDS::ReturnCode_t process_get_dependencies_request(const XTypes::TypeLookup_Request& request,
      XTypes::TypeLookup_Reply& reply);
  };

  typedef DCPS::RcHandle<TypeLookupRequestReader> TypeLookupRequestReader_rch;
  TypeLookupRequestReader_rch type_lookup_request_reader_;

  class TypeLookupReplyReader : public Reader {
  public:
    TypeLookupReplyReader(const DCPS::RepoId& sub_id, Sedp& sedp)
      : Reader(sub_id, sedp)
    {}

    virtual ~TypeLookupReplyReader();

    const XTypes::OctetSeq32& continuation_point() const { return continuation_point_; }

  private:
    virtual void data_received_i(const DCPS::ReceivedDataSample& sample,
      const DCPS::EntityId_t& entity_id,
      DCPS::Serializer& ser,
      DCPS::Extensibility extensibility);

    DDS::ReturnCode_t process_type_lookup_reply(const DCPS::ReceivedDataSample&,
                                                DCPS::Serializer& ser,
                                                bool is_discovery_protected);
    DDS::ReturnCode_t process_get_types_reply(const XTypes::TypeLookup_Reply&);
    DDS::ReturnCode_t process_get_dependencies_reply(const DCPS::ReceivedDataSample&,
                                                     const XTypes::TypeLookup_Reply&,
                                                     bool is_discovery_protected);

    // TODO(sonndinh): If one object of this class is used to communicate
    // with built-in endpoints from more than 1 participants, we must use
    // something like map for the the following.
    // Continuation point from the previously getTypeDependencies reply.
    XTypes::OctetSeq32 continuation_point_;
    XTypes::TypeIdentifierSeq dependencies_;
  };

  typedef DCPS::RcHandle<TypeLookupReplyReader> TypeLookupReplyReader_rch;
  TypeLookupReplyReader_rch type_lookup_reply_reader_;

#ifdef OPENDDS_SECURITY
  TypeLookupRequestReader_rch type_lookup_request_secure_reader_;
  TypeLookupReplyReader_rch type_lookup_reply_secure_reader_;
#endif

  // Transport
  DCPS::TransportInst_rch transport_inst_;
  DCPS::TransportConfig_rch transport_cfg_;
  DCPS::ReactorTask_rch reactor_task_;
  DCPS::JobQueue_rch job_queue_;

#ifndef DDS_HAS_MINIMUM_BIT
  DCPS::TopicBuiltinTopicDataDataReaderImpl* topic_bit();
  DCPS::PublicationBuiltinTopicDataDataReaderImpl* pub_bit();
  DCPS::SubscriptionBuiltinTopicDataDataReaderImpl* sub_bit();
#endif /* DDS_HAS_MINIMUM_BIT */

  void populate_discovered_writer_msg(
      DCPS::DiscoveredWriterData& dwd,
      const DCPS::RepoId& publication_id,
      const LocalPublication& pub);

  void populate_discovered_reader_msg(
      DCPS::DiscoveredReaderData& drd,
      const DCPS::RepoId& subscription_id,
      const LocalSubscription& sub);

  struct LocalParticipantMessage : LocalEndpoint {
  };
  typedef OPENDDS_MAP_CMP(DCPS::RepoId, LocalParticipantMessage,
    DCPS::GUID_tKeyLessThan) LocalParticipantMessageMap;
  typedef LocalParticipantMessageMap::iterator LocalParticipantMessageIter;
  typedef LocalParticipantMessageMap::const_iterator LocalParticipantMessageCIter;
  LocalParticipantMessageMap local_participant_messages_;
#ifdef OPENDDS_SECURITY
  LocalParticipantMessageMap local_participant_messages_secure_;
#endif

  void process_discovered_writer_data(DCPS::MessageId message_id,
                                      const DCPS::DiscoveredWriterData& wdata,
                                      const DCPS::RepoId& guid,
                                      const XTypes::TypeInformation& type_info
#ifdef OPENDDS_SECURITY
                                      ,
                                      bool have_ice_agent_info,
                                      const ICE::AgentInfo& ice_agent_info,
                                      const DDS::Security::EndpointSecurityInfo* security_info = NULL
#endif
                                      );

  void data_received(DCPS::MessageId message_id,
                     const DiscoveredPublication& wdata);

#ifdef OPENDDS_SECURITY
  void data_received(DCPS::MessageId message_id,
                     const DiscoveredPublication_SecurityWrapper& wrapper);
#endif

  void process_discovered_reader_data(DCPS::MessageId message_id,
                                      const DCPS::DiscoveredReaderData& rdata,
                                      const DCPS::RepoId& guid,
                                      const XTypes::TypeInformation& type_info
#ifdef OPENDDS_SECURITY
                                      ,
                                      bool have_ice_agent_info,
                                      const ICE::AgentInfo& ice_agent_info,
                                      const DDS::Security::EndpointSecurityInfo* security_info = NULL
#endif
                                      );

  void data_received(DCPS::MessageId message_id,
                     const DiscoveredSubscription& rdata);

#ifdef OPENDDS_SECURITY
  void data_received(DCPS::MessageId message_id,
                     const DiscoveredSubscription_SecurityWrapper& wrapper);
#endif

  void data_received(DCPS::MessageId message_id,
                     const ParticipantMessageData& data);

#ifdef OPENDDS_SECURITY
  void received_participant_message_data_secure(DCPS::MessageId message_id,
                                                const ParticipantMessageData& data);

  bool should_drop_stateless_message(const DDS::Security::ParticipantGenericMessage& msg);
  bool should_drop_volatile_message(const DDS::Security::ParticipantGenericMessage& msg);
  bool should_drop_message(const char* unsecure_topic_name);

  void received_stateless_message(DCPS::MessageId message_id,
                                  const DDS::Security::ParticipantStatelessMessage& data);

  void received_volatile_message_secure(DCPS::MessageId message_id,
                                        const DDS::Security::ParticipantVolatileMessageSecure& data);
#endif

  typedef std::pair<DCPS::MessageId, DiscoveredPublication> MsgIdWtrDataPair;
  typedef OPENDDS_MAP_CMP(DCPS::RepoId, MsgIdWtrDataPair,
                   DCPS::GUID_tKeyLessThan) DeferredPublicationMap;
  DeferredPublicationMap deferred_publications_;  // Publications that Spdp has not discovered.

  typedef std::pair<DCPS::MessageId, DiscoveredSubscription> MsgIdRdrDataPair;
  typedef OPENDDS_MAP_CMP(DCPS::RepoId, MsgIdRdrDataPair,
                   DCPS::GUID_tKeyLessThan) DeferredSubscriptionMap;
  DeferredSubscriptionMap deferred_subscriptions_; // Subscriptions that Sedp has not discovered.

  void assign_bit_key(DiscoveredPublication& pub);
  void assign_bit_key(DiscoveredSubscription& sub);

  template<typename Map>
  void remove_entities_belonging_to(Map& m, DCPS::RepoId participant);

  void remove_from_bit_i(const DiscoveredPublication& pub);
  void remove_from_bit_i(const DiscoveredSubscription& sub);

  virtual DDS::ReturnCode_t remove_publication_i(const DCPS::RepoId& publicationId, LocalPublication& pub);
  virtual DDS::ReturnCode_t remove_subscription_i(const DCPS::RepoId& subscriptionId, LocalSubscription& sub);

  // Topic:

  DCPS::RepoIdSet associated_participants_;

  virtual bool shutting_down() const;

  virtual void populate_transport_locator_sequence(DCPS::TransportLocatorSeq*& tls,
                                                   DiscoveredSubscriptionIter& iter,
                                                   const DCPS::RepoId& reader);

  virtual void populate_transport_locator_sequence(DCPS::TransportLocatorSeq*& tls,
                                                   DiscoveredPublicationIter& iter,
                                                   const DCPS::RepoId& writer);

#ifdef OPENDDS_SECURITY
  DCPS::TransportLocatorSeq
  add_security_info(const DCPS::TransportLocatorSeq& locators,
                    const DCPS::RepoId& writer, const DCPS::RepoId& reader);
#endif

  static void set_inline_qos(DCPS::TransportLocatorSeq& locators);

  void write_durable_publication_data(const DCPS::RepoId& reader, bool secure);
  void write_durable_subscription_data(const DCPS::RepoId& reader, bool secure);

  void write_durable_participant_message_data(const DCPS::RepoId& reader);

#ifdef OPENDDS_SECURITY
  void write_durable_participant_message_data_secure(const DCPS::RepoId& reader);
#endif

  DDS::ReturnCode_t add_publication_i(const DCPS::RepoId& rid,
                                      LocalPublication& pub);

  DDS::ReturnCode_t write_publication_data(const DCPS::RepoId& rid,
                                           LocalPublication& pub,
                                           const DCPS::RepoId& reader = DCPS::GUID_UNKNOWN);

#ifdef OPENDDS_SECURITY
  DDS::ReturnCode_t write_publication_data_secure(const DCPS::RepoId& rid,
                                                  LocalPublication& pub,
                                                  const DCPS::RepoId& reader = DCPS::GUID_UNKNOWN);
#endif

  DDS::ReturnCode_t write_publication_data_unsecure(const DCPS::RepoId& rid,
                                                    LocalPublication& pub,
                                                    const DCPS::RepoId& reader = DCPS::GUID_UNKNOWN);

  DDS::ReturnCode_t add_subscription_i(const DCPS::RepoId& rid,
                                       LocalSubscription& sub);


  DDS::ReturnCode_t write_subscription_data(const DCPS::RepoId& rid,
                                            LocalSubscription& pub,
                                            const DCPS::RepoId& reader = DCPS::GUID_UNKNOWN);

#ifdef OPENDDS_SECURITY
  DDS::ReturnCode_t write_subscription_data_secure(const DCPS::RepoId& rid,
                                                   LocalSubscription& pub,
                                                   const DCPS::RepoId& reader = DCPS::GUID_UNKNOWN);
#endif

  DDS::ReturnCode_t write_subscription_data_unsecure(const DCPS::RepoId& rid,
                                                     LocalSubscription& pub,
                                                     const DCPS::RepoId& reader = DCPS::GUID_UNKNOWN);

  DDS::ReturnCode_t write_participant_message_data(const DCPS::RepoId& rid,
                                                   LocalParticipantMessage& part,
                                                   const DCPS::RepoId& reader = DCPS::GUID_UNKNOWN);
#ifdef OPENDDS_SECURITY
  DDS::ReturnCode_t write_participant_message_data_secure(const DCPS::RepoId& rid,
                                                          LocalParticipantMessage& part,
                                                          const DCPS::RepoId& reader = DCPS::GUID_UNKNOWN);
#endif

  virtual bool is_expectant_opendds(const GUID_t& endpoint) const;

protected:

#ifdef OPENDDS_SECURITY
  DDS::Security::DatawriterCryptoHandle generate_remote_matched_writer_crypto_handle(
    const DCPS::RepoId& writer_part, const DDS::Security::DatareaderCryptoHandle& drch);
  DDS::Security::DatareaderCryptoHandle generate_remote_matched_reader_crypto_handle(
    const DCPS::RepoId& reader_part, const DDS::Security::DatawriterCryptoHandle& dwch, bool relay_only);

  void create_datareader_crypto_tokens(
    const DDS::Security::DatareaderCryptoHandle& drch,
    const DDS::Security::DatawriterCryptoHandle& dwch,
    DDS::Security::DatareaderCryptoTokenSeq& drcts);
  void send_datareader_crypto_tokens(
    const DCPS::RepoId& local_reader,
    const DCPS::RepoId& remote_writer,
    const DDS::Security::DatareaderCryptoTokenSeq& drcts);
  void create_and_send_datareader_crypto_tokens(
    const DDS::Security::DatareaderCryptoHandle& drch, const DCPS::RepoId& local_reader,
    const DDS::Security::DatawriterCryptoHandle& dwch, const DCPS::RepoId& remote_writer);

  void create_datawriter_crypto_tokens(
    const DDS::Security::DatawriterCryptoHandle& dwch,
    const DDS::Security::DatareaderCryptoHandle& drch,
    DDS::Security::DatawriterCryptoTokenSeq& dwcts);
  void send_datawriter_crypto_tokens(
    const DCPS::RepoId& local_writer,
    const DCPS::RepoId& remote_reader,
    const DDS::Security::DatawriterCryptoTokenSeq& dwcts);
  void create_and_send_datawriter_crypto_tokens(
    const DDS::Security::DatawriterCryptoHandle& dwch, const DCPS::RepoId& local_writer,
    const DDS::Security::DatareaderCryptoHandle& drch, const DCPS::RepoId& remote_reader);

  bool handle_datareader_crypto_tokens(const DDS::Security::ParticipantVolatileMessageSecure& msg,
                                       bool& send_our_tokens);
  bool handle_datawriter_crypto_tokens(const DDS::Security::ParticipantVolatileMessageSecure& msg,
                                       bool& send_our_tokens);

  void send_cached_crypto_tokens(const DCPS::RepoId& remote_participant);

  DDS::DomainId_t get_domain_id() const;

  DCPS::RepoIdSet associated_volatile_readers_;

  struct RemoteWriter {
    DCPS::RepoId local_reader, remote_writer;
    DDS::Security::DatareaderCryptoTokenSeq reader_tokens;
  };
  typedef OPENDDS_VECTOR(RemoteWriter) RemoteWriterVector;
  typedef OPENDDS_MAP_CMP(
    DCPS::RepoId, RemoteWriterVector, DCPS::GUID_tKeyLessThan) RemoteWriterVectors;
  RemoteWriterVectors datareader_crypto_tokens_;

  struct RemoteReader {
    DCPS::RepoId local_writer, remote_reader;
    DDS::Security::DatawriterCryptoTokenSeq writer_tokens;
  };
  typedef OPENDDS_VECTOR(RemoteReader) RemoteReaderVector;
  typedef OPENDDS_MAP_CMP(
    DCPS::RepoId, RemoteReaderVector, DCPS::GUID_tKeyLessThan) RemoteReaderVectors;
  RemoteReaderVectors datawriter_crypto_tokens_;
  DCPS::RepoIdSet pending_volatile_readers_;

  struct PublicationAgentInfoListener : public ICE::AgentInfoListener
  {
    Sedp& sedp;
    PublicationAgentInfoListener(Sedp& a_sedp) : sedp(a_sedp) {}
    void update_agent_info(const DCPS::RepoId& a_local_guid,
                           const ICE::AgentInfo& a_agent_info);
    void remove_agent_info(const DCPS::RepoId& a_local_guid);
  } publication_agent_info_listener_;

  struct SubscriptionAgentInfoListener : public ICE::AgentInfoListener
  {
    Sedp& sedp;
    SubscriptionAgentInfoListener(Sedp& a_sedp) : sedp(a_sedp) {}
    void update_agent_info(const DCPS::RepoId& a_local_guid,
                           const ICE::AgentInfo& a_agent_info);
    void remove_agent_info(const DCPS::RepoId& a_local_guid);
  } subscription_agent_info_listener_;
#endif

  void add_assoc_i(const DCPS::RepoId& local_guid, const LocalPublication& lpub,
                   const DCPS::RepoId& remote_guid, const DiscoveredSubscription& dsub);
  void remove_assoc_i(const DCPS::RepoId& local_guid, const LocalPublication& lpub,
                      const DCPS::RepoId& remote_guid);
  void add_assoc_i(const DCPS::RepoId& local_guid, const LocalSubscription& lsub,
                   const DCPS::RepoId& remote_guid, const DiscoveredPublication& dpub);
  void remove_assoc_i(const DCPS::RepoId& local_guid, const LocalSubscription& lsub,
                      const DCPS::RepoId& remote_guid);
  void start_ice(const DCPS::RepoId& guid, const LocalPublication& lpub);
  void start_ice(const DCPS::RepoId& guid, const LocalSubscription& lsub);
  void start_ice(const DCPS::RepoId& guid, const DiscoveredPublication& dpub);
  void start_ice(const DCPS::RepoId& guid, const DiscoveredSubscription& dsub);
  void stop_ice(const DCPS::RepoId& guid, const DiscoveredPublication& dpub);
  void stop_ice(const DCPS::RepoId& guid, const DiscoveredSubscription& dsub);

  void disassociate_helper(const BuiltinEndpointSet_t& avail, const CORBA::ULong flags,
                           const DCPS::RepoId& id, const EntityId_t& ent, DCPS::TransportClient& client);
  void replay_durable_data_for(const DCPS::RepoId& remote_sub_id);
};

bool locators_changed(const ParticipantProxy_t& x,
                      const ParticipantProxy_t& y);

}
}

OPENDDS_END_VERSIONED_NAMESPACE_DECL

#endif // OPENDDS_RTPS_SEDP_H<|MERGE_RESOLUTION|>--- conflicted
+++ resolved
@@ -612,13 +612,8 @@
 
     virtual ~TypeLookupReplyWriter();
 
-<<<<<<< HEAD
-    DDS::ReturnCode_t send_type_lookup_reply(const DCPS::ReceivedDataSample& sample,
-      XTypes::TypeLookup_Reply& type_lookup_reply, const DCPS::RepoId& reader);
-=======
-    DDS::ReturnCode_t send_tl_reply(XTypes::TypeLookup_Reply& type_lookup_reply,
+    DDS::ReturnCode_t send_type_lookup_reply(XTypes::TypeLookup_Reply& type_lookup_reply,
       const DCPS::RepoId& reader);
->>>>>>> 1beb4623
   };
 
   typedef DCPS::RcHandle<TypeLookupReplyWriter> TypeLookupReplyWriter_rch;
