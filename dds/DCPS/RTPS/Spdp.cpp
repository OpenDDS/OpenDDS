--- conflicted
+++ resolved
@@ -775,9 +775,8 @@
     }
 
     // add a new participant
-    std::pair<DiscoveredParticipantIter, bool> p = participants_.insert(std::make_pair(guid, DiscoveredParticipant(pdata, seq,
-#ifdef OPENDDS_SECURITY
-<<<<<<< HEAD
+
+#ifdef OPENDDS_SECURITY
     std::pair<DiscoveredParticipantIter, bool> p = participants_.insert(std::make_pair(guid, DiscoveredParticipant(pdata, seq, config_->auth_resend_period())));
     ++n_participants_in_authentication_;
     if (DCPS::security_debug.auth_debug) {
@@ -785,13 +784,9 @@
                  "(%P|%t) {auth_debug} DEBUG: Spdp::handle_participant_data() %B participants in authentication\n",
                  n_participants_in_authentication_));
     }
-=======
-      config_->auth_resend_period()
->>>>>>> 69ae85e2
 #else
-      TimeDuration()
-#endif
-    )));
+    std::pair<DiscoveredParticipantIter, bool> p = participants_.insert(std::make_pair(guid, DiscoveredParticipant(pdata, seq, TimeDuration())));
+#endif
     iter = p.first;
     iter->second.discovered_at_ = now;
     update_lease_expiration_i(iter, now);
@@ -836,18 +831,11 @@
               ACE_TEXT("Incompatible security attributes in discovered participant: %C\n"),
               OPENDDS_STRING(DCPS::GuidConverter(guid)).c_str()));
           }
-<<<<<<< HEAD
+          // FUTURE: This is probably not a good idea since it will just get rediscovered.
           erase_participant(iter);
         } else { // allow_unauthenticated_participants == true
           set_auth_state(iter->second, AUTH_STATE_UNAUTHENTICATED);
-          match_unauthenticated(guid, iter);
-=======
-          // FUTURE: This is probably not a good idea since it will just get rediscovered.
-          participants_.erase(guid);
-        } else { // allow_unauthenticated_participants == true
-          iter->second.auth_state_ = AUTH_STATE_UNAUTHENTICATED;
           match_unauthenticated(iter);
->>>>>>> 69ae85e2
         }
       } else {
         iter->second.identity_token_ = pdata.ddsParticipantDataSecure.base.identity_token;
@@ -870,13 +858,8 @@
             }
             erase_participant(iter);
           } else { // allow_unauthenticated_participants == true
-<<<<<<< HEAD
             set_auth_state(iter->second, AUTH_STATE_UNAUTHENTICATED);
-            match_unauthenticated(guid, iter);
-=======
-            iter->second.auth_state_ = AUTH_STATE_UNAUTHENTICATED;
             match_unauthenticated(iter);
->>>>>>> 69ae85e2
           }
         } else if (iter->second.auth_state_ == AUTH_STATE_AUTHENTICATED) {
           if (match_authenticated(guid, iter) == false) {
@@ -886,13 +869,8 @@
         // otherwise just return, since we're waiting for input to finish authentication
       }
     } else {
-<<<<<<< HEAD
       set_auth_state(iter->second, AUTH_STATE_UNAUTHENTICATED);
-      match_unauthenticated(guid, iter);
-=======
-      iter->second.auth_state_ = AUTH_STATE_UNAUTHENTICATED;
       match_unauthenticated(iter);
->>>>>>> 69ae85e2
     }
 #else
     match_unauthenticated(iter);
