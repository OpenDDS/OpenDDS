--- conflicted
+++ resolved
@@ -2263,43 +2263,6 @@
 }
 #endif
 
-<<<<<<< HEAD
-void Spdp::start_ice(ICE::Endpoint* endpoint, RepoId r, const BuiltinEndpointSet_t& avail, const ICE::AgentInfo& agent_info) {
-=======
-void
-Spdp::remove_sedp_unicast(const ACE_INET_Addr& addr)
-{
-  DCPS::Locator_t locator;
-  locator.kind = address_to_kind(addr);
-  locator.port = addr.get_port_number();
-  RTPS::address_to_bytes(locator.address, addr);
-
-  DCPS::LocatorSeq new_sedp_unicast;
-  for (CORBA::ULong idx = 0; idx != sedp_unicast_.length(); ++idx) {
-    if (sedp_unicast_[idx] != locator) {
-      const CORBA::ULong out_idx = new_sedp_unicast.length();
-      new_sedp_unicast.length(out_idx + 1);
-      new_sedp_unicast[out_idx] = sedp_unicast_[idx];
-    }
-  }
-
-  sedp_unicast_ = new_sedp_unicast;
-}
-
-void
-Spdp::add_sedp_unicast(const ACE_INET_Addr& addr)
-{
-  DCPS::Locator_t locator;
-  locator.kind = address_to_kind(addr);
-  locator.port = addr.get_port_number();
-  RTPS::address_to_bytes(locator.address, addr);
-
-  const CORBA::ULong idx = sedp_unicast_.length();
-  sedp_unicast_.length(idx + 1);
-  sedp_unicast_[idx] = locator;
-}
-
->>>>>>> e5808e2f
 #ifdef OPENDDS_SECURITY
 void Spdp::start_ice(ICE::Endpoint* endpoint, RepoId r, const BuiltinEndpointSet_t& avail, const ICE::AgentInfo& agent_info) {
   RepoId l = guid_;
