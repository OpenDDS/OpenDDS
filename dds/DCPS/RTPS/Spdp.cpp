/*
 *
 *
 * Distributed under the OpenDDS License.
 * See: http://www.opendds.org/license.html
 */

#include "Spdp.h"

#include "BaseMessageTypes.h"
#include "MessageTypes.h"
#include "ParameterListConverter.h"
#include "RtpsCoreTypeSupportImpl.h"
#include "RtpsDiscovery.h"

#include "dds/DdsDcpsGuidC.h"

#include "dds/DCPS/Service_Participant.h"
#include "dds/DCPS/BuiltInTopicUtils.h"
#include "dds/DCPS/GuidConverter.h"
#include "dds/DCPS/GuidUtils.h"
#include "dds/DCPS/Qos_Helper.h"
#include "dds/DCPS/ConnectionRecords.h"

#ifdef OPENDDS_SECURITY
#include "SecurityHelpers.h"
#include "dds/DCPS/security/framework/SecurityRegistry.h"
#endif

#include "ace/Reactor.h"
#include "ace/OS_NS_sys_socket.h" // For setsockopt()
#include "ace/OS_NS_strings.h"

#include <cstring>
#include <stdexcept>

#include "ace/Auto_Ptr.h"

OPENDDS_BEGIN_VERSIONED_NAMESPACE_DECL

namespace OpenDDS {
namespace RTPS {
using DCPS::RepoId;
using DCPS::MonotonicTimePoint;
using DCPS::TimeDuration;

namespace {
  const CORBA::UShort encap_LE = 0x0300; // {PL_CDR_LE} in LE
  const CORBA::UShort encap_BE = 0x0200; // {PL_CDR_BE} in LE

  bool disposed(const ParameterList& inlineQos)
  {
    for (CORBA::ULong i = 0; i < inlineQos.length(); ++i) {
      if (inlineQos[i]._d() == PID_STATUS_INFO) {
        return inlineQos[i].status_info().value[3] & 1;
      }
    }
    return false;
  }

  DCPS::ParticipantLocation compute_location_mask(const ACE_INET_Addr& address, bool from_relay)
  {
    if (address.get_type() == AF_INET6) {
      return from_relay ? DCPS::LOCATION_RELAY6 : DCPS::LOCATION_LOCAL6;
    }
    return from_relay ? DCPS::LOCATION_RELAY : DCPS::LOCATION_LOCAL;
  }

#ifndef DDS_HAS_MINIMUM_BIT
  DCPS::ParticipantLocation compute_ice_location_mask(const ACE_INET_Addr& address)
  {
    if (address.get_type() == AF_INET6) {
      return DCPS::LOCATION_ICE6;
    }
    return DCPS::LOCATION_ICE;
  }
#endif

#ifdef OPENDDS_SECURITY
  bool operator==(const DDS::Security::Property_t& rhs, const DDS::Security::Property_t& lhs) {
    return rhs.name == lhs.name && rhs.value == lhs.value && rhs.propagate == lhs.propagate;
  }

  bool operator==(const DDS::Security::BinaryProperty_t& rhs, const DDS::Security::BinaryProperty_t& lhs) {
    return rhs.name == lhs.name && rhs.value == lhs.value && rhs.propagate == lhs.propagate;
  }

  bool operator==(const DDS::Security::PropertySeq& rhs, const DDS::Security::PropertySeq& lhs) {
    bool result = (rhs.length() == lhs.length());
    for (unsigned int i = 0; result && i < rhs.length(); ++i) {
      result = (rhs[i] == lhs[i]);
    }
    return result;
  }

  bool operator==(const DDS::Security::BinaryPropertySeq& rhs, const DDS::Security::BinaryPropertySeq& lhs) {
    bool result = (rhs.length() == lhs.length());
    for (unsigned int i = 0; result && i < rhs.length(); ++i) {
      result = (rhs[i] == lhs[i]);
    }
    return result;
  }

  bool operator==(const DDS::Security::DataHolder& rhs, const DDS::Security::DataHolder& lhs) {
    return rhs.class_id == lhs.class_id && rhs.properties == lhs.properties && rhs.binary_properties == lhs.binary_properties;
  }

  void init_participant_sec_attributes(DDS::Security::ParticipantSecurityAttributes& attr)
  {
    attr.allow_unauthenticated_participants = false;
    attr.is_access_protected = false;
    attr.is_rtps_protected = false;
    attr.is_discovery_protected = false;
    attr.is_liveliness_protected = false;
    attr.plugin_participant_attributes = 0;
    attr.ac_endpoint_properties.length(0);
  }
#endif
}

void Spdp::init(DDS::DomainId_t /*domain*/,
                       DCPS::RepoId& guid,
                       const DDS::DomainParticipantQos& qos,
                       RtpsDiscovery* disco)
{
  bool enable_writers = true;

  const DDS::PropertySeq& properties = qos.property.value;
  for (unsigned int idx = 0; idx != properties.length(); ++idx) {
    const char* name = properties[idx].name.in();
    if (std::strcmp(RTPS_DISCOVERY_ENDPOINT_ANNOUNCEMENTS, name) == 0) {
      if (ACE_OS::strcasecmp(properties[idx].value.in(), "0") == 0 ||
          ACE_OS::strcasecmp(properties[idx].value.in(), "false") == 0) {
        enable_writers = false;
      }
    }
  }

  available_builtin_endpoints_ =
    DISC_BUILTIN_ENDPOINT_PARTICIPANT_ANNOUNCER |
    DISC_BUILTIN_ENDPOINT_PARTICIPANT_DETECTOR |
    DISC_BUILTIN_ENDPOINT_PUBLICATION_DETECTOR |
    DISC_BUILTIN_ENDPOINT_SUBSCRIPTION_DETECTOR |
    BUILTIN_ENDPOINT_PARTICIPANT_MESSAGE_DATA_READER;

  if (enable_writers) {
    available_builtin_endpoints_ |=
      DISC_BUILTIN_ENDPOINT_PUBLICATION_ANNOUNCER |
      DISC_BUILTIN_ENDPOINT_SUBSCRIPTION_ANNOUNCER |
      BUILTIN_ENDPOINT_PARTICIPANT_MESSAGE_DATA_WRITER;
  }

#ifdef OPENDDS_SECURITY
  if (is_security_enabled()) {
    available_builtin_endpoints_ |=
      DDS::Security::SEDP_BUILTIN_PUBLICATIONS_SECURE_READER |
      DDS::Security::SEDP_BUILTIN_SUBSCRIPTIONS_SECURE_READER |
      DDS::Security::BUILTIN_PARTICIPANT_MESSAGE_SECURE_READER |
      DDS::Security::BUILTIN_PARTICIPANT_STATELESS_MESSAGE_WRITER |
      DDS::Security::BUILTIN_PARTICIPANT_STATELESS_MESSAGE_READER |
      DDS::Security::BUILTIN_PARTICIPANT_VOLATILE_MESSAGE_SECURE_WRITER |
      DDS::Security::BUILTIN_PARTICIPANT_VOLATILE_MESSAGE_SECURE_READER |
      DDS::Security::SPDP_BUILTIN_PARTICIPANT_SECURE_WRITER |
      DDS::Security::SPDP_BUILTIN_PARTICIPANT_SECURE_READER;

    if (enable_writers) {
      available_builtin_endpoints_ |=
        DDS::Security::SEDP_BUILTIN_PUBLICATIONS_SECURE_WRITER |
        DDS::Security::SEDP_BUILTIN_SUBSCRIPTIONS_SECURE_WRITER |
        DDS::Security::BUILTIN_PARTICIPANT_MESSAGE_SECURE_WRITER;
    }
  }
#endif

  guid = guid_; // may have changed in SpdpTransport constructor
  sedp_.ignore(guid);
  sedp_.init(guid_, *disco, domain_);

#ifdef OPENDDS_SECURITY
  ICE::Endpoint* sedp_endpoint = sedp_.get_ice_endpoint();
  if (sedp_endpoint) {
    const RepoId l = make_id(guid_, ENTITYID_SEDP_BUILTIN_PUBLICATIONS_READER);
    ICE::Agent::instance()->add_local_agent_info_listener(sedp_endpoint, l, this);
  }
#endif
}

Spdp::Spdp(DDS::DomainId_t domain,
           RepoId& guid,
           const DDS::DomainParticipantQos& qos,
           RtpsDiscovery* disco)

  : DCPS::LocalParticipant<Sedp>(qos)
  , disco_(disco)
  , config_(disco_->config())
  , domain_(domain)
  , guid_(guid)
  , tport_(new SpdpTransport(this))
  , eh_(tport_)
  , eh_shutdown_(false)
  , shutdown_cond_(lock_)
  , shutdown_flag_(false)
  , available_builtin_endpoints_(0)
  , sedp_(guid_, *this, lock_)
#ifdef OPENDDS_SECURITY
  , security_config_()
  , security_enabled_(false)
  , identity_handle_(DDS::HANDLE_NIL)
  , permissions_handle_(DDS::HANDLE_NIL)
  , crypto_handle_(DDS::HANDLE_NIL)
#endif
{
  ACE_GUARD(ACE_Thread_Mutex, g, lock_);

  init(domain, guid, qos, disco);

#ifdef OPENDDS_SECURITY
  init_participant_sec_attributes(participant_sec_attr_);
#endif

}

#ifdef OPENDDS_SECURITY
Spdp::Spdp(DDS::DomainId_t domain,
           const DCPS::RepoId& guid,
           const DDS::DomainParticipantQos& qos,
           RtpsDiscovery* disco,
           DDS::Security::IdentityHandle identity_handle,
           DDS::Security::PermissionsHandle perm_handle,
           DDS::Security::ParticipantCryptoHandle crypto_handle)

  : DCPS::LocalParticipant<Sedp>(qos)
  , disco_(disco)
  , config_(disco_->config())
  , domain_(domain)
  , guid_(guid)
  , tport_(new SpdpTransport(this))
  , eh_(tport_)
  , eh_shutdown_(false)
  , shutdown_cond_(lock_)
  , shutdown_flag_(false)
  , available_builtin_endpoints_(0)
  , sedp_(guid_, *this, lock_)
  , security_config_(Security::SecurityRegistry::instance()->default_config())
  , security_enabled_(security_config_->get_authentication() && security_config_->get_access_control() && security_config_->get_crypto_key_factory() && security_config_->get_crypto_key_exchange())
  , identity_handle_(identity_handle)
  , permissions_handle_(perm_handle)
  , crypto_handle_(crypto_handle)
{
  ACE_GUARD(ACE_Thread_Mutex, g, lock_);

  init(domain, guid_, qos, disco);

  DDS::Security::Authentication_var auth = security_config_->get_authentication();
  DDS::Security::AccessControl_var access = security_config_->get_access_control();

  DDS::Security::SecurityException se = {"", 0, 0};

  if (auth->get_identity_token(identity_token_, identity_handle_, se) == false) {
    ACE_ERROR((LM_ERROR, ACE_TEXT("(%P|%t) ERROR: ")
      ACE_TEXT("Spdp::Spdp() - ")
      ACE_TEXT("unable to get identity token. Security Exception[%d.%d]: %C\n"),
        se.code, se.minor_code, se.message.in()));
    throw std::runtime_error("unable to get identity token");
  }
  if (auth->get_identity_status_token(identity_status_token_, identity_handle_, se) == false) {
    ACE_ERROR((LM_ERROR, ACE_TEXT("(%P|%t) ERROR: ")
      ACE_TEXT("Spdp::Spdp() - ")
      ACE_TEXT("unable to get identity status token. Security Exception[%d.%d]: %C\n"),
        se.code, se.minor_code, se.message.in()));
    throw std::runtime_error("unable to get identity status token");
  }
  if (access->get_permissions_token(permissions_token_, permissions_handle_, se) == false) {
    ACE_ERROR((LM_ERROR, ACE_TEXT("(%P|%t) ERROR: ")
      ACE_TEXT("Spdp::Spdp() - ")
      ACE_TEXT("unable to get permissions handle. Security Exception[%d.%d]: %C\n"),
        se.code, se.minor_code, se.message.in()));
    throw std::runtime_error("unable to get permissions token");
  }
  if (access->get_permissions_credential_token(permissions_credential_token_, permissions_handle_, se) == false) {
    ACE_ERROR((LM_ERROR, ACE_TEXT("(%P|%t) ERROR: ")
      ACE_TEXT("Spdp::Spdp() - ")
      ACE_TEXT("unable to get permissions credential handle. Security Exception[%d.%d]: %C\n"),
        se.code, se.minor_code, se.message.in()));
    throw std::runtime_error("unable to get permissions credential token");
  }

  if (auth->set_permissions_credential_and_token(identity_handle_, permissions_credential_token_, permissions_token_, se) == false) {
    ACE_ERROR((LM_ERROR, ACE_TEXT("(%P|%t) ERROR: ")
      ACE_TEXT("Spdp::Spdp() - ")
      ACE_TEXT("unable to set permissions credential and token. Security Exception[%d.%d]: %C\n"),
        se.code, se.minor_code, se.message.in()));
    throw std::runtime_error("unable to set permissions credential and token");
  }

  init_participant_sec_attributes(participant_sec_attr_);

  if (access->get_participant_sec_attributes(permissions_handle_, participant_sec_attr_, se) == false) {
    ACE_ERROR((LM_ERROR, ACE_TEXT("(%P|%t) ERROR: ")
      ACE_TEXT("Spdp::Spdp() - ")
      ACE_TEXT("failed to retrieve participant security attributes. Security Exception[%d.%d]: %C\n"),
        se.code, se.minor_code, se.message.in()));
    throw std::runtime_error("unable to retrieve participant security attributes");
  }

  sedp_.init_security(identity_handle, perm_handle, crypto_handle);
}
#endif

Spdp::~Spdp()
{
  shutdown_flag_ = true;
  {
    ACE_GUARD(ACE_Thread_Mutex, g, lock_);
    if (DCPS::DCPS_debug_level > 3) {
      ACE_DEBUG((LM_INFO,
                 ACE_TEXT("(%P|%t) Spdp::~Spdp ")
                 ACE_TEXT("remove discovered participants\n")));
    }

#ifdef OPENDDS_SECURITY
    try {
      write_secure_disposes();
    } catch (const CORBA::Exception& e) {
      ACE_ERROR((LM_ERROR, ACE_TEXT("(%P|%t) ERROR: Spdp::~Spdp() - from ")
                 ACE_TEXT("write_secure_disposes: %C\n"), e._info().c_str()));
    }
#endif

    // Iterate through a copy of the repo Ids, rather than the map
    //   as it gets unlocked in remove_discovered_participant()
    DCPS::RepoIdSet participant_ids;
    get_discovered_participant_ids(participant_ids);
    for (DCPS::RepoIdSet::iterator participant_id = participant_ids.begin();
         participant_id != participant_ids.end();
         ++participant_id)
    {
      DiscoveredParticipantIter part = participants_.find(*participant_id);
      if (part != participants_.end()) {
#ifdef OPENDDS_SECURITY
        ICE::Endpoint* sedp_endpoint = sedp_.get_ice_endpoint();
        if (sedp_endpoint) {
          stop_ice(sedp_endpoint, part->first, part->second.pdata_.participantProxy.availableBuiltinEndpoints);
        }
        ICE::Endpoint* spdp_endpoint = tport_->get_ice_endpoint();
        if (spdp_endpoint) {
          ICE::Agent::instance()->stop_ice(spdp_endpoint, guid_, part->first);
        }
        purge_handshake_deadlines(part);
#endif
        remove_discovered_participant(part);
      }
    }
  }

#ifdef OPENDDS_SECURITY
  ICE::Endpoint* sedp_endpoint = sedp_.get_ice_endpoint();
  if (sedp_endpoint) {
    const RepoId l = make_id(guid_, ENTITYID_SEDP_BUILTIN_PUBLICATIONS_READER);
    ICE::Agent::instance()->remove_local_agent_info_listener(sedp_endpoint, l);
  }
#endif

  // ensure sedp's task queue is drained before data members are being
  // deleted
  sedp_.shutdown();

  // release lock for reset of event handler, which may delete transport
  tport_->close(sedp_.reactor_task());
  eh_.reset();
  {
    ACE_GUARD(ACE_Thread_Mutex, g, lock_);
    while (!eh_shutdown_) {
      shutdown_cond_.wait();
    }
  }
}

#ifdef OPENDDS_SECURITY
void
Spdp::write_secure_updates()
{
  if (shutdown_flag_.value()) { return; }

  const Security::SPDPdiscoveredParticipantData pdata =
    build_local_pdata(Security::DPDK_SECURE);

  sedp_.write_dcps_participant_secure(pdata, GUID_UNKNOWN);
}

void
Spdp::write_secure_disposes()
{
  sedp_.write_dcps_participant_dispose(guid_);
}
#endif

namespace {
  DDS::ParticipantBuiltinTopicData& partBitData(ParticipantData_t& pdata)
  {
#ifdef OPENDDS_SECURITY
    return pdata.ddsParticipantDataSecure.base.base;
#else
    return pdata.ddsParticipantData;
#endif
  }
}

#ifndef DDS_HAS_MINIMUM_BIT
void
Spdp::enqueue_location_update_i(DiscoveredParticipantIter iter,
                                DCPS::ParticipantLocation mask,
                                const ACE_INET_Addr& from)
{
  // We have the global lock.
  iter->second.location_updates_.push_back(DiscoveredParticipant::LocationUpdate(mask, from));
}

void
Spdp::process_location_updates_i(DiscoveredParticipantIter iter)
{
  // We have the global lock.

  if (iter->second.bit_ih_ == DDS::HANDLE_NIL) {
    // Not in the built-in topics.
    return;
  }

  const RepoId guid = iter->first;

  DiscoveredParticipant::LocationUpdateList location_updates;
  std::swap(iter->second.location_updates_, location_updates);

  for (DiscoveredParticipant::LocationUpdateList::const_iterator pos = location_updates.begin(),
         limit = location_updates.end(); pos != limit; ++pos) {
    DCPS::ParticipantLocationBuiltinTopicData& location_data = iter->second.location_data_;

    OPENDDS_STRING addr = "";
    ACE_TCHAR buffer[256];

    const DCPS::ParticipantLocation old_mask = location_data.location;

    if (pos->from_ != ACE_INET_Addr()) {
      location_data.location |= pos->mask_;
      pos->from_.addr_to_string(buffer, 256);
      addr = ACE_TEXT_ALWAYS_CHAR(buffer);
    } else {
      location_data.location &= ~(pos->mask_);
    }

    location_data.change_mask = pos->mask_;

    const DCPS::SystemTimePoint now = DCPS::SystemTimePoint::now();

    bool address_change = false;
    switch (pos->mask_) {
    case DCPS::LOCATION_LOCAL:
      address_change = addr.compare(location_data.local_addr.in()) != 0;
      location_data.local_addr = addr.c_str();
      location_data.local_timestamp = now.to_dds_time();
      break;
    case DCPS::LOCATION_ICE:
      address_change = addr.compare(location_data.ice_addr.in()) != 0;
      location_data.ice_addr = addr.c_str();
      location_data.ice_timestamp = now.to_dds_time();
      break;
    case DCPS::LOCATION_RELAY:
      address_change = addr.compare(location_data.relay_addr.in()) != 0;
      location_data.relay_addr = addr.c_str();
      location_data.relay_timestamp = now.to_dds_time();
      break;
    case DCPS::LOCATION_LOCAL6:
      address_change = addr.compare(location_data.local6_addr.in()) != 0;
      location_data.local6_addr = addr.c_str();
      location_data.local6_timestamp = now.to_dds_time();
      break;
    case DCPS::LOCATION_ICE6:
      address_change = addr.compare(location_data.ice6_addr.in()) != 0;
      location_data.ice6_addr = addr.c_str();
      location_data.ice6_timestamp = now.to_dds_time();
      break;
    case DCPS::LOCATION_RELAY6:
      address_change = addr.compare(location_data.relay6_addr.in()) != 0;
      location_data.relay6_addr = addr.c_str();
      location_data.relay6_timestamp = now.to_dds_time();
      break;
    }

    const DDS::Time_t expr = (now - rtps_duration_to_time_duration(
                                                                   iter->second.pdata_.leaseDuration,
                                                                   iter->second.pdata_.participantProxy.protocolVersion,
                                                                   iter->second.pdata_.participantProxy.vendorId)).to_dds_time();
    if ((location_data.location & DCPS::LOCATION_LOCAL) && DCPS::operator<(location_data.local_timestamp, expr)) {
      location_data.location &= ~(DCPS::LOCATION_LOCAL);
      location_data.change_mask |= DCPS::LOCATION_LOCAL;
      location_data.local_timestamp = now.to_dds_time();
    }
    if ((location_data.location & DCPS::LOCATION_RELAY) && DCPS::operator<(location_data.relay_timestamp, expr)) {
      location_data.location &= ~(DCPS::LOCATION_RELAY);
      location_data.change_mask |= DCPS::LOCATION_RELAY;
      location_data.relay_timestamp = now.to_dds_time();
    }
    if ((location_data.location & DCPS::LOCATION_LOCAL6) && DCPS::operator<(location_data.local6_timestamp, expr)) {
      location_data.location &= ~(DCPS::LOCATION_LOCAL6);
      location_data.change_mask |= DCPS::LOCATION_LOCAL6;
      location_data.local6_timestamp = now.to_dds_time();
    }
    if ((location_data.location & DCPS::LOCATION_RELAY6) && DCPS::operator<(location_data.relay6_timestamp, expr)) {
      location_data.location &= ~(DCPS::LOCATION_RELAY6);
      location_data.change_mask |= DCPS::LOCATION_RELAY6;
      location_data.relay6_timestamp = now.to_dds_time();
    }

    if (old_mask != location_data.location || address_change) {
      DCPS::ParticipantLocationBuiltinTopicDataDataReaderImpl* locbit = part_loc_bit();
      if (locbit) {
        DDS::InstanceHandle_t handle = DDS::HANDLE_NIL;
        {
          const DCPS::ParticipantLocationBuiltinTopicData ld_copy(location_data);
          ACE_Reverse_Lock<ACE_Thread_Mutex> rev_lock(lock_);
          ACE_GUARD(ACE_Reverse_Lock<ACE_Thread_Mutex>, rg, rev_lock);
          handle = locbit->store_synthetic_data(ld_copy, DDS::NEW_VIEW_STATE);
        }
        iter = participants_.find(guid);
        if (iter != participants_.end()) {
          iter->second.location_ih_ = handle;
        } else {
          return;
        }
      }
    }
  }
}
#endif

ICE::Endpoint*
Spdp::get_ice_endpoint_if_added()
{
  return tport_->ice_endpoint_added_ ? tport_->get_ice_endpoint() : 0;
}

void
Spdp::handle_participant_data(DCPS::MessageId id,
                              const ParticipantData_t& cpdata,
                              const DCPS::SequenceNumber& seq,
                              const ACE_INET_Addr& from,
                              bool from_sedp)
{
  const MonotonicTimePoint now = MonotonicTimePoint::now();

  // Make a (non-const) copy so we can tweak values below
  ParticipantData_t pdata(cpdata);
  pdata.associated_endpoints =
    DISC_BUILTIN_ENDPOINT_PARTICIPANT_DETECTOR | DISC_BUILTIN_ENDPOINT_PARTICIPANT_ANNOUNCER;

  const DCPS::RepoId guid = make_guid(pdata.participantProxy.guidPrefix, DCPS::ENTITYID_PARTICIPANT);

  ACE_GUARD(ACE_Thread_Mutex, g, lock_);
  if (sedp_.ignoring(guid)) {
    // Ignore, this is our domain participant or one that the user has
    // asked us to ignore.
    return;
  }

  const bool from_relay = from == config_->spdp_rtps_relay_address();
  const DCPS::ParticipantLocation location_mask = compute_location_mask(from, from_relay);

  // Find the participant - iterator valid only as long as we hold the lock
  DiscoveredParticipantIter iter = participants_.find(guid);

  if (iter == participants_.end()) {
    // Trying to delete something that doesn't exist is a NOOP
    if (id == DCPS::DISPOSE_INSTANCE || id == DCPS::DISPOSE_UNREGISTER_INSTANCE) {
      return;
    }

    partBitData(pdata).key = repo_id_to_bit_key(guid);

    if (DCPS::DCPS_debug_level) {
      DCPS::GuidConverter local(guid_), remote(guid);
      ACE_DEBUG((LM_DEBUG,
        ACE_TEXT("(%P|%t) Spdp::data_received - %C discovered %C lease %ds\n"),
        OPENDDS_STRING(local).c_str(), OPENDDS_STRING(remote).c_str(),
        pdata.leaseDuration.seconds));
    }

    if (participants_.empty() && tport_->directed_sender_) {
      tport_->directed_sender_->schedule(TimeDuration::zero_value);
    }

    // add a new participant
    std::pair<DiscoveredParticipantIter, bool> p = participants_.insert(std::make_pair(guid, DiscoveredParticipant(pdata, now, seq)));
    iter = p.first;

#ifndef DDS_HAS_MINIMUM_BIT
    if (!from_sedp) {
      enqueue_location_update_i(iter, location_mask, from);
    }
#endif

#ifdef OPENDDS_SECURITY
    if (is_security_enabled()) {
      // Associate the stateless reader / writer for handshakes & auth requests
      sedp_.associate_preauth(iter->second.pdata_);
    }
#endif

    // Since we've just seen a new participant, let's send out our
    // own announcement, so they don't have to wait.
    if (from != ACE_INET_Addr()) {
      if (from_relay) {
        tport_->write_i(guid, SpdpTransport::SEND_TO_RELAY);
      } else {
        tport_->shorten_local_sender_delay_i();
      }
    }

#ifdef OPENDDS_SECURITY
    if (is_security_enabled()) {
      bool has_security_data = iter->second.pdata_.dataKind == Security::DPDK_ENHANCED ||
        iter->second.pdata_.dataKind == Security::DPDK_SECURE;

      if (has_security_data == false) {
        if (participant_sec_attr_.allow_unauthenticated_participants == false) {
          if (DCPS::security_debug.auth_debug) {
            ACE_DEBUG((LM_DEBUG, ACE_TEXT("(%P|%t) {auth_debug} Spdp::handle_participant_data - ")
              ACE_TEXT("Incompatible security attributes in discovered participant: %C\n"),
              OPENDDS_STRING(DCPS::GuidConverter(guid)).c_str()));
          }
          participants_.erase(guid);
        } else { // allow_unauthenticated_participants == true
          iter->second.auth_state_ = DCPS::AUTH_STATE_UNAUTHENTICATED;
          match_unauthenticated(guid, iter);
        }
      } else { // has_security_data == true
        iter->second.identity_token_ = pdata.ddsParticipantDataSecure.base.identity_token;
        iter->second.permissions_token_ = pdata.ddsParticipantDataSecure.base.permissions_token;
        iter->second.property_qos_ = pdata.ddsParticipantDataSecure.base.property;
        iter->second.security_info_ = pdata.ddsParticipantDataSecure.base.security_info;

        // The remote needs to see our SPDP before attempting authentication.
        tport_->write_i(guid, from_relay ? SpdpTransport::SEND_TO_RELAY : SpdpTransport::SEND_TO_LOCAL);

        attempt_authentication(iter, true);

        if (iter->second.auth_state_ == DCPS::AUTH_STATE_UNAUTHENTICATED) {
          if (participant_sec_attr_.allow_unauthenticated_participants == false) {
            if (DCPS::security_debug.auth_debug) {
              ACE_DEBUG((LM_DEBUG, ACE_TEXT("(%P|%t) {auth_debug} Spdp::handle_participant_data - ")
                ACE_TEXT("Incompatible security attributes in discovered participant: %C\n"),
                OPENDDS_STRING(DCPS::GuidConverter(guid)).c_str()));
            }
            participants_.erase(guid);
          } else { // allow_unauthenticated_participants == true
            iter->second.auth_state_ = DCPS::AUTH_STATE_UNAUTHENTICATED;
            match_unauthenticated(guid, iter);
          }
        } else if (iter->second.auth_state_ == DCPS::AUTH_STATE_AUTHENTICATED) {
          if (match_authenticated(guid, iter) == false) {
            participants_.erase(guid);
          }
        }
        // otherwise just return, since we're waiting for input to finish authentication
      }
    } else {
      iter->second.auth_state_ = DCPS::AUTH_STATE_UNAUTHENTICATED;
      match_unauthenticated(guid, iter);
    }
#else
    match_unauthenticated(guid, iter);
#endif

  } else { // Existing Participant
#ifndef DDS_HAS_MINIMUM_BIT
    if (!from_sedp) {
      enqueue_location_update_i(iter, location_mask, from);
    }
#endif
#ifdef OPENDDS_SECURITY
    // Non-secure updates for authenticated participants are used for liveliness but
    // are otherwise ignored. Non-secure dispose messages are ignored completely.
    if (is_security_enabled() && iter->second.auth_state_ == DCPS::AUTH_STATE_AUTHENTICATED && !from_sedp) {
      iter->second.last_seen_ = now;
#ifndef DDS_HAS_MINIMUM_BIT
      process_location_updates_i(iter);
#endif
      return;
    }
#endif

    if (id == DCPS::DISPOSE_INSTANCE || id == DCPS::DISPOSE_UNREGISTER_INSTANCE) {
#ifdef OPENDDS_SECURITY
      ICE::Endpoint* sedp_endpoint = sedp_.get_ice_endpoint();
      if (sedp_endpoint) {
        stop_ice(sedp_endpoint, iter->first, iter->second.pdata_.participantProxy.availableBuiltinEndpoints);
      }
      ICE::Endpoint* spdp_endpoint = tport_->get_ice_endpoint();
      if (spdp_endpoint) {
        ICE::Agent::instance()->stop_ice(spdp_endpoint, guid_, iter->first);
      }
      purge_handshake_deadlines(iter);
#endif
      remove_discovered_participant(iter);
      return;
    }

    // Check if sequence numbers are increasing
    if (validateSequenceNumber(seq, iter)) {
      // Must unlock when calling into part_bit() as it may call back into us
      ACE_Reverse_Lock<ACE_Thread_Mutex> rev_lock(lock_);

      // update an existing participant
      DDS::ParticipantBuiltinTopicData& pdataBit = partBitData(pdata);
      DDS::ParticipantBuiltinTopicData& discoveredBit = partBitData(iter->second.pdata_);
      pdataBit.key = discoveredBit.key;

#ifndef OPENDDS_SAFETY_PROFILE
      using DCPS::operator!=;
#endif
      if (discoveredBit.user_data != pdataBit.user_data) {
        discoveredBit.user_data = pdataBit.user_data;
#ifndef DDS_HAS_MINIMUM_BIT
        DCPS::ParticipantBuiltinTopicDataDataReaderImpl* bit = part_bit();
        if (bit) {
          ACE_GUARD(ACE_Reverse_Lock<ACE_Thread_Mutex>, rg, rev_lock);
          bit->store_synthetic_data(pdataBit, DDS::NOT_NEW_VIEW_STATE);
        }
#endif /* DDS_HAS_MINIMUM_BIT */
        // Perform search again, so iterator becomes valid
        iter = participants_.find(guid);
      }
      // Participant may have been removed while lock released
      if (iter != participants_.end()) {
        if (locators_changed(iter->second.pdata_.participantProxy, pdata.participantProxy)) {
          sedp_.update_locators(pdata);
        }
        pdata.associated_endpoints = iter->second.pdata_.associated_endpoints;
        iter->second.pdata_ = pdata;
        iter->second.last_seen_ = now;

#ifndef DDS_HAS_MINIMUM_BIT
        process_location_updates_i(iter);
#endif
      }
    // Else a reset has occured and check if we should remove the participant
    } else if (iter->second.seq_reset_count_ >= config_->max_spdp_sequence_msg_reset_check()) {
#ifdef OPENDDS_SECURITY
      purge_handshake_deadlines(iter);
#endif
      remove_discovered_participant(iter);
    }
  }
}

bool
Spdp::validateSequenceNumber(const DCPS::SequenceNumber& seq, DiscoveredParticipantIter& iter)
{
  if (seq.getValue() != 0 && iter->second.last_seq_ != DCPS::SequenceNumber::MAX_VALUE) {
    if (seq < iter->second.last_seq_) {
      ++iter->second.seq_reset_count_;
      return false;
    } else if (iter->second.seq_reset_count_ > 0) {
      --iter->second.seq_reset_count_;
    }
  }
  iter->second.last_seq_ = seq;
  return true;
}

void
Spdp::data_received(const DataSubmessage& data,
                    const ParameterList& plist,
                    const ACE_INET_Addr& from)
{
  if (shutdown_flag_.value()) { return; }

  ParticipantData_t pdata;

  pdata.participantProxy.domainId = domain_;

  if (!ParameterListConverter::from_param_list(plist, pdata)) {
    ACE_ERROR((LM_ERROR, ACE_TEXT("(%P|%t) ERROR: Spdp::data_received - ")
      ACE_TEXT("failed to convert from ParameterList to ")
      ACE_TEXT("SPDPdiscoveredParticipantData\n")));
    return;
  }

  // Remote domain ID, if populated, has to match
  if (pdata.participantProxy.domainId != domain_) {
    return;
  }

  const DCPS::RepoId guid = make_guid(pdata.participantProxy.guidPrefix, DCPS::ENTITYID_PARTICIPANT);
  if (guid == guid_) {
    // About us, stop.
    return;
  }

  DCPS::SequenceNumber seq;
  seq.setValue(data.writerSN.high, data.writerSN.low);
  handle_participant_data((data.inlineQos.length() && disposed(data.inlineQos)) ? DCPS::DISPOSE_INSTANCE : DCPS::SAMPLE_DATA,
                          pdata, seq, from, false);

#ifdef OPENDDS_SECURITY
  if (!is_security_enabled()) {
    process_participant_ice(plist, pdata, guid);
  }
#endif
}

void
Spdp::match_unauthenticated(const DCPS::RepoId& guid, DiscoveredParticipantIter& dp_iter)
{
  // Must unlock when calling into part_bit() as it may call back into us
  ACE_Reverse_Lock<ACE_Thread_Mutex> rev_lock(lock_);

  DDS::InstanceHandle_t bit_instance_handle = DDS::HANDLE_NIL;
#ifndef DDS_HAS_MINIMUM_BIT
  DCPS::ParticipantBuiltinTopicDataDataReaderImpl* bit = part_bit();
  if (bit) {
    DDS::ParticipantBuiltinTopicData pbtd = partBitData(dp_iter->second.pdata_);
    ACE_GUARD(ACE_Reverse_Lock<ACE_Thread_Mutex>, rg, rev_lock);
    bit_instance_handle =
      bit->store_synthetic_data(pbtd, DDS::NEW_VIEW_STATE);
    rg.release();
    dp_iter = participants_.find(guid);
    if (dp_iter == participants_.end()) {
      return;
    }
  }
#endif /* DDS_HAS_MINIMUM_BIT */

  // notify Sedp of association
  // Sedp may call has_discovered_participant, which is why the participant must be added before this call to associate.
  sedp_.associate(dp_iter->second.pdata_);

  dp_iter->second.bit_ih_ = bit_instance_handle;
#ifndef DDS_HAS_MINIMUM_BIT
  process_location_updates_i(dp_iter);
#endif
}

#ifdef OPENDDS_SECURITY

void
Spdp::handle_auth_request(const DDS::Security::ParticipantStatelessMessage& msg)
{
  // If this message wasn't intended for us, ignore handshake message
  if (msg.destination_participant_guid != guid_ || msg.message_data.length() == 0) {
    return;
  }

  const RepoId guid = make_id(msg.message_identity.source_guid, DCPS::ENTITYID_PARTICIPANT);

  ACE_GUARD(ACE_Thread_Mutex, g, lock_);

  if (sedp_.ignoring(guid)) {
    // Ignore, this is our domain participant or one that the user has
    // asked us to ignore.
    return;
  }

  pending_remote_auth_tokens_[guid] = msg.message_data[0];
  DiscoveredParticipantMap::iterator iter = participants_.find(guid);

  if (iter != participants_.end()) {
    if (msg.message_identity.sequence_number <= iter->second.auth_req_sequence_number_) {
      return;
    }
    iter->second.auth_req_sequence_number_ = msg.message_identity.sequence_number;

    attempt_authentication(iter, false);
  }
}

namespace {
  void set_participant_guid(const GUID_t& guid, ParameterList& param_list)
  {
    Parameter gp_param;
    gp_param.guid(guid);
    gp_param._d(PID_PARTICIPANT_GUID);
    param_list.length(param_list.length() + 1);
    param_list[param_list.length() - 1] = gp_param;
  }
}

DDS::OctetSeq Spdp::local_participant_data_as_octets() const
{
  DDS::Security::ParticipantBuiltinTopicDataSecure pbtds = {
    {
      {
        DDS::BuiltinTopicKey_t() /*ignored*/,
        qos_.user_data
      },
      identity_token_,
      permissions_token_,
      qos_.property,
      {0, 0}
    },
    identity_status_token_
  };

  pbtds.base.security_info.plugin_participant_security_attributes = participant_sec_attr_.plugin_participant_attributes;
  pbtds.base.security_info.participant_security_attributes = DDS::Security::PARTICIPANT_SECURITY_ATTRIBUTES_FLAG_IS_VALID;
  if (participant_sec_attr_.is_rtps_protected) {
    pbtds.base.security_info.participant_security_attributes |= DDS::Security::PARTICIPANT_SECURITY_ATTRIBUTES_FLAG_IS_RTPS_PROTECTED;
  }
  if (participant_sec_attr_.is_discovery_protected) {
    pbtds.base.security_info.participant_security_attributes |= DDS::Security::PARTICIPANT_SECURITY_ATTRIBUTES_FLAG_IS_DISCOVERY_PROTECTED;
  }
  if (participant_sec_attr_.is_liveliness_protected) {
    pbtds.base.security_info.participant_security_attributes |= DDS::Security::PARTICIPANT_SECURITY_ATTRIBUTES_FLAG_IS_LIVELINESS_PROTECTED;
  }

  ParameterList plist;
  set_participant_guid(guid_, plist);

  if (!ParameterListConverter::to_param_list(pbtds.base, plist)) {
    ACE_ERROR((LM_ERROR, ACE_TEXT("(%P|%t) ERROR: Spdp::local_participant_data_as_octets() - ")
               ACE_TEXT("Failed to convert from ParticipantBuiltinTopicData to ParameterList\n")));
    return DDS::OctetSeq();
  }

  size_t size = 0, padding = 0;
  DCPS::gen_find_size(plist, size, padding);

  ACE_Message_Block temp_buff(size + padding);
  DCPS::Serializer ser(&temp_buff, DCPS::Serializer::SWAP_BE, DCPS::Serializer::ALIGN_INITIALIZE);
  if (!(ser << plist)) {
    ACE_ERROR((LM_ERROR, ACE_TEXT("(%P|%t) ERROR: Spdp::local_participant_data_as_octets() - ")
               ACE_TEXT("Failed to serialize parameter list.\n")));
    return DDS::OctetSeq();
  }

  DDS::OctetSeq seq(static_cast<unsigned int>(temp_buff.length()));
  seq.length(seq.maximum());
  std::memcpy(seq.get_buffer(), temp_buff.rd_ptr(), temp_buff.length());
  return seq;
}

void
Spdp::send_handshake_request(const DCPS::RepoId& guid, DiscoveredParticipant& dp)
{
  OPENDDS_ASSERT(dp.handshake_state_ == DCPS::HANDSHAKE_STATE_BEGIN_HANDSHAKE_REQUEST);

  Security::Authentication_var auth = security_config_->get_authentication();
  DDS::Security::SecurityException se = {"", 0, 0};
  if (dp.handshake_handle_ != DDS::HANDLE_NIL) {
    // Return the handle for reauth.
    if (!auth->return_handshake_handle(dp.handshake_handle_, se)) {
      if (DCPS::security_debug.auth_warn) {
        ACE_DEBUG((LM_WARNING, ACE_TEXT("(%P|%t) {auth_warn} ")
                   ACE_TEXT("Spdp::send_handshake_request() - ")
                   ACE_TEXT("Unable to return handshake handle. ")
                   ACE_TEXT("Security Exception[%d.%d]: %C\n"),
                   se.code, se.minor_code, se.message.in()));
      }
      return;
    }
    dp.handshake_handle_ = DDS::HANDLE_NIL;
  }

  const DDS::OctetSeq local_participant = local_participant_data_as_octets();
  if (!local_participant.length()) {
    return; // already logged in local_participant_data_as_octets()
  }

  DDS::Security::HandshakeMessageToken hs_mt;
  if (auth->begin_handshake_request(dp.handshake_handle_, hs_mt, identity_handle_, dp.identity_handle_,
                                    local_participant, se)
      != DDS::Security::VALIDATION_PENDING_HANDSHAKE_MESSAGE) {
    ACE_ERROR((LM_ERROR, ACE_TEXT("(%P|%t) ERROR: Spdp::send_handshake_request() - ")
               ACE_TEXT("Failed to begin handshake_request. Security Exception[%d.%d]: %C\n"),
               se.code, se.minor_code, se.message.in()));
    return;
  }

  dp.handshake_state_ = DCPS::HANDSHAKE_STATE_PROCESS_HANDSHAKE;

  DDS::Security::ParticipantStatelessMessage msg;
  msg.message_identity.source_guid = guid_;
  msg.message_class_id = DDS::Security::GMCLASSID_SECURITY_AUTH_HANDSHAKE;
  msg.destination_participant_guid = guid;
  msg.destination_endpoint_guid = GUID_UNKNOWN;
  msg.source_endpoint_guid = GUID_UNKNOWN;
  msg.related_message_identity.source_guid = GUID_UNKNOWN;
  msg.related_message_identity.sequence_number = 0;
  msg.message_data.length(1);
  msg.message_data[0] = hs_mt;

  if (send_handshake_message(guid, dp, msg) != DDS::RETCODE_OK) {
    ACE_ERROR((LM_ERROR, ACE_TEXT("(%P|%t) ERROR: Spdp::send_handshake_request() - ")
               ACE_TEXT("Unable to write stateless message (handshake).\n")));
    return;
  } else if (DCPS::security_debug.auth_debug) {
    ACE_DEBUG((LM_DEBUG, ACE_TEXT("(%P|%t) {auth_debug} DEBUG: Spdp::send_handshake_request() - ")
               ACE_TEXT("Sent handshake request message for participant: %C\n"),
               OPENDDS_STRING(DCPS::GuidConverter(guid)).c_str()));
  }
}

void
Spdp::attempt_authentication(const DiscoveredParticipantIter& iter, bool from_discovery)
{
  const DCPS::RepoId& guid = iter->first;
  DiscoveredParticipant& dp = iter->second;

  PendingRemoteAuthTokenMap::iterator token_iter = pending_remote_auth_tokens_.find(guid);
  if (token_iter == pending_remote_auth_tokens_.end()) {
    dp.remote_auth_request_token_ = DDS::Security::Token();
  } else {
    dp.remote_auth_request_token_ = token_iter->second;
    pending_remote_auth_tokens_.erase(token_iter);
  }

  if (DCPS::security_debug.auth_debug) {
    ACE_DEBUG((LM_DEBUG, "(%P|%t) {auth_debug} DEBUG: Spdp::attempt_authentication for %C from_discovery=%d have_remote_token=%d auth_state=%d handshake_state=%d\n", OPENDDS_STRING(DCPS::GuidConverter(guid)).c_str(), from_discovery, !(dp.remote_auth_request_token_ == DDS::Security::Token()), dp.auth_state_, dp.handshake_state_));
  }

  if (!from_discovery && dp.handshake_state_ != DCPS::HANDSHAKE_STATE_WAITING_FOR_TOKEN && dp.handshake_state_ != DCPS::HANDSHAKE_STATE_DONE) {
    // Ignore auth reqs when already in progress.
    return;
  }

  // Reset.
  purge_handshake_deadlines(iter);
  dp.handshake_deadline_ = DCPS::MonotonicTimePoint::now() + config_->max_auth_time();
  handshake_deadlines_.insert(std::make_pair(dp.handshake_deadline_, guid));
  tport_->handshake_deadline_processor_->schedule(config_->max_auth_time());

  DDS::Security::Authentication_var auth = security_config_->get_authentication();
  DDS::Security::SecurityException se = {"", 0, 0};

  const DDS::Security::ValidationResult_t vr = auth->validate_remote_identity(dp.identity_handle_,
                                                                              dp.local_auth_request_token_, dp.remote_auth_request_token_, identity_handle_, dp.identity_token_, guid, se);

  dp.have_auth_req_msg_ = !(dp.local_auth_request_token_ == DDS::Security::Token());
  if (dp.have_auth_req_msg_) {
    dp.auth_req_msg_.message_identity.source_guid = guid_;
    dp.auth_req_msg_.message_identity.sequence_number = (++stateless_sequence_number_).getValue();
    dp.auth_req_msg_.message_class_id = DDS::Security::GMCLASSID_SECURITY_AUTH_REQUEST;
    dp.auth_req_msg_.destination_participant_guid = guid;
    dp.auth_req_msg_.destination_endpoint_guid = GUID_UNKNOWN;
    dp.auth_req_msg_.source_endpoint_guid = GUID_UNKNOWN;
    dp.auth_req_msg_.related_message_identity.source_guid = GUID_UNKNOWN;
    dp.auth_req_msg_.related_message_identity.sequence_number = 0;
    dp.auth_req_msg_.message_data.length(1);
    dp.auth_req_msg_.message_data[0] = dp.local_auth_request_token_;
    // Send the auth req immediately to reset the remote if they are
    // still authenticated with us.
    if (sedp_.write_stateless_message(dp.auth_req_msg_, make_id(guid, ENTITYID_P2P_BUILTIN_PARTICIPANT_STATELESS_READER)) != DDS::RETCODE_OK) {
      if (DCPS::security_debug.auth_debug) {
        ACE_DEBUG((LM_DEBUG, ACE_TEXT("(%P|%t) {auth_debug} Spdp::attempt_authentication() - ")
                   ACE_TEXT("Unable to write auth req message.\n")));
      }
    } else {
      if (DCPS::security_debug.auth_debug) {
        ACE_DEBUG((LM_DEBUG, ACE_TEXT("(%P|%t) {auth_debug} DEBUG: Spdp::attempt_authentication() - ")
                   ACE_TEXT("Sent auth req message for participant: %C\n"),
                   OPENDDS_STRING(DCPS::GuidConverter(guid)).c_str()));
      }
    }
    schedule_handshake_resend(config_->auth_resend_period(), guid);
  }

  switch (vr) {
  case DDS::Security::VALIDATION_OK: {
    dp.auth_state_ = DCPS::AUTH_STATE_AUTHENTICATED;
    dp.handshake_state_ = DCPS::HANDSHAKE_STATE_DONE;
    purge_handshake_deadlines(iter);
    return;
  }
  case DDS::Security::VALIDATION_PENDING_HANDSHAKE_MESSAGE: {
    if (DCPS::security_debug.auth_debug) {
      ACE_DEBUG((LM_DEBUG, ACE_TEXT("(%P|%t) {auth_debug} DEBUG: Spdp::attempt_authentication() - ")
                 ACE_TEXT("Attempting authentication (expecting request) for participant: %C\n"),
                 OPENDDS_STRING(DCPS::GuidConverter(guid)).c_str()));
    }
    dp.handshake_state_ = DCPS::HANDSHAKE_STATE_BEGIN_HANDSHAKE_REPLY;
    dp.is_requester_ = true;
    return; // We'll need to wait for an inbound handshake request from the remote participant
  }
  case DDS::Security::VALIDATION_PENDING_HANDSHAKE_REQUEST: {
    if (DCPS::security_debug.auth_debug) {
      ACE_DEBUG((LM_DEBUG, ACE_TEXT("(%P|%t) {auth_debug} DEBUG: Spdp::attempt_authentication() - ")
                 ACE_TEXT("Attempting authentication (sending request/expecting reply) for participant: %C\n"),
                 OPENDDS_STRING(DCPS::GuidConverter(guid)).c_str()));
    }
    dp.handshake_state_ = DCPS::HANDSHAKE_STATE_BEGIN_HANDSHAKE_REQUEST;
    send_handshake_request(guid, dp);
    return;
  }
  case DDS::Security::VALIDATION_FAILED: {
    if (DCPS::security_debug.auth_debug) {
      ACE_DEBUG((LM_DEBUG, ACE_TEXT("(%P|%t) {auth_debug} DEBUG: Spdp::attempt_authentication() - ")
                 ACE_TEXT("Remote participant identity is invalid. Security Exception[%d.%d]: %C\n"),
                 se.code, se.minor_code, se.message.in()));
    }
    dp.auth_state_ = DCPS::AUTH_STATE_UNAUTHENTICATED;
    dp.handshake_state_ = DCPS::HANDSHAKE_STATE_DONE;
    purge_handshake_deadlines(iter);
    return;
  }
  default: {
    if (DCPS::security_debug.auth_debug) {
      ACE_DEBUG((LM_DEBUG, ACE_TEXT("(%P|%t) {auth_debug} DEBUG: Spdp::attempt_authentication() - ")
                 ACE_TEXT("Unexpected return value while validating remote identity. Security Exception[%d.%d]: %C\n"),
                 se.code, se.minor_code, se.message.in()));
    }
    dp.auth_state_ = DCPS::AUTH_STATE_UNAUTHENTICATED;
    dp.handshake_state_ = DCPS::HANDSHAKE_STATE_DONE;
    purge_handshake_deadlines(iter);
    return;
  }
  }
}

void
Spdp::handle_handshake_message(const DDS::Security::ParticipantStatelessMessage& msg)
{
  DDS::Security::SecurityException se = {"", 0, 0};
  Security::Authentication_var auth = security_config_->get_authentication();

  // If this message wasn't intended for us, ignore handshake message
  if (msg.destination_participant_guid != guid_ || !msg.message_data.length()) {
    return;
  }

  const RepoId src_participant = make_id(msg.message_identity.source_guid, DCPS::ENTITYID_PARTICIPANT);

  ACE_GUARD(ACE_Thread_Mutex, g, lock_);

  // If discovery hasn't initialized / validated this participant yet, ignore handshake messages
  DiscoveredParticipantIter iter = participants_.find(src_participant);
  if (iter == participants_.end()) {
    if (DCPS::security_debug.auth_warn) {
      ACE_DEBUG((LM_WARNING,
        ACE_TEXT("(%P|%t) {auth_warn} Spdp::handle_handshake_message() - ")
        ACE_TEXT("received handshake for undiscovered participant %C. Ignoring.\n"),
                 OPENDDS_STRING(DCPS::GuidConverter(src_participant)).c_str()));
    }
    return;
  }

  DiscoveredParticipant& dp = iter->second;

  if (DCPS::security_debug.auth_debug) {
    ACE_DEBUG((LM_DEBUG, "(%P|%t) {auth_debug} DEBUG: Spdp::handle_handshake_message for %C auth_state=%d handshake_state=%d\n", OPENDDS_STRING(DCPS::GuidConverter(src_participant)).c_str(), dp.auth_state_, dp.handshake_state_));
  }

  if (msg.message_identity.sequence_number <= iter->second.handshake_sequence_number_) {
    return;
  }
  iter->second.handshake_sequence_number_ = msg.message_identity.sequence_number;

  // We have received a handshake message from the remote which means
  // we don't need to send the auth req.
  dp.have_auth_req_msg_ = false;

  switch (dp.handshake_state_) {
  case DCPS::HANDSHAKE_STATE_BEGIN_HANDSHAKE_REQUEST:
  case DCPS::HANDSHAKE_STATE_WAITING_FOR_TOKEN:
  case DCPS::HANDSHAKE_STATE_DONE: {
    if (DCPS::security_debug.auth_warn) {
      ACE_DEBUG((LM_WARNING,
                 ACE_TEXT("(%P|%t) {auth_warn} Spdp::handle_handshake_message() - ")
                 ACE_TEXT("Invalid handshake state\n")));
    }
    return;
  }

  case DCPS::HANDSHAKE_STATE_BEGIN_HANDSHAKE_REPLY: {
    DDS::Security::ParticipantStatelessMessage reply;
    reply.message_identity.source_guid = guid_;
    reply.message_class_id = DDS::Security::GMCLASSID_SECURITY_AUTH_HANDSHAKE;
    reply.related_message_identity = msg.message_identity;
    reply.destination_participant_guid = src_participant;
    reply.destination_endpoint_guid = GUID_UNKNOWN;
    reply.source_endpoint_guid = GUID_UNKNOWN;
    reply.message_data.length(1);
    reply.message_data[0] = msg.message_data[0];

    if (dp.handshake_handle_ != DDS::HANDLE_NIL) {
      // Return the handle for reauth.
      if (!auth->return_handshake_handle(dp.handshake_handle_, se)) {
        if (DCPS::security_debug.auth_warn) {
          ACE_DEBUG((LM_WARNING, ACE_TEXT("(%P|%t) {auth_warn} ")
                     ACE_TEXT("Spdp::handke_handshake_message() - ")
                     ACE_TEXT("Unable to return handshake handle. ")
                     ACE_TEXT("Security Exception[%d.%d]: %C\n"),
                     se.code, se.minor_code, se.message.in()));
        }
        return;
      }
      dp.handshake_handle_ = DDS::HANDLE_NIL;
    }

    const DDS::OctetSeq local_participant = local_participant_data_as_octets();
    if (!local_participant.length()) {
      return; // already logged in local_participant_data_as_octets()
    }
    const DDS::Security::ValidationResult_t vr =
      auth->begin_handshake_reply(dp.handshake_handle_, reply.message_data[0], dp.identity_handle_,
                                  identity_handle_, local_participant, se);

    switch (vr) {
    case DDS::Security::VALIDATION_OK: {
      // Theoretically, this shouldn't happen unless handshakes can involve fewer than 3 messages
      dp.auth_state_ = DCPS::AUTH_STATE_AUTHENTICATED;
      dp.handshake_state_ = DCPS::HANDSHAKE_STATE_DONE;
      purge_handshake_deadlines(iter);
      match_authenticated(src_participant, iter);
      return;
    }
    case DDS::Security::VALIDATION_FAILED: {
      if (DCPS::security_debug.auth_warn) {
        ACE_DEBUG((LM_WARNING, ACE_TEXT("(%P|%t) {auth_warn} Spdp::handle_handshake_message() - ")
                   ACE_TEXT("Failed to reply to incoming handshake message. Security Exception[%d.%d]: %C\n"),
                   se.code, se.minor_code, se.message.in()));
      }
      return;
    }
    case DDS::Security::VALIDATION_PENDING_RETRY: {
      if (DCPS::security_debug.auth_warn) {
        ACE_DEBUG((LM_WARNING, ACE_TEXT("(%P|%t) {auth_warn} WARNING: Spdp::handle_handshake_message() - ")
                   ACE_TEXT("Unexpected validation pending retry\n")));
      }
      return;
    }
    case DDS::Security::VALIDATION_PENDING_HANDSHAKE_REQUEST: {
      if (DCPS::security_debug.auth_warn) {
        ACE_DEBUG((LM_WARNING, ACE_TEXT("(%P|%t) {auth_warn} WARNING: Spdp::handle_handshake_message() - ")
                   ACE_TEXT("Unexpected validation pending handshake request\n")));
      }
      return;
    }
    case DDS::Security::VALIDATION_PENDING_HANDSHAKE_MESSAGE: {
      if (send_handshake_message(src_participant, dp, reply) != DDS::RETCODE_OK) {
        if (DCPS::security_debug.auth_warn) {
          ACE_DEBUG((LM_WARNING, ACE_TEXT("(%P|%t) {auth_warn} Spdp::handle_handshake_message() - ")
                     ACE_TEXT("Unable to write stateless message for handshake reply.\n")));
        }
        return;
      } else {
        if (DCPS::security_debug.auth_debug) {
          ACE_DEBUG((LM_DEBUG, ACE_TEXT("(%P|%t) {auth_debug} DEBUG: Spdp::handle_handshake_message() - ")
                     ACE_TEXT("Sent handshake reply for participant: %C\n"),
                     OPENDDS_STRING(DCPS::GuidConverter(src_participant)).c_str()));
        }
      }
      dp.handshake_state_ = DCPS::HANDSHAKE_STATE_PROCESS_HANDSHAKE;
      return;
    }
    case DDS::Security::VALIDATION_OK_FINAL_MESSAGE: {
      // Theoretically, this shouldn't happen unless handshakes can involve fewer than 3 messages
      if (send_handshake_message(src_participant, dp, reply) != DDS::RETCODE_OK) {
        if (DCPS::security_debug.auth_warn) {
          ACE_DEBUG((LM_WARNING, ACE_TEXT("(%P|%t) {auth_warn} Spdp::handle_handshake_message() - ")
                     ACE_TEXT("Unable to write stateless message for final message.\n")));
        }
        return;
      } else {
        if (DCPS::security_debug.auth_debug) {
          ACE_DEBUG((LM_DEBUG, ACE_TEXT("(%P|%t) {auth_debug} DEBUG: Spdp::handle_handshake_message() - ")
                     ACE_TEXT("Sent handshake final for participant: %C\n"),
                     OPENDDS_STRING(DCPS::GuidConverter(src_participant)).c_str()));
        }
      }
      dp.auth_state_ = DCPS::AUTH_STATE_AUTHENTICATED;
      dp.handshake_state_ = DCPS::HANDSHAKE_STATE_PROCESS_HANDSHAKE;
      purge_handshake_deadlines(iter);
      match_authenticated(src_participant, iter);
      return;
    }
    }
    return;
  }

  case DCPS::HANDSHAKE_STATE_PROCESS_HANDSHAKE: {
    DDS::Security::ParticipantStatelessMessage reply;
    reply.message_identity.source_guid = guid_;
    reply.message_class_id = DDS::Security::GMCLASSID_SECURITY_AUTH_HANDSHAKE;
    reply.related_message_identity = msg.message_identity;
    reply.destination_participant_guid = src_participant;
    reply.destination_endpoint_guid = GUID_UNKNOWN;
    reply.source_endpoint_guid = GUID_UNKNOWN;
    reply.message_data.length(1);

    DDS::Security::ValidationResult_t vr = auth->process_handshake(reply.message_data[0], msg.message_data[0],
                                                                   dp.handshake_handle_, se);
    switch (vr) {
    case DDS::Security::VALIDATION_FAILED: {
      if (DCPS::security_debug.auth_warn) {
        ACE_DEBUG((LM_WARNING, ACE_TEXT("(%P|%t) {auth_warn} WARNING: ")
                   ACE_TEXT("Spdp::handle_handshake_message() - ")
                   ACE_TEXT("Failed to process incoming handshake message when ")
                   ACE_TEXT("expecting %C from %C. Security Exception[%d.%d]: %C\n"),
                   dp.is_requester_ ? "final" : "reply",
                   OPENDDS_STRING(DCPS::GuidConverter(src_participant)).c_str(),
                   se.code, se.minor_code, se.message.in()));
      }
      return;
    }
    case DDS::Security::VALIDATION_PENDING_RETRY: {
      if (DCPS::security_debug.auth_warn) {
        ACE_DEBUG((LM_WARNING, ACE_TEXT("(%P|%t) {auth_warn} WARNING: Spdp::handle_handshake_message() - ")
                   ACE_TEXT("Unexpected validation pending retry\n")));
      }
      return;
    }
    case DDS::Security::VALIDATION_PENDING_HANDSHAKE_REQUEST: {
      if (DCPS::security_debug.auth_warn) {
        ACE_DEBUG((LM_WARNING, ACE_TEXT("(%P|%t) {auth_warn} WARNING: Spdp::handle_handshake_message() - ")
                   ACE_TEXT("Unexpected validation pending handshake request\n")));
      }
      return;
    }
    case DDS::Security::VALIDATION_PENDING_HANDSHAKE_MESSAGE: {
      // Theoretically, this shouldn't happen unless handshakes can involve more than 3 messages
      if (send_handshake_message(src_participant, dp, reply) != DDS::RETCODE_OK) {
        if (DCPS::security_debug.auth_warn) {
          ACE_DEBUG((LM_WARNING, ACE_TEXT("(%P|%t) {auth_warn} WARNING: Spdp::handle_handshake_message() - ")
                     ACE_TEXT("Unable to write stateless message for handshake reply.\n")));
        }
        return;
      } else {
        if (DCPS::security_debug.auth_debug) {
          ACE_DEBUG((LM_DEBUG, ACE_TEXT("(%P|%t) {auth_debug} DEBUG: Spdp::handle_handshake_message() - ")
                     ACE_TEXT("Sent handshake unknown message for participant: %C\n"),
                     OPENDDS_STRING(DCPS::GuidConverter(src_participant)).c_str()));
        }
      }
      return;
    }
    case DDS::Security::VALIDATION_OK_FINAL_MESSAGE: {
      dp.auth_state_ = DCPS::AUTH_STATE_AUTHENTICATED;
      dp.handshake_state_ = DCPS::HANDSHAKE_STATE_WAITING_FOR_TOKEN;
      // Install the shared secret before sending the final so that
      // we are prepared to receive the crypto tokens from the
      // replier.

      // Send the final first because match_authenticated takes forever.
      if (send_handshake_message(src_participant, iter->second, reply) != DDS::RETCODE_OK) {
        if (DCPS::security_debug.auth_warn) {
          ACE_DEBUG((LM_WARNING, ACE_TEXT("(%P|%t) {auth_warn} WARNING: Spdp::handle_handshake_message() - ")
                     ACE_TEXT("Unable to write stateless message for final message.\n")));
        }
        return;
      } else {
        if (DCPS::security_debug.auth_debug) {
          ACE_DEBUG((LM_DEBUG, ACE_TEXT("(%P|%t) {auth_debug} DEBUG: Spdp::handle_handshake_message() - ")
                     ACE_TEXT("Sent handshake final for participant: %C\n"),
                     OPENDDS_STRING(DCPS::GuidConverter(src_participant)).c_str()));
        }
      }

      // match_authenticated releases the lock which means iter may
      // become invalid.
      match_authenticated(src_participant, iter);
      if (iter == participants_.end()) {
        return;
      }

      return;
    }
    case DDS::Security::VALIDATION_OK: {
      dp.auth_state_ = DCPS::AUTH_STATE_AUTHENTICATED;
      dp.handshake_state_ = DCPS::HANDSHAKE_STATE_DONE;
      purge_handshake_deadlines(iter);
      match_authenticated(src_participant, iter);
      return;
    }
    }
  }
  }
}

void
Spdp::process_handshake_deadlines(const DCPS::MonotonicTimePoint& now)
{
  ACE_GUARD(ACE_Thread_Mutex, g, lock_);

  for (TimeQueue::iterator pos = handshake_deadlines_.begin(),
        limit = handshake_deadlines_.upper_bound(now); pos != limit;) {

    DiscoveredParticipantIter pit = participants_.find(pos->second);
    if (pit != participants_.end()) {
      if (DCPS::security_debug.auth_debug) {
        ACE_DEBUG((LM_DEBUG, ACE_TEXT("(%P|%t) {auth_debug} Spdp::process_handshake_deadlines() - ")
                   ACE_TEXT("Removing discovered participant due to authentication timeout: %C\n"),
                   OPENDDS_STRING(DCPS::GuidConverter(pos->second)).c_str()));
      }
      const DCPS::MonotonicTimePoint ptime = pos->first;
      const RepoId part_id = pos->second;
      if (participant_sec_attr_.allow_unauthenticated_participants == false) {
        ICE::Endpoint* sedp_endpoint = sedp_.get_ice_endpoint();
        if (sedp_endpoint) {
          stop_ice(sedp_endpoint, pit->first, pit->second.pdata_.participantProxy.availableBuiltinEndpoints);
        }
        ICE::Endpoint* spdp_endpoint = tport_->get_ice_endpoint();
        if (spdp_endpoint) {
          ICE::Agent::instance()->stop_ice(spdp_endpoint, guid_, pit->first);
        }
        handshake_deadlines_.erase(pos);
        remove_discovered_participant(pit);
      } else {
        purge_handshake_resends(pit);
        pit->second.auth_state_ = DCPS::AUTH_STATE_UNAUTHENTICATED;
        pit->second.handshake_state_ = DCPS::HANDSHAKE_STATE_DONE;
        handshake_deadlines_.erase(pos);
        match_unauthenticated(part_id, pit);
      }
      pos = handshake_deadlines_.lower_bound(ptime);
      limit = handshake_deadlines_.upper_bound(now);
    } else {
      handshake_deadlines_.erase(pos++);
    }
  }

  if (!handshake_deadlines_.empty()) {
    tport_->handshake_deadline_processor_->schedule(handshake_deadlines_.begin()->first - now);
  }
}

void
Spdp::process_handshake_resends(const DCPS::MonotonicTimePoint& now)
{
  ACE_GUARD(ACE_Thread_Mutex, g, lock_);

  for (TimeQueue::iterator pos = handshake_resends_.begin(), limit = handshake_resends_.end();
       pos != limit && pos->first <= now;) {

    DiscoveredParticipantIter pit = participants_.find(pos->second);
    if (pit != participants_.end() &&
        pit->second.stateless_msg_deadline_ <= now) {
      const RepoId reader = make_id(pit->first, ENTITYID_P2P_BUILTIN_PARTICIPANT_STATELESS_READER);
      pit->second.stateless_msg_deadline_ = now + config_->auth_resend_period();
      // Send the auth req first to reset the remote if necessary.
      if (pit->second.have_auth_req_msg_) {
        if (sedp_.write_stateless_message(pit->second.auth_req_msg_, reader) != DDS::RETCODE_OK) {
          if (DCPS::security_debug.auth_debug) {
            ACE_DEBUG((LM_DEBUG, ACE_TEXT("(%P|%t) {auth_debug} Spdp::process_handshake_resends() - ")
                       ACE_TEXT("Unable to write auth req message retry.\n")));
          }
        } else {
          if (DCPS::security_debug.auth_debug) {
            ACE_DEBUG((LM_DEBUG, ACE_TEXT("(%P|%t) {auth_debug} DEBUG: Spdp::process_handshake_resends() - ")
                       ACE_TEXT("Sent auth req message for participant: %C\n"),
                       OPENDDS_STRING(DCPS::GuidConverter(pit->first)).c_str()));
          }
        }
      }
      if (pit->second.have_handshake_msg_) {
        if (sedp_.write_stateless_message(pit->second.handshake_msg_, reader) != DDS::RETCODE_OK) {
          if (DCPS::security_debug.auth_debug) {
            ACE_DEBUG((LM_DEBUG, ACE_TEXT("(%P|%t) {auth_debug} Spdp::process_handshake_resends() - ")
                       ACE_TEXT("Unable to write handshake message retry.\n")));
          }
        } else {
          if (DCPS::security_debug.auth_debug) {
            ACE_DEBUG((LM_DEBUG, ACE_TEXT("(%P|%t) {auth_debug} DEBUG: Spdp::process_handshake_resends() - ")
                       ACE_TEXT("Sent handshake message for participant: %C\n"),
                       OPENDDS_STRING(DCPS::GuidConverter(pit->first)).c_str()));
          }
        }
      }

      handshake_resends_.insert(std::make_pair(pit->second.stateless_msg_deadline_, pit->first));
    }

    handshake_resends_.erase(pos++);
  }

  if (!handshake_resends_.empty()) {
    tport_->handshake_resend_processor_->schedule(handshake_resends_.begin()->first - now);
  }
}

bool
Spdp::handle_participant_crypto_tokens(const DDS::Security::ParticipantVolatileMessageSecure& msg)
{
  DDS::Security::SecurityException se = {"", 0, 0};
  Security::CryptoKeyExchange_var key_exchange = security_config_->get_crypto_key_exchange();

  // If this message wasn't intended for us, ignore volatile message
  if (msg.destination_participant_guid != guid_ || !msg.message_data.length()) {
    return false;
  }

  const RepoId src_participant = make_id(msg.message_identity.source_guid, DCPS::ENTITYID_PARTICIPANT);

  ACE_GUARD_RETURN(ACE_Thread_Mutex, g, lock_, false);

  if (crypto_handle_ == DDS::HANDLE_NIL) {
    // not configured for RTPS Protection, therefore doesn't support participant crypto tokens
    return false;
  }

  // If discovery hasn't initialized / validated this participant yet, ignore volatile message
  DiscoveredParticipantIter iter = participants_.find(src_participant);
  if (iter == participants_.end()) {
    if (DCPS::security_debug.auth_warn) {
      ACE_DEBUG((LM_WARNING,
        ACE_TEXT("(%P|%t) {auth_warn} Spdp::handle_participant_crypto_tokens() - ")
        ACE_TEXT("received tokens for undiscovered participant %C. Ignoring.\n"),
        OPENDDS_STRING(DCPS::GuidConverter(src_participant)).c_str()));
    }
    return false;
  }
  DiscoveredParticipant& dp = iter->second;

  const DDS::Security::ParticipantCryptoTokenSeq& inboundTokens =
    reinterpret_cast<const DDS::Security::ParticipantCryptoTokenSeq&>(msg.message_data);

  if (!key_exchange->set_remote_participant_crypto_tokens(crypto_handle_, dp.crypto_handle_, inboundTokens, se)) {
    ACE_ERROR((LM_ERROR, ACE_TEXT("(%P|%t) ERROR: Spdp::handle_participant_crypto_tokens() - ")
      ACE_TEXT("Unable to set remote participant crypto tokens with crypto key exchange plugin. ")
      ACE_TEXT("Security Exception[%d.%d]: %C\n"),
        se.code, se.minor_code, se.message.in()));
    return false;
  }

  if (dp.handshake_state_ == DCPS::HANDSHAKE_STATE_WAITING_FOR_TOKEN) {
    dp.handshake_state_ = DCPS::HANDSHAKE_STATE_DONE;
    purge_handshake_deadlines(iter);
  }

  sedp_.associate(iter->second.pdata_);
  sedp_.associate_secure_endpoints(iter->second.pdata_, participant_sec_attr_);

  return true;
}

void Spdp::volatile_association_complete(const RepoId& sender)
{
  const RepoId src_participant = make_id(sender.guidPrefix, ENTITYID_PARTICIPANT);
  const DiscoveredParticipantIter iter = participants_.find(src_participant);
  if (iter == participants_.end()) {
    return;
  }
  DiscoveredParticipant& dp = iter->second;
  if (dp.handshake_state_ == DCPS::HANDSHAKE_STATE_WAITING_FOR_TOKEN) {
    dp.handshake_state_ = DCPS::HANDSHAKE_STATE_DONE;
    purge_handshake_deadlines(iter);
  }
}

DDS::ReturnCode_t
Spdp::send_handshake_message(const DCPS::RepoId& guid,
                             DiscoveredParticipant& dp,
                             const DDS::Security::ParticipantStatelessMessage& msg)
{
  dp.handshake_msg_ = msg;
  dp.handshake_msg_.message_identity.sequence_number = (++stateless_sequence_number_).getValue();

  const DCPS::RepoId reader = make_id(guid, ENTITYID_P2P_BUILTIN_PARTICIPANT_STATELESS_READER);
  const DDS::ReturnCode_t retval = sedp_.write_stateless_message(dp.handshake_msg_, reader);
  dp.have_handshake_msg_ = true;
  dp.stateless_msg_deadline_ = schedule_handshake_resend(config_->auth_resend_period(), guid);
  return retval;
}

MonotonicTimePoint Spdp::schedule_handshake_resend(const TimeDuration& time, const RepoId& guid)
{
  const MonotonicTimePoint deadline = MonotonicTimePoint::now() + time;
  handshake_resends_.insert(std::make_pair(deadline, guid));
  tport_->handshake_resend_processor_->schedule(time);
  return deadline;
}

bool
Spdp::match_authenticated(const DCPS::RepoId& guid, DiscoveredParticipantIter& iter)
{
  if (iter->second.handshake_handle_ == DDS::HANDLE_NIL) {
    return true;
  }

  DDS::Security::SecurityException se = {"", 0, 0};

  Security::Authentication_var auth = security_config_->get_authentication();
  Security::AccessControl_var access = security_config_->get_access_control();
  Security::CryptoKeyFactory_var key_factory = security_config_->get_crypto_key_factory();
  Security::CryptoKeyExchange_var key_exchange = security_config_->get_crypto_key_exchange();

  if (iter->second.shared_secret_handle_ != 0) {
    // Return the shared secret.
    if (!auth->return_sharedsecret_handle(iter->second.shared_secret_handle_, se)) {
      if (DCPS::security_debug.auth_warn) {
        ACE_DEBUG((LM_WARNING, ACE_TEXT("(%P|%t) {auth_warn} ")
                   ACE_TEXT("Spdp::match_authenticated() - ")
                   ACE_TEXT("Unable to return shared secret handle. Security Exception[%d.%d]: %C\n"),
                   se.code, se.minor_code, se.message.in()));
      }
      return false;
    }

    // Get the new shared secret.
    iter->second.shared_secret_handle_ = auth->get_shared_secret(iter->second.handshake_handle_, se);
    if (iter->second.shared_secret_handle_ == 0) {
      if (DCPS::security_debug.auth_warn) {
        ACE_DEBUG((LM_WARNING, ACE_TEXT("(%P|%t) {auth_warn} ")
                   ACE_TEXT("Spdp::match_authenticated() - ")
                   ACE_TEXT("Unable to get shared secret handle. Security Exception[%d.%d]: %C\n"),
                   se.code, se.minor_code, se.message.in()));
      }
      return false;
    }

    sedp_.disassociate_volatile(iter->second.pdata_);
    sedp_.associate_volatile(iter->second.pdata_);

    if (!auth->return_handshake_handle(iter->second.handshake_handle_, se)) {
      if (DCPS::security_debug.auth_warn) {
        ACE_DEBUG((LM_WARNING, ACE_TEXT("(%P|%t) {auth_warn} ")
                   ACE_TEXT("Spdp::send_handshake_request() - ")
                   ACE_TEXT("Unable to return handshake handle. ")
                   ACE_TEXT("Security Exception[%d.%d]: %C\n"),
                   se.code, se.minor_code, se.message.in()));
      }
      return false;
    }

    iter->second.handshake_handle_ = DDS::HANDLE_NIL;
    return true;
  }

  iter->second.shared_secret_handle_ = auth->get_shared_secret(iter->second.handshake_handle_, se);
  if (iter->second.shared_secret_handle_ == 0) {
    if (DCPS::security_debug.auth_warn) {
      ACE_DEBUG((LM_WARNING, ACE_TEXT("(%P|%t) {auth_warn} ")
        ACE_TEXT("Spdp::match_authenticated() - ")
        ACE_TEXT("Unable to get shared secret handle. Security Exception[%d.%d]: %C\n"),
        se.code, se.minor_code, se.message.in()));
    }
    return false;
  }

  if (!auth->get_authenticated_peer_credential_token(
      iter->second.authenticated_peer_credential_token_, iter->second.handshake_handle_, se)) {
    if (DCPS::security_debug.auth_warn) {
      ACE_DEBUG((LM_WARNING, ACE_TEXT("(%P|%t) {auth_warn} ")
        ACE_TEXT("Spdp::match_authenticated() - ")
        ACE_TEXT("Unable to get authenticated peer credential token. ")
        ACE_TEXT("Security Exception[%d.%d]: %C\n"),
        se.code, se.minor_code, se.message.in()));
    }
    return false;
  }

  iter->second.permissions_handle_ = access->validate_remote_permissions(
    auth, identity_handle_, iter->second.identity_handle_,
    iter->second.permissions_token_, iter->second.authenticated_peer_credential_token_, se);
  if (participant_sec_attr_.is_access_protected &&
      iter->second.permissions_handle_ == DDS::HANDLE_NIL) {
    if (DCPS::security_debug.auth_warn) {
      ACE_DEBUG((LM_WARNING, ACE_TEXT("(%P|%t) {auth_warn} ")
        ACE_TEXT("Spdp::match_authenticated() - ")
        ACE_TEXT("Unable to validate remote participant with access control plugin. ")
        ACE_TEXT("Security Exception[%d.%d]: %C\n"),
        se.code, se.minor_code, se.message.in()));
    }
    return false;
  }

  if (participant_sec_attr_.is_access_protected) {
    if (access->check_remote_participant(iter->second.permissions_handle_, domain_,
        iter->second.pdata_.ddsParticipantDataSecure, se) == false) {
      if (DCPS::security_debug.auth_warn) {
        ACE_DEBUG((LM_WARNING, ACE_TEXT("(%P|%t) {auth_warn} ")
          ACE_TEXT("Spdp::match_authenticated() - ")
          ACE_TEXT("Remote participant check failed. Security Exception[%d.%d]: %C\n"),
            se.code, se.minor_code, se.message.in()));
      }
      return false;
    }
  }

  if (DCPS::security_debug.auth_debug) {
    ACE_DEBUG((LM_DEBUG, ACE_TEXT("(%P|%t) {auth_debug} Spdp::match_authenticated - ")
               ACE_TEXT("auth and access control complete for peer %C\n"),
               OPENDDS_STRING(DCPS::GuidConverter(guid)).c_str()));
  }

  if (iter->second.crypto_handle_ == DDS::HANDLE_NIL) {
    iter->second.crypto_handle_ = key_factory->register_matched_remote_participant(
      crypto_handle_, iter->second.identity_handle_, iter->second.permissions_handle_,
      iter->second.shared_secret_handle_, se);
    if (iter->second.crypto_handle_ == DDS::HANDLE_NIL) {
      if (DCPS::security_debug.auth_warn) {
        ACE_DEBUG((LM_WARNING, ACE_TEXT("(%P|%t) {auth_warn} ")
          ACE_TEXT("Spdp::match_authenticated() - Unable to register remote ")
          ACE_TEXT("participant with crypto key factory plugin. ")
          ACE_TEXT("Security Exception[%d.%d]: %C\n"),
          se.code, se.minor_code, se.message.in()));
      }
      return false;
    }
  }

  if (crypto_handle_ != DDS::HANDLE_NIL) {
    if (key_exchange->create_local_participant_crypto_tokens(
        iter->second.crypto_tokens_, crypto_handle_, iter->second.crypto_handle_, se) == false) {
      if (DCPS::security_debug.auth_warn) {
        ACE_DEBUG((LM_WARNING, ACE_TEXT("(%P|%t) {auth_debug} ")
          ACE_TEXT("Spdp::match_authenticated() - ")
          ACE_TEXT("Unable to create local participant crypto ")
          ACE_TEXT("tokens with crypto key exchange plugin. ")
          ACE_TEXT("Security Exception[%d.%d]: %C\n"),
          se.code, se.minor_code, se.message.in()));
      }
      return false;
    }
  }

  // Must unlock when calling into part_bit() as it may call back into us
  ACE_Reverse_Lock<ACE_Thread_Mutex> rev_lock(lock_);

  DDS::InstanceHandle_t bit_instance_handle = DDS::HANDLE_NIL;
#ifndef DDS_HAS_MINIMUM_BIT
  DCPS::ParticipantBuiltinTopicDataDataReaderImpl* bit = part_bit();
  if (bit) {
    DDS::ParticipantBuiltinTopicData pbtd = partBitData(iter->second.pdata_);
    ACE_GUARD_RETURN(ACE_Reverse_Lock<ACE_Thread_Mutex>, rg, rev_lock, false);
    bit_instance_handle =
      bit->store_synthetic_data(pbtd, DDS::NEW_VIEW_STATE);
    rg.release();
    iter = participants_.find(guid);
    if (iter == participants_.end()) {
      return false;
    }
  }
#endif /* DDS_HAS_MINIMUM_BIT */

  // notify Sedp of association Sedp may call
  // has_discovered_participant, which is the participant must be
  // added before these calls to associate.

  if (iter->second.crypto_tokens_.length() == 0) {
    sedp_.associate(iter->second.pdata_);
    sedp_.associate_secure_endpoints(iter->second.pdata_, participant_sec_attr_);
  }

  sedp_.generate_remote_crypto_handles(iter->second.pdata_);
  sedp_.associate_volatile(iter->second.pdata_);

  iter->second.bit_ih_ = bit_instance_handle;
#ifndef DDS_HAS_MINIMUM_BIT
  process_location_updates_i(iter);
#endif
  return true;
}

void Spdp::update_agent_info(const DCPS::RepoId&, const ICE::AgentInfo&)
{
  if (is_security_enabled()) {
    write_secure_updates();
  }
}

void Spdp::remove_agent_info(const DCPS::RepoId&)
{
  if (is_security_enabled()) {
    write_secure_updates();
  }
}
#endif

void
Spdp::remove_expired_participants()
{
  // Find and remove any expired discovered participant
  ACE_GUARD (ACE_Thread_Mutex, g, lock_);
  // Iterate through a copy of the repo Ids, rather than the map
  //   as it gets unlocked in remove_discovered_participant()
  DCPS::RepoIdSet participant_ids;
  get_discovered_participant_ids(participant_ids);
  for (DCPS::RepoIdSet::iterator participant_id = participant_ids.begin();
       participant_id != participant_ids.end();
       ++participant_id)
  {
    DiscoveredParticipantIter part = participants_.find(*participant_id);
    if (part != participants_.end()) {
      const MonotonicTimePoint expr(
        MonotonicTimePoint::now() -
        rtps_duration_to_time_duration(
          part->second.pdata_.leaseDuration,
          part->second.pdata_.participantProxy.protocolVersion,
          part->second.pdata_.participantProxy.vendorId
        )
      );
      if (part->second.last_seen_ < expr) {
        if (DCPS::DCPS_debug_level > 1) {
          DCPS::GuidConverter conv(part->first);
          ACE_DEBUG((LM_WARNING,
            ACE_TEXT("(%P|%t) Spdp::remove_expired_participants() - ")
            ACE_TEXT("participant %C exceeded lease duration, removing\n"),
            OPENDDS_STRING(conv).c_str()));
        }
#ifdef OPENDDS_SECURITY
        ICE::Endpoint* sedp_endpoint = sedp_.get_ice_endpoint();
        if (sedp_endpoint) {
          stop_ice(sedp_endpoint, part->first, part->second.pdata_.participantProxy.availableBuiltinEndpoints);
        }
        ICE::Endpoint* spdp_endpoint = tport_->get_ice_endpoint();
        if (spdp_endpoint) {
          ICE::Agent::instance()->stop_ice(spdp_endpoint, guid_, part->first);
        }
        purge_handshake_deadlines(part);
#endif
        remove_discovered_participant(part);
      }
    }
  }
}

void
Spdp::remove_discovered_participant_i(DiscoveredParticipantIter iter)
{
  ACE_UNUSED_ARG(iter);

#ifdef OPENDDS_SECURITY
  if (security_config_) {
    DDS::Security::SecurityException se = {"", 0, 0};
    DDS::Security::Authentication_var auth = security_config_->get_authentication();
    DDS::Security::AccessControl_var access = security_config_->get_access_control();

    if (iter->second.identity_handle_ != DDS::HANDLE_NIL) {
      if (!auth->return_identity_handle(iter->second.identity_handle_, se)) {
        if (DCPS::security_debug.auth_warn) {
          ACE_DEBUG((LM_WARNING, ACE_TEXT("(%P|%t) {auth_warn} ")
                     ACE_TEXT("Spdp::remove_discovered_participant_i() - ")
                     ACE_TEXT("Unable to return identity handle. ")
                     ACE_TEXT("Security Exception[%d.%d]: %C\n"),
                     se.code, se.minor_code, se.message.in()));
        }
      }
    }

    if (iter->second.handshake_handle_ != DDS::HANDLE_NIL) {
      if (!auth->return_handshake_handle(iter->second.handshake_handle_, se)) {
        if (DCPS::security_debug.auth_warn) {
          ACE_DEBUG((LM_WARNING, ACE_TEXT("(%P|%t) {auth_warn} ")
                     ACE_TEXT("Spdp::remove_discovered_participant_i() - ")
                     ACE_TEXT("Unable to return handshake handle. ")
                     ACE_TEXT("Security Exception[%d.%d]: %C\n"),
                     se.code, se.minor_code, se.message.in()));
        }
      }
    }

    if (iter->second.shared_secret_handle_ != 0) {
      if (!auth->return_sharedsecret_handle(iter->second.shared_secret_handle_, se)) {
        if (DCPS::security_debug.auth_warn) {
          ACE_DEBUG((LM_WARNING, ACE_TEXT("(%P|%t) {auth_warn} ")
                     ACE_TEXT("Spdp::remove_discovered_participant_i() - ")
                     ACE_TEXT("Unable to return sharedsecret handle. ")
                     ACE_TEXT("Security Exception[%d.%d]: %C\n"),
                     se.code, se.minor_code, se.message.in()));
        }
      }
    }

    if (iter->second.permissions_handle_ != DDS::HANDLE_NIL) {
      if (!access->return_permissions_handle(iter->second.permissions_handle_, se)) {
        if (DCPS::security_debug.auth_warn) {
          ACE_DEBUG((LM_WARNING, ACE_TEXT("(%P|%t) {auth_warn} ")
                     ACE_TEXT("Spdp::remove_discovered_participant_i() - ")
                     ACE_TEXT("Unable to return permissions handle. ")
                     ACE_TEXT("Security Exception[%d.%d]: %C\n"),
                     se.code, se.minor_code, se.message.in()));
        }
      }
    }
  }
#endif
}

void
Spdp::init_bit(const DDS::Subscriber_var& bit_subscriber)
{
  bit_subscriber_ = bit_subscriber;
  tport_->open(sedp_.reactor_task());
}

class Noop : public DCPS::ReactorInterceptor::Command {
public:
  void execute() {}
};

void
Spdp::fini_bit()
{
  bit_subscriber_ = 0;
  DCPS::ReactorTask_rch reactor_task = sedp_.reactor_task();
  if (!reactor_task->is_shut_down()) {
    DCPS::ReactorInterceptor::CommandPtr command = reactor_task->interceptor()->execute_or_enqueue(new Noop());
    command->wait();
  }
}

bool
Spdp::is_expectant_opendds(const GUID_t& participant) const
{
  const DiscoveredParticipantConstIter iter = participants_.find(participant);
  if (iter == participants_.end()) {
    return false;
  }
  const bool is_opendds = 0 == std::memcmp(&iter->second.pdata_.participantProxy.vendorId,
                                           DCPS::VENDORID_OCI, sizeof(VendorId_t));
  return is_opendds && ((iter->second.pdata_.participantProxy.opendds_participant_flags.bits & RTPS::PFLAGS_NO_ASSOCIATED_WRITERS) == 0);
}

ParticipantData_t
Spdp::build_local_pdata(
#ifdef OPENDDS_SECURITY
                        Security::DiscoveredParticipantDataKind kind
#endif
                        )
{
  // The RTPS spec has no constants for the builtinTopics{Writer,Reader}

  // This locator list should not be empty, but we won't actually be using it.
  // The OpenDDS publication/subscription data will have locators included.
  DCPS::LocatorSeq nonEmptyList(1);
  nonEmptyList.length(1);
  nonEmptyList[0].kind = LOCATOR_KIND_UDPv4;
  nonEmptyList[0].port = 12345;
  std::memset(nonEmptyList[0].address, 0, 12);
  nonEmptyList[0].address[12] = 127;
  nonEmptyList[0].address[13] = 0;
  nonEmptyList[0].address[14] = 0;
  nonEmptyList[0].address[15] = 1;

  const GuidPrefix_t& gp = guid_.guidPrefix;

  const DCPS::LocatorSeq unicast_locators = sedp_.unicast_locators();
  const DCPS::LocatorSeq multicast_locators = sedp_.multicast_locators();

  if (unicast_locators.length() == 0 && multicast_locators.length() == 0) {
    ACE_ERROR((LM_ERROR,
               ACE_TEXT("(%P|%t) ERROR: ")
               ACE_TEXT("Spdp::build_local_pdata: ")
               ACE_TEXT("no locators\n")));
  }

#ifdef OPENDDS_SECURITY
  const Security::SPDPdiscoveredParticipantData pdata = {
    kind,
    { // ParticipantBuiltinTopicDataSecure
      { // ParticipantBuiltinTopicData (security enhanced)
        { // ParticipantBuiltinTopicData (original)
          DDS::BuiltinTopicKey_t() /*ignored*/,
          qos_.user_data
        },
        identity_token_,
        permissions_token_,
        qos_.property,
        {
          security_attributes_to_bitmask(participant_sec_attr_),
          participant_sec_attr_.plugin_participant_attributes
        }
      },
      identity_status_token_
    },
#else
  const SPDPdiscoveredParticipantData pdata = {
    {
      DDS::BuiltinTopicKey_t() /*ignored*/,
      qos_.user_data
    },
#endif
    { // ParticipantProxy_t
      domain_,
      "",
      PROTOCOLVERSION,
      {gp[0], gp[1], gp[2], gp[3], gp[4], gp[5],
       gp[6], gp[7], gp[8], gp[9], gp[10], gp[11]},
      VENDORID_OPENDDS,
      false /*expectsIQoS*/,
      available_builtin_endpoints_,
      0,
      unicast_locators,
      multicast_locators,
      nonEmptyList /*defaultMulticastLocatorList*/,
      nonEmptyList /*defaultUnicastLocatorList*/,
      {0 /*manualLivelinessCount*/},   //FUTURE: implement manual liveliness
      qos_.property,
      {PFLAGS_NO_ASSOCIATED_WRITERS}, // opendds_participant_flags
    },
    { // Duration_t (leaseDuration)
      static_cast<CORBA::Long>(config_->lease_duration().value().sec()),
      0 // we are not supporting fractional seconds in the lease duration
    },
    0 // associated_endpoints_
  };

  return pdata;
}


bool Spdp::announce_domain_participant_qos()
{

#ifdef OPENDDS_SECURITY
  if (is_security_enabled()) {
    write_secure_updates();
  }
#endif

  return true;
}

#if !defined _MSC_VER || _MSC_VER > 1700
const Spdp::SpdpTransport::WriteFlags Spdp::SpdpTransport::SEND_TO_LOCAL;
const Spdp::SpdpTransport::WriteFlags Spdp::SpdpTransport::SEND_TO_RELAY;
#endif

Spdp::SpdpTransport::SpdpTransport(Spdp* outer)
  : outer_(outer)
  , lease_duration_(outer_->config_->lease_duration())
  , buff_(64 * 1024)
  , wbuff_(64 * 1024)
  , previous_directed_guid_(GUID_UNKNOWN)
  , network_is_unreachable_(false)
  , ice_endpoint_added_(false)
{
  hdr_.prefix[0] = 'R';
  hdr_.prefix[1] = 'T';
  hdr_.prefix[2] = 'P';
  hdr_.prefix[3] = 'S';
  hdr_.version = PROTOCOLVERSION;
  hdr_.vendorId = VENDORID_OPENDDS;
  std::memcpy(hdr_.guidPrefix, outer_->guid_.guidPrefix, sizeof(GuidPrefix_t));
  data_.smHeader.submessageId = DATA;
  data_.smHeader.flags = FLAG_E | FLAG_D;
  data_.smHeader.submessageLength = 0; // last submessage in the Message
  data_.extraFlags = 0;
  data_.octetsToInlineQos = DATA_OCTETS_TO_IQOS;
  data_.readerId = ENTITYID_UNKNOWN;
  data_.writerId = ENTITYID_SPDP_BUILTIN_PARTICIPANT_WRITER;
  data_.writerSN.high = 0;
  data_.writerSN.low = 0;

#ifdef ACE_HAS_MAC_OSX
  multicast_socket_.opts(ACE_SOCK_Dgram_Mcast::OPT_BINDADDR_NO |
                         ACE_SOCK_Dgram_Mcast::DEFOPT_NULLIFACE);
#ifdef ACE_HAS_IPV6
  multicast_ipv6_socket_.opts(ACE_SOCK_Dgram_Mcast::OPT_BINDADDR_NO |
                              ACE_SOCK_Dgram_Mcast::DEFOPT_NULLIFACE);
#endif
#endif

  multicast_interface_ = outer_->disco_->multicast_interface();

  // Ports are set by the formulas in RTPS v2.1 Table 9.8
  const u_short port_common = outer_->config_->pb() +
    (outer_->config_->dg() * outer_->domain_);
  mc_port_ = port_common + outer_->config_->d0();

  multicast_address_ = outer_->config_->default_multicast_group();
  multicast_address_.set_port_number(mc_port_);

#ifdef ACE_HAS_IPV6
  multicast_ipv6_address_ = outer_->config_->ipv6_default_multicast_group();
  multicast_ipv6_address_.set_port_number(mc_port_);
#endif

  send_addrs_.insert(multicast_address_);
#ifdef ACE_HAS_IPV6
  send_addrs_.insert(multicast_ipv6_address_);
#endif

  typedef RtpsDiscovery::AddrVec::const_iterator iter;
  const RtpsDiscovery::AddrVec addrs = outer_->config_->spdp_send_addrs();
  for (iter it = addrs.begin(),
       end = addrs.end(); it != end; ++it) {
    send_addrs_.insert(ACE_INET_Addr(it->c_str()));
  }

  u_short participantId = 0;

  thread_status_ = 0;

#ifdef OPENDDS_SAFETY_PROFILE
  const u_short startingParticipantId = participantId;
#endif

  while (!open_unicast_socket(port_common, participantId)) {
    ++participantId;
  }
#ifdef ACE_HAS_IPV6
  u_short port = uni_port_;

  while (!open_unicast_ipv6_socket(port)) {
    ++port;
  }
#endif

#ifdef OPENDDS_SAFETY_PROFILE
  if (participantId > startingParticipantId && ACE_OS::getpid() == -1) {
    // Since pids are not available, use the fact that we had to increment
    // participantId to modify the GUID's pid bytes.  This avoids GUID conflicts
    // between processes on the same host which start at the same time
    // (resulting in the same seed value for the random number generator).
    hdr_.guidPrefix[8] = static_cast<CORBA::Octet>(participantId >> 8);
    hdr_.guidPrefix[9] = static_cast<CORBA::Octet>(participantId & 0xFF);
    outer_->guid_.guidPrefix[8] = hdr_.guidPrefix[8];
    outer_->guid_.guidPrefix[9] = hdr_.guidPrefix[9];
  }
#endif
}

void
Spdp::SpdpTransport::open(const DCPS::ReactorTask_rch& reactor_task)
{
#ifdef OPENDDS_SECURITY
  // Add the endpoint before any sending and receiving occurs.
  ICE::Endpoint* endpoint = get_ice_endpoint();
  if (endpoint) {
    ICE::Agent::instance()->add_endpoint(endpoint);
    ice_endpoint_added_ = true;
    ICE::Agent::instance()->add_local_agent_info_listener(endpoint, outer_->guid_, outer_);
  }
#endif

#ifdef ACE_WIN32
  // By default Winsock will cause reads to fail with "connection reset"
  // when UDP sends result in ICMP "port unreachable" messages.
  // The transport framework is not set up for this since returning <= 0
  // from our receive_bytes causes the framework to close down the datalink
  // which in this case is used to receive from multiple peers.
  {
    BOOL recv_udp_connreset = FALSE;
    unicast_socket_.control(SIO_UDP_CONNRESET, &recv_udp_connreset);
  }
#endif

  ACE_Reactor* reactor = reactor_task->get_reactor();
  if (reactor->register_handler(unicast_socket_.get_handle(),
                                this, ACE_Event_Handler::READ_MASK) != 0) {
    throw std::runtime_error("failed to register unicast input handler");
  }

#ifdef ACE_HAS_IPV6
#ifdef ACE_WIN32
  // By default Winsock will cause reads to fail with "connection reset"
  // when UDP sends result in ICMP "port unreachable" messages.
  // The transport framework is not set up for this since returning <= 0
  // from our receive_bytes causes the framework to close down the datalink
  // which in this case is used to receive from multiple peers.
  {
    BOOL recv_udp_connreset = FALSE;
    unicast_ipv6_socket_.control(SIO_UDP_CONNRESET, &recv_udp_connreset);
  }
#endif


  if (reactor->register_handler(unicast_ipv6_socket_.get_handle(),
                                this, ACE_Event_Handler::READ_MASK) != 0) {
    throw std::runtime_error("failed to register unicast IPv6 input handler");
  }
#endif

#ifdef OPENDDS_SECURITY
  // Now that the endpoint is added, SEDP can write the SPDP info.
  if (outer_->is_security_enabled()) {
    outer_->write_secure_updates();
  }
#endif

  local_sender_ = DCPS::make_rch<SpdpMulti>(reactor_task->interceptor(), outer_->config_->resend_period(), ref(*this), &SpdpTransport::send_local);
  local_sender_->enable(outer_->config_->resend_period());

  if (outer_->config_->periodic_directed_spdp()) {
    directed_sender_ = DCPS::make_rch<SpdpSporadic>(reactor_task->interceptor(), ref(*this), &SpdpTransport::send_directed);
  }

#ifdef OPENDDS_SECURITY
  handshake_deadline_processor_ = DCPS::make_rch<SpdpSporadic>(reactor_task->interceptor(), ref(*this), &SpdpTransport::process_handshake_deadlines);
  handshake_resend_processor_ = DCPS::make_rch<SpdpSporadic>(reactor_task->interceptor(), ref(*this), &SpdpTransport::process_handshake_resends);

  relay_sender_ = DCPS::make_rch<SpdpPeriodic>(reactor_task->interceptor(), ref(*this), &SpdpTransport::send_relay);
  relay_stun_task_ = DCPS::make_rch<SpdpPeriodic>(reactor_task->interceptor(), ref(*this), &SpdpTransport::relay_stun_task);

  if (outer_->config_->use_rtps_relay() ||
      outer_->config_->rtps_relay_only()) {
    relay_sender_->enable(false, outer_->config_->spdp_rtps_relay_send_period());
    relay_stun_task_->enable(false, ICE::Configuration::instance()->server_reflexive_address_period());
  }
#endif

#ifndef ACE_HAS_MINIMUM_BIT
  // internal thread bit reporting
  TimeDuration interval = TheServiceParticipant->get_thread_status_interval();

  if (interval > TimeDuration(0)) {
    if (DCPS::DCPS_debug_level > 4) {
      ACE_DEBUG((LM_DEBUG,
                ACE_TEXT("(%P|%t) Thread status monitoring is active. ")
                ACE_TEXT("Status interval = %u.\n"), interval.value().sec()));
    }

    thread_status_ = TheServiceParticipant->get_thread_statuses();

    thread_status_sender_ = DCPS::make_rch<SpdpPeriodic>(reactor_task->interceptor(), ref(*this), &SpdpTransport::thread_status_task);

    thread_status_sender_->enable(false, interval);
  }
#endif /* ACE_HAS_MINIMUM_BIT */

  DCPS::NetworkConfigMonitor_rch ncm = TheServiceParticipant->network_config_monitor();
  if (outer_->config_->use_ncm() && ncm) {
    ncm->add_listener(*this);
  } else {
    DCPS::NetworkInterface nic(0, multicast_interface_, true);
    nic.add_default_addrs();
    const bool all = multicast_interface_.empty();
    outer_->sedp_.job_queue()->enqueue(DCPS::make_rch<ChangeMulticastGroup>(rchandle_from(this), nic,
                                                                          ChangeMulticastGroup::CMG_JOIN, all));
  }
}

Spdp::SpdpTransport::~SpdpTransport()
{
  if (DCPS::DCPS_debug_level > 3) {
    ACE_DEBUG((LM_INFO, ACE_TEXT("(%P|%t) SpdpTransport::~SpdpTransport\n")));
  }
  try {
    ACE_GUARD(ACE_Thread_Mutex, g, outer_->lock_);
    dispose_unregister();
  }
  catch (const CORBA::Exception& ex) {
    if (DCPS::DCPS_debug_level > 0) {
      ACE_DEBUG((LM_WARNING,
        ACE_TEXT("(%P|%t) WARNING: Exception caught in ")
        ACE_TEXT("SpdpTransport::~SpdpTransport: %C\n"),
        ex._info().c_str()));
    }
  }
  {
    // Acquire lock for modification of condition variable
    ACE_GUARD(ACE_Thread_Mutex, g, outer_->lock_);
    outer_->eh_shutdown_ = true;
  }
  outer_->shutdown_cond_.signal();

  unicast_socket_.close();
  multicast_socket_.close();
#ifdef ACE_HAS_IPV6
  unicast_ipv6_socket_.close();
  multicast_ipv6_socket_.close();
#endif
}

void
Spdp::SpdpTransport::dispose_unregister()
{
  // Send the dispose/unregister SPDP sample
  data_.writerSN.high = seq_.getHigh();
  data_.writerSN.low = seq_.getLow();
  data_.smHeader.flags = FLAG_E | FLAG_Q | FLAG_K_IN_DATA;
  data_.inlineQos.length(1);
  static const StatusInfo_t dispose_unregister = { {0, 0, 0, 3} };
  data_.inlineQos[0].status_info(dispose_unregister);

  ParameterList plist(1);
  plist.length(1);
  plist[0].guid(outer_->guid_);
  plist[0]._d(PID_PARTICIPANT_GUID);

  wbuff_.reset();
  DCPS::Serializer ser(&wbuff_, false, DCPS::Serializer::ALIGN_CDR);
  CORBA::UShort options = 0;
  if (!(ser << hdr_) || !(ser << data_) || !(ser << encap_LE) || !(ser << options)
      || !(ser << plist)) {
    ACE_ERROR((LM_ERROR,
      ACE_TEXT("(%P|%t) ERROR: Spdp::SpdpTransport::dispose_unregister() - ")
      ACE_TEXT("failed to serialize headers for dispose/unregister\n")));
    return;
  }

  send(SEND_TO_LOCAL | SEND_TO_RELAY);
}

void
Spdp::SpdpTransport::close(const DCPS::ReactorTask_rch& reactor_task)
{
  if (DCPS::DCPS_debug_level > 3) {
    ACE_DEBUG((LM_INFO, ACE_TEXT("(%P|%t) SpdpTransport::close\n")));
  }

  DCPS::NetworkConfigMonitor_rch ncm = TheServiceParticipant->network_config_monitor();
  if (ncm) {
    ncm->remove_listener(*this);
  }

#ifdef OPENDDS_SECURITY
  ICE::Endpoint* endpoint = get_ice_endpoint();
  if (endpoint) {
    ICE::Agent::instance()->remove_endpoint(endpoint);
    ice_endpoint_added_ = false;
  }

  if (handshake_deadline_processor_) {
    handshake_deadline_processor_->cancel_and_wait();
  }
  if (handshake_resend_processor_) {
    handshake_resend_processor_->cancel_and_wait();
  }
  if (relay_sender_) {
    relay_sender_->disable_and_wait();
  }
  if (relay_stun_task_) {
    relay_stun_task_->disable_and_wait();
  }
#endif
  if (local_sender_) {
    local_sender_->disable_and_wait();
  }
  if (directed_sender_) {
    directed_sender_->cancel_and_wait();
  }

  if (thread_status_sender_) {
    thread_status_sender_->disable_and_wait();
  }

  if (thread_status_sender_) {
    thread_status_sender_->disable_and_wait();
  }

  ACE_Reactor* reactor = reactor_task->get_reactor();
  const ACE_Reactor_Mask mask =
    ACE_Event_Handler::READ_MASK | ACE_Event_Handler::DONT_CALL;
  reactor->remove_handler(multicast_socket_.get_handle(), mask);
  reactor->remove_handler(unicast_socket_.get_handle(), mask);
#ifdef ACE_HAS_IPV6
  reactor->remove_handler(multicast_ipv6_socket_.get_handle(), mask);
  reactor->remove_handler(unicast_ipv6_socket_.get_handle(), mask);
#endif
}

void
Spdp::SpdpTransport::shorten_local_sender_delay_i()
{
  if (local_sender_) {
    const TimeDuration quick_resend = outer_->config_->resend_period() * outer_->config_->quick_resend_ratio();
    const TimeDuration min_resend = outer_->config_->min_resend_delay();
    local_sender_->enable(std::max(quick_resend, min_resend));
  }
}

void
Spdp::SpdpTransport::write(WriteFlags flags)
{
  ACE_GUARD(ACE_Thread_Mutex, g, outer_->lock_);
  write_i(flags);
}

void
Spdp::SpdpTransport::write_i(WriteFlags flags)
{
  if (!outer_->config_->undirected_spdp()) {
    return;
  }

  const ParticipantData_t pdata = outer_->build_local_pdata(
#ifdef OPENDDS_SECURITY
     outer_->is_security_enabled() ? Security::DPDK_ENHANCED : Security::DPDK_ORIGINAL
#endif
                                                            );

  data_.writerSN.high = seq_.getHigh();
  data_.writerSN.low = seq_.getLow();
  ++seq_;

  ParameterList plist;
  if (!ParameterListConverter::to_param_list(pdata, plist)) {
    ACE_ERROR((LM_ERROR, ACE_TEXT("(%P|%t) ERROR: ")
      ACE_TEXT("Spdp::SpdpTransport::write() - ")
      ACE_TEXT("failed to convert from SPDPdiscoveredParticipantData ")
      ACE_TEXT("to ParameterList\n")));
    return;
  }

#ifdef OPENDDS_SECURITY
  if (!outer_->is_security_enabled()) {
    ICE::AgentInfoMap ai_map;
    ICE::Endpoint* sedp_endpoint = outer_->sedp_.get_ice_endpoint();
    if (sedp_endpoint) {
      ai_map[SEDP_AGENT_INFO_KEY] = ICE::Agent::instance()->get_local_agent_info(sedp_endpoint);
    }
    ICE::Endpoint* spdp_endpoint = get_ice_endpoint();
    if (spdp_endpoint) {
      ai_map[SPDP_AGENT_INFO_KEY] = ICE::Agent::instance()->get_local_agent_info(spdp_endpoint);
    }

    if (!ParameterListConverter::to_param_list(ai_map, plist)) {
      ACE_ERROR((LM_ERROR, ACE_TEXT("(%P|%t) ERROR: ")
                 ACE_TEXT("Spdp::SpdpTransport::write() - ")
                 ACE_TEXT("failed to convert from ICE::AgentInfo ")
                 ACE_TEXT("to ParameterList\n")));
      return;
    }
  }
#endif

  wbuff_.reset();
  CORBA::UShort options = 0;
  DCPS::Serializer ser(&wbuff_, false, DCPS::Serializer::ALIGN_CDR);
  if (!(ser << hdr_) || !(ser << data_) || !(ser << encap_LE) || !(ser << options)
      || !(ser << plist)) {
    ACE_ERROR((LM_ERROR,
      ACE_TEXT("(%P|%t) ERROR: Spdp::SpdpTransport::write() - ")
      ACE_TEXT("failed to serialize headers for SPDP\n")));
    return;
  }

  send(flags);
}


void
Spdp::SpdpTransport::write_i(const DCPS::RepoId& guid, WriteFlags flags)
{
  const ParticipantData_t pdata = outer_->build_local_pdata(
#ifdef OPENDDS_SECURITY
     outer_->is_security_enabled() ? Security::DPDK_ENHANCED : Security::DPDK_ORIGINAL
#endif
                                                            );

  data_.writerSN.high = seq_.getHigh();
  data_.writerSN.low = seq_.getLow();
  ++seq_;

  ParameterList plist;
  if (!ParameterListConverter::to_param_list(pdata, plist)) {
    ACE_ERROR((LM_ERROR, ACE_TEXT("(%P|%t) ERROR: ")
      ACE_TEXT("Spdp::SpdpTransport::write() - ")
      ACE_TEXT("failed to convert from SPDPdiscoveredParticipantData ")
      ACE_TEXT("to ParameterList\n")));
    return;
  }

#ifdef OPENDDS_SECURITY
  if (!outer_->is_security_enabled()) {
    ICE::AgentInfoMap ai_map;
    ICE::Endpoint* sedp_endpoint = outer_->sedp_.get_ice_endpoint();
    if (sedp_endpoint) {
      ai_map[SEDP_AGENT_INFO_KEY] = ICE::Agent::instance()->get_local_agent_info(sedp_endpoint);
    }
    ICE::Endpoint* spdp_endpoint = get_ice_endpoint();
    if (spdp_endpoint) {
      ai_map[SPDP_AGENT_INFO_KEY] = ICE::Agent::instance()->get_local_agent_info(spdp_endpoint);
    }

  if (!ParameterListConverter::to_param_list(ai_map, plist)) {
      ACE_ERROR((LM_ERROR, ACE_TEXT("(%P|%t) ERROR: ")
                 ACE_TEXT("Spdp::SpdpTransport::write() - ")
                 ACE_TEXT("failed to convert from ICE::AgentInfo ")
                 ACE_TEXT("to ParameterList\n")));
      return;
    }
  }
#endif

  InfoDestinationSubmessage info_dst;
  info_dst.smHeader.submessageId = INFO_DST;
  info_dst.smHeader.flags = FLAG_E;
  info_dst.smHeader.submessageLength = sizeof(guid.guidPrefix);
  std::memcpy(info_dst.guidPrefix, guid.guidPrefix, sizeof(guid.guidPrefix));

  wbuff_.reset();
  CORBA::UShort options = 0;
  DCPS::Serializer ser(&wbuff_, false, DCPS::Serializer::ALIGN_CDR);
  if (!(ser << hdr_) || !(ser << info_dst) || !(ser << data_) || !(ser << encap_LE) || !(ser << options)
      || !(ser << plist)) {
    ACE_ERROR((LM_ERROR,
      ACE_TEXT("(%P|%t) ERROR: Spdp::SpdpTransport::write() - ")
      ACE_TEXT("failed to serialize headers for SPDP\n")));
    return;
  }

  send(flags);
}

void
Spdp::SpdpTransport::send(WriteFlags flags)
{
  if ((flags & SEND_TO_LOCAL) && !outer_->config_->rtps_relay_only()) {
    typedef OPENDDS_SET(ACE_INET_Addr)::const_iterator iter_t;
    for (iter_t iter = send_addrs_.begin(); iter != send_addrs_.end(); ++iter) {
      send(*iter);
    }
  }

  const ACE_INET_Addr relay_address = outer_->config_->spdp_rtps_relay_address();
  if (((flags & SEND_TO_RELAY) || outer_->config_->rtps_relay_only()) &&
      relay_address != ACE_INET_Addr()) {
    send(relay_address);
  }
}

const ACE_SOCK_Dgram&
Spdp::SpdpTransport::choose_send_socket(const ACE_INET_Addr& addr) const
{
#ifdef ACE_HAS_IPV6
  if (addr.get_type() == AF_INET6) {
    return unicast_ipv6_socket_;
  }
#endif
  ACE_UNUSED_ARG(addr);
  return unicast_socket_;
}

void
Spdp::SpdpTransport::send(const ACE_INET_Addr& addr)
{
  ssize_t res;

  const ACE_SOCK_Dgram& socket = choose_send_socket(addr);
  res = socket.send(wbuff_.rd_ptr(), wbuff_.length(), addr);

  if (res < 0) {
    const int err = errno;
    if (err != ENETUNREACH || !network_is_unreachable_) {
      ACE_TCHAR addr_buff[256] = {};
      addr.addr_to_string(addr_buff, 256);
      errno = err;
      ACE_ERROR((LM_WARNING,
                 ACE_TEXT("(%P|%t) WARNING: Spdp::SpdpTransport::send() - ")
                 ACE_TEXT("destination %s failed send: %m\n"), addr_buff));
    }
    if (err == ENETUNREACH) {
      network_is_unreachable_ = true;
    }
  } else {
    network_is_unreachable_ = false;
  }
}

const ACE_SOCK_Dgram&
Spdp::SpdpTransport::choose_recv_socket(ACE_HANDLE h) const
{
#ifdef ACE_HAS_IPV6
  if (h == unicast_ipv6_socket_.get_handle()) {
    return unicast_ipv6_socket_;
  }
  if (h == multicast_ipv6_socket_.get_handle()) {
    return multicast_ipv6_socket_;
  }
#endif
  if (h == multicast_socket_.get_handle()) {
    return multicast_socket_;
  }

  return unicast_socket_;
}

int
Spdp::SpdpTransport::handle_input(ACE_HANDLE h)
{
  const ACE_SOCK_Dgram& socket = choose_recv_socket(h);

  ACE_INET_Addr remote;
  buff_.reset();

#ifdef ACE_LACKS_SENDMSG
  const ssize_t bytes = socket.recv(buff_.wr_ptr(), buff_.space(), remote);
#else
  ACE_INET_Addr local;

  iovec iov[1];
  iov[0].iov_base = buff_.wr_ptr();
#ifdef _MSC_VER
#pragma warning(push)
  // iov_len is 32-bit on 64-bit VC++, but we don't want a cast here
  // since on other platforms iov_len is 64-bit
#pragma warning(disable : 4267)
#endif
  iov[0].iov_len = buff_.space();
#ifdef _MSC_VER
#pragma warning(pop)
#endif
  const ssize_t bytes = socket.recv(iov, 1, remote, 0
#if defined(ACE_RECVPKTINFO) || defined(ACE_RECVPKTINFO6)
                                    , &local
#endif
                                    );
#endif

  if (bytes > 0) {
    buff_.wr_ptr(bytes);
  } else if (bytes == 0) {
    return 0;
  } else {
    ACE_DEBUG((
          LM_WARNING,
          ACE_TEXT("(%P|%t) WARNING: Spdp::SpdpTransport::handle_input() - ")
          ACE_TEXT("error reading from %C socket %p\n")
          , (h == unicast_socket_.get_handle()) ? "unicast" : "multicast",
          ACE_TEXT("ACE_SOCK_Dgram::recv")));
    return 0;
  }

  if ((buff_.size() >= 4) && ACE_OS::memcmp(buff_.rd_ptr(), "RTPS", 4) == 0) {
    DCPS::Serializer ser(&buff_, false, DCPS::Serializer::ALIGN_CDR);
    Header header;
    if (!(ser >> header)) {
      ACE_ERROR((LM_ERROR,
                 ACE_TEXT("(%P|%t) ERROR: Spdp::SpdpTransport::handle_input() - ")
                 ACE_TEXT("failed to deserialize RTPS header for SPDP\n")));
      return 0;
    }

    while (buff_.length() > 3) {
      const char subm = buff_.rd_ptr()[0], flags = buff_.rd_ptr()[1];
      ser.swap_bytes((flags & FLAG_E) != ACE_CDR_BYTE_ORDER);
      const size_t start = buff_.length();
      CORBA::UShort submessageLength = 0;
      switch (subm) {
      case DATA: {
        DataSubmessage data;
        if (!(ser >> data)) {
          ACE_ERROR((
                     LM_ERROR,
                     ACE_TEXT("(%P|%t) ERROR: Spdp::SpdpTransport::handle_input() - ")
                     ACE_TEXT("failed to deserialize DATA header for SPDP\n")));
          return 0;
        }
        submessageLength = data.smHeader.submessageLength;

        if (data.writerId != ENTITYID_SPDP_BUILTIN_PARTICIPANT_WRITER) {
          // Not our message: this could be the same multicast group used
          // for SEDP and other traffic.
          break;
        }

        ParameterList plist;
        if (data.smHeader.flags & (FLAG_D | FLAG_K_IN_DATA)) {
          ser.swap_bytes(!ACE_CDR_BYTE_ORDER); // read "encap" itself in LE
          CORBA::UShort encap, options;
          if (!(ser >> encap) || (encap != encap_LE && encap != encap_BE)) {
            ACE_ERROR((LM_ERROR,
                       ACE_TEXT("(%P|%t) ERROR: Spdp::SpdpTransport::handle_input() - ")
                       ACE_TEXT("failed to deserialize encapsulation header for SPDP\n")));
            return 0;
          }
          ser >> options;
          // bit 8 in encap is on if it's PL_CDR_LE
          ser.swap_bytes(((encap & 0x100) >> 8) != ACE_CDR_BYTE_ORDER);
          if (!(ser >> plist)) {
            ACE_ERROR((LM_ERROR,
                       ACE_TEXT("(%P|%t) ERROR: Spdp::SpdpTransport::handle_input() - ")
                       ACE_TEXT("failed to deserialize data payload for SPDP\n")));
            return 0;
          }
        } else {
          plist.length(1);
          const RepoId guid = make_id(header.guidPrefix, ENTITYID_PARTICIPANT);
          plist[0].guid(guid);
          plist[0]._d(PID_PARTICIPANT_GUID);
        }

        outer_->data_received(data, plist, remote);
        break;
      }
      default:
        SubmessageHeader smHeader;
        if (!(ser >> smHeader)) {
          ACE_ERROR((
                     LM_ERROR,
                     ACE_TEXT("(%P|%t) ERROR: Spdp::SpdpTransport::handle_input() - ")
                     ACE_TEXT("failed to deserialize SubmessageHeader for SPDP\n")));
          return 0;
        }
        submessageLength = smHeader.submessageLength;
        break;
      }
      if (submessageLength && buff_.length()) {
        const size_t read = start - buff_.length();
        if (read < static_cast<size_t>(submessageLength + SMHDR_SZ)) {
          if (!ser.skip(static_cast<CORBA::UShort>(submessageLength + SMHDR_SZ
                                                   - read))) {
            ACE_ERROR((LM_ERROR,
                       ACE_TEXT("(%P|%t) ERROR: Spdp::SpdpTransport::handle_input() - ")
                       ACE_TEXT("failed to skip sub message length\n")));
            return 0;
          }
        }
      } else if (!submessageLength) {
        break; // submessageLength of 0 indicates the last submessage
      }
    }
  }

  // Handle some RTI protocol multicast to the same address
  if ((buff_.size() >= 4) && (ACE_OS::memcmp(buff_.rd_ptr(), "RTPX", 4) == 0)) {
    return 0; // Ignore
  }

  // Assume STUN

#ifndef ACE_RECVPKTINFO
  ACE_ERROR((LM_ERROR, ACE_TEXT("(%P|%t) ERROR: Spdp::SpdpTransport::handle_input() ")
             ACE_TEXT("potential STUN message received but this version of the ACE ")
             ACE_TEXT("library doesn't support the local_address extension in ")
             ACE_TEXT("ACE_SOCK_Dgram::recv\n")));
  ACE_NOTSUP_RETURN(0);
#else

#ifdef OPENDDS_SECURITY
  DCPS::Serializer serializer(&buff_, DCPS::Serializer::SWAP_BE);
  STUN::Message message;
  message.block = &buff_;
  if (serializer >> message) {
    if (relay_srsm_.is_response(message)) {
      process_relay_sra(relay_srsm_.receive(message));
    } else {
      ICE::Endpoint* endpoint = get_ice_endpoint();
      if (endpoint) {
        ICE::Agent::instance()->receive(endpoint, local, remote, message);
      }
    }
  }
#endif
#endif

  return 0;
}

ICE::Endpoint*
Spdp::SpdpTransport::get_ice_endpoint()
{
#ifdef OPENDDS_SECURITY
  return (outer_->config_->use_ice()) ? this : 0;
#else
  return 0;
#endif
}

#ifdef OPENDDS_SECURITY
ICE::AddressListType
Spdp::SpdpTransport::host_addresses() const
{
  ICE::AddressListType addresses;
  ACE_INET_Addr addr;

  unicast_socket_.get_local_addr(addr);
  if (addr != ACE_INET_Addr()) {
    if (addr.is_any()) {
      ICE::AddressListType addrs;
      DCPS::get_interface_addrs(addrs);
      for (ICE::AddressListType::iterator pos = addrs.begin(), limit = addrs.end(); pos != limit; ++pos) {
        if (pos->get_type() == AF_INET) {
          pos->set_port_number(addr.get_port_number());
          addresses.push_back(*pos);
        }
      }
    } else {
      addresses.push_back(addr);
    }
  }

#ifdef ACE_HAS_IPV6
  unicast_ipv6_socket_.get_local_addr(addr);
  if (addr != ACE_INET_Addr()) {
    if (addr.is_any()) {
      ICE::AddressListType addrs;
      DCPS::get_interface_addrs(addrs);
      for (ICE::AddressListType::iterator pos = addrs.begin(), limit = addrs.end(); pos != limit; ++pos) {
        if (pos->get_type() == AF_INET6) {
          pos->set_port_number(addr.get_port_number());
          addresses.push_back(*pos);
        }
      }
    } else {
      addresses.push_back(addr);
    }
  }
#endif

  return addresses;
}

void
Spdp::SpdpTransport::send(const ACE_INET_Addr& address, const STUN::Message& message)
{
  DCPS::RcHandle<DCPS::JobQueue> job_queue = outer_->sedp_.job_queue();
  if (job_queue) {
    job_queue->enqueue(DCPS::make_rch<SendStun>(rchandle_from(this), address, message));
  }
}

void
Spdp::SendStun::execute()
{
  ACE_GUARD(ACE_Thread_Mutex, g, tport_->outer_->lock_);
  tport_->wbuff_.reset();
  DCPS::Serializer serializer(&tport_->wbuff_, DCPS::Serializer::SWAP_BE);
  const_cast<STUN::Message&>(message_).block = &tport_->wbuff_;
  serializer << message_;

  ssize_t res;
  const ACE_SOCK_Dgram& socket = tport_->choose_send_socket(address_);
  res = socket.send(tport_->wbuff_.rd_ptr(), tport_->wbuff_.length(), address_);

  if (res < 0) {
    const int err = errno;
    if (err != ENETUNREACH || !tport_->network_is_unreachable_) {
      ACE_TCHAR addr_buff[256] = {};
      address_.addr_to_string(addr_buff, 256);
      errno = err;
      ACE_ERROR((LM_WARNING,
                 ACE_TEXT("(%P|%t) WARNING: Spdp::SendStun::execute() - ")
                 ACE_TEXT("destination %s failed send: %m\n"), addr_buff));
    }
    if (err == ENETUNREACH) {
      tport_->network_is_unreachable_ = true;
    }
  } else {
    tport_->network_is_unreachable_ = false;
  }
}

ACE_INET_Addr
Spdp::SpdpTransport::stun_server_address() const
{
  return outer_->config_->sedp_stun_server_address();
}

#ifndef DDS_HAS_MINIMUM_BIT
void
Spdp::SpdpTransport::ice_connect(const ICE::GuidSetType& guids, const ACE_INET_Addr& addr)
{
  outer_->sedp_.job_queue()->enqueue(DCPS::make_rch<IceConnect>(rchandle_from(this->outer_), guids, addr, true));
}

void
Spdp::IceConnect::execute()
{
  ACE_GUARD(ACE_Thread_Mutex, g, spdp_->lock_);
  for (ICE::GuidSetType::const_iterator pos = guids_.begin(), limit = guids_.end(); pos != limit; ++pos) {
    DiscoveredParticipantIter iter = spdp_->participants_.find(pos->remote);
    if (iter != spdp_->participants_.end()) {
      spdp_->enqueue_location_update_i(iter, compute_ice_location_mask(addr_), connect_ ? addr_ : ACE_INET_Addr());
      spdp_->process_location_updates_i(iter);
    }
  }
}

void
Spdp::SpdpTransport::ice_disconnect(const ICE::GuidSetType& guids, const ACE_INET_Addr& addr)
{
  outer_->sedp_.job_queue()->enqueue(DCPS::make_rch<IceConnect>(rchandle_from(this->outer_), guids, addr, false));
}
#endif /* DDS_HAS_MINIMUM_BIT */
#endif /* OPENDDS_SECURITY */

void
Spdp::signal_liveliness(DDS::LivelinessQosPolicyKind kind)
{
  sedp_.signal_liveliness(kind);
}

bool
Spdp::SpdpTransport::open_unicast_socket(u_short port_common,
                                         u_short participant_id)
{
  uni_port_ = port_common + outer_->config_->d1() + (outer_->config_->pg() * participant_id);

  ACE_INET_Addr local_addr = outer_->config_->spdp_local_address();
  local_addr.set_port_number(uni_port_);

  if (unicast_socket_.open(local_addr, PF_INET) != 0) {
    if (DCPS::DCPS_debug_level > 3) {
      ACE_DEBUG((
            LM_WARNING,
            ACE_TEXT("(%P|%t) Spdp::SpdpTransport::open_unicast_socket() - ")
            ACE_TEXT("failed to open_appropriate_socket_type unicast socket on port %d %p.  ")
            ACE_TEXT("Trying next participantId...\n"),
            uni_port_, ACE_TEXT("ACE_SOCK_Dgram::open")));
    }
    return false;
  }

  if (DCPS::DCPS_debug_level > 3) {
    ACE_DEBUG((
          LM_INFO,
          ACE_TEXT("(%P|%t) Spdp::SpdpTransport::open_unicast_socket() - ")
          ACE_TEXT("opened unicast socket on port %d\n"),
          uni_port_));
  }

  if (!DCPS::set_socket_multicast_ttl(unicast_socket_, outer_->config_->ttl())) {
    ACE_ERROR((LM_ERROR,
               ACE_TEXT("(%P|%t) ERROR: Spdp::SpdpTransport::open_unicast_socket() - ")
               ACE_TEXT("failed to set TTL value to %d ")
               ACE_TEXT("for port:%hu %p\n"),
               outer_->config_->ttl(), uni_port_, ACE_TEXT("DCPS::set_socket_multicast_ttl:")));
    throw std::runtime_error("failed to set TTL");
  }

#ifdef ACE_RECVPKTINFO
  int sockopt = 1;
  if (unicast_socket_.set_option(IPPROTO_IP, ACE_RECVPKTINFO, &sockopt, sizeof sockopt) == -1) {
    ACE_ERROR_RETURN((LM_ERROR, ACE_TEXT("(%P|%t) ERROR: Spdp::SpdpTransport::open_unicast_socket: set_option: %m\n")), false);
  }
#endif

  return true;
}

#ifdef ACE_HAS_IPV6
bool
Spdp::SpdpTransport::open_unicast_ipv6_socket(u_short port)
{
  ipv6_uni_port_ = port;

  ACE_INET_Addr local_addr = outer_->config_->ipv6_spdp_local_address();
  local_addr.set_port_number(ipv6_uni_port_);

  if (unicast_ipv6_socket_.open(local_addr, PF_INET6) != 0) {
    if (DCPS::DCPS_debug_level > 3) {
      ACE_DEBUG((
                 LM_WARNING,
                 ACE_TEXT("(%P|%t) Spdp::SpdpTransport::open_unicast_ipv6_socket() - ")
                 ACE_TEXT("failed to open_appropriate_socket_type unicast ipv6 socket on port %d %p.  ")
                 ACE_TEXT("Trying next port...\n"),
                 uni_port_, ACE_TEXT("ACE_SOCK_Dgram::open")));
    }
    return false;
  }

  if (DCPS::DCPS_debug_level > 3) {
    ACE_DEBUG((
          LM_INFO,
          ACE_TEXT("(%P|%t) Spdp::SpdpTransport::open_unicast_ipv6_socket() - ")
          ACE_TEXT("opened unicast ipv6 socket on port %d\n"),
          ipv6_uni_port_));
  }

  if (!DCPS::set_socket_multicast_ttl(unicast_ipv6_socket_, outer_->config_->ttl())) {
    ACE_ERROR((LM_ERROR,
               ACE_TEXT("(%P|%t) ERROR: Spdp::SpdpTransport::open_unicast_ipv6_socket() - ")
               ACE_TEXT("failed to set TTL value to %d ")
               ACE_TEXT("for port:%hu %p\n"),
               outer_->config_->ttl(), ipv6_uni_port_, ACE_TEXT("DCPS::set_socket_multicast_ttl:")));
    throw std::runtime_error("failed to set TTL");
  }

#ifdef ACE_RECVPKTINFO6
  int sockopt = 1;
  if (unicast_ipv6_socket_.set_option(IPPROTO_IPV6, ACE_RECVPKTINFO6, &sockopt, sizeof sockopt) == -1) {
    ACE_ERROR_RETURN((LM_ERROR, ACE_TEXT("(%P|%t) ERROR: Spdp::SpdpTransport::open_unicast_ipv6_socket: set_option: %m\n")), false);
  }
#endif

  return true;
}
#endif /* ACE_HAS_IPV6 */

void
Spdp::SpdpTransport::join_multicast_group(const DCPS::NetworkInterface& nic,
                                          bool all_interfaces)
{
  ACE_GUARD(ACE_Thread_Mutex, g, outer_->lock_);

  if (nic.exclude_from_multicast(multicast_interface_.c_str())) {
    return;
  }

  if (joined_interfaces_.count(nic.name()) == 0 && nic.has_ipv4()) {
    if (DCPS::DCPS_debug_level > 3) {
      ACE_TCHAR buff[256];
      multicast_address_.addr_to_string(buff, 256);
      ACE_DEBUG((LM_INFO,
                 ACE_TEXT("(%P|%t) Spdp::SpdpTransport::join_multicast_group ")
                 ACE_TEXT("joining group %s on %C\n"),
                 buff,
                 all_interfaces ? "all interfaces" : nic.name().c_str()));
    }

    if (0 == multicast_socket_.join(multicast_address_, 1, all_interfaces ? 0 : ACE_TEXT_CHAR_TO_TCHAR(nic.name().c_str()))) {
      joined_interfaces_.insert(nic.name());

      if (reactor()->register_handler(multicast_socket_.get_handle(),
                                    this, ACE_Event_Handler::READ_MASK) != 0) {
        ACE_ERROR((LM_ERROR, ACE_TEXT("(%P|%t) Spdp::SpdpTransport::join_multicast_group failed to register multicast input handler\n")));
        return;
      }

      write_i(SEND_TO_LOCAL);
    } else {
      ACE_TCHAR buff[256];
      multicast_address_.addr_to_string(buff, 256);
      ACE_ERROR((LM_ERROR,
                 ACE_TEXT("(%P|%t) ERROR: Spdp::SpdpTransport::join_multicast_group() - ")
                 ACE_TEXT("failed to join multicast group %s on %C: %p\n"),
                 buff,
                 all_interfaces ? "all interfaces" : nic.name().c_str(),
                 ACE_TEXT("ACE_SOCK_Dgram_Mcast::join")));
    }
  }

#ifdef ACE_HAS_IPV6
  if (joined_ipv6_interfaces_.count(nic.name()) == 0 && nic.has_ipv6()) {
    if (DCPS::DCPS_debug_level > 3) {
      ACE_TCHAR buff[256];
      multicast_ipv6_address_.addr_to_string(buff, 256);
      ACE_DEBUG((LM_INFO,
                 ACE_TEXT("(%P|%t) Spdp::SpdpTransport::join_multicast_group ")
                 ACE_TEXT("joining group %s on %C\n"),
                 buff,
                 all_interfaces ? "all interfaces" : nic.name().c_str()));
    }

    if (0 == multicast_ipv6_socket_.join(multicast_ipv6_address_, 1, all_interfaces ? 0 : ACE_TEXT_CHAR_TO_TCHAR(nic.name().c_str()))) {
      joined_ipv6_interfaces_.insert(nic.name());

      if (reactor()->register_handler(multicast_ipv6_socket_.get_handle(),
                                    this, ACE_Event_Handler::READ_MASK) != 0) {
        ACE_ERROR((LM_ERROR, ACE_TEXT("(%P|%t) Spdp::SpdpTransport::join_multicast_group failed to register multicast ipv6 input handler\n")));
        return;
      }

      write_i(SEND_TO_LOCAL);
    } else {
      ACE_TCHAR buff[256];
      multicast_ipv6_address_.addr_to_string(buff, 256);
      ACE_ERROR((LM_ERROR,
                 ACE_TEXT("(%P|%t) ERROR: Spdp::SpdpTransport::join_multicast_group() - ")
                 ACE_TEXT("failed to join multicast group %s on %C: %p\n"),
                 buff,
                 all_interfaces ? "all interfaces" : nic.name().c_str(),
                 ACE_TEXT("ACE_SOCK_Dgram_Mcast::join")));
    }
  }
#endif
}

void
Spdp::SpdpTransport::leave_multicast_group(const DCPS::NetworkInterface& nic)
{
  ACE_GUARD(ACE_Thread_Mutex, g, outer_->lock_);

  if (joined_interfaces_.count(nic.name()) != 0 && !nic.has_ipv4()) {
    if (DCPS::DCPS_debug_level > 3) {
      ACE_TCHAR buff[256];
      multicast_address_.addr_to_string(buff, 256);
      ACE_DEBUG((LM_INFO,
                 ACE_TEXT("(%P|%t) Spdp::SpdpTransport::leave_multicast_group ")
                 ACE_TEXT("leaving group %s on %C\n"),
                 buff,
                 nic.name().c_str()));
    }

    if (0 != multicast_socket_.leave(multicast_address_, ACE_TEXT_CHAR_TO_TCHAR(nic.name().c_str()))) {
      ACE_TCHAR buff[256];
      multicast_address_.addr_to_string(buff, 256);
      ACE_ERROR((LM_ERROR,
                 ACE_TEXT("(%P|%t) ERROR: Spdp::SpdpTransport::leave_multicast_group() - ")
                 ACE_TEXT("failed to leave multicast group %s on %C: %p\n"),
                 buff,
                 nic.name().c_str(),
                 ACE_TEXT("ACE_SOCK_Dgram_Mcast::leave")));
    }
    joined_interfaces_.erase(nic.name());
  }

#ifdef ACE_HAS_IPV6
  if (joined_ipv6_interfaces_.count(nic.name()) != 0 && !nic.has_ipv6()) {
    if (DCPS::DCPS_debug_level > 3) {
      ACE_TCHAR buff[256];
      multicast_ipv6_address_.addr_to_string(buff, 256);
      ACE_DEBUG((LM_INFO,
                 ACE_TEXT("(%P|%t) Spdp::SpdpTransport::leave_multicast_group ")
                 ACE_TEXT("leaving group %s on %C\n"),
                 buff,
                 nic.name().c_str()));
    }

    if (0 != multicast_ipv6_socket_.leave(multicast_ipv6_address_, ACE_TEXT_CHAR_TO_TCHAR(nic.name().c_str()))) {
      ACE_TCHAR buff[256];
      multicast_ipv6_address_.addr_to_string(buff, 256);
      ACE_ERROR((LM_ERROR,
                 ACE_TEXT("(%P|%t) ERROR: Spdp::SpdpTransport::leave_multicast_group() - ")
                 ACE_TEXT("failed to leave multicast ipv6 group %s on %C: %p\n"),
                 buff,
                 nic.name().c_str(),
                 ACE_TEXT("ACE_SOCK_Dgram_Mcast::leave")));
    }
    joined_ipv6_interfaces_.erase(nic.name());
  }
#endif
}

void
Spdp::SpdpTransport::add_address(const DCPS::NetworkInterface& nic,
                                 const ACE_INET_Addr&)
{
  outer_->sedp_.job_queue()->enqueue(DCPS::make_rch<ChangeMulticastGroup>(rchandle_from(this), nic,
                                                                          ChangeMulticastGroup::CMG_JOIN));
}

void Spdp::SpdpTransport::remove_address(const DCPS::NetworkInterface& nic,
                                         const ACE_INET_Addr&)
{
  outer_->sedp_.job_queue()->enqueue(DCPS::make_rch<ChangeMulticastGroup>(rchandle_from(this), nic,
                                                                          ChangeMulticastGroup::CMG_LEAVE));
}

bool
Spdp::get_default_locators(const RepoId& part_id, DCPS::LocatorSeq& target,
                           bool& inlineQos)
{
  DiscoveredParticipantIter part_iter = participants_.find(part_id);
  if (part_iter == participants_.end()) {
    return false;
  } else {
    inlineQos = part_iter->second.pdata_.participantProxy.expectsInlineQos;
    DCPS::LocatorSeq& mc_source =
          part_iter->second.pdata_.participantProxy.defaultMulticastLocatorList;
    DCPS::LocatorSeq& uc_source =
          part_iter->second.pdata_.participantProxy.defaultUnicastLocatorList;
    CORBA::ULong mc_source_len = mc_source.length();
    CORBA::ULong uc_source_len = uc_source.length();
    CORBA::ULong target_len = target.length();
    target.length(mc_source_len + uc_source_len + target_len);
    // Copy multicast
    for (CORBA::ULong mci = 0; mci < mc_source.length(); ++mci) {
      target[target_len + mci] = mc_source[mci];
    }
    // Copy unicast
    for (CORBA::ULong uci = 0; uci < uc_source.length(); ++uci) {
      target[target_len + mc_source_len + uci] = uc_source[uci];
    }
  }
  return true;
}

bool
Spdp::associated() const
{
  return !participants_.empty();
}

bool
Spdp::has_discovered_participant(const DCPS::RepoId& guid)
{
  return participants_.find(guid) != participants_.end();
}

void
Spdp::get_discovered_participant_ids(DCPS::RepoIdSet& results) const
{
  DiscoveredParticipantMap::const_iterator idx;
  for (idx = participants_.begin(); idx != participants_.end(); ++idx)
  {
    results.insert(idx->first);
  }
}

#ifdef OPENDDS_SECURITY
Spdp::ParticipantCryptoInfoPair
Spdp::lookup_participant_crypto_info(const DCPS::RepoId& id) const
{
  ParticipantCryptoInfoPair result = ParticipantCryptoInfoPair(DDS::HANDLE_NIL, DDS::Security::SharedSecretHandle_var());

  DiscoveredParticipantConstIter pi = participants_.find(id);
  if (pi != participants_.end()) {
    result.first = pi->second.crypto_handle_;
    result.second = pi->second.shared_secret_handle_;
  }
  return result;
}

void
Spdp::send_participant_crypto_tokens(const DCPS::RepoId& id)
{
  const DCPS::RepoId peer = make_id(id, ENTITYID_PARTICIPANT);
  const DiscoveredParticipantConstIter iter = participants_.find(peer);
  if (iter == participants_.end()) {
    const DCPS::GuidConverter conv(peer);
    ACE_ERROR((LM_ERROR, ACE_TEXT("(%P|%t) ERROR: Spdp::send_participant_crypto_tokens() - ")
               ACE_TEXT("Discovered participant %C not found.\n"), OPENDDS_STRING(conv).c_str()));
    return;
  }

  const DDS::Security::ParticipantCryptoTokenSeq& pcts = iter->second.crypto_tokens_;

  if (pcts.length() != 0) {
    const DCPS::RepoId writer = make_id(guid_, ENTITYID_P2P_BUILTIN_PARTICIPANT_VOLATILE_SECURE_WRITER);

    const DCPS::RepoId reader = make_id(peer, ENTITYID_P2P_BUILTIN_PARTICIPANT_VOLATILE_SECURE_READER);

    DDS::Security::ParticipantVolatileMessageSecure msg;
    msg.message_identity.source_guid = writer;
    msg.message_class_id = DDS::Security::GMCLASSID_SECURITY_PARTICIPANT_CRYPTO_TOKENS;
    msg.destination_participant_guid = peer;
    msg.destination_endpoint_guid = GUID_UNKNOWN; // unknown = whole participant
    msg.source_endpoint_guid = GUID_UNKNOWN;
    msg.message_data = reinterpret_cast<const DDS::Security::DataHolderSeq&>(pcts);

    if (sedp_.write_volatile_message(msg, reader) != DDS::RETCODE_OK) {
      ACE_ERROR((LM_ERROR, ACE_TEXT("(%P|%t) ERROR: Spdp::send_participant_crypto_tokens() - ")
        ACE_TEXT("Unable to write volatile message.\n")));
    }
  }
}

DDS::Security::PermissionsHandle
Spdp::lookup_participant_permissions(const DCPS::RepoId& id) const
{
  DDS::Security::PermissionsHandle result = DDS::HANDLE_NIL;

  ACE_Guard<ACE_Thread_Mutex> g(lock_, false);
  DiscoveredParticipantConstIter pi = participants_.find(id);
  if (pi != participants_.end()) {
    result = pi->second.permissions_handle_;
  }
  return result;
}

DCPS::AuthState
Spdp::lookup_participant_auth_state(const DCPS::RepoId& id) const
{
  ACE_Guard<ACE_Thread_Mutex> g(lock_, false);
  DiscoveredParticipantConstIter pi = participants_.find(id);
  if (pi != participants_.end()) {
    return pi->second.auth_state_;
  }
  return DCPS::AUTH_STATE_HANDSHAKE;
}
#endif

#ifndef OPENDDS_SAFETY_PROFILE
bool
operator==(const DCPS::Locator_t& x, const DCPS::Locator_t& y)
{
  return x.kind == y.kind && x.port == y.port && x.address == y.address;
}

bool
operator!=(const DCPS::Locator_t& x, const DCPS::Locator_t& y)
{
  return x.kind != y.kind && x.port != y.port && x.address != y.address;
}
#endif

#ifdef OPENDDS_SECURITY
void Spdp::start_ice(ICE::Endpoint* endpoint, RepoId r, const BuiltinEndpointSet_t& avail, const ICE::AgentInfo& agent_info) {
  RepoId l = guid_;

  // See RTPS v2.1 section 8.5.5.1
  if (avail & DISC_BUILTIN_ENDPOINT_PUBLICATION_DETECTOR) {
    l.entityId = ENTITYID_SEDP_BUILTIN_PUBLICATIONS_WRITER;
    r.entityId = ENTITYID_SEDP_BUILTIN_PUBLICATIONS_READER;
    ICE::Agent::instance()->start_ice(endpoint, l, r, agent_info);
  }
  if (avail & DISC_BUILTIN_ENDPOINT_SUBSCRIPTION_DETECTOR) {
    l.entityId = ENTITYID_SEDP_BUILTIN_SUBSCRIPTIONS_WRITER;
    r.entityId = ENTITYID_SEDP_BUILTIN_SUBSCRIPTIONS_READER;
    ICE::Agent::instance()->start_ice(endpoint, l, r, agent_info);
  }
  if (avail & BUILTIN_ENDPOINT_PARTICIPANT_MESSAGE_DATA_READER) {
    l.entityId = ENTITYID_P2P_BUILTIN_PARTICIPANT_MESSAGE_WRITER;
    r.entityId = ENTITYID_P2P_BUILTIN_PARTICIPANT_MESSAGE_READER;
    ICE::Agent::instance()->start_ice(endpoint, l, r, agent_info);
  }
  if (avail & DISC_BUILTIN_ENDPOINT_PUBLICATION_ANNOUNCER) {
    l.entityId = ENTITYID_SEDP_BUILTIN_PUBLICATIONS_READER;
    r.entityId = ENTITYID_SEDP_BUILTIN_PUBLICATIONS_WRITER;
    ICE::Agent::instance()->start_ice(endpoint, l, r, agent_info);
  }
  if (avail & DISC_BUILTIN_ENDPOINT_SUBSCRIPTION_ANNOUNCER) {
    l.entityId = ENTITYID_SEDP_BUILTIN_SUBSCRIPTIONS_READER;
    r.entityId = ENTITYID_SEDP_BUILTIN_SUBSCRIPTIONS_WRITER;
    ICE::Agent::instance()->start_ice(endpoint, l, r, agent_info);
  }
  if (avail & BUILTIN_ENDPOINT_PARTICIPANT_MESSAGE_DATA_WRITER) {
    l.entityId = ENTITYID_P2P_BUILTIN_PARTICIPANT_MESSAGE_READER;
    r.entityId = ENTITYID_P2P_BUILTIN_PARTICIPANT_MESSAGE_WRITER;
    ICE::Agent::instance()->start_ice(endpoint, l, r, agent_info);
  }

  using namespace DDS::Security;
  // See DDS-Security v1.1 section 7.3.7.1
  if (avail & SEDP_BUILTIN_PUBLICATIONS_SECURE_WRITER) {
    l.entityId = ENTITYID_SEDP_BUILTIN_PUBLICATIONS_SECURE_READER;
    r.entityId = ENTITYID_SEDP_BUILTIN_PUBLICATIONS_SECURE_WRITER;
    ICE::Agent::instance()->start_ice(endpoint, l, r, agent_info);
  }
  if (avail & SEDP_BUILTIN_PUBLICATIONS_SECURE_READER) {
    l.entityId = ENTITYID_SEDP_BUILTIN_PUBLICATIONS_SECURE_WRITER;
    r.entityId = ENTITYID_SEDP_BUILTIN_PUBLICATIONS_SECURE_READER;
    ICE::Agent::instance()->start_ice(endpoint, l, r, agent_info);
  }
  if (avail & SEDP_BUILTIN_SUBSCRIPTIONS_SECURE_WRITER) {
    l.entityId = ENTITYID_SEDP_BUILTIN_SUBSCRIPTIONS_SECURE_READER;
    r.entityId = ENTITYID_SEDP_BUILTIN_SUBSCRIPTIONS_SECURE_WRITER;
    ICE::Agent::instance()->start_ice(endpoint, l, r, agent_info);
  }
  if (avail & SEDP_BUILTIN_SUBSCRIPTIONS_SECURE_READER) {
    l.entityId = ENTITYID_SEDP_BUILTIN_SUBSCRIPTIONS_SECURE_WRITER;
    r.entityId = ENTITYID_SEDP_BUILTIN_SUBSCRIPTIONS_SECURE_READER;
    ICE::Agent::instance()->start_ice(endpoint, l, r, agent_info);
  }
  if (avail & BUILTIN_PARTICIPANT_MESSAGE_SECURE_WRITER) {
    l.entityId = ENTITYID_P2P_BUILTIN_PARTICIPANT_MESSAGE_SECURE_READER;
    r.entityId = ENTITYID_P2P_BUILTIN_PARTICIPANT_MESSAGE_SECURE_WRITER;
    ICE::Agent::instance()->start_ice(endpoint, l, r, agent_info);
  }
  if (avail & BUILTIN_PARTICIPANT_MESSAGE_SECURE_READER) {
    l.entityId = ENTITYID_P2P_BUILTIN_PARTICIPANT_MESSAGE_SECURE_WRITER;
    r.entityId = ENTITYID_P2P_BUILTIN_PARTICIPANT_MESSAGE_SECURE_READER;
    ICE::Agent::instance()->start_ice(endpoint, l, r, agent_info);
  }
  if (avail & BUILTIN_PARTICIPANT_STATELESS_MESSAGE_WRITER) {
    l.entityId = ENTITYID_P2P_BUILTIN_PARTICIPANT_STATELESS_READER;
    r.entityId = ENTITYID_P2P_BUILTIN_PARTICIPANT_STATELESS_WRITER;
    ICE::Agent::instance()->start_ice(endpoint, l, r, agent_info);
  }
  if (avail & BUILTIN_PARTICIPANT_STATELESS_MESSAGE_READER) {
    l.entityId = ENTITYID_P2P_BUILTIN_PARTICIPANT_STATELESS_WRITER;
    r.entityId = ENTITYID_P2P_BUILTIN_PARTICIPANT_STATELESS_READER;
    ICE::Agent::instance()->start_ice(endpoint, l, r, agent_info);
  }
  if (avail & BUILTIN_PARTICIPANT_VOLATILE_MESSAGE_SECURE_WRITER) {
    l.entityId = ENTITYID_P2P_BUILTIN_PARTICIPANT_VOLATILE_SECURE_READER;
    r.entityId = ENTITYID_P2P_BUILTIN_PARTICIPANT_VOLATILE_SECURE_WRITER;
    ICE::Agent::instance()->start_ice(endpoint, l, r, agent_info);
  }
  if (avail & BUILTIN_PARTICIPANT_VOLATILE_MESSAGE_SECURE_READER) {
    l.entityId = ENTITYID_P2P_BUILTIN_PARTICIPANT_VOLATILE_SECURE_WRITER;
    r.entityId = ENTITYID_P2P_BUILTIN_PARTICIPANT_VOLATILE_SECURE_READER;
    ICE::Agent::instance()->start_ice(endpoint, l, r, agent_info);
  }
  if (avail & SPDP_BUILTIN_PARTICIPANT_SECURE_WRITER) {
    l.entityId = ENTITYID_SPDP_RELIABLE_BUILTIN_PARTICIPANT_SECURE_READER;
    r.entityId = ENTITYID_SPDP_RELIABLE_BUILTIN_PARTICIPANT_SECURE_WRITER;
    ICE::Agent::instance()->start_ice(endpoint, l, r, agent_info);
  }
  if (avail & SPDP_BUILTIN_PARTICIPANT_SECURE_READER) {
    l.entityId = ENTITYID_SPDP_RELIABLE_BUILTIN_PARTICIPANT_SECURE_WRITER;
    r.entityId = ENTITYID_SPDP_RELIABLE_BUILTIN_PARTICIPANT_SECURE_READER;
    ICE::Agent::instance()->start_ice(endpoint, l, r, agent_info);
  }
}

void Spdp::stop_ice(ICE::Endpoint* endpoint, DCPS::RepoId r, const BuiltinEndpointSet_t& avail) {
  RepoId l = guid_;

  // See RTPS v2.1 section 8.5.5.1
  if (avail & DISC_BUILTIN_ENDPOINT_PUBLICATION_DETECTOR) {
    l.entityId = ENTITYID_SEDP_BUILTIN_PUBLICATIONS_WRITER;
    r.entityId = ENTITYID_SEDP_BUILTIN_PUBLICATIONS_READER;
    ICE::Agent::instance()->stop_ice(endpoint, l, r);
  }
  if (avail & DISC_BUILTIN_ENDPOINT_SUBSCRIPTION_DETECTOR) {
    l.entityId = ENTITYID_SEDP_BUILTIN_SUBSCRIPTIONS_WRITER;
    r.entityId = ENTITYID_SEDP_BUILTIN_SUBSCRIPTIONS_READER;
    ICE::Agent::instance()->stop_ice(endpoint, l, r);
  }
  if (avail & BUILTIN_ENDPOINT_PARTICIPANT_MESSAGE_DATA_READER) {
    l.entityId = ENTITYID_P2P_BUILTIN_PARTICIPANT_MESSAGE_WRITER;
    r.entityId = ENTITYID_P2P_BUILTIN_PARTICIPANT_MESSAGE_READER;
    ICE::Agent::instance()->stop_ice(endpoint, l, r);
  }
  if (avail & DISC_BUILTIN_ENDPOINT_PUBLICATION_ANNOUNCER) {
    l.entityId = ENTITYID_SEDP_BUILTIN_PUBLICATIONS_READER;
    r.entityId = ENTITYID_SEDP_BUILTIN_PUBLICATIONS_WRITER;
    ICE::Agent::instance()->stop_ice(endpoint, l, r);
  }
  if (avail & DISC_BUILTIN_ENDPOINT_SUBSCRIPTION_ANNOUNCER) {
    l.entityId = ENTITYID_SEDP_BUILTIN_SUBSCRIPTIONS_READER;
    r.entityId = ENTITYID_SEDP_BUILTIN_SUBSCRIPTIONS_WRITER;
    ICE::Agent::instance()->stop_ice(endpoint, l, r);
  }
  if (avail & BUILTIN_ENDPOINT_PARTICIPANT_MESSAGE_DATA_WRITER) {
    l.entityId = ENTITYID_P2P_BUILTIN_PARTICIPANT_MESSAGE_READER;
    r.entityId = ENTITYID_P2P_BUILTIN_PARTICIPANT_MESSAGE_WRITER;
    ICE::Agent::instance()->stop_ice(endpoint, l, r);
  }

  using namespace DDS::Security;
  // See DDS-Security v1.1 section 7.3.7.1
  if (avail & SEDP_BUILTIN_PUBLICATIONS_SECURE_WRITER) {
    l.entityId = ENTITYID_SEDP_BUILTIN_PUBLICATIONS_SECURE_READER;
    r.entityId = ENTITYID_SEDP_BUILTIN_PUBLICATIONS_SECURE_WRITER;
    ICE::Agent::instance()->stop_ice(endpoint, l, r);
  }
  if (avail & SEDP_BUILTIN_PUBLICATIONS_SECURE_READER) {
    l.entityId = ENTITYID_SEDP_BUILTIN_PUBLICATIONS_SECURE_WRITER;
    r.entityId = ENTITYID_SEDP_BUILTIN_PUBLICATIONS_SECURE_READER;
    ICE::Agent::instance()->stop_ice(endpoint, l, r);
  }
  if (avail & SEDP_BUILTIN_SUBSCRIPTIONS_SECURE_WRITER) {
    l.entityId = ENTITYID_SEDP_BUILTIN_SUBSCRIPTIONS_SECURE_READER;
    r.entityId = ENTITYID_SEDP_BUILTIN_SUBSCRIPTIONS_SECURE_WRITER;
    ICE::Agent::instance()->stop_ice(endpoint, l, r);
  }
  if (avail & SEDP_BUILTIN_SUBSCRIPTIONS_SECURE_READER) {
    l.entityId = ENTITYID_SEDP_BUILTIN_SUBSCRIPTIONS_SECURE_WRITER;
    r.entityId = ENTITYID_SEDP_BUILTIN_SUBSCRIPTIONS_SECURE_READER;
    ICE::Agent::instance()->stop_ice(endpoint, l, r);
  }
  if (avail & BUILTIN_PARTICIPANT_MESSAGE_SECURE_WRITER) {
    l.entityId = ENTITYID_P2P_BUILTIN_PARTICIPANT_MESSAGE_SECURE_READER;
    r.entityId = ENTITYID_P2P_BUILTIN_PARTICIPANT_MESSAGE_SECURE_WRITER;
    ICE::Agent::instance()->stop_ice(endpoint, l, r);
  }
  if (avail & BUILTIN_PARTICIPANT_MESSAGE_SECURE_READER) {
    l.entityId = ENTITYID_P2P_BUILTIN_PARTICIPANT_MESSAGE_SECURE_WRITER;
    r.entityId = ENTITYID_P2P_BUILTIN_PARTICIPANT_MESSAGE_SECURE_READER;
    ICE::Agent::instance()->stop_ice(endpoint, l, r);
  }
  if (avail & BUILTIN_PARTICIPANT_STATELESS_MESSAGE_WRITER) {
    l.entityId = ENTITYID_P2P_BUILTIN_PARTICIPANT_STATELESS_READER;
    r.entityId = ENTITYID_P2P_BUILTIN_PARTICIPANT_STATELESS_WRITER;
    ICE::Agent::instance()->stop_ice(endpoint, l, r);
  }
  if (avail & BUILTIN_PARTICIPANT_STATELESS_MESSAGE_READER) {
    l.entityId = ENTITYID_P2P_BUILTIN_PARTICIPANT_STATELESS_WRITER;
    r.entityId = ENTITYID_P2P_BUILTIN_PARTICIPANT_STATELESS_READER;
    ICE::Agent::instance()->stop_ice(endpoint, l, r);
  }
  if (avail & BUILTIN_PARTICIPANT_VOLATILE_MESSAGE_SECURE_WRITER) {
    l.entityId = ENTITYID_P2P_BUILTIN_PARTICIPANT_VOLATILE_SECURE_READER;
    r.entityId = ENTITYID_P2P_BUILTIN_PARTICIPANT_VOLATILE_SECURE_WRITER;
    ICE::Agent::instance()->stop_ice(endpoint, l, r);
  }
  if (avail & BUILTIN_PARTICIPANT_VOLATILE_MESSAGE_SECURE_READER) {
    l.entityId = ENTITYID_P2P_BUILTIN_PARTICIPANT_VOLATILE_SECURE_WRITER;
    r.entityId = ENTITYID_P2P_BUILTIN_PARTICIPANT_VOLATILE_SECURE_READER;
    ICE::Agent::instance()->stop_ice(endpoint, l, r);
  }
  if (avail & SPDP_BUILTIN_PARTICIPANT_SECURE_WRITER) {
    l.entityId = ENTITYID_SPDP_RELIABLE_BUILTIN_PARTICIPANT_SECURE_READER;
    r.entityId = ENTITYID_SPDP_RELIABLE_BUILTIN_PARTICIPANT_SECURE_WRITER;
    ICE::Agent::instance()->stop_ice(endpoint, l, r);
  }
  if (avail & SPDP_BUILTIN_PARTICIPANT_SECURE_READER) {
    l.entityId = ENTITYID_SPDP_RELIABLE_BUILTIN_PARTICIPANT_SECURE_WRITER;
    r.entityId = ENTITYID_SPDP_RELIABLE_BUILTIN_PARTICIPANT_SECURE_READER;
    ICE::Agent::instance()->stop_ice(endpoint, l, r);
  }
}

DDS::Security::ParticipantCryptoHandle
Spdp::remote_crypto_handle(const DCPS::RepoId& remote_participant) const
{
  DiscoveredParticipantMap::const_iterator pos = participants_.find(remote_participant);
  if (pos != participants_.end()) {
    return pos->second.crypto_handle_;
  }
  return DDS::HANDLE_NIL;
}

void Spdp::SpdpTransport::relay_stun_task(const MonotonicTimePoint& /*now*/)
{
  // Request and maintain a server-reflexive address.
  if (!(outer_->config_->use_rtps_relay() ||
        outer_->config_->rtps_relay_only())) {
    return;
  }

  const ACE_INET_Addr stun_server_address = outer_->config_->spdp_rtps_relay_address();

  process_relay_sra(relay_srsm_.send(stun_server_address, ICE::Configuration::instance()->server_reflexive_indication_count(), outer_->guid_.guidPrefix));

  if (stun_server_address != ACE_INET_Addr()) {
    send(stun_server_address, relay_srsm_.message());
  }
}

void Spdp::SpdpTransport::process_relay_sra(ICE::ServerReflexiveStateMachine::StateChange sc)
{
#ifndef DDS_HAS_MINIMUM_BIT
  DCPS::ConnectionRecord connection_record;
  std::memset(connection_record.guid, 0, sizeof(connection_record.guid));
  connection_record.protocol = DCPS::RTPS_RELAY_STUN_PROTOCOL;

  DCPS::ConnectionRecordDataReaderImpl* dr = outer_->connection_record_bit();
  if (!dr) {
    return;
  }

  switch (sc) {
  case ICE::ServerReflexiveStateMachine::SRSM_None:
    break;
  case ICE::ServerReflexiveStateMachine::SRSM_Set:
  case ICE::ServerReflexiveStateMachine::SRSM_Change:
    connection_record.address = DCPS::to_dds_string(relay_srsm_.stun_server_address()).c_str();
    outer_->sedp_.job_queue()->enqueue(DCPS::make_rch<DCPS::WriteConnectionRecords>(outer_->bit_subscriber_, true, connection_record));
    break;
  case ICE::ServerReflexiveStateMachine::SRSM_Unset:
    connection_record.address = DCPS::to_dds_string(relay_srsm_.unset_stun_server_address()).c_str();
    outer_->sedp_.job_queue()->enqueue(DCPS::make_rch<DCPS::WriteConnectionRecords>(outer_->bit_subscriber_, false, connection_record));
    break;
  }
#else
  ACE_UNUSED_ARG(sc);
#endif
}

void Spdp::SpdpTransport::send_relay(const DCPS::MonotonicTimePoint& /*now*/)
{
  if ((outer_->config_->use_rtps_relay() || outer_->config_->rtps_relay_only()) && outer_->config_->spdp_rtps_relay_address() != ACE_INET_Addr()) {
    write(SEND_TO_RELAY);
  }
}
#endif

void Spdp::SpdpTransport::send_local(const DCPS::MonotonicTimePoint& /*now*/)
{
  write(SEND_TO_LOCAL);
  outer_->remove_expired_participants();
}

<<<<<<< HEAD
void Spdp::SpdpTransport::send_directed(const DCPS::MonotonicTimePoint& /*now*/)
{
  ACE_GUARD(ACE_Thread_Mutex, g, outer_->lock_);

  if (outer_->participants_.empty()) {
    return;
  }

  DiscoveredParticipantConstIter pos = outer_->participants_.upper_bound(previous_directed_guid_);
  if (pos == outer_->participants_.end()) {
    pos = outer_->participants_.begin();
  }

  write_i(pos->first, SEND_TO_LOCAL | SEND_TO_RELAY);
  previous_directed_guid_ = pos->first;
  directed_sender_->schedule(outer_->config_->resend_period() * (1.0 / outer_->participants_.size()));
}

=======
>>>>>>> 0254313b
void Spdp::SpdpTransport::thread_status_task(const DCPS::MonotonicTimePoint& /*now*/)
{
#ifndef DDS_HAS_MINIMUM_BIT
  if (DCPS::DCPS_debug_level > 4) {
    ACE_DEBUG((LM_DEBUG,
               "%T (%P|%t) Spdp::SpdpTransport::thread_status_task(): Updating internal thread status BIT.\n"));
  }

  const DCPS::RepoId guid = outer_->guid();
  DCPS::InternalThreadBuiltinTopicDataDataReaderImpl* bit = outer_->internal_thread_bit();

  if (TheServiceParticipant->get_thread_status_interval() > TimeDuration(0)) {
    if (thread_status_ && bit) {
      ACE_READ_GUARD(ACE_Thread_Mutex, g, thread_status_->lock);

      for (OPENDDS_MAP(OPENDDS_STRING, MonotonicTimePoint)::const_iterator i = thread_status_->map.begin(); i != thread_status_->map.end(); ++i) {
        const MonotonicTimePoint t = i->second;
        DCPS::InternalThreadBuiltinTopicData data;
        ACE_OS::memcpy(&(data.guid), &(guid), 16);
        data.thread_id = i->first.c_str();
<<<<<<< HEAD
        data.timestamp.sec = t.value().sec();
=======
        data.timestamp.sec = static_cast<CORBA::Long>(t.value().sec());
>>>>>>> 0254313b
        data.timestamp.nanosec = t.value().usec() * 1000;

        bit->store_synthetic_data(data, DDS::NEW_VIEW_STATE);
      }
    } else {
      // Not necessarily and error. App could be shutting down.
      ACE_DEBUG((LM_DEBUG,
                 "%T (%P|%t) Spdp::ThreadStatusHandler: Could not get thread data reader.\n"));
    }
  }
#endif /* DDS_HAS_MINIMUM_BIT */
}

#ifdef OPENDDS_SECURITY
void Spdp::SpdpTransport::process_handshake_deadlines(const DCPS::MonotonicTimePoint& now)
{
  outer_->process_handshake_deadlines(now);
}

void Spdp::SpdpTransport::process_handshake_resends(const DCPS::MonotonicTimePoint& now)
{
  outer_->process_handshake_resends(now);
}

void Spdp::purge_handshake_deadlines(DiscoveredParticipantIter iter)
{
  if (iter == participants_.end()) {
    return;
  }

  purge_handshake_resends(iter);

  std::pair<TimeQueue::iterator, TimeQueue::iterator> range = handshake_deadlines_.equal_range(iter->second.handshake_deadline_);
  for (; range.first != range.second; ++range.first) {
    if (range.first->second == iter->first) {
      handshake_deadlines_.erase(range.first);
      break;
    }
  }
}

void Spdp::purge_handshake_resends(DiscoveredParticipantIter iter)
{
  if (iter == participants_.end()) {
    return;
  }

  iter->second.have_auth_req_msg_ = false;
  iter->second.have_handshake_msg_ = false;

  std::pair<TimeQueue::iterator, TimeQueue::iterator> range = handshake_resends_.equal_range(iter->second.stateless_msg_deadline_);
  for (; range.first != range.second; ++range.first) {
    if (range.first->second == iter->first) {
      handshake_resends_.erase(range.first);
      break;
    }
  }
}

void Spdp::process_participant_ice(const ParameterList& plist,
                                   const ParticipantData_t& pdata,
                                   const DCPS::RepoId& guid)
{
  ICE::AgentInfoMap ai_map;
  if (!ParameterListConverter::from_param_list(plist, ai_map)) {
    ACE_ERROR((LM_ERROR, ACE_TEXT("(%P|%t) ERROR: Spdp::data_received - ")
               ACE_TEXT("failed to convert from ParameterList to ")
               ACE_TEXT("ICE::AgentInfo\n")));
    return;
  }
  ICE::AgentInfoMap::const_iterator sedp_pos = ai_map.find(SEDP_AGENT_INFO_KEY);
  ICE::AgentInfoMap::const_iterator spdp_pos = ai_map.find(SPDP_AGENT_INFO_KEY);

  {
    ACE_GUARD(ACE_Thread_Mutex, g, lock_);
    DiscoveredParticipantIter iter = participants_.find(guid);
    if (iter != participants_.end()) {
      if (sedp_pos != ai_map.end()) {
        iter->second.have_sedp_info_ = true;
        iter->second.sedp_info_ = sedp_pos->second;
      } else {
        iter->second.have_sedp_info_ = false;
      }

      if (spdp_pos != ai_map.end()) {
        iter->second.have_spdp_info_ = true;
        iter->second.spdp_info_ = spdp_pos->second;
      } else {
        iter->second.have_spdp_info_ = false;
      }
    }
  }

  ICE::Endpoint* sedp_endpoint = sedp_.get_ice_endpoint();
  if (sedp_endpoint) {
    if (sedp_pos != ai_map.end()) {
      start_ice(sedp_endpoint, guid, pdata.participantProxy.availableBuiltinEndpoints, sedp_pos->second);
    } else {
      stop_ice(sedp_endpoint, guid, pdata.participantProxy.availableBuiltinEndpoints);
    }
  }
  ICE::Endpoint* spdp_endpoint = tport_->get_ice_endpoint();
  if (spdp_endpoint) {
    if (spdp_pos != ai_map.end()) {
      ICE::Agent::instance()->start_ice(spdp_endpoint, guid_, guid, spdp_pos->second);
    } else {
      ICE::Agent::instance()->stop_ice(spdp_endpoint, guid_, guid);
#ifndef DDS_HAS_MINIMUM_BIT
      ACE_GUARD(ACE_Thread_Mutex, g, lock_);
      DiscoveredParticipantIter iter = participants_.find(guid);
      if (iter != participants_.end()) {
        enqueue_location_update_i(iter, DCPS::LOCATION_ICE, ACE_INET_Addr());
        process_location_updates_i(iter);
      }
#endif
    }
  }
}

const ParticipantData_t& Spdp::get_participant_data(const DCPS::RepoId& guid) const
{
  DiscoveredParticipantConstIter iter = participants_.find(make_id(guid, DCPS::ENTITYID_PARTICIPANT));
  return iter->second.pdata_;
}

ParticipantData_t& Spdp::get_participant_data(const DCPS::RepoId& guid)
{
  DiscoveredParticipantIter iter = participants_.find(make_id(guid, DCPS::ENTITYID_PARTICIPANT));
  return iter->second.pdata_;
}

#endif

void
Spdp::rtps_relay_only_now(bool f)
{
  ACE_UNUSED_ARG(f);

#ifdef OPENDDS_SECURITY
  sedp_.rtps_relay_only_now(f);

  if (f) {
    ACE_GUARD(ACE_Thread_Mutex, g, lock_);

    DCPS::ReactorTask_rch reactor_task = sedp_.reactor_task();

    tport_->relay_sender_->enable(false, config_->spdp_rtps_relay_send_period());
    tport_->relay_stun_task_->enable(false, ICE::Configuration::instance()->server_reflexive_address_period());

#ifndef DDS_HAS_MINIMUM_BIT
    const DCPS::ParticipantLocation mask =
      DCPS::LOCATION_LOCAL |
      DCPS::LOCATION_LOCAL6 |
      DCPS::LOCATION_ICE |
      DCPS::LOCATION_ICE6;

    DCPS::RepoIdSet participant_ids;
    get_discovered_participant_ids(participant_ids);
    for (DCPS::RepoIdSet::iterator participant_id = participant_ids.begin();
         participant_id != participant_ids.end();
         ++participant_id) {
      DiscoveredParticipantIter iter = participants_.find(*participant_id);
      if (iter != participants_.end()) {
        enqueue_location_update_i(iter, mask, ACE_INET_Addr());
        process_location_updates_i(iter);
      }
    }
#endif
  } else {
    if (!config_->use_rtps_relay()) {
      if (tport_->relay_sender_) {
        tport_->relay_sender_->disable();
      }
      if (tport_->relay_stun_task_) {
        tport_->relay_stun_task_->disable();
      }
    }
  }
#endif
}

void
Spdp::use_rtps_relay_now(bool f)
{
  ACE_UNUSED_ARG(f);

#ifdef OPENDDS_SECURITY
  sedp_.use_rtps_relay_now(f);

  if (!f) {
    ACE_GUARD(ACE_Thread_Mutex, g, lock_);

    DCPS::ReactorTask_rch reactor_task = sedp_.reactor_task();

    tport_->relay_sender_->enable(false, config_->spdp_rtps_relay_send_period());
    tport_->relay_stun_task_->enable(false, ICE::Configuration::instance()->server_reflexive_address_period());

#ifndef DDS_HAS_MINIMUM_BIT
    const DCPS::ParticipantLocation mask =
      DCPS::LOCATION_RELAY |
      DCPS::LOCATION_RELAY6;

    DCPS::RepoIdSet participant_ids;
    get_discovered_participant_ids(participant_ids);
    for (DCPS::RepoIdSet::iterator participant_id = participant_ids.begin();
         participant_id != participant_ids.end();
         ++participant_id) {
      DiscoveredParticipantIter iter = participants_.find(*participant_id);
      if (iter != participants_.end()) {
        enqueue_location_update_i(iter, mask, ACE_INET_Addr());
        process_location_updates_i(iter);
      }
    }
#endif
  } else {
    if (!config_->rtps_relay_only()) {
      if (tport_->relay_sender_) {
        tport_->relay_sender_->disable();
      }
      if (tport_->relay_stun_task_) {
        tport_->relay_stun_task_->disable();
      }
    }
  }
#endif
}

void
Spdp::use_ice_now(bool f)
{
  ACE_UNUSED_ARG(f);

#ifdef OPENDDS_SECURITY
  sedp_.use_ice_now(f);

  if (f) {
    ICE::Endpoint* spdp_endpoint = tport_->get_ice_endpoint();
    ICE::Endpoint* sedp_endpoint = sedp_.get_ice_endpoint();

    if (sedp_endpoint) {
      const RepoId l = make_id(guid_, ENTITYID_SEDP_BUILTIN_PUBLICATIONS_READER);
      ICE::Agent::instance()->add_local_agent_info_listener(sedp_endpoint, l, this);
    }
    ICE::Agent::instance()->add_endpoint(tport_);
    ACE_GUARD(ACE_Thread_Mutex, g, lock_);
    tport_->ice_endpoint_added_ = true;
    if (spdp_endpoint) {
      ICE::Agent::instance()->add_local_agent_info_listener(spdp_endpoint, guid_, this);
    }

    for (DiscoveredParticipantConstIter pos = participants_.begin(), limit = participants_.end(); pos != limit; ++pos) {
      if (spdp_endpoint && pos->second.have_spdp_info_) {
        ICE::Agent::instance()->start_ice(spdp_endpoint, guid_, pos->first, pos->second.spdp_info_);
      }

      if (sedp_endpoint && pos->second.have_sedp_info_) {
        start_ice(sedp_endpoint, pos->first, pos->second.pdata_.participantProxy.availableBuiltinEndpoints, pos->second.sedp_info_);
      }
    }
  } else {
    ICE::Agent::instance()->remove_endpoint(tport_);
    ACE_GUARD(ACE_Thread_Mutex, g, lock_);
    tport_->ice_endpoint_added_ = false;

#ifndef DDS_HAS_MINIMUM_BIT
    const DCPS::ParticipantLocation mask =
      DCPS::LOCATION_ICE |
      DCPS::LOCATION_ICE6;

    DCPS::RepoIdSet participant_ids;
    get_discovered_participant_ids(participant_ids);
    for (DCPS::RepoIdSet::iterator participant_id = participant_ids.begin();
         participant_id != participant_ids.end();
         ++participant_id) {
      DiscoveredParticipantIter iter = participants_.find(*participant_id);
      if (iter != participants_.end()) {
        enqueue_location_update_i(iter, mask, ACE_INET_Addr());
        process_location_updates_i(iter);
      }
    }
#endif
  }

  if (is_security_enabled()) {
    write_secure_updates();
  }
#endif
}

}
}

OPENDDS_END_VERSIONED_NAMESPACE_DECL<|MERGE_RESOLUTION|>--- conflicted
+++ resolved
@@ -2325,10 +2325,6 @@
     thread_status_sender_->disable_and_wait();
   }
 
-  if (thread_status_sender_) {
-    thread_status_sender_->disable_and_wait();
-  }
-
   ACE_Reactor* reactor = reactor_task->get_reactor();
   const ACE_Reactor_Mask mask =
     ACE_Event_Handler::READ_MASK | ACE_Event_Handler::DONT_CALL;
@@ -3518,7 +3514,6 @@
   outer_->remove_expired_participants();
 }
 
-<<<<<<< HEAD
 void Spdp::SpdpTransport::send_directed(const DCPS::MonotonicTimePoint& /*now*/)
 {
   ACE_GUARD(ACE_Thread_Mutex, g, outer_->lock_);
@@ -3537,8 +3532,6 @@
   directed_sender_->schedule(outer_->config_->resend_period() * (1.0 / outer_->participants_.size()));
 }
 
-=======
->>>>>>> 0254313b
 void Spdp::SpdpTransport::thread_status_task(const DCPS::MonotonicTimePoint& /*now*/)
 {
 #ifndef DDS_HAS_MINIMUM_BIT
@@ -3559,11 +3552,7 @@
         DCPS::InternalThreadBuiltinTopicData data;
         ACE_OS::memcpy(&(data.guid), &(guid), 16);
         data.thread_id = i->first.c_str();
-<<<<<<< HEAD
-        data.timestamp.sec = t.value().sec();
-=======
         data.timestamp.sec = static_cast<CORBA::Long>(t.value().sec());
->>>>>>> 0254313b
         data.timestamp.nanosec = t.value().usec() * 1000;
 
         bit->store_synthetic_data(data, DDS::NEW_VIEW_STATE);
