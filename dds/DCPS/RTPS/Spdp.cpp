--- conflicted
+++ resolved
@@ -1593,7 +1593,7 @@
     return;
   }
 
-  send(true, true);
+  send(SEND_TO_LOCAL | SEND_TO_RELAY);
 }
 
 void
@@ -1740,9 +1740,8 @@
     }
   }
 
-<<<<<<< HEAD
   const ACE_INET_Addr relay_address = outer_->config_->spdp_rtps_relay_address();
-  if ((include_relay || outer_->config_->rtps_relay_only()) &&
+  if (((flags & SEND_TO_RELAY) || outer_->config_->rtps_relay_only()) &&
       relay_address != ACE_INET_Addr()) {
     send(relay_address);
   }
@@ -1755,13 +1754,6 @@
   if (res < 0) {
     const int err = errno;
     if (err != ENETUNREACH || !network_is_unreachable_) {
-=======
-  if (((flags & SEND_TO_RELAY) || outer_->config_->rtps_relay_only()) &&
-      outer_->config_->spdp_rtps_relay_address() != ACE_INET_Addr()) {
-    const ssize_t res =
-      unicast_socket_.send(wbuff_.rd_ptr(), wbuff_.length(), outer_->config_->spdp_rtps_relay_address());
-    if (res < 0) {
->>>>>>> 96bbba14
       ACE_TCHAR addr_buff[256] = {};
       addr.addr_to_string(addr_buff, 256);
       ACE_ERROR((LM_WARNING,
@@ -1995,7 +1987,7 @@
     joined_interfaces_.insert(nic.name());
     if (job_queue_) {
       // Don't write until open() because sedp will not be ready.
-      write_i(true, false);
+      write_i(SEND_TO_LOCAL);
     }
   } else {
     ACE_ERROR((LM_ERROR,
