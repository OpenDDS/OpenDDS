--- conflicted
+++ resolved
@@ -35,22 +35,6 @@
 #include <cstring>
 #include <stdexcept>
 
-<<<<<<< HEAD
-#include "ace/Auto_Ptr.h"
-
-namespace {
-  const OpenDDS::DCPS::Encoding encoding_plain_big(
-    OpenDDS::DCPS::Encoding::KIND_CDR_PLAIN,
-    OpenDDS::DCPS::ENDIAN_BIG);
-  const OpenDDS::DCPS::Encoding encoding_plain_native(
-    OpenDDS::DCPS::Encoding::KIND_CDR_PLAIN);
-  const OpenDDS::DCPS::Encoding encoding_unaligned_big(
-    OpenDDS::DCPS::Encoding::KIND_CDR_UNALIGNED,
-    OpenDDS::DCPS::ENDIAN_BIG);
-}
-
-=======
->>>>>>> b576d67f
 OPENDDS_BEGIN_VERSIONED_NAMESPACE_DECL
 
 namespace OpenDDS {
@@ -63,10 +47,6 @@
 using DCPS::Encoding;
 using DCPS::ENDIAN_BIG;
 using DCPS::ENDIAN_LITTLE;
-<<<<<<< HEAD
-using DCPS::ENDIAN_NATIVE;
-=======
->>>>>>> b576d67f
 
 namespace {
   const CORBA::UShort encap_LE = 0x0300; // {PL_CDR_LE} in LE
@@ -2283,11 +2263,7 @@
 
 #ifdef OPENDDS_SECURITY
     // Assume STUN
-<<<<<<< HEAD
-    DCPS::Serializer serializer(&buff_, encoding_unaligned_big);
-=======
     DCPS::Serializer serializer(&buff_, STUN::encoding);
->>>>>>> b576d67f
     STUN::Message message;
     message.block = &buff_;
     if (serializer >> message) {
@@ -2473,11 +2449,7 @@
 {
   ACE_GUARD(ACE_Thread_Mutex, g, tport_->outer_->lock_);
   tport_->wbuff_.reset();
-<<<<<<< HEAD
-  DCPS::Serializer serializer(&tport_->wbuff_, encoding_unaligned_big);
-=======
   Serializer serializer(&tport_->wbuff_, STUN::encoding);
->>>>>>> b576d67f
   const_cast<STUN::Message&>(message_).block = &tport_->wbuff_;
   serializer << message_;
 
