--- conflicted
+++ resolved
@@ -2927,22 +2927,11 @@
     send(local_address, false);
   }
 
-<<<<<<< HEAD
   if ((flags & SEND_RELAY) || outer->config_->rtps_relay_only()) {
     const ACE_INET_Addr relay_address = outer->config_->spdp_rtps_relay_address();
     if (relay_address != ACE_INET_Addr()) {
-      ssize_t res = send(relay_address);
-      ++relay_message_counts_.rtps_send;
-      if (res < 0) {
-        ++relay_message_counts_.rtps_send_fail;
-      }
-    }
-=======
-  const ACE_INET_Addr relay_address = outer->config_->spdp_rtps_relay_address();
-  if (((flags & SEND_RELAY) || outer->config_->rtps_relay_only()) &&
-      relay_address != ACE_INET_Addr()) {
-    send(relay_address, true);
->>>>>>> d940444c
+      send(relay_address);
+    }
   }
 }
 
