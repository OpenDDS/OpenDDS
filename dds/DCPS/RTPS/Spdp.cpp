--- conflicted
+++ resolved
@@ -1390,14 +1390,9 @@
 
   switch (vr) {
   case DDS::Security::VALIDATION_OK: {
-<<<<<<< HEAD
-    dp.auth_state_ = DCPS::AUTH_STATE_AUTHENTICATED;
-    dp.handshake_state_ = DCPS::HANDSHAKE_STATE_DONE;
-    --n_participants_in_authentication_;
-=======
     dp.auth_state_ = AUTH_STATE_AUTHENTICATED;
     dp.handshake_state_ = HANDSHAKE_STATE_DONE;
->>>>>>> 8ca40e44
+    --n_participants_in_authentication_;
     purge_handshake_deadlines(iter);
     return;
   }
@@ -1427,14 +1422,9 @@
                  ACE_TEXT("Remote participant identity is invalid. Security Exception[%d.%d]: %C\n"),
                  se.code, se.minor_code, se.message.in()));
     }
-<<<<<<< HEAD
-    dp.auth_state_ = DCPS::AUTH_STATE_UNAUTHENTICATED;
-    dp.handshake_state_ = DCPS::HANDSHAKE_STATE_DONE;
-    --n_participants_in_authentication_;
-=======
     dp.auth_state_ = AUTH_STATE_UNAUTHENTICATED;
     dp.handshake_state_ = HANDSHAKE_STATE_DONE;
->>>>>>> 8ca40e44
+    --n_participants_in_authentication_;
     purge_handshake_deadlines(iter);
     return;
   }
@@ -1444,14 +1434,9 @@
                  ACE_TEXT("Unexpected return value while validating remote identity. Security Exception[%d.%d]: %C\n"),
                  se.code, se.minor_code, se.message.in()));
     }
-<<<<<<< HEAD
-    dp.auth_state_ = DCPS::AUTH_STATE_UNAUTHENTICATED;
-    dp.handshake_state_ = DCPS::HANDSHAKE_STATE_DONE;
-    --n_participants_in_authentication_;
-=======
     dp.auth_state_ = AUTH_STATE_UNAUTHENTICATED;
     dp.handshake_state_ = HANDSHAKE_STATE_DONE;
->>>>>>> 8ca40e44
+    --n_participants_in_authentication_;
     purge_handshake_deadlines(iter);
     return;
   }
