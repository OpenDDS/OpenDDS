/*
 *
 * Distributed under the OpenDDS License.
 * See: http://www.opendds.org/license.html
 */

#ifndef PARAMETER_LIST_CONVERTER_H
#define PARAMETER_LIST_CONVERTER_H

#include "dds/DCPS/RTPS/rtps_export.h"
#include "dds/DCPS/RTPS/RtpsCoreC.h"

#include "dds/DCPS/RTPS/ICE/Ice.h"

#ifdef OPENDDS_SECURITY
#include "dds/DCPS/RTPS/RtpsSecurityC.h"
#endif

OPENDDS_BEGIN_VERSIONED_NAMESPACE_DECL

namespace OpenDDS {
namespace RTPS {

#ifdef OPENDDS_SECURITY
struct DiscoveredPublication_SecurityWrapper;
struct DiscoveredSubscription_SecurityWrapper;
#endif

namespace ParameterListConverter {

// DDS::ParticipantBuiltinTopicData

OpenDDS_Rtps_Export
int to_param_list(const DDS::ParticipantBuiltinTopicData& pbtd,
                  ParameterList& param_list);

OpenDDS_Rtps_Export
int from_param_list(const ParameterList& param_list,
                    DDS::ParticipantBuiltinTopicData& pbtd);

#ifdef OPENDDS_SECURITY
// DDS::Security::ParticipantBuiltinTopicData

OpenDDS_Rtps_Export
int to_param_list(const DDS::Security::ParticipantBuiltinTopicData& pbtd,
                  ParameterList& param_list);

OpenDDS_Rtps_Export
int from_param_list(const ParameterList& param_list,
                    DDS::Security::ParticipantBuiltinTopicData& pbtd);

// DDS::Security::ParticipantBuiltinTopicDataSecure

OpenDDS_Rtps_Export
int to_param_list(const DDS::Security::ParticipantBuiltinTopicDataSecure& pbtds,
                  ParameterList& param_list);

OpenDDS_Rtps_Export
int from_param_list(const ParameterList& param_list,
                    DDS::Security::ParticipantBuiltinTopicDataSecure& pbtds);
#endif

// OpenDDS::RTPS::ParticipantProxy_t

OpenDDS_Rtps_Export
int to_param_list(const ParticipantProxy_t& proxy,
                  ParameterList& param_list);

OpenDDS_Rtps_Export
int from_param_list(const ParameterList& param_list,
                    ParticipantProxy_t& proxy);

// OpenDDS::RTPS::Duration_t

OpenDDS_Rtps_Export
int to_param_list(const Duration_t& duration,
                  ParameterList& param_list);

OpenDDS_Rtps_Export
int from_param_list(const ParameterList& param_list,
                    Duration_t& duration);

// OpenDDS::RTPS::SPDPdiscoveredParticipantData

OpenDDS_Rtps_Export
int to_param_list(const SPDPdiscoveredParticipantData& participant_data,
                  ParameterList& param_list);

OpenDDS_Rtps_Export
int from_param_list(const ParameterList& param_list,
                    SPDPdiscoveredParticipantData& participant_data);

#ifdef OPENDDS_SECURITY
// OpenDDS::Security::SPDPdiscoveredParticipantData

OpenDDS_Rtps_Export
int to_param_list(const OpenDDS::Security::SPDPdiscoveredParticipantData& participant_data,
                  ParameterList& param_list);

OpenDDS_Rtps_Export
int from_param_list(const ParameterList& param_list,
                    OpenDDS::Security::SPDPdiscoveredParticipantData& participant_data);
#endif

// OpenDDS::DCPS::DiscoveredWriterData

OpenDDS_Rtps_Export
int to_param_list(const DCPS::DiscoveredWriterData& writer_data,
                  ParameterList& param_list,
                  bool map = false /*map IPV4 to IPV6 addr*/);

OpenDDS_Rtps_Export
int from_param_list(const ParameterList& param_list,
                   DCPS::DiscoveredWriterData& writer_data);

// OpenDDS::DCPS::DiscoveredReaderData

OpenDDS_Rtps_Export
int to_param_list(const DCPS::DiscoveredReaderData& reader_data,
                  ParameterList& param_list,
                  bool map = false /*map IPV4 to IPV6 addr*/);

OpenDDS_Rtps_Export
int from_param_list(const ParameterList& param_list,
                    DCPS::DiscoveredReaderData& reader_data);

#ifdef OPENDDS_SECURITY
// DDS::Security::EndpointSecurityInfo

OpenDDS_Rtps_Export
int to_param_list(const DDS::Security::EndpointSecurityInfo& info,
                  ParameterList& param_list);

OpenDDS_Rtps_Export
int from_param_list(const ParameterList& param_list,
                    DDS::Security::EndpointSecurityInfo& info);

// DDS::Security::DataTags data_tags

OpenDDS_Rtps_Export
int to_param_list(const DDS::Security::DataTags& tags,
                  ParameterList& param_list);

OpenDDS_Rtps_Export
int from_param_list(const ParameterList& param_list,
                    DDS::Security::DataTags& tags);

// DiscoveredPublication_SecurityWrapper

OpenDDS_Rtps_Export
int to_param_list(const DiscoveredPublication_SecurityWrapper& wrapper,
                  ParameterList& param_list,
                  bool map = false /*map IPV4 to IPV6 addr*/);

OpenDDS_Rtps_Export
int from_param_list(const ParameterList& param_list,
                    DiscoveredPublication_SecurityWrapper& wrapper);

// DiscoveredSubscription_SecurityWrapper

OpenDDS_Rtps_Export
int to_param_list(const DiscoveredSubscription_SecurityWrapper& wrapper,
                  ParameterList& param_list,
                  bool map = false /*map IPV4 to IPV6 addr*/);

OpenDDS_Rtps_Export
int from_param_list(const ParameterList& param_list,
                    DiscoveredSubscription_SecurityWrapper& wrapper);

// Extensions for ICE

OpenDDS_Rtps_Export
int to_param_list(const ICE::AgentInfoMap& ai_map,
                  ParameterList& param_list);

OpenDDS_Rtps_Export
int from_param_list(const ParameterList& param_list,
<<<<<<< HEAD
                    ICE::AgentInfoMap& ai_map);
=======
                    ICE::AgentInfo& agent_info,
                    bool& have_agent_info);
#endif
>>>>>>> 5eabe8f7

}
}
}

OPENDDS_END_VERSIONED_NAMESPACE_DECL

#endif<|MERGE_RESOLUTION|>--- conflicted
+++ resolved
@@ -175,13 +175,8 @@
 
 OpenDDS_Rtps_Export
 int from_param_list(const ParameterList& param_list,
-<<<<<<< HEAD
                     ICE::AgentInfoMap& ai_map);
-=======
-                    ICE::AgentInfo& agent_info,
-                    bool& have_agent_info);
 #endif
->>>>>>> 5eabe8f7
 
 }
 }
