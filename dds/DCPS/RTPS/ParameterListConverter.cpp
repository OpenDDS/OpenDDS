--- conflicted
+++ resolved
@@ -867,31 +867,7 @@
     add_param(param_list, param);
   }
 
-<<<<<<< HEAD
-  if (not_default(writer_data.ddsPublicationData.lifespan))
-  {
-=======
-  // Interoperability note:
-  // For interoperability, always write the reliability info
-  {
-    Parameter param;
-    // Interoperability note:
-    // Spec creators for RTPS have reliability indexed at 1
-    DDS::ReliabilityQosPolicy reliability_copy =
-        writer_data.ddsPublicationData.reliability;
-
-    if (reliability_copy.kind == DDS::BEST_EFFORT_RELIABILITY_QOS) {
-      reliability_copy.kind = (DDS::ReliabilityQosPolicyKind)(RTPS::BEST_EFFORT);
-    } else { // default to RELIABLE for writers
-      reliability_copy.kind = (DDS::ReliabilityQosPolicyKind)(RTPS::RELIABLE);
-    }
-
-    param.reliability(reliability_copy);
-    add_param(param_list, param);
-  }
-
   if (not_default(writer_data.ddsPublicationData.lifespan)) {
->>>>>>> be188d73
     Parameter param;
     param.lifespan(writer_data.ddsPublicationData.lifespan);
     add_param(param_list, param);
@@ -966,7 +942,6 @@
     if (!std::strcmp(tl.transport_type, "rtps_udp")) {
       // Append the locator's deserialized locator and an RTPS PID
       add_param_rtps_locator(param_list, tl, map);
-<<<<<<< HEAD
 
       // Add reliability
       Parameter param;
@@ -982,10 +957,7 @@
       param.reliability(reliability);
       add_param(param_list, param);
 
-    // Otherwise, this is an OpenDDS, custom transport
-=======
       // Otherwise, this is an OpenDDS, custom transport
->>>>>>> be188d73
     } else {
       // Append the blob and a custom PID
       add_param_dcps_locator(param_list, tl);
@@ -1223,32 +1195,7 @@
     add_param(param_list, param);
   }
 
-<<<<<<< HEAD
-  if (not_default(reader_data.ddsSubscriptionData.user_data))
-  {
-=======
-  // Interoperability note:
-  // For interoperability, always write the reliability info
-  // if (not_default(reader_data.ddsSubscriptionData.reliability, false))
-  {
-    Parameter param;
-    // Interoperability note:
-    // Spec creators for RTPS have reliability indexed at 1
-    DDS::ReliabilityQosPolicy reliability_copy =
-      reader_data.ddsSubscriptionData.reliability;
-
-    if (reliability_copy.kind == DDS::RELIABLE_RELIABILITY_QOS) {
-      reliability_copy.kind = (DDS::ReliabilityQosPolicyKind)(RTPS::RELIABLE);
-    } else { // default to BEST_EFFORT for readers
-      reliability_copy.kind = (DDS::ReliabilityQosPolicyKind)(RTPS::BEST_EFFORT);
-    }
-
-    param.reliability(reliability_copy);
-    add_param(param_list, param);
-  }
-
   if (not_default(reader_data.ddsSubscriptionData.ownership)) {
->>>>>>> be188d73
     Parameter param;
     param.ownership(reader_data.ddsSubscriptionData.ownership);
     add_param(param_list, param);
@@ -1334,7 +1281,6 @@
     if (!std::strcmp(tl.transport_type, "rtps_udp")) {
       // Append the locator's deserialized locator and an RTPS PID
       add_param_rtps_locator(param_list, tl, map);
-<<<<<<< HEAD
 
       // Add reliability
       Parameter param;
@@ -1350,10 +1296,7 @@
       param.reliability(reliability);
       add_param(param_list, param);
 
-    // Otherwise, this is an OpenDDS, custom transport
-=======
       // Otherwise, this is an OpenDDS, custom transport
->>>>>>> be188d73
     } else {
       // Append the blob and a custom PID
       add_param_dcps_locator(param_list, tl);
