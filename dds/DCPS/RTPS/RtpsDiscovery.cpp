--- conflicted
+++ resolved
@@ -72,12 +72,9 @@
   , use_ice_(false)
   , use_ncm_(true)
   , sedp_max_message_size_(DCPS::TransportSendStrategy::UDP_MAX_MESSAGE_SIZE)
-<<<<<<< HEAD
-  , secure_participant_user_data_(false)
-=======
   , undirected_spdp_(true)
   , periodic_directed_spdp_(false)
->>>>>>> f44a4ced
+  , secure_participant_user_data_(false)
 {}
 
 RtpsDiscovery::RtpsDiscovery(const RepoKey& key)
