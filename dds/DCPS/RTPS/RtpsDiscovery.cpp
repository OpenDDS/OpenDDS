--- conflicted
+++ resolved
@@ -50,10 +50,7 @@
   , max_lease_duration_(300)
 #ifdef OPENDDS_SECURITY
   , security_unsecure_lease_duration_(30)
-<<<<<<< HEAD
-=======
   , max_participants_in_authentication_(0)
->>>>>>> 143859da
 #endif
   , lease_extension_(0)
   , pb_(7400) // see RTPS v2.1 9.6.1.3 for PB, DG, PG, D0, D1 defaults
@@ -92,11 +89,7 @@
   , periodic_directed_spdp_(false)
   , secure_participant_user_data_(false)
   , max_type_lookup_service_reply_period_(5, 0)
-<<<<<<< HEAD
-  , use_xtypes_(true)
-=======
   , use_xtypes_(XTYPES_MINIMAL)
->>>>>>> 143859da
   , sedp_heartbeat_period_(0, 200*1000 /*microseconds*/)
   , sedp_nak_response_delay_(0, 100*1000 /*microseconds*/)
   , sedp_send_delay_(0, 10 * 1000)
@@ -234,8 +227,6 @@
               value.c_str(), rtps_name.c_str()), -1);
           }
           config->security_unsecure_lease_duration(TimeDuration(duration));
-<<<<<<< HEAD
-=======
         } else if (name == "MaxParticipantsInAuthentication") {
           const OPENDDS_STRING& value = it->second;
           unsigned int max_participants;
@@ -247,7 +238,6 @@
               value.c_str(), rtps_name.c_str()), -1);
           }
           config->max_participants_in_authentication(max_participants);
->>>>>>> 143859da
 #endif
         } else if (name == "LeaseExtension") {
           const OPENDDS_STRING& value = it->second;
@@ -1305,14 +1295,11 @@
   return get_part(domain, participant)->update_domain_participant_qos(qos);
 }
 
-<<<<<<< HEAD
-=======
 bool RtpsDiscovery::has_domain_participant(DDS::DomainId_t domain, const GUID_t& local, const GUID_t& remote) const
 {
   return get_part(domain, local)->has_domain_participant(remote);
 }
 
->>>>>>> 143859da
 DCPS::TopicStatus RtpsDiscovery::assert_topic(
   GUID_t& topicId,
   DDS::DomainId_t domainId,
