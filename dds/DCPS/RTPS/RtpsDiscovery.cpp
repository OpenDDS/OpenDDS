/*
 * Distributed under the OpenDDS License.
 * See: http://www.opendds.org/license.html
 */

#include "RtpsDiscovery.h"

#include <dds/DCPS/LogAddr.h>
#include <dds/DCPS/Service_Participant.h>
#include <dds/DCPS/ConfigUtils.h>
#include <dds/DCPS/DomainParticipantImpl.h>
#include <dds/DCPS/SubscriberImpl.h>
#include <dds/DCPS/Marked_Default_Qos.h>
#include <dds/DCPS/BuiltInTopicUtils.h>
#include <dds/DCPS/Registered_Data_Types.h>

#include <dds/DCPS/transport/framework/TransportConfig.h>
#include <dds/DCPS/transport/framework/TransportSendStrategy.h>

#include <dds/DdsDcpsInfoUtilsC.h>

#include <cstdlib>

namespace {
  u_short get_default_d0(u_short fallback)
  {
#if !defined ACE_LACKS_GETENV && !defined ACE_LACKS_ENV
    const char* from_env = std::getenv("OPENDDS_RTPS_DEFAULT_D0");
    if (from_env) {
      return static_cast<u_short>(std::atoi(from_env));
    }
#endif
    return fallback;
  }
}

OPENDDS_BEGIN_VERSIONED_NAMESPACE_DECL

namespace OpenDDS {
namespace RTPS {

using DCPS::TimeDuration;

RtpsDiscoveryConfig::RtpsDiscoveryConfig()
  : resend_period_(30 /*seconds*/) // see RTPS v2.1 9.6.1.4.2
  , quick_resend_ratio_(0.1)
  , min_resend_delay_(TimeDuration::from_msec(100))
  , lease_duration_(300)
  , max_lease_duration_(300)
#ifdef OPENDDS_SECURITY
  , security_unsecure_lease_duration_(30)
#endif
  , lease_extension_(0)
  , pb_(7400) // see RTPS v2.1 9.6.1.3 for PB, DG, PG, D0, D1 defaults
  , dg_(250)
  , pg_(2)
  , d0_(get_default_d0(0))
  , d1_(10)
  , dx_(2)
  , ttl_(1)
#if defined (ACE_DEFAULT_MAX_SOCKET_BUFSIZ)
  , send_buffer_size_(ACE_DEFAULT_MAX_SOCKET_BUFSIZ)
  , recv_buffer_size_(ACE_DEFAULT_MAX_SOCKET_BUFSIZ)
#else
  , send_buffer_size_(0)
  , recv_buffer_size_(0)
#endif
  , sedp_multicast_(true)
  , sedp_local_address_(u_short(0), "0.0.0.0")
  , spdp_local_address_(u_short(0), "0.0.0.0")
  , default_multicast_group_(u_short(0), "239.255.0.1") /*RTPS v2.1 9.6.1.4.1*/
#ifdef ACE_HAS_IPV6
  , ipv6_sedp_local_address_(u_short(0), "::")
  , ipv6_spdp_local_address_(u_short(0), "::")
  , ipv6_default_multicast_group_(u_short(0), "FF03::1")
#endif
  , max_auth_time_(300, 0)
  , auth_resend_period_(1, 0)
  , max_spdp_sequence_msg_reset_check_(3)
  , spdp_rtps_relay_send_period_(30, 0)
  , use_rtps_relay_(false)
  , rtps_relay_only_(false)
  , use_ice_(false)
  , use_ncm_(true)
  , sedp_max_message_size_(DCPS::TransportSendStrategy::UDP_MAX_MESSAGE_SIZE)
  , undirected_spdp_(true)
  , periodic_directed_spdp_(false)
  , secure_participant_user_data_(false)
  , max_type_lookup_service_reply_period_(5, 0)
<<<<<<< HEAD
  , use_xtypes_(XTYPES_MINIMAL)
  , sedp_heartbeat_period_(1)
  , sedp_nak_response_delay_(0, 200*1000 /*microseconds*/) // default from RTPS
=======
  , use_xtypes_(true)
  , sedp_heartbeat_period_(0, 200*1000 /*microseconds*/)
  , sedp_nak_response_delay_(0, 100*1000 /*microseconds*/)
>>>>>>> 4e9c3cf4
  , sedp_send_delay_(0, 10 * 1000)
  , sedp_passive_connect_duration_(TimeDuration::from_msec(DCPS::TransportConfig::DEFAULT_PASSIVE_CONNECT_DURATION))
  , participant_flags_(PFLAGS_THIS_VERSION)
  , sedp_responsive_mode_(false)
{}

RtpsDiscovery::RtpsDiscovery(const RepoKey& key)
  : Discovery(key)
  , config_(DCPS::make_rch<RtpsDiscoveryConfig>())
{
}

RtpsDiscovery::~RtpsDiscovery()
{
}

namespace {
  const ACE_TCHAR RTPS_SECTION_NAME[] = ACE_TEXT("rtps_discovery");
}

int
RtpsDiscovery::Config::discovery_config(ACE_Configuration_Heap& cf)
{
  const ACE_Configuration_Section_Key &root = cf.root_section();
  ACE_Configuration_Section_Key rtps_sect;

  if (cf.open_section(root, RTPS_SECTION_NAME, 0, rtps_sect) == 0) {

    // Ensure there are no properties in this section
    DCPS::ValueMap vm;
    if (DCPS::pullValues(cf, rtps_sect, vm) > 0) {
      // There are values inside [rtps_discovery]
      ACE_ERROR_RETURN((LM_ERROR,
                        ACE_TEXT("(%P|%t) ERROR: RtpsDiscovery::Config::discovery_config(): ")
                        ACE_TEXT("rtps_discovery sections must have a subsection name\n")),
                       -1);
    }
    // Process the subsections of this section (the individual rtps_discovery/*)
    DCPS::KeyList keys;
    if (DCPS::processSections(cf, rtps_sect, keys) != 0) {
      ACE_ERROR_RETURN((LM_ERROR,
                        ACE_TEXT("(%P|%t) ERROR: RtpsDiscovery::Config::discovery_config(): ")
                        ACE_TEXT("too many nesting layers in the [rtps] section.\n")),
                       -1);
    }

    // Loop through the [rtps_discovery/*] sections
    for (DCPS::KeyList::const_iterator it = keys.begin();
         it != keys.end(); ++it) {
      const OPENDDS_STRING& rtps_name = it->first;

      RtpsDiscovery_rch discovery = OpenDDS::DCPS::make_rch<RtpsDiscovery>(rtps_name);
      RtpsDiscoveryConfig_rch config = discovery->config();

      // spdpaddr defaults to DCPSDefaultAddress if set
      if (TheServiceParticipant->default_address() != ACE_INET_Addr()) {
        config->spdp_local_address(TheServiceParticipant->default_address());
        config->multicast_interface(DCPS::LogAddr::ip(TheServiceParticipant->default_address()));
      }

      DCPS::ValueMap values;
      DCPS::pullValues(cf, it->second, values);
      for (DCPS::ValueMap::const_iterator it = values.begin();
           it != values.end(); ++it) {
        const OPENDDS_STRING& name = it->first;
        if (name == "ResendPeriod") {
          const OPENDDS_STRING& value = it->second;
          int resend;
          if (!DCPS::convertToInteger(value, resend)) {
            ACE_ERROR_RETURN((LM_ERROR,
              ACE_TEXT("(%P|%t) RtpsDiscovery::Config::discovery_config(): ")
              ACE_TEXT("Invalid entry (%C) for ResendPeriod in ")
              ACE_TEXT("[rtps_discovery/%C] section.\n"),
              value.c_str(), rtps_name.c_str()), -1);
          }
          config->resend_period(TimeDuration(resend));
        } else if (name == "QuickResendRatio") {
          const OPENDDS_STRING& value = it->second;
          double ratio;
          if (!DCPS::convertToDouble(value, ratio)) {
            ACE_ERROR_RETURN((LM_ERROR,
              ACE_TEXT("(%P|%t) RtpsDiscovery::Config::discovery_config(): ")
              ACE_TEXT("Invalid entry (%C) for QuickResendRatio in ")
              ACE_TEXT("[rtps_discovery/%C] section.\n"),
              value.c_str(), rtps_name.c_str()), -1);
          }
          config->quick_resend_ratio(ratio);
        } else if (name == "MinResendDelay") {
          const OPENDDS_STRING& value = it->second;
          int delay;
          if (!DCPS::convertToInteger(value, delay)) {
            ACE_ERROR_RETURN((LM_ERROR,
              ACE_TEXT("(%P|%t) RtpsDiscovery::Config::discovery_config(): ")
              ACE_TEXT("Invalid entry (%C) for MinResendDelay in ")
              ACE_TEXT("[rtps_discovery/%C] section.\n"),
              value.c_str(), rtps_name.c_str()), -1);
          }
          config->min_resend_delay(TimeDuration::from_msec(delay));
        } else if (name == "LeaseDuration") {
          const OPENDDS_STRING& value = it->second;
          int duration;
          if (!DCPS::convertToInteger(value, duration)) {
            ACE_ERROR_RETURN((LM_ERROR,
              ACE_TEXT("(%P|%t) RtpsDiscovery::Config::discovery_config(): ")
              ACE_TEXT("Invalid entry (%C) for LeaseDuration in ")
              ACE_TEXT("[rtps_discovery/%C] section.\n"),
              value.c_str(), rtps_name.c_str()), -1);
          }
          config->lease_duration(TimeDuration(duration));
        } else if (name == "MaxLeaseDuration") {
          const OPENDDS_STRING& value = it->second;
          int duration;
          if (!DCPS::convertToInteger(value, duration)) {
            ACE_ERROR_RETURN((LM_ERROR,
              ACE_TEXT("(%P|%t) RtpsDiscovery::Config::discovery_config(): ")
              ACE_TEXT("Invalid entry (%C) for MaxLeaseDuration in ")
              ACE_TEXT("[rtps_discovery/%C] section.\n"),
              value.c_str(), rtps_name.c_str()), -1);
          }
          config->max_lease_duration(TimeDuration(duration));
#ifdef OPENDDS_SECURITY
        } else if (name == "SecurityUnsecureLeaseDuration") {
          const OPENDDS_STRING& value = it->second;
          int duration;
          if (!DCPS::convertToInteger(value, duration)) {
            ACE_ERROR_RETURN((LM_ERROR,
              ACE_TEXT("(%P|%t) RtpsDiscovery::Config::discovery_config(): ")
              ACE_TEXT("Invalid entry (%C) for SecurityUnsecureLeaseDuration in ")
              ACE_TEXT("[rtps_discovery/%C] section.\n"),
              value.c_str(), rtps_name.c_str()), -1);
          }
          config->security_unsecure_lease_duration(TimeDuration(duration));
#endif
        } else if (name == "LeaseExtension") {
          const OPENDDS_STRING& value = it->second;
          int extension;
          if (!DCPS::convertToInteger(value, extension)) {
            ACE_ERROR_RETURN((LM_ERROR,
              ACE_TEXT("(%P|%t) RtpsDiscovery::Config::discovery_config(): ")
              ACE_TEXT("Invalid entry (%C) for LeaseExtension in ")
              ACE_TEXT("[rtps_discovery/%C] section.\n"),
              value.c_str(), rtps_name.c_str()), -1);
          }
          config->lease_extension(TimeDuration(extension));
        } else if (name == "PB") {
          const OPENDDS_STRING& value = it->second;
          u_short pb;
          if (!DCPS::convertToInteger(value, pb)) {
            ACE_ERROR_RETURN((LM_ERROR,
              ACE_TEXT("(%P|%t) RtpsDiscovery::Config::discovery_config(): ")
              ACE_TEXT("Invalid entry (%C) for PB in ")
              ACE_TEXT("[rtps_discovery/%C] section.\n"),
              value.c_str(), rtps_name.c_str()), -1);
          }
          config->pb(pb);
        } else if (name == "DG") {
          const OPENDDS_STRING& value = it->second;
          u_short dg;
          if (!DCPS::convertToInteger(value, dg)) {
            ACE_ERROR_RETURN((LM_ERROR,
              ACE_TEXT("(%P|%t) RtpsDiscovery::Config::discovery_config(): ")
              ACE_TEXT("Invalid entry (%C) for DG in ")
              ACE_TEXT("[rtps_discovery/%C] section.\n"),
              value.c_str(), rtps_name.c_str()), -1);
          }
          config->dg(dg);
        } else if (name == "PG") {
          const OPENDDS_STRING& value = it->second;
          u_short pg;
          if (!DCPS::convertToInteger(value, pg)) {
            ACE_ERROR_RETURN((LM_ERROR,
              ACE_TEXT("(%P|%t) RtpsDiscovery::Config::discovery_config(): ")
              ACE_TEXT("Invalid entry (%C) for PG in ")
              ACE_TEXT("[rtps_discovery/%C] section.\n"),
              value.c_str(), rtps_name.c_str()), -1);
          }
          config->pg(pg);
        } else if (name == "D0") {
          const OPENDDS_STRING& value = it->second;
          u_short d0;
          if (!DCPS::convertToInteger(value, d0)) {
            ACE_ERROR_RETURN((LM_ERROR,
              ACE_TEXT("(%P|%t) RtpsDiscovery::Config::discovery_config(): ")
              ACE_TEXT("Invalid entry (%C) for D0 in ")
              ACE_TEXT("[rtps_discovery/%C] section.\n"),
              value.c_str(), rtps_name.c_str()), -1);
          }
          config->d0(d0);
        } else if (name == "D1") {
          const OPENDDS_STRING& value = it->second;
          u_short d1;
          if (!DCPS::convertToInteger(value, d1)) {
            ACE_ERROR_RETURN((LM_ERROR,
              ACE_TEXT("(%P|%t) RtpsDiscovery::Config::discovery_config(): ")
              ACE_TEXT("Invalid entry (%C) for D1 in ")
              ACE_TEXT("[rtps_discovery/%C] section.\n"),
              value.c_str(), rtps_name.c_str()), -1);
          }
          config->d1(d1);
        } else if (name == "DX") {
          const OPENDDS_STRING& value = it->second;
          u_short dx;
          if (!DCPS::convertToInteger(value, dx)) {
            ACE_ERROR_RETURN((LM_ERROR,
               ACE_TEXT("(%P|%t) RtpsDiscovery::Config::discovery_config(): ")
               ACE_TEXT("Invalid entry (%C) for DX in ")
               ACE_TEXT("[rtps_discovery/%C] section.\n"),
               value.c_str(), rtps_name.c_str()), -1);
          }
          config->dx(dx);
        } else if (name == "TTL") {
          const OPENDDS_STRING& value = it->second;
          unsigned short ttl_us;
          if (!DCPS::convertToInteger(value, ttl_us) || ttl_us > UCHAR_MAX) {
            ACE_ERROR_RETURN((LM_ERROR,
               ACE_TEXT("(%P|%t) RtpsDiscovery::Config::discovery_config(): ")
               ACE_TEXT("Invalid entry (%C) for TTL in ")
               ACE_TEXT("[rtps_discovery/%C] section.\n"),
               value.c_str(), rtps_name.c_str()), -1);
          }
          config->ttl(static_cast<unsigned char>(ttl_us));
        } else if (name == "SendBufferSize") {
          const OPENDDS_STRING& value = it->second;
          ACE_INT32 send_buffer_size;
          if (!DCPS::convertToInteger(value, send_buffer_size)) {
            ACE_ERROR_RETURN((LM_ERROR,
               ACE_TEXT("(%P|%t) RtpsDiscovery::Config::discovery_config(): ")
               ACE_TEXT("Invalid entry (%C) for SendBufferSize in ")
               ACE_TEXT("[rtps_discovery/%C] section.\n"),
               value.c_str(), rtps_name.c_str()), -1);
          }
          config->send_buffer_size(send_buffer_size);
        } else if (name == "RecvBufferSize") {
          const OPENDDS_STRING& value = it->second;
          ACE_INT32 recv_buffer_size;
          if (!DCPS::convertToInteger(value, recv_buffer_size)) {
            ACE_ERROR_RETURN((LM_ERROR,
               ACE_TEXT("(%P|%t) RtpsDiscovery::Config::discovery_config(): ")
               ACE_TEXT("Invalid entry (%C) for RecvBufferSize in ")
               ACE_TEXT("[rtps_discovery/%C] section.\n"),
               value.c_str(), rtps_name.c_str()), -1);
          }
          config->recv_buffer_size(recv_buffer_size);
        } else if (name == "SedpMulticast") {
          const OPENDDS_STRING& value = it->second;
          int smInt;
          if (!DCPS::convertToInteger(value, smInt)) {
            ACE_ERROR_RETURN((LM_ERROR,
               ACE_TEXT("(%P|%t) RtpsDiscovery::Config::discovery_config ")
               ACE_TEXT("Invalid entry (%C) for SedpMulticast in ")
               ACE_TEXT("[rtps_discovery/%C] section.\n"),
               value.c_str(), rtps_name.c_str()), -1);
          }
          config->sedp_multicast(bool(smInt));
        } else if (name == "MulticastInterface") {
          config->multicast_interface(it->second);
        } else if (name == "SedpLocalAddress") {
          ACE_INET_Addr addr;
          if (addr.set(it->second.c_str())) {
            ACE_ERROR_RETURN((LM_ERROR,
                              ACE_TEXT("(%P|%t) ERROR: RtpsDiscovery::Config::discovery_config(): ")
                              ACE_TEXT("failed to parse SedpLocalAddress %C\n"),
                              it->second.c_str()),
                             -1);
          }
          config->sedp_local_address(addr);
        } else if (name == "SedpAdvertisedLocalAddress") {
          ACE_INET_Addr addr;
          if (addr.set(it->second.c_str())) {
            ACE_ERROR_RETURN((LM_ERROR,
                              ACE_TEXT("(%P|%t) ERROR: RtpsDiscovery::Config::discovery_config(): ")
                              ACE_TEXT("failed to parse SedpAdvertisedLocalAddress %C\n"),
                              it->second.c_str()),
                             -1);
          }
          config->sedp_advertised_address(addr);
        } else if (name == "SpdpLocalAddress") {
          ACE_INET_Addr addr;
          if (addr.set(u_short(0), it->second.c_str())) {
            ACE_ERROR_RETURN((LM_ERROR,
                              ACE_TEXT("(%P|%t) ERROR: RtpsDiscovery::Config::discovery_config(): ")
                              ACE_TEXT("failed to parse SpdpLocalAddress %C\n"),
                              it->second.c_str()),
                             -1);
          }
          config->spdp_local_address(addr);
        } else if (name == "GuidInterface") {
          config->guid_interface(it->second);
        } else if (name == "InteropMulticastOverride") {
          /// FUTURE: handle > 1 group.
          ACE_INET_Addr addr;
          if (addr.set(u_short(0), it->second.c_str())) {
            ACE_ERROR_RETURN((LM_ERROR,
                              ACE_TEXT("(%P|%t) ERROR: RtpsDiscovery::Config::discovery_config(): ")
                              ACE_TEXT("failed to parse InteropMulticastOverride %C\n"),
                              it->second.c_str()),
                             -1);
          }
          config->default_multicast_group(addr);
        } else if (name == "SpdpSendAddrs") {
          AddrVec spdp_send_addrs;
          const OPENDDS_STRING& value = it->second;
          size_t i = 0;
          do {
            i = value.find_first_not_of(' ', i); // skip spaces
            const size_t n = value.find_first_of(", ", i);
            spdp_send_addrs.push_back(value.substr(i, (n == OPENDDS_STRING::npos) ? n : n - i));
            i = value.find(',', i);
          } while (i++ != OPENDDS_STRING::npos); // skip past comma if there is one
          config->spdp_send_addrs(spdp_send_addrs);
        } else if (name == "SpdpRtpsRelayAddress") {
          ACE_INET_Addr addr;
          if (addr.set(it->second.c_str())) {
            ACE_ERROR_RETURN((LM_ERROR,
                              ACE_TEXT("(%P|%t) ERROR: RtpsDiscovery::Config::discovery_config(): ")
                              ACE_TEXT("failed to parse SpdpRtpsRelayAddress %C\n"),
                              it->second.c_str()),
                             -1);
          }
          config->spdp_rtps_relay_address(addr);
        } else if (name == "SpdpRtpsRelayBeaconPeriod") {
          ACE_ERROR((LM_ERROR,
                     ACE_TEXT("(%P|%t) RtpsDiscovery::Config::discovery_config(): ")
                     ACE_TEXT("Entry SpdpRtpsRelayBeaconPeriod is deprecated and will be ignored.\n")));
        } else if (name == "SpdpRtpsRelaySendPeriod") {
          const OPENDDS_STRING& value = it->second;
          int period;
          if (!DCPS::convertToInteger(value, period)) {
            ACE_ERROR_RETURN((LM_ERROR,
              ACE_TEXT("(%P|%t) RtpsDiscovery::Config::discovery_config(): ")
              ACE_TEXT("Invalid entry (%C) for SpdpRtpsRelaySendPeriod in ")
              ACE_TEXT("[rtps_discovery/%C] section.\n"),
              value.c_str(), rtps_name.c_str()), -1);
          }
          config->spdp_rtps_relay_send_period(TimeDuration(period));
        } else if (name == "SedpRtpsRelayAddress") {
          ACE_INET_Addr addr;
          if (addr.set(it->second.c_str())) {
            ACE_ERROR_RETURN((LM_ERROR,
                              ACE_TEXT("(%P|%t) ERROR: RtpsDiscovery::Config::discovery_config(): ")
                              ACE_TEXT("failed to parse SedpRtpsRelayAddress %C\n"),
                              it->second.c_str()),
                             -1);
          }
          config->sedp_rtps_relay_address(addr);
        } else if (name == "SedpRtpsRelayBeaconPeriod") {
          ACE_ERROR((LM_ERROR,
                     ACE_TEXT("(%P|%t) RtpsDiscovery::Config::discovery_config(): ")
                     ACE_TEXT("Entry SedpRtpsRelayBeaconPeriod is deprecated and will be ignored.\n")));
        } else if (name == "RtpsRelayOnly") {
          const OPENDDS_STRING& value = it->second;
          int smInt;
          if (!DCPS::convertToInteger(value, smInt)) {
            ACE_ERROR_RETURN((LM_ERROR,
                              ACE_TEXT("(%P|%t) RtpsDiscovery::Config::discovery_config ")
                              ACE_TEXT("Invalid entry (%C) for RtpsRelayOnly in ")
                              ACE_TEXT("[rtps_discovery/%C] section.\n"),
                              value.c_str(), rtps_name.c_str()), -1);
          }
          config->rtps_relay_only(bool(smInt));
        } else if (name == "UseRtpsRelay") {
          const OPENDDS_STRING& value = it->second;
          int smInt;
          if (!DCPS::convertToInteger(value, smInt)) {
            ACE_ERROR_RETURN((LM_ERROR,
                              ACE_TEXT("(%P|%t) RtpsDiscovery::Config::discovery_config ")
                              ACE_TEXT("Invalid entry (%C) for UseRtpsRelay in ")
                              ACE_TEXT("[rtps_discovery/%C] section.\n"),
                              value.c_str(), rtps_name.c_str()), -1);
          }
          config->use_rtps_relay(bool(smInt));
#ifdef OPENDDS_SECURITY
        } else if (name == "SpdpStunServerAddress") {
          ACE_INET_Addr addr;
          if (addr.set(it->second.c_str())) {
            ACE_ERROR_RETURN((LM_ERROR,
                              ACE_TEXT("(%P|%t) ERROR: RtpsDiscovery::Config::discovery_config(): ")
                              ACE_TEXT("failed to parse SpdpStunServerAddress %C\n"),
                              it->second.c_str()),
                             -1);
          }
          config->spdp_stun_server_address(addr);
        } else if (name == "SedpStunServerAddress") {
          ACE_INET_Addr addr;
          if (addr.set(it->second.c_str())) {
            ACE_ERROR_RETURN((LM_ERROR,
                              ACE_TEXT("(%P|%t) ERROR: RtpsDiscovery::Config::discovery_config(): ")
                              ACE_TEXT("failed to parse SedpStunServerAddress %C\n"),
                              it->second.c_str()),
                             -1);
          }
          config->sedp_stun_server_address(addr);
        } else if (name == "UseIce") {
          const OPENDDS_STRING& value = it->second;
          int smInt;
          if (!DCPS::convertToInteger(value, smInt)) {
            ACE_ERROR_RETURN((LM_ERROR,
                              ACE_TEXT("(%P|%t) RtpsDiscovery::Config::discovery_config ")
                              ACE_TEXT("Invalid entry (%C) for UseIce in ")
                              ACE_TEXT("[rtps_discovery/%C] section.\n"),
                              value.c_str(), rtps_name.c_str()), -1);
          }
          config->use_ice(bool(smInt));
          if (smInt && !TheServiceParticipant->get_security()) {
            ACE_ERROR_RETURN((LM_ERROR, ACE_TEXT("(%P|%t) ERROR: Security must be enabled (-DCPSSecurity 1) when using ICE (UseIce)\n")), -1);
          }
        } else if (name == "IceTa") {
          // In milliseconds.
          const OPENDDS_STRING& string_value = it->second;
          int int_value;
          if (DCPS::convertToInteger(string_value, int_value)) {
            ICE::Configuration::instance()->T_a(TimeDuration::from_msec(int_value));
          } else {
            ACE_ERROR_RETURN((LM_ERROR,
               ACE_TEXT("(%P|%t) RtpsDiscovery::Config::discovery_config(): ")
               ACE_TEXT("Invalid entry (%C) for IceTa in ")
               ACE_TEXT("[rtps_discovery/%C] section.\n"),
               string_value.c_str(), rtps_name.c_str()), -1);
          }
        } else if (name == "IceConnectivityCheckTTL") {
          // In seconds.
          const OPENDDS_STRING& string_value = it->second;
          int int_value;
          if (DCPS::convertToInteger(string_value, int_value)) {
            ICE::Configuration::instance()->connectivity_check_ttl(TimeDuration(int_value));
          } else {
            ACE_ERROR_RETURN((LM_ERROR,
               ACE_TEXT("(%P|%t) RtpsDiscovery::Config::discovery_config(): ")
               ACE_TEXT("Invalid entry (%C) for IceConnectivityCheckTTL in ")
               ACE_TEXT("[rtps_discovery/%C] section.\n"),
               string_value.c_str(), rtps_name.c_str()), -1);
          }
        } else if (name == "IceChecklistPeriod") {
          // In seconds.
          const OPENDDS_STRING& string_value = it->second;
          int int_value;
          if (DCPS::convertToInteger(string_value, int_value)) {
            ICE::Configuration::instance()->checklist_period(TimeDuration(int_value));
          } else {
            ACE_ERROR_RETURN((LM_ERROR,
               ACE_TEXT("(%P|%t) RtpsDiscovery::Config::discovery_config(): ")
               ACE_TEXT("Invalid entry (%C) for IceChecklistPeriod in ")
               ACE_TEXT("[rtps_discovery/%C] section.\n"),
               string_value.c_str(), rtps_name.c_str()), -1);
          }
        } else if (name == "IceIndicationPeriod") {
          // In seconds.
          const OPENDDS_STRING& string_value = it->second;
          int int_value;
          if (DCPS::convertToInteger(string_value, int_value)) {
            ICE::Configuration::instance()->indication_period(TimeDuration(int_value));
          } else {
            ACE_ERROR_RETURN((LM_ERROR,
               ACE_TEXT("(%P|%t) RtpsDiscovery::Config::discovery_config(): ")
               ACE_TEXT("Invalid entry (%C) for IceIndicationPeriod in ")
               ACE_TEXT("[rtps_discovery/%C] section.\n"),
               string_value.c_str(), rtps_name.c_str()), -1);
          }
        } else if (name == "IceNominatedTTL") {
          // In seconds.
          const OPENDDS_STRING& string_value = it->second;
          int int_value;
          if (DCPS::convertToInteger(string_value, int_value)) {
            ICE::Configuration::instance()->nominated_ttl(TimeDuration(int_value));
          } else {
            ACE_ERROR_RETURN((LM_ERROR,
               ACE_TEXT("(%P|%t) RtpsDiscovery::Config::discovery_config(): ")
               ACE_TEXT("Invalid entry (%C) for IceNominatedTTL in ")
               ACE_TEXT("[rtps_discovery/%C] section.\n"),
               string_value.c_str(), rtps_name.c_str()), -1);
          }
        } else if (name == "IceServerReflexiveAddressPeriod") {
          // In seconds.
          const OPENDDS_STRING& string_value = it->second;
          int int_value;
          if (DCPS::convertToInteger(string_value, int_value)) {
            ICE::Configuration::instance()->server_reflexive_address_period(TimeDuration(int_value));
          } else {
            ACE_ERROR_RETURN((LM_ERROR,
               ACE_TEXT("(%P|%t) RtpsDiscovery::Config::discovery_config(): ")
               ACE_TEXT("Invalid entry (%C) for IceServerReflexiveAddressPeriod in ")
               ACE_TEXT("[rtps_discovery/%C] section.\n"),
               string_value.c_str(), rtps_name.c_str()), -1);
          }
        } else if (name == "IceServerReflexiveIndicationCount") {
          const OPENDDS_STRING& string_value = it->second;
          int int_value;
          if (DCPS::convertToInteger(string_value, int_value)) {
            ICE::Configuration::instance()->server_reflexive_indication_count(int_value);
          } else {
            ACE_ERROR_RETURN((LM_ERROR,
               ACE_TEXT("(%P|%t) RtpsDiscovery::Config::discovery_config(): ")
               ACE_TEXT("Invalid entry (%C) for IceServerReflexiveIndicationCount in ")
               ACE_TEXT("[rtps_discovery/%C] section.\n"),
               string_value.c_str(), rtps_name.c_str()), -1);
          }
        } else if (name == "IceDeferredTriggeredCheckTTL") {
          // In seconds.
          const OPENDDS_STRING& string_value = it->second;
          int int_value;
          if (DCPS::convertToInteger(string_value, int_value)) {
            ICE::Configuration::instance()->deferred_triggered_check_ttl(TimeDuration(int_value));
          } else {
            ACE_ERROR_RETURN((LM_ERROR,
               ACE_TEXT("(%P|%t) RtpsDiscovery::Config::discovery_config(): ")
               ACE_TEXT("Invalid entry (%C) for IceDeferredTriggeredCheckTTL in ")
               ACE_TEXT("[rtps_discovery/%C] section.\n"),
               string_value.c_str(), rtps_name.c_str()), -1);
          }
        } else if (name == "IceChangePasswordPeriod") {
          // In seconds.
          const OPENDDS_STRING& string_value = it->second;
          int int_value;
          if (DCPS::convertToInteger(string_value, int_value)) {
            ICE::Configuration::instance()->change_password_period(TimeDuration(int_value));
          } else {
            ACE_ERROR_RETURN((LM_ERROR,
               ACE_TEXT("(%P|%t) RtpsDiscovery::Config::discovery_config(): ")
               ACE_TEXT("Invalid entry (%C) for IceChangePasswordPeriod in ")
               ACE_TEXT("[rtps_discovery/%C] section.\n"),
               string_value.c_str(), rtps_name.c_str()), -1);
          }
        } else if (name == "MaxAuthTime") {
          // In seconds.
          const OPENDDS_STRING& string_value = it->second;
          int int_value;
          if (DCPS::convertToInteger(string_value, int_value)) {
            config->max_auth_time(TimeDuration(int_value));
          } else {
            ACE_ERROR_RETURN((LM_ERROR,
                              ACE_TEXT("(%P|%t) RtpsDiscovery::Config::discovery_config(): ")
                              ACE_TEXT("Invalid entry (%C) for MaxAuthTime in ")
                              ACE_TEXT("[rtps_discovery/%C] section.\n"),
                              string_value.c_str(), rtps_name.c_str()), -1);
          }
        } else if (name == "AuthResendPeriod") {
          // In seconds.
          const OPENDDS_STRING& string_value = it->second;
          int int_value;
          if (DCPS::convertToInteger(string_value, int_value)) {
            config->auth_resend_period(TimeDuration(int_value));
          } else {
            ACE_ERROR_RETURN((LM_ERROR,
                              ACE_TEXT("(%P|%t) RtpsDiscovery::Config::discovery_config(): ")
                              ACE_TEXT("Invalid entry (%C) for AuthResendPeriod in ")
                              ACE_TEXT("[rtps_discovery/%C] section.\n"),
                              string_value.c_str(), rtps_name.c_str()), -1);
          }
#endif /* OPENDDS_SECURITY */
        } else if (name == "MaxSpdpSequenceMsgResetChecks") {
          const OPENDDS_STRING& string_value = it->second;
          u_short value;
          if (DCPS::convertToInteger(string_value, value)) {
            config->max_spdp_sequence_msg_reset_check(value);
          } else {
            ACE_ERROR_RETURN((LM_ERROR,
                              ACE_TEXT("(%P|%t) RtpsDiscovery::Config::discovery_config(): ")
                              ACE_TEXT("Invalid entry (%C) for MaxSpdpSequenceMsgResetChecks in ")
                              ACE_TEXT("[rtps_discovery/%C] section.\n"),
                              string_value.c_str(), rtps_name.c_str()), -1);
          }
        } else if (name == "SedpMaxMessageSize") {
          const OPENDDS_STRING& string_value = it->second;
          size_t value;
          if (DCPS::convertToInteger(string_value, value)) {
            config->sedp_max_message_size(value);
          } else {
            ACE_ERROR_RETURN((LM_ERROR,
                              ACE_TEXT("(%P|%t) RtpsDiscovery::Config::discovery_config(): ")
                              ACE_TEXT("Invalid entry (%C) for SedpMaxMessageSize in ")
                              ACE_TEXT("[rtps_discovery/%C] section.\n"),
                              string_value.c_str(), rtps_name.c_str()), -1);
          }
        } else if (name == "SedpHeartbeatPeriod") {
          const OPENDDS_STRING& string_value = it->second;
          int value;
          if (DCPS::convertToInteger(string_value, value)) {
            config->sedp_heartbeat_period(TimeDuration::from_msec(value));
          } else {
            ACE_ERROR_RETURN((LM_ERROR,
                              ACE_TEXT("(%P|%t) RtpsDiscovery::Config::discovery_config(): ")
                              ACE_TEXT("Invalid entry (%C) for SedpHeartbeatPeriod in ")
                              ACE_TEXT("[rtps_discovery/%C] section.\n"),
                              string_value.c_str(), rtps_name.c_str()), -1);
          }
        } else if (name == "SedpNakResponseDelay") {
          const OPENDDS_STRING& string_value = it->second;
          int value;
          if (DCPS::convertToInteger(string_value, value)) {
            config->sedp_nak_response_delay(TimeDuration::from_msec(value));
          } else {
            ACE_ERROR_RETURN((LM_ERROR,
                              ACE_TEXT("(%P|%t) RtpsDiscovery::Config::discovery_config(): ")
                              ACE_TEXT("Invalid entry (%C) for SedpNakResponseDelay in ")
                              ACE_TEXT("[rtps_discovery/%C] section.\n"),
                              string_value.c_str(), rtps_name.c_str()), -1);
          }
        } else if (name == "SedpSendDelay") {
          const OPENDDS_STRING& string_value = it->second;
          int value;
          if (DCPS::convertToInteger(string_value, value)) {
            config->sedp_send_delay(TimeDuration::from_msec(value));
          } else {
            ACE_ERROR_RETURN((LM_ERROR,
                              ACE_TEXT("(%P|%t) RtpsDiscovery::Config::discovery_config(): ")
                              ACE_TEXT("Invalid entry (%C) for SedpSendDelay in ")
                              ACE_TEXT("[rtps_discovery/%C] section.\n"),
                              string_value.c_str(), rtps_name.c_str()), -1);
          }
        } else if (name == "SedpFragmentReassemblyTimeout") {
          const OPENDDS_STRING& string_value = it->second;
          int value;
          if (DCPS::convertToInteger(string_value, value)) {
            config->sedp_fragment_reassembly_timeout(TimeDuration::from_msec(value));
          } else {
            ACE_ERROR_RETURN((LM_ERROR,
                              ACE_TEXT("(%P|%t) RtpsDiscovery::Config::discovery_config(): ")
                              ACE_TEXT("Invalid entry (%C) for SedpFragmentReassemblyTimeout in ")
                              ACE_TEXT("[rtps_discovery/%C] section.\n"),
                              string_value.c_str(), rtps_name.c_str()), -1);
          }
        } else if (name == "SedpPassiveConnectDuration") {
          const OPENDDS_STRING& string_value = it->second;
          int value;
          if (DCPS::convertToInteger(string_value, value)) {
            config->sedp_passive_connect_duration(TimeDuration::from_msec(value));
          } else {
            ACE_ERROR_RETURN((LM_ERROR,
                              ACE_TEXT("(%P|%t) RtpsDiscovery::Config::discovery_config(): ")
                              ACE_TEXT("Invalid entry (%C) for SedpPassiveConnectDuration in ")
                              ACE_TEXT("[rtps_discovery/%C] section.\n"),
                              string_value.c_str(), rtps_name.c_str()), -1);
          }
        } else if (name == "SecureParticipantUserData") {
          const OPENDDS_STRING& string_value = it->second;
          int int_value;
          if (!DCPS::convertToInteger(string_value, int_value)) {
            ACE_ERROR((LM_ERROR, ACE_TEXT("(%P|%t) ERROR: RtpsDiscovery::Config::discovery_config: ")
                       ACE_TEXT("Invalid entry (%C) for SecureParticipantUserData in ")
                       ACE_TEXT("[rtps_discovery/%C] section.\n"),
                       string_value.c_str(), rtps_name.c_str()));
            return -1;
          }
          config->secure_participant_user_data(int_value);
        } else if (name == "Customization") {
          if (DCPS::DCPS_debug_level > 0) {
            ACE_DEBUG((LM_DEBUG,
                       ACE_TEXT("(%P|%t) RtpsDiscovery::Config::discovery_config(): ")
                       ACE_TEXT("%C section has a Customization setting.\n"),
                       rtps_name.c_str()));
          }
        } else if (name == "UndirectedSpdp") {
          const OPENDDS_STRING& value = it->second;
          int smInt;
          if (!DCPS::convertToInteger(value, smInt)) {
            ACE_ERROR_RETURN((LM_ERROR,
                              ACE_TEXT("(%P|%t) RtpsDiscovery::Config::discovery_config ")
                              ACE_TEXT("Invalid entry (%C) for UndirectedSpdp in ")
                              ACE_TEXT("[rtps_discovery/%C] section.\n"),
                              value.c_str(), rtps_name.c_str()), -1);
          }
          config->undirected_spdp(bool(smInt));
        } else if (name == "PeriodicDirectedSpdp") {
          const OPENDDS_STRING& value = it->second;
          int smInt;
          if (!DCPS::convertToInteger(value, smInt)) {
            ACE_ERROR_RETURN((LM_ERROR,
                              ACE_TEXT("(%P|%t) RtpsDiscovery::Config::discovery_config ")
                              ACE_TEXT("Invalid entry (%C) for PeriodicDirectedSpdp in ")
                              ACE_TEXT("[rtps_discovery/%C] section.\n"),
                              value.c_str(), rtps_name.c_str()), -1);
          }
          config->periodic_directed_spdp(bool(smInt));
        } else if (name == "TypeLookupServiceReplyTimeout") {
          const OPENDDS_STRING& value = it->second;
          int timeout;
          if (!DCPS::convertToInteger(value, timeout)) {
            ACE_ERROR_RETURN((LM_ERROR,
              ACE_TEXT("(%P|%t) RtpsDiscovery::Config::discovery_config(): ")
              ACE_TEXT("Invalid entry (%C) for TypeLookupServiceReplyTimeout in ")
              ACE_TEXT("[rtps_discovery/%C] section.\n"),
              value.c_str(), rtps_name.c_str()), -1);
          }
          config->max_type_lookup_service_reply_period(TimeDuration::from_msec(timeout));
        } else if (name == "UseXTypes") {
          const OPENDDS_STRING& value = it->second;
          if (value.size() == 1) {
            int smInt;
            if (!DCPS::convertToInteger(value, smInt) || smInt < 0 || smInt > 2) {
              ACE_ERROR_RETURN((LM_ERROR,
                                ACE_TEXT("(%P|%t) RtpsDiscovery::Config::discovery_config ")
                                ACE_TEXT("Invalid entry (%C) for UseXTypes in ")
                                ACE_TEXT("[rtps_discovery/%C] section.\n"),
                                value.c_str(), rtps_name.c_str()), -1);
            }
            config->use_xtypes(static_cast<RtpsDiscoveryConfig::UseXTypes>(smInt));
          } else {
            config->use_xtypes(value.c_str());
          }
        } else if (name == "SedpResponsiveMode") {
          const OPENDDS_STRING& value = it->second;
          int smInt;
          if (!DCPS::convertToInteger(value, smInt)) {
            ACE_ERROR_RETURN((LM_ERROR,
                              ACE_TEXT("(%P|%t) RtpsDiscovery::Config::discovery_config ")
                              ACE_TEXT("Invalid entry (%C) for SedpResponsiveMode in ")
                              ACE_TEXT("[rtps_discovery/%C] section.\n"),
                              value.c_str(), rtps_name.c_str()), -1);
          }
          config->sedp_responsive_mode(bool(smInt));
        } else {
          ACE_ERROR_RETURN((LM_ERROR,
            ACE_TEXT("(%P|%t) RtpsDiscovery::Config::discovery_config(): ")
            ACE_TEXT("Unexpected entry (%C) in [rtps_discovery/%C] section.\n"),
            name.c_str(), rtps_name.c_str()), -1);
        }
      }

      TheServiceParticipant->add_discovery(discovery);
    }
  }

  // If the default RTPS discovery object has not been configured,
  // instantiate it now.
  const DCPS::Service_Participant::RepoKeyDiscoveryMap& discoveryMap = TheServiceParticipant->discoveryMap();
  if (discoveryMap.find(Discovery::DEFAULT_RTPS) == discoveryMap.end()) {
    TheServiceParticipant->add_discovery(OpenDDS::DCPS::make_rch<RtpsDiscovery>(Discovery::DEFAULT_RTPS));
  }

  return 0;
}

// Participant operations:
OpenDDS::DCPS::RepoId
RtpsDiscovery::generate_participant_guid()
{
  OpenDDS::DCPS::RepoId id = GUID_UNKNOWN;
  ACE_GUARD_RETURN(ACE_Thread_Mutex, g, lock_, id);
  const OPENDDS_STRING guid_interface = config_->guid_interface();
  if (!guid_interface.empty()) {
    if (guid_gen_.interfaceName(guid_interface.c_str()) != 0) {
      if (DCPS::DCPS_debug_level) {
        ACE_DEBUG((LM_WARNING, "(%P|%t) RtpsDiscovery::generate_participant_guid()"
                   " - attempt to use network interface %C MAC addr for"
                   " GUID generation failed.\n", guid_interface.c_str()));
      }
    }
  }
  guid_gen_.populate(id);
  id.entityId = ENTITYID_PARTICIPANT;
  return id;
}

DCPS::AddDomainStatus
RtpsDiscovery::add_domain_participant(DDS::DomainId_t domain,
                                      const DDS::DomainParticipantQos& qos,
                                      XTypes::TypeLookupService_rch tls)
{
  DCPS::AddDomainStatus ads = {OpenDDS::DCPS::RepoId(), false /*federated*/};
  ACE_GUARD_RETURN(ACE_Thread_Mutex, g, lock_, ads);
  const OPENDDS_STRING guid_interface = config_->guid_interface();
  if (!guid_interface.empty()) {
    if (guid_gen_.interfaceName(guid_interface.c_str()) != 0) {
      if (DCPS::DCPS_debug_level) {
        ACE_DEBUG((LM_WARNING, "(%P|%t) RtpsDiscovery::add_domain_participant()"
                   " - attempt to use specific network interface %C MAC addr for"
                   " GUID generation failed.\n", guid_interface.c_str()));
      }
    }
  }
  guid_gen_.populate(ads.id);
  ads.id.entityId = ENTITYID_PARTICIPANT;
  try {
    const DCPS::RcHandle<Spdp> spdp(DCPS::make_rch<Spdp>(domain, ref(ads.id), qos, this, tls));
    // ads.id may change during Spdp constructor
    participants_[domain][ads.id] = spdp;
  } catch (const std::exception& e) {
    ads.id = GUID_UNKNOWN;
    ACE_ERROR((LM_ERROR, "(%P|%t) RtpsDiscovery::add_domain_participant() - "
      "failed to initialize RTPS Simple Participant Discovery Protocol: %C\n",
      e.what()));
  }
  return ads;
}

#if defined(OPENDDS_SECURITY)
DCPS::AddDomainStatus
RtpsDiscovery::add_domain_participant_secure(
  DDS::DomainId_t domain,
  const DDS::DomainParticipantQos& qos,
  XTypes::TypeLookupService_rch tls,
  const OpenDDS::DCPS::RepoId& guid,
  DDS::Security::IdentityHandle id,
  DDS::Security::PermissionsHandle perm,
  DDS::Security::ParticipantCryptoHandle part_crypto)
{
  DCPS::AddDomainStatus ads = {guid, false /*federated*/};
  ads.id.entityId = ENTITYID_PARTICIPANT;
  try {
    const DCPS::RcHandle<Spdp> spdp(DCPS::make_rch<Spdp>(
      domain, ads.id, qos, this, tls, id, perm, part_crypto));
    participants_[domain][ads.id] = spdp;
  } catch (const std::exception& e) {
    ads.id = GUID_UNKNOWN;
    ACE_ERROR((LM_WARNING, "(%P|%t) RtpsDiscovery::add_domain_participant_secure() - "
      "failed to initialize RTPS Simple Participant Discovery Protocol: %C\n",
      e.what()));
  }
  return ads;
}
#endif

void
RtpsDiscovery::signal_liveliness(const DDS::DomainId_t domain_id,
                                 const OpenDDS::DCPS::RepoId& part_id,
                                 DDS::LivelinessQosPolicyKind kind)
{
  get_part(domain_id, part_id)->signal_liveliness(kind);
}

void
RtpsDiscovery::rtps_relay_only_now(bool after)
{
  const bool before = config_->rtps_relay_only();
  config_->rtps_relay_only(after);

  if (before != after) {
    ACE_GUARD(ACE_Thread_Mutex, g, lock_);
    for (DomainParticipantMap::const_iterator dom_pos = participants_.begin(), dom_limit = participants_.end();
         dom_pos != dom_limit; ++dom_pos) {
      for (ParticipantMap::const_iterator part_pos = dom_pos->second.begin(), part_limit = dom_pos->second.end(); part_pos != part_limit; ++part_pos) {
        part_pos->second->rtps_relay_only_now(after);
      }
    }
  }
}

void
RtpsDiscovery::use_rtps_relay_now(bool after)
{
  const bool before = config_->use_rtps_relay();
  config_->use_rtps_relay(after);

  if (before != after) {
    ACE_GUARD(ACE_Thread_Mutex, g, lock_);
    for (DomainParticipantMap::const_iterator dom_pos = participants_.begin(), dom_limit = participants_.end();
         dom_pos != dom_limit; ++dom_pos) {
      for (ParticipantMap::const_iterator part_pos = dom_pos->second.begin(), part_limit = dom_pos->second.end(); part_pos != part_limit; ++part_pos) {
        part_pos->second->use_rtps_relay_now(after);
      }
    }
  }
}

void
RtpsDiscovery::use_ice_now(bool after)
{
  const bool before = config_->use_ice();
  config_->use_ice(after);

  if (before != after) {
    ACE_GUARD(ACE_Thread_Mutex, g, lock_);
    for (DomainParticipantMap::const_iterator dom_pos = participants_.begin(), dom_limit = participants_.end();
         dom_pos != dom_limit; ++dom_pos) {
      for (ParticipantMap::const_iterator part_pos = dom_pos->second.begin(), part_limit = dom_pos->second.end(); part_pos != part_limit; ++part_pos) {
        part_pos->second->use_ice_now(after);
      }
    }
  }
}

#ifdef OPENDDS_SECURITY
DDS::Security::ParticipantCryptoHandle
RtpsDiscovery::get_crypto_handle(DDS::DomainId_t domain,
                                 const DCPS::RepoId& local_participant,
                                 const DCPS::RepoId& remote_participant) const
{
  ParticipantHandle p = get_part(domain, local_participant);
  if (p) {
    if (remote_participant == GUID_UNKNOWN || remote_participant == local_participant) {
      return p->crypto_handle();
    } else {
      return p->remote_crypto_handle(remote_participant);
    }
  }

  return DDS::HANDLE_NIL;
}

#endif

RtpsDiscovery::StaticInitializer::StaticInitializer()
{
  TheServiceParticipant->register_discovery_type("rtps_discovery", new Config);
}

u_short
RtpsDiscovery::get_spdp_port(DDS::DomainId_t domain,
                             const DCPS::RepoId& local_participant) const
{
  ParticipantHandle p = get_part(domain, local_participant);
  if (p) {
    return p->get_spdp_port();
  }

  return 0;
}

u_short
RtpsDiscovery::get_sedp_port(DDS::DomainId_t domain,
                             const DCPS::RepoId& local_participant) const
{
  ParticipantHandle p = get_part(domain, local_participant);
  if (p) {
    return p->get_sedp_port();
  }

  return 0;
}

#ifdef ACE_HAS_IPV6

u_short
RtpsDiscovery::get_ipv6_spdp_port(DDS::DomainId_t domain,
                                  const DCPS::RepoId& local_participant) const
{
  ParticipantHandle p = get_part(domain, local_participant);
  if (p) {
    return p->get_ipv6_spdp_port();
  }

  return 0;
}

u_short
RtpsDiscovery::get_ipv6_sedp_port(DDS::DomainId_t domain,
                                  const DCPS::RepoId& local_participant) const
{
  ParticipantHandle p = get_part(domain, local_participant);
  if (p) {
    return p->get_ipv6_sedp_port();
  }

  return 0;
}
#endif

void
RtpsDiscovery::spdp_rtps_relay_address(const ACE_INET_Addr& address)
{
  const ACE_INET_Addr prev = config_->spdp_rtps_relay_address();
  if (prev == address) {
    return;
  }

  config_->spdp_rtps_relay_address(address);

  if (address == ACE_INET_Addr()) {
    return;
  }

  ACE_GUARD(ACE_Thread_Mutex, g, lock_);
  for (DomainParticipantMap::const_iterator dom_pos = participants_.begin(), dom_limit = participants_.end();
       dom_pos != dom_limit; ++dom_pos) {
    for (ParticipantMap::const_iterator part_pos = dom_pos->second.begin(), part_limit = dom_pos->second.end(); part_pos != part_limit; ++part_pos) {
      part_pos->second->spdp_rtps_relay_address_change();
    }
  }
}

void
RtpsDiscovery::sedp_rtps_relay_address(const ACE_INET_Addr& address)
{
  config_->sedp_rtps_relay_address(address);

  ACE_GUARD(ACE_Thread_Mutex, g, lock_);
  for (DomainParticipantMap::const_iterator dom_pos = participants_.begin(), dom_limit = participants_.end();
       dom_pos != dom_limit; ++dom_pos) {
    for (ParticipantMap::const_iterator part_pos = dom_pos->second.begin(), part_limit = dom_pos->second.end(); part_pos != part_limit; ++part_pos) {
      part_pos->second->sedp_rtps_relay_address(address);
    }
  }
}

void
RtpsDiscovery::spdp_stun_server_address(const ACE_INET_Addr& address)
{
  config_->spdp_stun_server_address(address);
}

void
RtpsDiscovery::sedp_stun_server_address(const ACE_INET_Addr& address)
{
  config_->sedp_stun_server_address(address);

  ACE_GUARD(ACE_Thread_Mutex, g, lock_);
  for (DomainParticipantMap::const_iterator dom_pos = participants_.begin(), dom_limit = participants_.end();
       dom_pos != dom_limit; ++dom_pos) {
    for (ParticipantMap::const_iterator part_pos = dom_pos->second.begin(), part_limit = dom_pos->second.end(); part_pos != part_limit; ++part_pos) {
      part_pos->second->sedp_stun_server_address(address);
    }
  }
}

void
RtpsDiscovery::get_and_reset_relay_message_counts(DDS::DomainId_t domain,
                                                  const DCPS::RepoId& local_participant,
                                                  DCPS::RelayMessageCounts& spdp,
                                                  DCPS::RelayMessageCounts& sedp)
{
  ParticipantHandle p = get_part(domain, local_participant);
  if (p) {
    p->get_and_reset_relay_message_counts(spdp, sedp);
  }
}

DDS::Subscriber_ptr RtpsDiscovery::init_bit(DCPS::DomainParticipantImpl* participant)
{
  DDS::Subscriber_var bit_subscriber;
#ifndef DDS_HAS_MINIMUM_BIT
  if (!TheServiceParticipant->get_BIT()) {
    get_part(participant->get_domain_id(), participant->get_id())->init_bit(bit_subscriber);
    return 0;
  }

  if (create_bit_topics(participant) != DDS::RETCODE_OK) {
    return 0;
  }

  bit_subscriber =
    participant->create_subscriber(SUBSCRIBER_QOS_DEFAULT,
                                   DDS::SubscriberListener::_nil(),
                                   DCPS::DEFAULT_STATUS_MASK);
  DCPS::SubscriberImpl* sub = dynamic_cast<DCPS::SubscriberImpl*>(bit_subscriber.in());
  if (sub == 0) {
    ACE_ERROR((LM_ERROR, ACE_TEXT("(%P|%t) PeerDiscovery::init_bit")
               ACE_TEXT(" - Could not cast Subscriber to SubscriberImpl\n")));
    return 0;
  }

  DDS::DataReaderQos dr_qos;
  sub->get_default_datareader_qos(dr_qos);
  dr_qos.durability.kind = DDS::TRANSIENT_LOCAL_DURABILITY_QOS;

  dr_qos.reader_data_lifecycle.autopurge_nowriter_samples_delay =
    TheServiceParticipant->bit_autopurge_nowriter_samples_delay();
  dr_qos.reader_data_lifecycle.autopurge_disposed_samples_delay =
    TheServiceParticipant->bit_autopurge_disposed_samples_delay();

  DDS::TopicDescription_var bit_part_topic =
    participant->lookup_topicdescription(DCPS::BUILT_IN_PARTICIPANT_TOPIC);
  create_bit_dr(bit_part_topic, DCPS::BUILT_IN_PARTICIPANT_TOPIC_TYPE,
                sub, dr_qos);

  DDS::TopicDescription_var bit_topic_topic =
    participant->lookup_topicdescription(DCPS::BUILT_IN_TOPIC_TOPIC);
  create_bit_dr(bit_topic_topic, DCPS::BUILT_IN_TOPIC_TOPIC_TYPE,
                sub, dr_qos);

  DDS::TopicDescription_var bit_pub_topic =
    participant->lookup_topicdescription(DCPS::BUILT_IN_PUBLICATION_TOPIC);
  create_bit_dr(bit_pub_topic, DCPS::BUILT_IN_PUBLICATION_TOPIC_TYPE,
                sub, dr_qos);

  DDS::TopicDescription_var bit_sub_topic =
    participant->lookup_topicdescription(DCPS::BUILT_IN_SUBSCRIPTION_TOPIC);
  create_bit_dr(bit_sub_topic, DCPS::BUILT_IN_SUBSCRIPTION_TOPIC_TYPE,
                sub, dr_qos);

  DDS::TopicDescription_var bit_part_loc_topic =
    participant->lookup_topicdescription(DCPS::BUILT_IN_PARTICIPANT_LOCATION_TOPIC);
  create_bit_dr(bit_part_loc_topic, DCPS::BUILT_IN_PARTICIPANT_LOCATION_TOPIC_TYPE,
                sub, dr_qos);

  DDS::TopicDescription_var bit_connection_record_topic =
    participant->lookup_topicdescription(DCPS::BUILT_IN_CONNECTION_RECORD_TOPIC);
  create_bit_dr(bit_connection_record_topic, DCPS::BUILT_IN_CONNECTION_RECORD_TOPIC_TYPE,
                sub, dr_qos);

  DDS::TopicDescription_var bit_internal_thread_topic =
    participant->lookup_topicdescription(DCPS::BUILT_IN_INTERNAL_THREAD_TOPIC);
  create_bit_dr(bit_internal_thread_topic, DCPS::BUILT_IN_INTERNAL_THREAD_TOPIC_TYPE,
                sub, dr_qos);

  const DDS::ReturnCode_t ret = bit_subscriber->enable();
  if (ret != DDS::RETCODE_OK) {
    if (DCPS_debug_level) {
      ACE_DEBUG((LM_INFO, ACE_TEXT("(%P|%t) PeerDiscovery::init_bit")
                 ACE_TEXT(" - Error %d enabling subscriber\n"), ret));
    }
    return 0;
  }
#endif /* DDS_HAS_MINIMUM_BIT */

  get_part(participant->get_domain_id(), participant->get_id())->init_bit(bit_subscriber);

  return bit_subscriber._retn();
}

void RtpsDiscovery::fini_bit(DCPS::DomainParticipantImpl* participant)
{
  get_part(participant->get_domain_id(), participant->get_id())->fini_bit();
}

bool RtpsDiscovery::attach_participant(
  DDS::DomainId_t /*domainId*/, const GUID_t& /*participantId*/)
{
  return false; // This is just for DCPSInfoRepo?
}

bool RtpsDiscovery::remove_domain_participant(
  DDS::DomainId_t domain_id, const GUID_t& participantId)
{
  // Use reference counting to ensure participant
  // does not get deleted until lock as been released.
  ParticipantHandle participant;
  ACE_GUARD_RETURN(ACE_Thread_Mutex, g, lock_, false);
  DomainParticipantMap::iterator domain = participants_.find(domain_id);
  if (domain == participants_.end()) {
    return false;
  }
  ParticipantMap::iterator part = domain->second.find(participantId);
  if (part == domain->second.end()) {
    return false;
  }
  participant = part->second;
  domain->second.erase(part);
  if (domain->second.empty()) {
    participants_.erase(domain);
  }

  participant->shutdown();
  return true;
}

bool RtpsDiscovery::ignore_domain_participant(
  DDS::DomainId_t domain, const GUID_t& myParticipantId, const GUID_t& ignoreId)
{
  get_part(domain, myParticipantId)->ignore_domain_participant(ignoreId);
  return true;
}

bool RtpsDiscovery::remove_domain_participant(
  DDS::DomainId_t domain, const GUID_t& myParticipantId, const GUID_t& removeId)
{
  get_part(domain, myParticipantId)->remove_domain_participant(removeId);
  return true;
}

bool RtpsDiscovery::update_domain_participant_qos(
  DDS::DomainId_t domain, const GUID_t& participant, const DDS::DomainParticipantQos& qos)
{
  return get_part(domain, participant)->update_domain_participant_qos(qos);
}

DCPS::TopicStatus RtpsDiscovery::assert_topic(
  GUID_t& topicId,
  DDS::DomainId_t domainId,
  const GUID_t& participantId,
  const char* topicName,
  const char* dataTypeName,
  const DDS::TopicQos& qos,
  bool hasDcpsKey,
  DCPS::TopicCallbacks* topic_callbacks)
{
  ACE_GUARD_RETURN(ACE_Thread_Mutex, g, lock_, DCPS::INTERNAL_ERROR);
  // Verified its safe to hold lock during call to assert_topic
  return participants_[domainId][participantId]->assert_topic(topicId, topicName,
                                                              dataTypeName, qos,
                                                              hasDcpsKey, topic_callbacks);
}

DCPS::TopicStatus RtpsDiscovery::find_topic(
  DDS::DomainId_t domainId,
  const GUID_t& participantId,
  const char* topicName,
  CORBA::String_out dataTypeName,
  DDS::TopicQos_out qos,
  GUID_t& topicId)
{
  ACE_GUARD_RETURN(ACE_Thread_Mutex, g, lock_, DCPS::INTERNAL_ERROR);
  return participants_[domainId][participantId]->find_topic(topicName, dataTypeName, qos, topicId);
}

DCPS::TopicStatus RtpsDiscovery::remove_topic(
  DDS::DomainId_t domainId,
  const GUID_t& participantId,
  const GUID_t& topicId)
{
  ACE_GUARD_RETURN(ACE_Thread_Mutex, g, lock_, DCPS::INTERNAL_ERROR);
  // Safe to hold lock while calling remove topic
  return participants_[domainId][participantId]->remove_topic(topicId);
}

bool RtpsDiscovery::ignore_topic(DDS::DomainId_t domainId, const GUID_t& myParticipantId,
                                 const GUID_t& ignoreId)
{
  get_part(domainId, myParticipantId)->ignore_topic(ignoreId);
  return true;
}

bool RtpsDiscovery::update_topic_qos(const GUID_t& topicId, DDS::DomainId_t domainId,
                                    const GUID_t& participantId, const DDS::TopicQos& qos)
{
  ACE_GUARD_RETURN(ACE_Thread_Mutex, g, lock_, false);
  // Safe to hold lock while calling update_topic_qos
  return participants_[domainId][participantId]->update_topic_qos(topicId, qos);
}

GUID_t RtpsDiscovery::add_publication(
  DDS::DomainId_t domainId,
  const GUID_t& participantId,
  const GUID_t& topicId,
  DCPS::DataWriterCallbacks_rch publication,
  const DDS::DataWriterQos& qos,
  const DCPS::TransportLocatorSeq& transInfo,
  const DDS::PublisherQos& publisherQos,
  const XTypes::TypeInformation& type_info)
{
  return get_part(domainId, participantId)->add_publication(
    topicId, publication, qos, transInfo, publisherQos, type_info);
}

bool RtpsDiscovery::remove_publication(
  DDS::DomainId_t domainId, const GUID_t& participantId, const GUID_t& publicationId)
{
  get_part(domainId, participantId)->remove_publication(publicationId);
  return true;
}

bool RtpsDiscovery::ignore_publication(
  DDS::DomainId_t domainId, const GUID_t& participantId, const GUID_t& ignoreId)
{
  get_part(domainId, participantId)->ignore_publication(ignoreId);
  return true;
}

bool RtpsDiscovery::update_publication_qos(
  DDS::DomainId_t domainId,
  const GUID_t& partId,
  const GUID_t& dwId,
  const DDS::DataWriterQos& qos,
  const DDS::PublisherQos& publisherQos)
{
  return get_part(domainId, partId)->update_publication_qos(dwId, qos,
                                                            publisherQos);
}

void RtpsDiscovery::update_publication_locators(
  DDS::DomainId_t domainId, const GUID_t& partId, const GUID_t& dwId,
  const DCPS::TransportLocatorSeq& transInfo)
{
  get_part(domainId, partId)->update_publication_locators(dwId, transInfo);
}

GUID_t RtpsDiscovery::add_subscription(
  DDS::DomainId_t domainId,
  const GUID_t& participantId,
  const GUID_t& topicId,
  DCPS::DataReaderCallbacks_rch subscription,
  const DDS::DataReaderQos& qos,
  const DCPS::TransportLocatorSeq& transInfo,
  const DDS::SubscriberQos& subscriberQos,
  const char* filterClassName,
  const char* filterExpr,
  const DDS::StringSeq& params,
  const XTypes::TypeInformation& type_info)
{
  return get_part(domainId, participantId)->add_subscription(
    topicId, subscription, qos, transInfo, subscriberQos, filterClassName,
    filterExpr, params, type_info);
}

bool RtpsDiscovery::remove_subscription(
  DDS::DomainId_t domainId, const GUID_t& participantId, const GUID_t& subscriptionId)
{
  get_part(domainId, participantId)->remove_subscription(subscriptionId);
  return true;
}

bool RtpsDiscovery::ignore_subscription(
  DDS::DomainId_t domainId, const GUID_t& participantId, const GUID_t& ignoreId)
{
  get_part(domainId, participantId)->ignore_subscription(ignoreId);
  return true;
}

bool RtpsDiscovery::update_subscription_qos(
  DDS::DomainId_t domainId,
  const GUID_t& partId,
  const GUID_t& drId,
  const DDS::DataReaderQos& qos,
  const DDS::SubscriberQos& subQos)
{
  return get_part(domainId, partId)->update_subscription_qos(drId, qos, subQos);
}

bool RtpsDiscovery::update_subscription_params(
  DDS::DomainId_t domainId, const GUID_t& partId, const GUID_t& subId, const DDS::StringSeq& params)
{
  return get_part(domainId, partId)->update_subscription_params(subId, params);
}

void RtpsDiscovery::update_subscription_locators(
  DDS::DomainId_t domainId, const GUID_t& partId, const GUID_t& subId,
  const DCPS::TransportLocatorSeq& transInfo)
{
  get_part(domainId, partId)->update_subscription_locators(subId, transInfo);
}

ParticipantHandle RtpsDiscovery::get_part(const DDS::DomainId_t domain_id, const GUID_t& part_id) const
{
  ACE_GUARD_RETURN(ACE_Thread_Mutex, g, lock_, ParticipantHandle());
  DomainParticipantMap::const_iterator domain = participants_.find(domain_id);
  if (domain == participants_.end()) {
    return ParticipantHandle();
  }
  ParticipantMap::const_iterator part = domain->second.find(part_id);
  if (part == domain->second.end()) {
    return ParticipantHandle();
  }
  return part->second;
}

void RtpsDiscovery::create_bit_dr(DDS::TopicDescription_ptr topic,
  const char* type, DCPS::SubscriberImpl* sub, const DDS::DataReaderQos& qos)
{
  DCPS::TopicDescriptionImpl* bit_topic_i =
    dynamic_cast<DCPS::TopicDescriptionImpl*>(topic);
  if (bit_topic_i == 0) {
    ACE_ERROR((LM_ERROR, ACE_TEXT("(%P|%t) ERROR: PeerDiscovery::create_bit_dr: ")
               ACE_TEXT("Could not cast TopicDescription to TopicDescriptionImpl\n")));
    return;
  }

  DDS::DomainParticipant_var participant = sub->get_participant();
  DCPS::DomainParticipantImpl* participant_i =
    dynamic_cast<DCPS::DomainParticipantImpl*>(participant.in());
  if (participant_i == 0) {
    ACE_ERROR((LM_ERROR, ACE_TEXT("(%P|%t) ERROR: PeerDiscovery::create_bit_dr: ")
               ACE_TEXT("Could not cast DomainParticipant to DomainParticipantImpl\n")));
    return;
  }

  DCPS::TypeSupport_var type_support =
    Registered_Data_Types->lookup(participant, type);

  DDS::DataReader_var dr = type_support->create_datareader();
  DCPS::DataReaderImpl* dri = dynamic_cast<DCPS::DataReaderImpl*>(dr.in());
  if (dri == 0) {
    ACE_ERROR((LM_ERROR, ACE_TEXT("(%P|%t) ERROR: PeerDiscovery::create_bit_dr: ")
               ACE_TEXT("Could not cast DataReader to DataReaderImpl\n")));
    return;
  }

  dri->init(bit_topic_i, qos, 0 /*listener*/, 0 /*mask*/, participant_i, sub);
  dri->disable_transport();
  dri->enable();
}

} // namespace DCPS
} // namespace OpenDDS

OPENDDS_END_VERSIONED_NAMESPACE_DECL<|MERGE_RESOLUTION|>--- conflicted
+++ resolved
@@ -87,15 +87,9 @@
   , periodic_directed_spdp_(false)
   , secure_participant_user_data_(false)
   , max_type_lookup_service_reply_period_(5, 0)
-<<<<<<< HEAD
   , use_xtypes_(XTYPES_MINIMAL)
   , sedp_heartbeat_period_(1)
   , sedp_nak_response_delay_(0, 200*1000 /*microseconds*/) // default from RTPS
-=======
-  , use_xtypes_(true)
-  , sedp_heartbeat_period_(0, 200*1000 /*microseconds*/)
-  , sedp_nak_response_delay_(0, 100*1000 /*microseconds*/)
->>>>>>> 4e9c3cf4
   , sedp_send_delay_(0, 10 * 1000)
   , sedp_passive_connect_duration_(TimeDuration::from_msec(DCPS::TransportConfig::DEFAULT_PASSIVE_CONNECT_DURATION))
   , participant_flags_(PFLAGS_THIS_VERSION)
