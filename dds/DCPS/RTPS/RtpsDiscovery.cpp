/*
 *
 *
 * Distributed under the OpenDDS License.
 * See: http://www.opendds.org/license.html
 */

#include "RtpsDiscovery.h"

#include "dds/DCPS/Service_Participant.h"
#include "dds/DCPS/ConfigUtils.h"
#include "dds/DCPS/DomainParticipantImpl.h"
#include "dds/DCPS/SubscriberImpl.h"
#include "dds/DCPS/Marked_Default_Qos.h"
#include "dds/DCPS/BuiltInTopicUtils.h"
#include "dds/DCPS/Registered_Data_Types.h"
#include "dds/DdsDcpsInfoUtilsC.h"
#include "dds/DCPS/transport/framework/TransportSendStrategy.h"

#include "ace/Reactor.h"
#include "ace/Select_Reactor.h"

#include <cstdlib>

namespace {
  u_short get_default_d0(u_short fallback)
  {
#if !defined ACE_LACKS_GETENV && !defined ACE_LACKS_ENV
    const char* from_env = std::getenv("OPENDDS_RTPS_DEFAULT_D0");
    if (from_env) {
      return static_cast<u_short>(std::atoi(from_env));
    }
#endif
    return fallback;
  }
}

OPENDDS_BEGIN_VERSIONED_NAMESPACE_DECL

namespace OpenDDS {
namespace RTPS {

using DCPS::TimeDuration;

RtpsDiscoveryConfig::RtpsDiscoveryConfig()
  : resend_period_(30 /*seconds*/) // see RTPS v2.1 9.6.1.4.2
  , quick_resend_ratio_(0.1)
  , min_resend_delay_(TimeDuration::from_msec(100))
  , lease_duration_(300)
  , pb_(7400) // see RTPS v2.1 9.6.1.3 for PB, DG, PG, D0, D1 defaults
  , dg_(250)
  , pg_(2)
  , d0_(get_default_d0(0))
  , d1_(10)
  , dx_(2)
  , ttl_(1)
  , sedp_multicast_(true)
  , sedp_local_address_(u_short(0), "0.0.0.0")
  , spdp_local_address_(u_short(0), "0.0.0.0")
  , default_multicast_group_(u_short(0), "239.255.0.1") /*RTPS v2.1 9.6.1.4.1*/
#ifdef ACE_HAS_IPV6
  , ipv6_sedp_local_address_(u_short(0), "::")
  , ipv6_spdp_local_address_(u_short(0), "::")
  , ipv6_default_multicast_group_(u_short(0), "FF03::1")
#endif
  , max_auth_time_(300, 0)
  , auth_resend_period_(1, 0)
  , max_spdp_sequence_msg_reset_check_(3)
  , spdp_rtps_relay_send_period_(30, 0)
  , use_rtps_relay_(false)
  , rtps_relay_only_(false)
  , use_ice_(false)
  , use_ncm_(true)
  , sedp_max_message_size_(DCPS::TransportSendStrategy::UDP_MAX_MESSAGE_SIZE)
<<<<<<< HEAD
  , max_type_lookup_service_reply_period_(5, 0)
  , use_xtypes_(true)
=======
  , undirected_spdp_(true)
  , periodic_directed_spdp_(false)
>>>>>>> 92858ed4
{}

RtpsDiscovery::RtpsDiscovery(const RepoKey& key)
  : DCPS::PeerDiscovery<Spdp>(key)
  , config_(DCPS::make_rch<RtpsDiscoveryConfig>())
{
}

RtpsDiscovery::~RtpsDiscovery()
{
}

namespace {
  const ACE_TCHAR RTPS_SECTION_NAME[] = ACE_TEXT("rtps_discovery");
}

int
RtpsDiscovery::Config::discovery_config(ACE_Configuration_Heap& cf)
{
  const ACE_Configuration_Section_Key &root = cf.root_section();
  ACE_Configuration_Section_Key rtps_sect;

  if (cf.open_section(root, RTPS_SECTION_NAME, 0, rtps_sect) == 0) {

    // Ensure there are no properties in this section
    DCPS::ValueMap vm;
    if (DCPS::pullValues(cf, rtps_sect, vm) > 0) {
      // There are values inside [rtps_discovery]
      ACE_ERROR_RETURN((LM_ERROR,
                        ACE_TEXT("(%P|%t) ERROR: RtpsDiscovery::Config::discovery_config(): ")
                        ACE_TEXT("rtps_discovery sections must have a subsection name\n")),
                       -1);
    }
    // Process the subsections of this section (the individual rtps_discovery/*)
    DCPS::KeyList keys;
    if (DCPS::processSections(cf, rtps_sect, keys) != 0) {
      ACE_ERROR_RETURN((LM_ERROR,
                        ACE_TEXT("(%P|%t) ERROR: RtpsDiscovery::Config::discovery_config(): ")
                        ACE_TEXT("too many nesting layers in the [rtps] section.\n")),
                       -1);
    }

    // Loop through the [rtps_discovery/*] sections
    for (DCPS::KeyList::const_iterator it = keys.begin();
         it != keys.end(); ++it) {
      const OPENDDS_STRING& rtps_name = it->first;

      RtpsDiscovery_rch discovery = OpenDDS::DCPS::make_rch<RtpsDiscovery>(rtps_name);
      RtpsDiscoveryConfig_rch config = discovery->config();

      // spdpaddr defaults to DCPSDefaultAddress if set
      if (TheServiceParticipant->default_address() != ACE_INET_Addr()) {
        config->spdp_local_address(TheServiceParticipant->default_address());
        ACE_TCHAR buff[ACE_MAX_FULLY_QUALIFIED_NAME_LEN + 1];
        TheServiceParticipant->default_address().addr_to_string(static_cast<ACE_TCHAR*>(buff), ACE_MAX_FULLY_QUALIFIED_NAME_LEN + 1);
        OPENDDS_STRING addr_str(ACE_TEXT_ALWAYS_CHAR(static_cast<const ACE_TCHAR*>(buff)));
        config->multicast_interface(addr_str.substr(0, addr_str.find_first_of(':')));
      }

      DCPS::ValueMap values;
      DCPS::pullValues(cf, it->second, values);
      for (DCPS::ValueMap::const_iterator it = values.begin();
           it != values.end(); ++it) {
        const OPENDDS_STRING& name = it->first;
        if (name == "ResendPeriod") {
          const OPENDDS_STRING& value = it->second;
          int resend;
          if (!DCPS::convertToInteger(value, resend)) {
            ACE_ERROR_RETURN((LM_ERROR,
              ACE_TEXT("(%P|%t) RtpsDiscovery::Config::discovery_config(): ")
              ACE_TEXT("Invalid entry (%C) for ResendPeriod in ")
              ACE_TEXT("[rtps_discovery/%C] section.\n"),
              value.c_str(), rtps_name.c_str()), -1);
          }
          config->resend_period(TimeDuration(resend));
        } else if (name == "QuickResendRatio") {
          const OPENDDS_STRING& value = it->second;
          double ratio;
          if (!DCPS::convertToDouble(value, ratio)) {
            ACE_ERROR_RETURN((LM_ERROR,
              ACE_TEXT("(%P|%t) RtpsDiscovery::Config::discovery_config(): ")
              ACE_TEXT("Invalid entry (%C) for QuickResendRatio in ")
              ACE_TEXT("[rtps_discovery/%C] section.\n"),
              value.c_str(), rtps_name.c_str()), -1);
          }
          config->quick_resend_ratio(ratio);
        } else if (name == "MinResendDelay") {
          const OPENDDS_STRING& value = it->second;
          int delay;
          if (!DCPS::convertToInteger(value, delay)) {
            ACE_ERROR_RETURN((LM_ERROR,
              ACE_TEXT("(%P|%t) RtpsDiscovery::Config::discovery_config(): ")
              ACE_TEXT("Invalid entry (%C) for MinResendDelay in ")
              ACE_TEXT("[rtps_discovery/%C] section.\n"),
              value.c_str(), rtps_name.c_str()), -1);
          }
          config->min_resend_delay(TimeDuration::from_msec(delay));
        } else if (name == "LeaseDuration") {
          const OPENDDS_STRING& value = it->second;
          int duration;
          if (!DCPS::convertToInteger(value, duration)) {
            ACE_ERROR_RETURN((LM_ERROR,
              ACE_TEXT("(%P|%t) RtpsDiscovery::Config::discovery_config(): ")
              ACE_TEXT("Invalid entry (%C) for LeaseDuration in ")
              ACE_TEXT("[rtps_discovery/%C] section.\n"),
              value.c_str(), rtps_name.c_str()), -1);
          }
          config->lease_duration(TimeDuration(duration));
        } else if (name == "PB") {
          const OPENDDS_STRING& value = it->second;
          u_short pb;
          if (!DCPS::convertToInteger(value, pb)) {
            ACE_ERROR_RETURN((LM_ERROR,
              ACE_TEXT("(%P|%t) RtpsDiscovery::Config::discovery_config(): ")
              ACE_TEXT("Invalid entry (%C) for PB in ")
              ACE_TEXT("[rtps_discovery/%C] section.\n"),
              value.c_str(), rtps_name.c_str()), -1);
          }
          config->pb(pb);
        } else if (name == "DG") {
          const OPENDDS_STRING& value = it->second;
          u_short dg;
          if (!DCPS::convertToInteger(value, dg)) {
            ACE_ERROR_RETURN((LM_ERROR,
              ACE_TEXT("(%P|%t) RtpsDiscovery::Config::discovery_config(): ")
              ACE_TEXT("Invalid entry (%C) for DG in ")
              ACE_TEXT("[rtps_discovery/%C] section.\n"),
              value.c_str(), rtps_name.c_str()), -1);
          }
          config->dg(dg);
        } else if (name == "PG") {
          const OPENDDS_STRING& value = it->second;
          u_short pg;
          if (!DCPS::convertToInteger(value, pg)) {
            ACE_ERROR_RETURN((LM_ERROR,
              ACE_TEXT("(%P|%t) RtpsDiscovery::Config::discovery_config(): ")
              ACE_TEXT("Invalid entry (%C) for PG in ")
              ACE_TEXT("[rtps_discovery/%C] section.\n"),
              value.c_str(), rtps_name.c_str()), -1);
          }
          config->pg(pg);
        } else if (name == "D0") {
          const OPENDDS_STRING& value = it->second;
          u_short d0;
          if (!DCPS::convertToInteger(value, d0)) {
            ACE_ERROR_RETURN((LM_ERROR,
              ACE_TEXT("(%P|%t) RtpsDiscovery::Config::discovery_config(): ")
              ACE_TEXT("Invalid entry (%C) for D0 in ")
              ACE_TEXT("[rtps_discovery/%C] section.\n"),
              value.c_str(), rtps_name.c_str()), -1);
          }
          config->d0(d0);
        } else if (name == "D1") {
          const OPENDDS_STRING& value = it->second;
          u_short d1;
          if (!DCPS::convertToInteger(value, d1)) {
            ACE_ERROR_RETURN((LM_ERROR,
              ACE_TEXT("(%P|%t) RtpsDiscovery::Config::discovery_config(): ")
              ACE_TEXT("Invalid entry (%C) for D1 in ")
              ACE_TEXT("[rtps_discovery/%C] section.\n"),
              value.c_str(), rtps_name.c_str()), -1);
          }
          config->d1(d1);
        } else if (name == "DX") {
          const OPENDDS_STRING& value = it->second;
          u_short dx;
          if (!DCPS::convertToInteger(value, dx)) {
            ACE_ERROR_RETURN((LM_ERROR,
               ACE_TEXT("(%P|%t) RtpsDiscovery::Config::discovery_config(): ")
               ACE_TEXT("Invalid entry (%C) for DX in ")
               ACE_TEXT("[rtps_discovery/%C] section.\n"),
               value.c_str(), rtps_name.c_str()), -1);
          }
          config->dx(dx);
        } else if (name == "TTL") {
          const OPENDDS_STRING& value = it->second;
          unsigned short ttl_us;
          if (!DCPS::convertToInteger(value, ttl_us) || ttl_us > UCHAR_MAX) {
            ACE_ERROR_RETURN((LM_ERROR,
               ACE_TEXT("(%P|%t) RtpsDiscovery::Config::discovery_config(): ")
               ACE_TEXT("Invalid entry (%C) for TTL in ")
               ACE_TEXT("[rtps_discovery/%C] section.\n"),
               value.c_str(), rtps_name.c_str()), -1);
          }
          config->ttl(static_cast<unsigned char>(ttl_us));
        } else if (name == "SedpMulticast") {
          const OPENDDS_STRING& value = it->second;
          int smInt;
          if (!DCPS::convertToInteger(value, smInt)) {
            ACE_ERROR_RETURN((LM_ERROR,
               ACE_TEXT("(%P|%t) RtpsDiscovery::Config::discovery_config ")
               ACE_TEXT("Invalid entry (%C) for SedpMulticast in ")
               ACE_TEXT("[rtps_discovery/%C] section.\n"),
               value.c_str(), rtps_name.c_str()), -1);
          }
          config->sedp_multicast(bool(smInt));
        } else if (name == "MulticastInterface") {
          config->multicast_interface(it->second);
        } else if (name == "SedpLocalAddress") {
          ACE_INET_Addr addr;
          if (addr.set(it->second.c_str())) {
            ACE_ERROR_RETURN((LM_ERROR,
                              ACE_TEXT("(%P|%t) ERROR: RtpsDiscovery::Config::discovery_config(): ")
                              ACE_TEXT("failed to parse SedpLocalAddress %C\n"),
                              it->second.c_str()),
                             -1);
          }
          config->sedp_local_address(addr);
        } else if (name == "SpdpLocalAddress") {
          ACE_INET_Addr addr;
          if (addr.set(u_short(0), it->second.c_str())) {
            ACE_ERROR_RETURN((LM_ERROR,
                              ACE_TEXT("(%P|%t) ERROR: RtpsDiscovery::Config::discovery_config(): ")
                              ACE_TEXT("failed to parse SpdpLocalAddress %C\n"),
                              it->second.c_str()),
                             -1);
          }
          config->spdp_local_address(addr);
        } else if (name == "GuidInterface") {
          config->guid_interface(it->second);
        } else if (name == "InteropMulticastOverride") {
          /// FUTURE: handle > 1 group.
          ACE_INET_Addr addr;
          if (addr.set(u_short(0), it->second.c_str())) {
            ACE_ERROR_RETURN((LM_ERROR,
                              ACE_TEXT("(%P|%t) ERROR: RtpsDiscovery::Config::discovery_config(): ")
                              ACE_TEXT("failed to parse InteropMulticastOverride %C\n"),
                              it->second.c_str()),
                             -1);
          }
          config->default_multicast_group(addr);
        } else if (name == "SpdpSendAddrs") {
          AddrVec spdp_send_addrs;
          const OPENDDS_STRING& value = it->second;
          size_t i = 0;
          do {
            i = value.find_first_not_of(' ', i); // skip spaces
            const size_t n = value.find_first_of(", ", i);
            spdp_send_addrs.push_back(value.substr(i, (n == OPENDDS_STRING::npos) ? n : n - i));
            i = value.find(',', i);
          } while (i++ != OPENDDS_STRING::npos); // skip past comma if there is one
          config->spdp_send_addrs(spdp_send_addrs);
        } else if (name == "SpdpRtpsRelayAddress") {
          ACE_INET_Addr addr;
          if (addr.set(it->second.c_str())) {
            ACE_ERROR_RETURN((LM_ERROR,
                              ACE_TEXT("(%P|%t) ERROR: RtpsDiscovery::Config::discovery_config(): ")
                              ACE_TEXT("failed to parse SpdpRtpsRelayAddress %C\n"),
                              it->second.c_str()),
                             -1);
          }
          config->spdp_rtps_relay_address(addr);
        } else if (name == "SpdpRtpsRelayBeaconPeriod") {
          ACE_ERROR((LM_ERROR,
                     ACE_TEXT("(%P|%t) RtpsDiscovery::Config::discovery_config(): ")
                     ACE_TEXT("Entry SpdpRtpsRelayBeaconPeriod is deprecated and will be ignored.\n")));
        } else if (name == "SpdpRtpsRelaySendPeriod") {
          const OPENDDS_STRING& value = it->second;
          int period;
          if (!DCPS::convertToInteger(value, period)) {
            ACE_ERROR_RETURN((LM_ERROR,
              ACE_TEXT("(%P|%t) RtpsDiscovery::Config::discovery_config(): ")
              ACE_TEXT("Invalid entry (%C) for SpdpRtpsRelaySendPeriod in ")
              ACE_TEXT("[rtps_discovery/%C] section.\n"),
              value.c_str(), rtps_name.c_str()), -1);
          }
          config->spdp_rtps_relay_send_period(TimeDuration(period));
        } else if (name == "SedpRtpsRelayAddress") {
          ACE_INET_Addr addr;
          if (addr.set(it->second.c_str())) {
            ACE_ERROR_RETURN((LM_ERROR,
                              ACE_TEXT("(%P|%t) ERROR: RtpsDiscovery::Config::discovery_config(): ")
                              ACE_TEXT("failed to parse SedpRtpsRelayAddress %C\n"),
                              it->second.c_str()),
                             -1);
          }
          config->sedp_rtps_relay_address(addr);
        } else if (name == "SedpRtpsRelayBeaconPeriod") {
          ACE_ERROR((LM_ERROR,
                     ACE_TEXT("(%P|%t) RtpsDiscovery::Config::discovery_config(): ")
                     ACE_TEXT("Entry SedpRtpsRelayBeaconPeriod is deprecated and will be ignored.\n")));
        } else if (name == "RtpsRelayOnly") {
          const OPENDDS_STRING& value = it->second;
          int smInt;
          if (!DCPS::convertToInteger(value, smInt)) {
            ACE_ERROR_RETURN((LM_ERROR,
                              ACE_TEXT("(%P|%t) RtpsDiscovery::Config::discovery_config ")
                              ACE_TEXT("Invalid entry (%C) for RtpsRelayOnly in ")
                              ACE_TEXT("[rtps_discovery/%C] section.\n"),
                              value.c_str(), rtps_name.c_str()), -1);
          }
          config->rtps_relay_only(bool(smInt));
        } else if (name == "UseRtpsRelay") {
          const OPENDDS_STRING& value = it->second;
          int smInt;
          if (!DCPS::convertToInteger(value, smInt)) {
            ACE_ERROR_RETURN((LM_ERROR,
                              ACE_TEXT("(%P|%t) RtpsDiscovery::Config::discovery_config ")
                              ACE_TEXT("Invalid entry (%C) for UseRtpsRelay in ")
                              ACE_TEXT("[rtps_discovery/%C] section.\n"),
                              value.c_str(), rtps_name.c_str()), -1);
          }
          config->use_rtps_relay(bool(smInt));
#ifdef OPENDDS_SECURITY
        } else if (name == "SedpStunServerAddress") {
          ACE_INET_Addr addr;
          if (addr.set(it->second.c_str())) {
            ACE_ERROR_RETURN((LM_ERROR,
                              ACE_TEXT("(%P|%t) ERROR: RtpsDiscovery::Config::discovery_config(): ")
                              ACE_TEXT("failed to parse SedpStunServerAddress %C\n"),
                              it->second.c_str()),
                             -1);
          }
          config->sedp_stun_server_address(addr);
        } else if (name == "UseIce") {
          const OPENDDS_STRING& value = it->second;
          int smInt;
          if (!DCPS::convertToInteger(value, smInt)) {
            ACE_ERROR_RETURN((LM_ERROR,
                              ACE_TEXT("(%P|%t) RtpsDiscovery::Config::discovery_config ")
                              ACE_TEXT("Invalid entry (%C) for UseIce in ")
                              ACE_TEXT("[rtps_discovery/%C] section.\n"),
                              value.c_str(), rtps_name.c_str()), -1);
          }
          config->use_ice(bool(smInt));
          if (smInt && !TheServiceParticipant->get_security()) {
            ACE_ERROR_RETURN((LM_ERROR, ACE_TEXT("(%P|%t) ERROR: Security must be enabled (-DCPSSecurity 1) when using ICE (UseIce)\n")), -1);
          }
        } else if (name == "IceTa") {
          // In milliseconds.
          const OPENDDS_STRING& string_value = it->second;
          int int_value;
          if (DCPS::convertToInteger(string_value, int_value)) {
            ICE::Configuration::instance()->T_a(TimeDuration::from_msec(int_value));
          } else {
            ACE_ERROR_RETURN((LM_ERROR,
               ACE_TEXT("(%P|%t) RtpsDiscovery::Config::discovery_config(): ")
               ACE_TEXT("Invalid entry (%C) for IceTa in ")
               ACE_TEXT("[rtps_discovery/%C] section.\n"),
               string_value.c_str(), rtps_name.c_str()), -1);
          }
        } else if (name == "IceConnectivityCheckTTL") {
          // In seconds.
          const OPENDDS_STRING& string_value = it->second;
          int int_value;
          if (DCPS::convertToInteger(string_value, int_value)) {
            ICE::Configuration::instance()->connectivity_check_ttl(TimeDuration(int_value));
          } else {
            ACE_ERROR_RETURN((LM_ERROR,
               ACE_TEXT("(%P|%t) RtpsDiscovery::Config::discovery_config(): ")
               ACE_TEXT("Invalid entry (%C) for IceConnectivityCheckTTL in ")
               ACE_TEXT("[rtps_discovery/%C] section.\n"),
               string_value.c_str(), rtps_name.c_str()), -1);
          }
        } else if (name == "IceChecklistPeriod") {
          // In seconds.
          const OPENDDS_STRING& string_value = it->second;
          int int_value;
          if (DCPS::convertToInteger(string_value, int_value)) {
            ICE::Configuration::instance()->checklist_period(TimeDuration(int_value));
          } else {
            ACE_ERROR_RETURN((LM_ERROR,
               ACE_TEXT("(%P|%t) RtpsDiscovery::Config::discovery_config(): ")
               ACE_TEXT("Invalid entry (%C) for IceChecklistPeriod in ")
               ACE_TEXT("[rtps_discovery/%C] section.\n"),
               string_value.c_str(), rtps_name.c_str()), -1);
          }
        } else if (name == "IceIndicationPeriod") {
          // In seconds.
          const OPENDDS_STRING& string_value = it->second;
          int int_value;
          if (DCPS::convertToInteger(string_value, int_value)) {
            ICE::Configuration::instance()->indication_period(TimeDuration(int_value));
          } else {
            ACE_ERROR_RETURN((LM_ERROR,
               ACE_TEXT("(%P|%t) RtpsDiscovery::Config::discovery_config(): ")
               ACE_TEXT("Invalid entry (%C) for IceIndicationPeriod in ")
               ACE_TEXT("[rtps_discovery/%C] section.\n"),
               string_value.c_str(), rtps_name.c_str()), -1);
          }
        } else if (name == "IceNominatedTTL") {
          // In seconds.
          const OPENDDS_STRING& string_value = it->second;
          int int_value;
          if (DCPS::convertToInteger(string_value, int_value)) {
            ICE::Configuration::instance()->nominated_ttl(TimeDuration(int_value));
          } else {
            ACE_ERROR_RETURN((LM_ERROR,
               ACE_TEXT("(%P|%t) RtpsDiscovery::Config::discovery_config(): ")
               ACE_TEXT("Invalid entry (%C) for IceNominatedTTL in ")
               ACE_TEXT("[rtps_discovery/%C] section.\n"),
               string_value.c_str(), rtps_name.c_str()), -1);
          }
        } else if (name == "IceServerReflexiveAddressPeriod") {
          // In seconds.
          const OPENDDS_STRING& string_value = it->second;
          int int_value;
          if (DCPS::convertToInteger(string_value, int_value)) {
            ICE::Configuration::instance()->server_reflexive_address_period(TimeDuration(int_value));
          } else {
            ACE_ERROR_RETURN((LM_ERROR,
               ACE_TEXT("(%P|%t) RtpsDiscovery::Config::discovery_config(): ")
               ACE_TEXT("Invalid entry (%C) for IceServerReflexiveAddressPeriod in ")
               ACE_TEXT("[rtps_discovery/%C] section.\n"),
               string_value.c_str(), rtps_name.c_str()), -1);
          }
        } else if (name == "IceServerReflexiveIndicationCount") {
          const OPENDDS_STRING& string_value = it->second;
          int int_value;
          if (DCPS::convertToInteger(string_value, int_value)) {
            ICE::Configuration::instance()->server_reflexive_indication_count(int_value);
          } else {
            ACE_ERROR_RETURN((LM_ERROR,
               ACE_TEXT("(%P|%t) RtpsDiscovery::Config::discovery_config(): ")
               ACE_TEXT("Invalid entry (%C) for IceServerReflexiveIndicationCount in ")
               ACE_TEXT("[rtps_discovery/%C] section.\n"),
               string_value.c_str(), rtps_name.c_str()), -1);
          }
        } else if (name == "IceDeferredTriggeredCheckTTL") {
          // In seconds.
          const OPENDDS_STRING& string_value = it->second;
          int int_value;
          if (DCPS::convertToInteger(string_value, int_value)) {
            ICE::Configuration::instance()->deferred_triggered_check_ttl(TimeDuration(int_value));
          } else {
            ACE_ERROR_RETURN((LM_ERROR,
               ACE_TEXT("(%P|%t) RtpsDiscovery::Config::discovery_config(): ")
               ACE_TEXT("Invalid entry (%C) for IceDeferredTriggeredCheckTTL in ")
               ACE_TEXT("[rtps_discovery/%C] section.\n"),
               string_value.c_str(), rtps_name.c_str()), -1);
          }
        } else if (name == "IceChangePasswordPeriod") {
          // In seconds.
          const OPENDDS_STRING& string_value = it->second;
          int int_value;
          if (DCPS::convertToInteger(string_value, int_value)) {
            ICE::Configuration::instance()->change_password_period(TimeDuration(int_value));
          } else {
            ACE_ERROR_RETURN((LM_ERROR,
               ACE_TEXT("(%P|%t) RtpsDiscovery::Config::discovery_config(): ")
               ACE_TEXT("Invalid entry (%C) for IceChangePasswordPeriod in ")
               ACE_TEXT("[rtps_discovery/%C] section.\n"),
               string_value.c_str(), rtps_name.c_str()), -1);
          }
        } else if (name == "MaxAuthTime") {
          // In seconds.
          const OPENDDS_STRING& string_value = it->second;
          int int_value;
          if (DCPS::convertToInteger(string_value, int_value)) {
            config->max_auth_time(TimeDuration(int_value));
          } else {
            ACE_ERROR_RETURN((LM_ERROR,
                              ACE_TEXT("(%P|%t) RtpsDiscovery::Config::discovery_config(): ")
                              ACE_TEXT("Invalid entry (%C) for MaxAuthTime in ")
                              ACE_TEXT("[rtps_discovery/%C] section.\n"),
                              string_value.c_str(), rtps_name.c_str()), -1);
          }
        } else if (name == "AuthResendPeriod") {
          // In seconds.
          const OPENDDS_STRING& string_value = it->second;
          int int_value;
          if (DCPS::convertToInteger(string_value, int_value)) {
            config->auth_resend_period(TimeDuration(int_value));
          } else {
            ACE_ERROR_RETURN((LM_ERROR,
                              ACE_TEXT("(%P|%t) RtpsDiscovery::Config::discovery_config(): ")
                              ACE_TEXT("Invalid entry (%C) for AuthResendPeriod in ")
                              ACE_TEXT("[rtps_discovery/%C] section.\n"),
                              string_value.c_str(), rtps_name.c_str()), -1);
          }
#endif /* OPENDDS_SECURITY */
        } else if (name == "MaxSpdpSequenceMsgResetChecks") {
          const OPENDDS_STRING& string_value = it->second;
          u_short value;
          if (DCPS::convertToInteger(string_value, value)) {
            config->max_spdp_sequence_msg_reset_check(value);
          } else {
            ACE_ERROR_RETURN((LM_ERROR,
                              ACE_TEXT("(%P|%t) RtpsDiscovery::Config::discovery_config(): ")
                              ACE_TEXT("Invalid entry (%C) for MaxSpdpSequenceMsgResetChecks in ")
                              ACE_TEXT("[rtps_discovery/%C] section.\n"),
                              string_value.c_str(), rtps_name.c_str()), -1);
          }
        } else if (name == "SedpMaxMessageSize") {
          const OPENDDS_STRING& string_value = it->second;
          size_t value;
          if (DCPS::convertToInteger(string_value, value)) {
            config->sedp_max_message_size(value);
          } else {
            ACE_ERROR_RETURN((LM_ERROR,
                              ACE_TEXT("(%P|%t) RtpsDiscovery::Config::discovery_config(): ")
                              ACE_TEXT("Invalid entry (%C) for SedpMaxMessageSize in ")
                              ACE_TEXT("[rtps_discovery/%C] section.\n"),
                              string_value.c_str(), rtps_name.c_str()), -1);
          }
        } else if (name == "Customization") {
          if (DCPS::DCPS_debug_level > 0) {
            ACE_DEBUG((LM_DEBUG,
                       ACE_TEXT("(%P|%t) RtpsDiscovery::Config::discovery_config(): ")
                       ACE_TEXT("%C section has a Customization setting.\n"),
                       rtps_name.c_str()));
          }
<<<<<<< HEAD
        } else if (name == "TypeLookupServiceReplyTimeout") {
          const OPENDDS_STRING& value = it->second;
          int timeout;
          if (!DCPS::convertToInteger(value, timeout)) {
            ACE_ERROR_RETURN((LM_ERROR,
              ACE_TEXT("(%P|%t) RtpsDiscovery::Config::discovery_config(): ")
              ACE_TEXT("Invalid entry (%C) for TypeLookupServiceReplyTimeout in ")
              ACE_TEXT("[rtps_discovery/%C] section.\n"),
              value.c_str(), rtps_name.c_str()), -1);
          }
          config->max_type_lookup_service_reply_period(TimeDuration::from_msec(timeout));
        } else if (name == "UseXTypes") {
=======
        } else if (name == "UndirectedSpdp") {
          const OPENDDS_STRING& value = it->second;
          int smInt;
          if (!DCPS::convertToInteger(value, smInt)) {
            ACE_ERROR_RETURN((LM_ERROR,
                              ACE_TEXT("(%P|%t) RtpsDiscovery::Config::discovery_config ")
                              ACE_TEXT("Invalid entry (%C) for UndirectedSpdp in ")
                              ACE_TEXT("[rtps_discovery/%C] section.\n"),
                              value.c_str(), rtps_name.c_str()), -1);
          }
          config->undirected_spdp(bool(smInt));
        } else if (name == "PeriodicDirectedSpdp") {
>>>>>>> 92858ed4
          const OPENDDS_STRING& value = it->second;
          int smInt;
          if (!DCPS::convertToInteger(value, smInt)) {
            ACE_ERROR_RETURN((LM_ERROR,
<<<<<<< HEAD
              ACE_TEXT("(%P|%t) RtpsDiscovery::Config::discovery_config ")
              ACE_TEXT("Invalid entry (%C) for UseXTypes in ")
              ACE_TEXT("[rtps_discovery/%C] section.\n"),
              value.c_str(), rtps_name.c_str()), -1);
          }
          config->use_xtypes(bool(smInt));
=======
                              ACE_TEXT("(%P|%t) RtpsDiscovery::Config::discovery_config ")
                              ACE_TEXT("Invalid entry (%C) for PeriodicDirectedSpdp in ")
                              ACE_TEXT("[rtps_discovery/%C] section.\n"),
                              value.c_str(), rtps_name.c_str()), -1);
          }
          config->periodic_directed_spdp(bool(smInt));
>>>>>>> 92858ed4
        } else {
          ACE_ERROR_RETURN((LM_ERROR,
            ACE_TEXT("(%P|%t) RtpsDiscovery::Config::discovery_config(): ")
            ACE_TEXT("Unexpected entry (%C) in [rtps_discovery/%C] section.\n"),
            name.c_str(), rtps_name.c_str()), -1);
        }
      }

      TheServiceParticipant->add_discovery(discovery);
    }
  }

  // If the default RTPS discovery object has not been configured,
  // instantiate it now.
  const DCPS::Service_Participant::RepoKeyDiscoveryMap& discoveryMap = TheServiceParticipant->discoveryMap();
  if (discoveryMap.find(Discovery::DEFAULT_RTPS) == discoveryMap.end()) {
    TheServiceParticipant->add_discovery(OpenDDS::DCPS::make_rch<RtpsDiscovery>(Discovery::DEFAULT_RTPS));
  }

  return 0;
}

// Participant operations:

OpenDDS::DCPS::RepoId
RtpsDiscovery::generate_participant_guid() {
  OpenDDS::DCPS::RepoId id = GUID_UNKNOWN;
  ACE_GUARD_RETURN(ACE_Thread_Mutex, g, lock_, id);
  const OPENDDS_STRING guid_interface = config_->guid_interface();
  if (!guid_interface.empty()) {
    if (guid_gen_.interfaceName(guid_interface.c_str()) != 0) {
      if (DCPS::DCPS_debug_level) {
        ACE_DEBUG((LM_WARNING, "(%P|%t) RtpsDiscovery::add_domain_participant()"
                   " - attempt to use specific network interface's MAC addr for"
                   " GUID generation failed.\n"));
      }
    }
  }
  guid_gen_.populate(id);
  id.entityId = ENTITYID_PARTICIPANT;
  return id;
}

DCPS::AddDomainStatus
RtpsDiscovery::add_domain_participant(DDS::DomainId_t domain,
                                      const DDS::DomainParticipantQos& qos)
{
  DCPS::AddDomainStatus ads = {OpenDDS::DCPS::RepoId(), false /*federated*/};
  ACE_GUARD_RETURN(ACE_Thread_Mutex, g, lock_, ads);
  const OPENDDS_STRING guid_interface = config_->guid_interface();
  if (!guid_interface.empty()) {
    if (guid_gen_.interfaceName(guid_interface.c_str()) != 0) {
      if (DCPS::DCPS_debug_level) {
        ACE_DEBUG((LM_WARNING, "(%P|%t) RtpsDiscovery::add_domain_participant()"
                   " - attempt to use specific network interface's MAC addr for"
                   " GUID generation failed.\n"));
      }
    }
  }
  guid_gen_.populate(ads.id);
  ads.id.entityId = ENTITYID_PARTICIPANT;
  try {
    const DCPS::RcHandle<Spdp> spdp (DCPS::make_rch<Spdp>(domain, ref(ads.id), qos, this));
    // ads.id may change during Spdp constructor
    participants_[domain][ads.id] = spdp;
  } catch (const std::exception& e) {
    ads.id = GUID_UNKNOWN;
    ACE_ERROR((LM_ERROR, "(%P|%t) RtpsDiscovery::add_domain_participant() - "
      "failed to initialize RTPS Simple Participant Discovery Protocol: %C\n",
      e.what()));
  }
  return ads;
}

#if defined(OPENDDS_SECURITY)
DCPS::AddDomainStatus
RtpsDiscovery::add_domain_participant_secure(DDS::DomainId_t domain,
                                      const DDS::DomainParticipantQos& qos,
                                      const OpenDDS::DCPS::RepoId& guid,
                                      DDS::Security::IdentityHandle id,
                                      DDS::Security::PermissionsHandle perm,
                                      DDS::Security::ParticipantCryptoHandle part_crypto)
{
  DCPS::AddDomainStatus ads = {guid, false /*federated*/};
  ads.id.entityId = ENTITYID_PARTICIPANT;
  try {
    const DCPS::RcHandle<Spdp> spdp (DCPS::make_rch<Spdp>(domain, ads.id, qos, this, id, perm, part_crypto));
    participants_[domain][ads.id] = spdp;
  } catch (const std::exception& e) {
    ads.id = GUID_UNKNOWN;
    ACE_ERROR((LM_WARNING, "(%P|%t) RtpsDiscovery::add_domain_participant_secure() - "
      "failed to initialize RTPS Simple Participant Discovery Protocol: %C\n",
      e.what()));
  }
  return ads;
}
#endif

void
RtpsDiscovery::signal_liveliness(const DDS::DomainId_t domain_id,
                                 const OpenDDS::DCPS::RepoId& part_id,
                                 DDS::LivelinessQosPolicyKind kind)
{
  get_part(domain_id, part_id)->signal_liveliness(kind);
}

void
RtpsDiscovery::rtps_relay_only_now(bool after)
{
  const bool before = config_->rtps_relay_only();
  config_->rtps_relay_only(after);

  if (before != after) {
    ACE_GUARD(ACE_Thread_Mutex, g, lock_);
    for (DomainParticipantMap::const_iterator dom_pos = participants_.begin(), dom_limit = participants_.end();
         dom_pos != dom_limit; ++dom_pos) {
      for (ParticipantMap::const_iterator part_pos = dom_pos->second.begin(), part_limit = dom_pos->second.end(); part_pos != part_limit; ++part_pos) {
        part_pos->second->rtps_relay_only_now(after);
      }
    }
  }
}

void
RtpsDiscovery::use_rtps_relay_now(bool after)
{
  const bool before = config_->use_rtps_relay();
  config_->use_rtps_relay(after);

  if (before != after) {
    ACE_GUARD(ACE_Thread_Mutex, g, lock_);
    for (DomainParticipantMap::const_iterator dom_pos = participants_.begin(), dom_limit = participants_.end();
         dom_pos != dom_limit; ++dom_pos) {
      for (ParticipantMap::const_iterator part_pos = dom_pos->second.begin(), part_limit = dom_pos->second.end(); part_pos != part_limit; ++part_pos) {
        part_pos->second->use_rtps_relay_now(after);
      }
    }
  }
}

void
RtpsDiscovery::use_ice_now(bool after)
{
  const bool before = config_->use_ice();
  config_->use_ice(after);

  if (before != after) {
    ACE_GUARD(ACE_Thread_Mutex, g, lock_);
    for (DomainParticipantMap::const_iterator dom_pos = participants_.begin(), dom_limit = participants_.end();
         dom_pos != dom_limit; ++dom_pos) {
      for (ParticipantMap::const_iterator part_pos = dom_pos->second.begin(), part_limit = dom_pos->second.end(); part_pos != part_limit; ++part_pos) {
        part_pos->second->use_ice_now(after);
      }
    }
  }
}

#ifdef OPENDDS_SECURITY
DDS::Security::ParticipantCryptoHandle
RtpsDiscovery::get_crypto_handle(DDS::DomainId_t domain,
                                 const DCPS::RepoId& local_participant,
                                 const DCPS::RepoId& remote_participant) const
{
  ParticipantHandle p = get_part(domain, local_participant);
  if (p) {
    if (remote_participant == GUID_UNKNOWN || remote_participant == local_participant) {
      return p->crypto_handle();
    } else {
      return p->remote_crypto_handle(remote_participant);
    }
  }

  return DDS::HANDLE_NIL;
}

#endif

RtpsDiscovery::StaticInitializer::StaticInitializer()
{
  TheServiceParticipant->register_discovery_type("rtps_discovery", new Config);
}

u_short
RtpsDiscovery::get_spdp_port(DDS::DomainId_t domain,
                             const DCPS::RepoId& local_participant) const
{
  ParticipantHandle p = get_part(domain, local_participant);
  if (p) {
    return p->get_spdp_port();
  }

  return 0;
}

u_short
RtpsDiscovery::get_sedp_port(DDS::DomainId_t domain,
                             const DCPS::RepoId& local_participant) const
{
  ParticipantHandle p = get_part(domain, local_participant);
  if (p) {
    return p->get_sedp_port();
  }

  return 0;
}

#ifdef ACE_HAS_IPV6

u_short
RtpsDiscovery::get_ipv6_spdp_port(DDS::DomainId_t domain,
                                  const DCPS::RepoId& local_participant) const
{
  ParticipantHandle p = get_part(domain, local_participant);
  if (p) {
    return p->get_ipv6_spdp_port();
  }

  return 0;
}

u_short
RtpsDiscovery::get_ipv6_sedp_port(DDS::DomainId_t domain,
                                  const DCPS::RepoId& local_participant) const
{
  ParticipantHandle p = get_part(domain, local_participant);
  if (p) {
    return p->get_ipv6_sedp_port();
  }

  return 0;
}
#endif

void
RtpsDiscovery::spdp_rtps_relay_address(const ACE_INET_Addr& address)
{
  config_->spdp_rtps_relay_address(address);
}

void
RtpsDiscovery::sedp_rtps_relay_address(const ACE_INET_Addr& address)
{
  config_->sedp_rtps_relay_address(address);

  ACE_GUARD(ACE_Thread_Mutex, g, lock_);
  for (DomainParticipantMap::const_iterator dom_pos = participants_.begin(), dom_limit = participants_.end();
       dom_pos != dom_limit; ++dom_pos) {
    for (ParticipantMap::const_iterator part_pos = dom_pos->second.begin(), part_limit = dom_pos->second.end(); part_pos != part_limit; ++part_pos) {
      part_pos->second->sedp_rtps_relay_address(address);
    }
  }
}

void
RtpsDiscovery::sedp_stun_server_address(const ACE_INET_Addr& address)
{
  config_->sedp_stun_server_address(address);

  ACE_GUARD(ACE_Thread_Mutex, g, lock_);
  for (DomainParticipantMap::const_iterator dom_pos = participants_.begin(), dom_limit = participants_.end();
       dom_pos != dom_limit; ++dom_pos) {
    for (ParticipantMap::const_iterator part_pos = dom_pos->second.begin(), part_limit = dom_pos->second.end(); part_pos != part_limit; ++part_pos) {
      part_pos->second->sedp_stun_server_address(address);
    }
  }
}

} // namespace DCPS
} // namespace OpenDDS

OPENDDS_END_VERSIONED_NAMESPACE_DECL<|MERGE_RESOLUTION|>--- conflicted
+++ resolved
@@ -72,13 +72,10 @@
   , use_ice_(false)
   , use_ncm_(true)
   , sedp_max_message_size_(DCPS::TransportSendStrategy::UDP_MAX_MESSAGE_SIZE)
-<<<<<<< HEAD
+  , undirected_spdp_(true)
+  , periodic_directed_spdp_(false)
   , max_type_lookup_service_reply_period_(5, 0)
   , use_xtypes_(true)
-=======
-  , undirected_spdp_(true)
-  , periodic_directed_spdp_(false)
->>>>>>> 92858ed4
 {}
 
 RtpsDiscovery::RtpsDiscovery(const RepoKey& key)
@@ -581,20 +578,6 @@
                        ACE_TEXT("%C section has a Customization setting.\n"),
                        rtps_name.c_str()));
           }
-<<<<<<< HEAD
-        } else if (name == "TypeLookupServiceReplyTimeout") {
-          const OPENDDS_STRING& value = it->second;
-          int timeout;
-          if (!DCPS::convertToInteger(value, timeout)) {
-            ACE_ERROR_RETURN((LM_ERROR,
-              ACE_TEXT("(%P|%t) RtpsDiscovery::Config::discovery_config(): ")
-              ACE_TEXT("Invalid entry (%C) for TypeLookupServiceReplyTimeout in ")
-              ACE_TEXT("[rtps_discovery/%C] section.\n"),
-              value.c_str(), rtps_name.c_str()), -1);
-          }
-          config->max_type_lookup_service_reply_period(TimeDuration::from_msec(timeout));
-        } else if (name == "UseXTypes") {
-=======
         } else if (name == "UndirectedSpdp") {
           const OPENDDS_STRING& value = it->second;
           int smInt;
@@ -607,26 +590,38 @@
           }
           config->undirected_spdp(bool(smInt));
         } else if (name == "PeriodicDirectedSpdp") {
->>>>>>> 92858ed4
           const OPENDDS_STRING& value = it->second;
           int smInt;
           if (!DCPS::convertToInteger(value, smInt)) {
             ACE_ERROR_RETURN((LM_ERROR,
-<<<<<<< HEAD
-              ACE_TEXT("(%P|%t) RtpsDiscovery::Config::discovery_config ")
-              ACE_TEXT("Invalid entry (%C) for UseXTypes in ")
-              ACE_TEXT("[rtps_discovery/%C] section.\n"),
-              value.c_str(), rtps_name.c_str()), -1);
-          }
-          config->use_xtypes(bool(smInt));
-=======
                               ACE_TEXT("(%P|%t) RtpsDiscovery::Config::discovery_config ")
                               ACE_TEXT("Invalid entry (%C) for PeriodicDirectedSpdp in ")
                               ACE_TEXT("[rtps_discovery/%C] section.\n"),
                               value.c_str(), rtps_name.c_str()), -1);
           }
           config->periodic_directed_spdp(bool(smInt));
->>>>>>> 92858ed4
+        } else if (name == "TypeLookupServiceReplyTimeout") {
+          const OPENDDS_STRING& value = it->second;
+          int timeout;
+          if (!DCPS::convertToInteger(value, timeout)) {
+            ACE_ERROR_RETURN((LM_ERROR,
+              ACE_TEXT("(%P|%t) RtpsDiscovery::Config::discovery_config(): ")
+              ACE_TEXT("Invalid entry (%C) for TypeLookupServiceReplyTimeout in ")
+              ACE_TEXT("[rtps_discovery/%C] section.\n"),
+              value.c_str(), rtps_name.c_str()), -1);
+          }
+          config->max_type_lookup_service_reply_period(TimeDuration::from_msec(timeout));
+        } else if (name == "UseXTypes") {
+          const OPENDDS_STRING& value = it->second;
+          int smInt;
+          if (!DCPS::convertToInteger(value, smInt)) {
+            ACE_ERROR_RETURN((LM_ERROR,
+              ACE_TEXT("(%P|%t) RtpsDiscovery::Config::discovery_config ")
+              ACE_TEXT("Invalid entry (%C) for UseXTypes in ")
+              ACE_TEXT("[rtps_discovery/%C] section.\n"),
+              value.c_str(), rtps_name.c_str()), -1);
+          }
+          config->use_xtypes(bool(smInt));
         } else {
           ACE_ERROR_RETURN((LM_ERROR,
             ACE_TEXT("(%P|%t) RtpsDiscovery::Config::discovery_config(): ")
