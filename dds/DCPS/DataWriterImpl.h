/*
 *
 *
 * Distributed under the OpenDDS License.
 * See: http://www.opendds.org/license.html
 */

#ifndef OPENDDS_DCPS_DATAWRITER_H
#define OPENDDS_DCPS_DATAWRITER_H

#include "dds/DdsDcpsDomainC.h"
#include "dds/DdsDcpsTopicC.h"
#include "dds/DCPS/DataWriterCallbacks.h"
#include "dds/DCPS/transport/framework/TransportSendListener.h"
#include "dds/DCPS/transport/framework/TransportClient.h"
#include "dds/DCPS/MessageTracker.h"
#include "dds/DCPS/DataBlockLockPool.h"
#include "dds/DCPS/PoolAllocator.h"
#include "WriteDataContainer.h"
#include "Definitions.h"
#include "DataSampleHeader.h"
#include "TopicImpl.h"
#include "Time_Helper.h"
#include "CoherentChangeControl.h"
#include "GuidUtils.h"
#include "RcEventHandler.h"
#include "unique_ptr.h"
#include "Message_Block_Ptr.h"
#include "TimeTypes.h"

#ifndef OPENDDS_NO_CONTENT_FILTERED_TOPIC
#include "FilterEvaluator.h"
#endif

#include "ace/Event_Handler.h"
#include "ace/OS_NS_sys_time.h"

#include <memory>

#if !defined (ACE_LACKS_PRAGMA_ONCE)
#pragma once
#endif /* ACE_LACKS_PRAGMA_ONCE */

class DDS_TEST;

OPENDDS_BEGIN_VERSIONED_NAMESPACE_DECL

namespace OpenDDS {
namespace DCPS {

class PublisherImpl;
class DomainParticipantImpl;
class Monitor;
class DataSampleElement;
class SendStateDataSampleList;
struct AssociationData;
class LivenessTimer;

/**
* @class DataWriterImpl
*
* @brief Implements the OpenDDS::DCPS::DataWriterRemote interfaces and
*        DDS::DataWriter interfaces.
*
* See the DDS specification, OMG formal/04-12-02, for a description of
* the interface this class is implementing.
*
* This class must be inherited by the type-specific datawriter which
* is specific to the data-type associated with the topic.
*
* @note: This class is responsible for allocating memory for the
*        header message block
*        (MessageBlock + DataBlock + DataSampleHeader) and the
*        DataSampleElement.
*        The data-type datawriter is responsible for allocating
*        memory for the sample data message block.
*        (e.g. MessageBlock + DataBlock + Foo data). But it gives
*        up ownership to this WriteDataContainer.
*/
class OpenDDS_Dcps_Export DataWriterImpl
  : public virtual LocalObject<DDS::DataWriter>,
    public virtual DataWriterCallbacks,
    public virtual EntityImpl,
    public virtual TransportClient,
    public virtual TransportSendListener {
public:
  friend class WriteDataContainer;
  friend class PublisherImpl;

  typedef OPENDDS_MAP_CMP(RepoId, SequenceNumber, GUID_tKeyLessThan) RepoIdToSequenceMap;

  struct AckToken {
    MonotonicTimePoint tstamp_;
    DDS::Duration_t max_wait_;
    SequenceNumber sequence_;

    AckToken(const DDS::Duration_t& max_wait,
             const SequenceNumber& sequence)
      : tstamp_(MonotonicTimePoint::now())
      , max_wait_(max_wait)
      , sequence_(sequence)
    {
    }

    ~AckToken() {}

    MonotonicTimePoint deadline() const {
      return tstamp_ + TimeDuration(max_wait_);
    }
  };

  DataWriterImpl();

  virtual ~DataWriterImpl();

  virtual DDS::InstanceHandle_t get_instance_handle();

  virtual DDS::ReturnCode_t set_qos(const DDS::DataWriterQos & qos);

  virtual DDS::ReturnCode_t get_qos(DDS::DataWriterQos & qos);

  virtual DDS::ReturnCode_t set_listener(
    DDS::DataWriterListener_ptr a_listener,
    DDS::StatusMask mask);

  virtual DDS::DataWriterListener_ptr get_listener();

  virtual DDS::Topic_ptr get_topic();

  virtual DDS::ReturnCode_t wait_for_acknowledgments(
    const DDS::Duration_t & max_wait);

  virtual DDS::Publisher_ptr get_publisher();

  virtual DDS::ReturnCode_t get_liveliness_lost_status(
    DDS::LivelinessLostStatus & status);

  virtual DDS::ReturnCode_t get_offered_deadline_missed_status(
    DDS::OfferedDeadlineMissedStatus & status);

  virtual DDS::ReturnCode_t get_offered_incompatible_qos_status(
    DDS::OfferedIncompatibleQosStatus & status);

  virtual DDS::ReturnCode_t get_publication_matched_status(
    DDS::PublicationMatchedStatus & status);

  TimeDuration liveliness_check_interval(DDS::LivelinessQosPolicyKind kind);

  bool participant_liveliness_activity_after(const MonotonicTimePoint& tv);

  virtual DDS::ReturnCode_t assert_liveliness();

  virtual DDS::ReturnCode_t assert_liveliness_by_participant();

  typedef OPENDDS_VECTOR(DDS::InstanceHandle_t) InstanceHandleVec;
  void get_instance_handles(InstanceHandleVec& instance_handles);

  void get_readers(RepoIdSet& readers);

  virtual DDS::ReturnCode_t get_matched_subscriptions(
    DDS::InstanceHandleSeq & subscription_handles);

#if !defined (DDS_HAS_MINIMUM_BIT)
  virtual DDS::ReturnCode_t get_matched_subscription_data(
    DDS::SubscriptionBuiltinTopicData & subscription_data,
    DDS::InstanceHandle_t subscription_handle);
#endif // !defined (DDS_HAS_MINIMUM_BIT)

  virtual DDS::ReturnCode_t enable();

  virtual void add_association(const RepoId& yourId,
                               const ReaderAssociation& reader,
                               bool active);

  virtual void transport_assoc_done(int flags, const RepoId& remote_id);

  virtual void association_complete(const RepoId& remote_id);

  virtual void remove_associations(const ReaderIdSeq & readers,
                                   bool callback);

  virtual void replay_durable_data_for(const RepoId& remote_sub_id);

  virtual void update_incompatible_qos(const IncompatibleQosStatus& status);

  virtual void update_subscription_params(const RepoId& readerId,
                                          const DDS::StringSeq& params);


  /**
   * cleanup the DataWriter.
   */
  void cleanup();

  /**
   * Initialize the data members.
   */
  void init(
    TopicImpl*                            topic_servant,
    const DDS::DataWriterQos &            qos,
    DDS::DataWriterListener_ptr           a_listener,
    const DDS::StatusMask &               mask,
    WeakRcHandle<OpenDDS::DCPS::DomainParticipantImpl> participant_servant,
    OpenDDS::DCPS::PublisherImpl*         publisher_servant);

  void send_all_to_flush_control(ACE_Guard<ACE_Recursive_Thread_Mutex>& guard);

  /**
   * Delegate to the WriteDataContainer to register
   * Must tell the transport to broadcast the registered
   * instance upon returning.
   */
  DDS::ReturnCode_t
  register_instance_i(
    DDS::InstanceHandle_t& handle,
    Message_Block_Ptr data,
    const DDS::Time_t& source_timestamp);

  /**
   * Delegate to the WriteDataContainer to register and tell
   * the transport to broadcast the registered instance.
   */
  DDS::ReturnCode_t
  register_instance_from_durable_data(
    DDS::InstanceHandle_t& handle,
    Message_Block_Ptr data,
    const DDS::Time_t & source_timestamp);

  /**
   * Delegate to the WriteDataContainer to unregister and tell
   * the transport to broadcast the unregistered instance.
   */
  DDS::ReturnCode_t
  unregister_instance_i(
    DDS::InstanceHandle_t handle,
    const DDS::Time_t & source_timestamp);

  /**
   * Unregister all registered instances and tell the transport
   * to broadcast the unregistered instances.
   */
  void unregister_instances(const DDS::Time_t& source_timestamp);

  /**
   * Delegate to the WriteDataContainer to queue the instance
   * sample and finally tell the transport to send the sample.
   * \param filter_out can either be null (if the writer can't
   *        or won't evaluate the filters), or a list of
   *        associated reader RepoIds that should NOT get the
   *        data sample due to content filtering.
   */
  DDS::ReturnCode_t write(Message_Block_Ptr sample,
                          DDS::InstanceHandle_t handle,
                          const DDS::Time_t& source_timestamp,
                          GUIDSeq* filter_out,
                          const void* real_data);

  /**
   * Delegate to the WriteDataContainer to dispose all data
   * samples for a given instance and tell the transport to
   * broadcast the disposed instance.
   */
  DDS::ReturnCode_t dispose(DDS::InstanceHandle_t handle,
                            const DDS::Time_t & source_timestamp);

  /**
   * Return the number of samples for a given instance.
   */
  DDS::ReturnCode_t num_samples(DDS::InstanceHandle_t handle,
                                size_t&               size);

  /**
   * Retrieve the unsent data from the WriteDataContainer.
   */
   ACE_UINT64 get_unsent_data(SendStateDataSampleList& list) {
    return data_container_->get_unsent_data(list);
  }

  SendStateDataSampleList get_resend_data() {
    return data_container_->get_resend_data();
  }

  /**
   * Accessor of the repository id of the domain participant.
   */
  RepoId get_dp_id();

  /**
   * Delegate to WriteDataContainer to unregister all instances.
   */
  void unregister_all();

  /**
   * This is called by transport to notify that the sample is
   * delivered and it is delegated to WriteDataContainer
   * to adjust the internal data sample threads.
   */
  void data_delivered(const DataSampleElement* sample);

  void transport_discovery_change();

  /**
   * This is called by transport to notify that the control
   * message is delivered.
   */
  void control_delivered(const Message_Block_Ptr& sample);

  /// Does this writer have samples to be acknowledged?
  bool should_ack() const;

  /// Create an AckToken for ack operations.
  AckToken create_ack_token(DDS::Duration_t max_wait) const;

  virtual void retrieve_inline_qos_data(TransportSendListener::InlineQosData& qos_data) const;

  virtual bool check_transport_qos(const TransportInst& inst);

#ifndef OPENDDS_NO_OBJECT_MODEL_PROFILE

  /// Are coherent changes pending?
  bool coherent_changes_pending();

  /// Starts a coherent change set; should only be called once.
  void begin_coherent_changes();

  /// Ends a coherent change set; should only be called once.
  void end_coherent_changes(const GroupCoherentSamples& group_samples);

#endif

  /**
   * Get associated topic type name.
   */
  char const* get_type_name() const;

  /**
   * This mothod is called by transport to notify the instance
   * sample is dropped and it delegates to WriteDataContainer
   * to update the internal list.
   */
  void data_dropped(const DataSampleElement* element,
                    bool dropped_by_transport);

  /**
   * This is called by transport to notify that the control
   * message is dropped.
   */
  void control_dropped(const Message_Block_Ptr& sample,
                       bool dropped_by_transport);

  /**
   * Accessor of the WriterDataContainer's lock.
   */
  // ciju: Seems this is no longer being used.
  // Was wrong. Still required.
  ACE_INLINE
  ACE_Recursive_Thread_Mutex& get_lock() {
    return data_container_->lock_;
  }

  /**
   * This is used to retrieve the listener for a certain status
   * change.
   *
   * If this datawriter has a registered listener and the status
   * kind is in the listener mask then the listener is returned.
   * Otherwise, the query for the listener is propagated up to the
   * factory/publisher.
   */
  DDS::DataWriterListener_ptr listener_for(DDS::StatusKind kind);

  /// Handle the assert liveliness timeout.
  virtual int handle_timeout(const ACE_Time_Value &tv,
                             const void *arg);

  /// Called by the PublisherImpl to indicate that the Publisher is now
  /// resumed and any data collected while it was suspended should now be sent.
  void send_suspended_data();

  void remove_all_associations();

  virtual void register_for_reader(const RepoId& participant,
                                   const RepoId& writerid,
                                   const RepoId& readerid,
                                   const TransportLocatorSeq& locators,
                                   DiscoveryListener* listener);

  virtual void unregister_for_reader(const RepoId& participant,
                                     const RepoId& writerid,
                                     const RepoId& readerid);

  virtual void update_locators(const RepoId& remote,
                               const TransportLocatorSeq& locators);

  void notify_publication_disconnected(const ReaderIdSeq& subids);
  void notify_publication_reconnected(const ReaderIdSeq& subids);
  void notify_publication_lost(const ReaderIdSeq& subids);

  /// Statistics counter.
  int         data_dropped_count_;
  int         data_delivered_count_;

  MessageTracker controlTracker;

  /**
   * This method create a header message block and chain with
   * the sample data. The header contains the information
   * needed. e.g. message id, length of whole message...
   * The fast allocator is used to allocate the message block,
   * data block and header.
   */
  DDS::ReturnCode_t
  create_sample_data_message(Message_Block_Ptr data,
                             DDS::InstanceHandle_t instance_handle,
                             DataSampleHeader& header_data,
                             Message_Block_Ptr& message,
                             const DDS::Time_t& source_timestamp,
                             bool content_filter);

#ifndef OPENDDS_NO_PERSISTENCE_PROFILE
  /// Make sent data available beyond the lifetime of this
  /// @c DataWriter.
  bool persist_data();
#endif

  /// Wait for pending data and control messages to drain.
  void wait_pending();

  /**
   * Set deadline to complete wait_pending by. If 0, then wait_pending will
   * wait indefinately if needed.
   */
  void set_wait_pending_deadline(const MonotonicTimePoint& deadline);

  /**
   * Get an instance handle for a new instance.
   */
  DDS::InstanceHandle_t get_next_handle();

  virtual RcHandle<EntityImpl> parent() const;

#ifndef OPENDDS_NO_CONTENT_FILTERED_TOPIC
  bool filter_out(const DataSampleElement& elt,
                  const OPENDDS_STRING& filterClassName,
                  const FilterEvaluator& evaluator,
                  const DDS::StringSeq& expression_params) const;
#endif

  DataBlockLockPool::DataBlockLock* get_db_lock() {
    return db_lock_pool_->get_lock();
  }

 /**
  *  Attempt to locate an existing instance for the given handle.
  */
 PublicationInstance_rch get_handle_instance(
   DDS::InstanceHandle_t handle);

 virtual ICE::Endpoint* get_ice_endpoint();

 const RepoId& get_repo_id() const {
    return this->publication_id_;
  }

protected:

  DDS::ReturnCode_t wait_for_specific_ack(const AckToken& token);

  void prepare_to_delete();

  // type specific DataWriter's part of enable.
  virtual DDS::ReturnCode_t enable_specific() = 0;

<<<<<<< HEAD
  /**
   * Setup CDR serialization options in type-specific DataWrtier.
   */
  virtual DDS::ReturnCode_t setup_serialization() = 0;
=======
  virtual const ValueWriterDispatcher* get_value_writer_dispatcher() const { return 0; }
>>>>>>> 343eee84

  /// The number of chunks for the cached allocator.
  size_t                     n_chunks_;

  /// The multiplier for allocators affected by associations
  size_t                     association_chunk_multiplier_;


  /// The type name of associated topic.
  CORBA::String_var               type_name_;

  /// The qos policy list of this datawriter.
  DDS::DataWriterQos              qos_;

  /// The participant servant which creats the publisher that
  /// creates this datawriter.
  WeakRcHandle<DomainParticipantImpl>          participant_servant_;

  //This lock should be used to protect access to reader_info_
  ACE_Thread_Mutex reader_info_lock_;

  struct ReaderInfo {
#ifndef OPENDDS_NO_CONTENT_FILTERED_TOPIC
    WeakRcHandle<DomainParticipantImpl> participant_;
    OPENDDS_STRING filter_class_name_;
    OPENDDS_STRING filter_;
    DDS::StringSeq expression_params_;
    RcHandle<FilterEvaluator> eval_;
#endif
    SequenceNumber expected_sequence_;
    bool durable_;
    ReaderInfo(const char* filter_class_name, const char* filter, const DDS::StringSeq& params,
               WeakRcHandle<DomainParticipantImpl> participant, bool durable);
    ~ReaderInfo();
  };

  typedef OPENDDS_MAP_CMP(RepoId, ReaderInfo, GUID_tKeyLessThan) RepoIdToReaderInfoMap;
  RepoIdToReaderInfoMap reader_info_;

  struct AckCustomization {
    GUIDSeq customized_;
    AckToken& token_;
    explicit AckCustomization(AckToken& at) : token_(at) {}
  };

  virtual SendControlStatus send_control(const DataSampleHeader& header,
                                         Message_Block_Ptr msg);

private:

  void track_sequence_number(GUIDSeq* filter_out);

  void notify_publication_lost(const DDS::InstanceHandleSeq& handles);

  DDS::ReturnCode_t dispose_and_unregister(DDS::InstanceHandle_t handle,
                                           const DDS::Time_t& timestamp);

  /**
   * This method create a header message block and chain with
   * the registered sample. The header contains the information
   * needed. e.g. message id, length of whole message...
   * The fast allocator is not used for the header.
   */
  ACE_Message_Block*
  create_control_message(MessageId message_id,
                         DataSampleHeader& header,
                         Message_Block_Ptr data,
                         const DDS::Time_t& source_timestamp);

  /// Send the liveliness message.
  bool send_liveliness(const MonotonicTimePoint& now);

  /// Lookup the instance handles by the subscription repo ids
  void lookup_instance_handles(const ReaderIdSeq& ids,
                               DDS::InstanceHandleSeq& hdls);

  DDS::Subscriber_var get_builtin_subscriber() const;

  DDS::DomainId_t domain_id() const {
    return this->domain_id_;
  }

  CORBA::Long get_priority_value(const AssociationData&) const {
    return this->qos_.transport_priority.value;
  }

#if defined(OPENDDS_SECURITY)
  DDS::Security::ParticipantCryptoHandle get_crypto_handle() const;
#endif

  void association_complete_i(const RepoId& remote_id);

  friend class ::DDS_TEST; // allows tests to get at privates


  // Data block local pool for this data writer.
  unique_ptr<DataBlockLockPool>  db_lock_pool_;

  /// The name of associated topic.
  CORBA::String_var               topic_name_;
  /// The associated topic repository id.
  RepoId                          topic_id_;
  /// The topic servant.
  TopicDescriptionPtr<TopicImpl>                 topic_servant_;

  /// The StatusKind bit mask indicates which status condition change
  /// can be notified by the listener of this entity.
  DDS::StatusMask                 listener_mask_;
  /// Used to notify the entity for relevant events.
  DDS::DataWriterListener_var     listener_;
  /// The domain id.
  DDS::DomainId_t                 domain_id_;
  RepoId                          dp_id_;
  /// The publisher servant which creates this datawriter.
  WeakRcHandle<PublisherImpl>     publisher_servant_;
  /// The repository id of this datawriter/publication.
  PublicationId                   publication_id_;
  /// The sequence number unique in DataWriter scope.
  SequenceNumber                  sequence_number_;
  /// Flag indicating DataWriter current belongs to
  /// a coherent change set.
  bool                            coherent_;
  /// The number of samples belonging to the current
  /// coherent change set.
  ACE_UINT32                      coherent_samples_;
  /// The sample data container.
  RcHandle<WriteDataContainer>  data_container_;
  /// The lock to protect the activate subscriptions
  /// and status changes.
  ACE_Recursive_Thread_Mutex      lock_;

  typedef OPENDDS_MAP_CMP(RepoId, DDS::InstanceHandle_t, GUID_tKeyLessThan) RepoIdToHandleMap;

  RepoIdToHandleMap               id_to_handle_map_;

  RepoIdSet readers_;

  /// Status conditions.
  DDS::LivelinessLostStatus           liveliness_lost_status_ ;
  DDS::OfferedDeadlineMissedStatus    offered_deadline_missed_status_ ;
  DDS::OfferedIncompatibleQosStatus   offered_incompatible_qos_status_ ;
  DDS::PublicationMatchedStatus       publication_match_status_ ;

  /// True if the writer failed to actively signal its liveliness within
  /// its offered liveliness period.
  bool liveliness_lost_;

  /**
   * @todo The publication_lost_status_ and
   *       publication_reconnecting_status_ are left here for
   *       future use when we add get_publication_lost_status()
   *       and get_publication_reconnecting_status() methods.
   */
  // Statistics of the lost publications due to lost connection.
  // PublicationLostStatus               publication_lost_status_;
  // Statistics of the publications that associates with a
  // reconnecting datalink.
  // PublicationReconnectingStatus       publication_reconnecting_status_;

  /// The message block allocator.
  unique_ptr<MessageBlockAllocator>     mb_allocator_;
  /// The data block allocator.
  unique_ptr<DataBlockAllocator>        db_allocator_;
  /// The header data allocator.
  unique_ptr<DataSampleHeaderAllocator> header_allocator_;

  /// The orb's reactor to be used to register the liveliness
  /// timer.
  ACE_Reactor_Timer_Interface* reactor_;
  /// The time interval for sending liveliness message.
  TimeDuration liveliness_check_interval_;
  /// Timestamp of last write/dispose/assert_liveliness.
  MonotonicTimePoint last_liveliness_activity_time_;
  /// Total number of offered deadlines missed during last offered
  /// deadline status check.
  CORBA::Long last_deadline_missed_total_count_;

  /// Flag indicates that this datawriter is a builtin topic
  /// datawriter.
  bool is_bit_;

  RepoIdSet pending_readers_, assoc_complete_readers_;

  /// The cached available data while suspending and associated transaction ids.
  ACE_UINT64 min_suspended_transaction_id_;
  ACE_UINT64 max_suspended_transaction_id_;
  SendStateDataSampleList             available_data_list_;

  /// Monitor object for this entity
  unique_ptr<Monitor> monitor_;

  /// Periodic Monitor object for this entity
  unique_ptr<Monitor> periodic_monitor_;


  // Do we need to set the sequence repair header bit?
  //   must call prior to incrementing sequence number
  bool need_sequence_repair();
  bool need_sequence_repair_i() const;

  DDS::ReturnCode_t send_end_historic_samples(const RepoId& readerId);
  DDS::ReturnCode_t send_request_ack();

  bool liveliness_asserted_;

  // Lock used to synchronize remove_associations calls from discovery
  // and unregister_instances during deletion of datawriter from application
  ACE_Thread_Mutex sync_unreg_rem_assocs_lock_;
  RcHandle<LivenessTimer> liveness_timer_;

  MonotonicTimePoint wait_pending_deadline_;
};

typedef RcHandle<DataWriterImpl> DataWriterImpl_rch;


class LivenessTimer : public RcEventHandler
{
public:
  LivenessTimer(DataWriterImpl& writer)
    : writer_(writer)
  {
  }

  /// Handle the assert liveliness timeout.
  virtual int handle_timeout(const ACE_Time_Value& tv, const void* arg);

private:
  WeakRcHandle<DataWriterImpl> writer_;
};

} // namespace DCPS
} // namespace OpenDDS

OPENDDS_END_VERSIONED_NAMESPACE_DECL

#endif<|MERGE_RESOLUTION|>--- conflicted
+++ resolved
@@ -471,14 +471,12 @@
   // type specific DataWriter's part of enable.
   virtual DDS::ReturnCode_t enable_specific() = 0;
 
-<<<<<<< HEAD
+  virtual const ValueWriterDispatcher* get_value_writer_dispatcher() const { return 0; }
+
   /**
    * Setup CDR serialization options in type-specific DataWrtier.
    */
   virtual DDS::ReturnCode_t setup_serialization() = 0;
-=======
-  virtual const ValueWriterDispatcher* get_value_writer_dispatcher() const { return 0; }
->>>>>>> 343eee84
 
   /// The number of chunks for the cached allocator.
   size_t                     n_chunks_;
