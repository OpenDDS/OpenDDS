--- conflicted
+++ resolved
@@ -65,49 +65,9 @@
     return DDS::DomainParticipant::_nil();
   }
 
-<<<<<<< HEAD
-  DomainParticipantImpl* dp = 0;
-
-  ACE_NEW_RETURN(dp,
-                 DomainParticipantImpl(this, domainId, par_qos, a_listener, mask),
-                 DDS::DomainParticipant::_nil());
-
-  DDS::DomainParticipant_ptr dp_obj(dp);
-
-  if (CORBA::is_nil(dp_obj)) {
-    ACE_ERROR((LM_ERROR,
-               ACE_TEXT("(%P|%t) ERROR: ")
-               ACE_TEXT("DomainParticipantFactoryImpl::create_participant, ")
-               ACE_TEXT("nil DomainParticipant.\n")));
-    return DDS::DomainParticipant::_nil();
-  }
-=======
-  Discovery_rch disco = TheServiceParticipant->get_discovery(domainId);
-
-  if (disco.is_nil()) {
-    ACE_ERROR((LM_ERROR,
-               ACE_TEXT("(%P|%t) ERROR: ")
-               ACE_TEXT("DomainParticipantFactoryImpl::create_participant, ")
-               ACE_TEXT("no repository found for domainId: %d.\n"), domainId));
-    return DDS::DomainParticipant::_nil();
-  }
-
-  const AddDomainStatus value =
-    disco->add_domain_participant(domainId, par_qos);
-
-  if (value.id == GUID_UNKNOWN) {
-    ACE_ERROR((LM_ERROR,
-               ACE_TEXT("(%P|%t) ERROR: ")
-               ACE_TEXT("DomainParticipantFactoryImpl::create_participant, ")
-               ACE_TEXT("add_domain_participant returned invalid id.\n")));
-    return DDS::DomainParticipant::_nil();
-  }
-
-  RcHandle<DomainParticipantImpl> dp = make_rch<DomainParticipantImpl>(
-    this, domainId, value.id, par_qos, a_listener, mask, value.federated
-  );
-
->>>>>>> 6c29364d
+  RcHandle<DomainParticipantImpl> dp =
+    make_rch<DomainParticipantImpl>(this, domainId, par_qos, a_listener, mask);
+
 
   if (qos_.entity_factory.autoenable_created_entities) {
     if (dp->enable() != DDS::RETCODE_OK) {
