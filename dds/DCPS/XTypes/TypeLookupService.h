--- conflicted
+++ resolved
@@ -51,17 +51,12 @@
 
 private:
   // Only minimal Type Objects for now
-<<<<<<< HEAD
-  typedef std::map<TypeIdentifier, TypeObject> TypeObjectMap;
-  TypeObjectMap type_object_map_;
+  TypeMap minimal_type_map_;
 
   // For dependencies of local types
   typedef std::map<TypeIdentifier, TypeIdentifierWithSizeSeq> TypeIdentifierWithSizeSeqMap;
   TypeIdentifierWithSizeSeqMap type_dependencies_map_;
 
-=======
-  TypeMap minimal_type_map_;
->>>>>>> 62414353
   TypeObject to_empty_;
 };
 
