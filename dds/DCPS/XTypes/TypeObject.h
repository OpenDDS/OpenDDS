/*
 * Distributed under the OpenDDS License.
 * See: http://www.opendds.org/license.html
 */

#ifndef OPENDDS_DCPS_XTYPES_TYPE_OBJECT_H
#define OPENDDS_DCPS_XTYPES_TYPE_OBJECT_H

#include "External.h"

#include <dds/DCPS/PoolAllocationBase.h>
#include <dds/DCPS/PoolAllocator.h>
#include <dds/DCPS/Serializer.h>

#include <ace/CDR_Base.h>

#include <algorithm>
#include <cstring>

OPENDDS_BEGIN_VERSIONED_NAMESPACE_DECL
namespace OpenDDS {

namespace XTypes {
  struct TypeInformation;
}

namespace DCPS {
  OpenDDS_Dcps_Export
  bool operator<<(Serializer& ser, const XTypes::TypeInformation& type_info);

  OpenDDS_Dcps_Export
  bool operator>>(Serializer& ser, XTypes::TypeInformation& type_info);
}

namespace XTypes {

  template<typename T, typename T_slice, typename TAG>
  class Fake_TAO_Array_Forany_T {
  public:
    typedef T_slice _slice_type;

    Fake_TAO_Array_Forany_T (_slice_type *p)
      : ptr_(p)
    {}

    typedef const _slice_type *   _in_type;
    typedef       _slice_type * & _out_type;

    _in_type      in (void) const
    {
      return (const T_slice *) this->ptr_;
    }

    _out_type     out (void)
    {
      return this->ptr_;
    }

  private:
    _slice_type * ptr_;
  };

  OpenDDS_Dcps_Export
  const DCPS::Encoding& get_typeobject_encoding();

  template <typename T>
  struct Optional {
    bool present;
    T value;

    Optional()
      : present(false)
    {}

    Optional(const T& v)
      : present(true)
      , value(v)
    {}
  };

  template <typename T>
  struct Sequence {
    typedef OPENDDS_VECTOR(T) Members;
    Members members;

    Sequence& append(const T& member)
    {
      members.push_back(member);
      return *this;
    }

    Sequence& sort()
    {
      std::sort(members.begin(), members.end());
      return *this;
    }

    ACE_CDR::ULong length() const
    {
      return static_cast<ACE_CDR::ULong>(members.size());
    }

    void length(ACE_CDR::ULong len)
    {
      return members.resize(len);
    }

    const T& operator[](ACE_CDR::ULong i) const
    {
      return members[i];
    }

    T& operator[](ACE_CDR::ULong i)
    {
      return members[i];
    }

    bool operator<(const Sequence& other) const { return members < other.members; }

    T* get_buffer() { return &members[0]; }
    const T* get_buffer() const { return &members[0]; }

    typedef typename Members::const_iterator const_iterator;
    const_iterator begin() const { return members.begin(); }
    const_iterator end() const { return members.end(); }
  };

  // Based on dds-xtypes_typeobject.idl

  // The types in this file shall be serialized with XCDR encoding version 2

  // ---------- Equivalence Kinds -------------------
  typedef ACE_CDR::Octet EquivalenceKind;
  const EquivalenceKind EK_MINIMAL   = 0xF1; // 0x1111 0001
  const EquivalenceKind EK_COMPLETE  = 0xF2; // 0x1111 0010
  const EquivalenceKind EK_BOTH      = 0xF3; // 0x1111 0011

  // ---------- TypeKinds (begin) -------------------
  typedef ACE_CDR::Octet TypeKind;

  // Primitive TKs
  const TypeKind TK_NONE       = 0x00;
  const TypeKind TK_BOOLEAN    = 0x01;
  const TypeKind TK_BYTE       = 0x02;
  const TypeKind TK_INT16      = 0x03;
  const TypeKind TK_INT32      = 0x04;
  const TypeKind TK_INT64      = 0x05;
  const TypeKind TK_UINT16     = 0x06;
  const TypeKind TK_UINT32     = 0x07;
  const TypeKind TK_UINT64     = 0x08;
  const TypeKind TK_FLOAT32    = 0x09;
  const TypeKind TK_FLOAT64    = 0x0A;
  const TypeKind TK_FLOAT128   = 0x0B;
  const TypeKind TK_INT8       = 0x0C; // XTypes 1.3 Annex B
  const TypeKind TK_UINT8      = 0x0D; // XTypes 1.3 Annex B
  const TypeKind TK_CHAR8      = 0x10;
  const TypeKind TK_CHAR16     = 0x11;

  // String TKs
  const TypeKind TK_STRING8    = 0x20;
  const TypeKind TK_STRING16   = 0x21;

  // Constructed/Named types
  const TypeKind TK_ALIAS      = 0x30;

  // Enumerated TKs
  const TypeKind TK_ENUM       = 0x40;
  const TypeKind TK_BITMASK    = 0x41;

  // Structured TKs
  const TypeKind TK_ANNOTATION = 0x50;
  const TypeKind TK_STRUCTURE  = 0x51;
  const TypeKind TK_UNION      = 0x52;
  const TypeKind TK_BITSET     = 0x53;

  // Collection TKs
  const TypeKind TK_SEQUENCE   = 0x60;
  const TypeKind TK_ARRAY      = 0x61;
  const TypeKind TK_MAP        = 0x62;
  // ---------- TypeKinds (end) -------------------

  // ---------- Extra TypeIdentifiers (begin) ------------
  typedef ACE_CDR::Octet TypeIdentifierKind;
  const TypeIdentifierKind TI_STRING8_SMALL        = 0x70;
  const TypeIdentifierKind TI_STRING8_LARGE        = 0x71;
  const TypeIdentifierKind TI_STRING16_SMALL       = 0x72;
  const TypeIdentifierKind TI_STRING16_LARGE       = 0x73;

  const TypeIdentifierKind TI_PLAIN_SEQUENCE_SMALL = 0x80;
  const TypeIdentifierKind TI_PLAIN_SEQUENCE_LARGE = 0x81;

  const TypeIdentifierKind TI_PLAIN_ARRAY_SMALL    = 0x90;
  const TypeIdentifierKind TI_PLAIN_ARRAY_LARGE    = 0x91;

  const TypeIdentifierKind TI_PLAIN_MAP_SMALL      = 0xA0;
  const TypeIdentifierKind TI_PLAIN_MAP_LARGE      = 0xA1;

  const TypeIdentifierKind TI_STRONGLY_CONNECTED_COMPONENT = 0xB0;
  // ---------- Extra TypeIdentifiers (end) --------------

  // The name of some element (e.g. type, type member, module)
  // Valid characters are alphanumeric plus the "_" cannot start with digit
  const ACE_CDR::Long MEMBER_NAME_MAX_LENGTH = 256;
  typedef OPENDDS_STRING MemberName;

  // Qualified type name includes the name of containing modules
  // using "::" as separator. No leading "::". E.g. "MyModule::MyType"
  const ACE_CDR::Long TYPE_NAME_MAX_LENGTH = 256;
  typedef OPENDDS_STRING QualifiedTypeName;

  // Every type has an ID. Those of the primitive types are pre-defined.
  typedef ACE_CDR::Octet PrimitiveTypeId;

  // First 14 bytes of MD5 of the serialized TypeObject using XCDR
  // version 2 with Little Endian encoding
  typedef ACE_CDR::Octet EquivalenceHash[14];
  struct EquivalenceHash_tag {};
  typedef ACE_CDR::Octet EquivalenceHash_slice;
  typedef Fake_TAO_Array_Forany_T<EquivalenceHash, EquivalenceHash_slice, EquivalenceHash_tag> EquivalenceHash_forany;
  OpenDDS_Dcps_Export DCPS::String equivalence_hash_to_string(const EquivalenceHash& hash);

  // First 4 bytes of MD5 of of a member name converted to bytes
  // using UTF-8 encoding and without a 'nul' terminator.
  // Example: the member name "color" has NameHash {0x70, 0xDD, 0xA5, 0xDF}
  typedef ACE_CDR::Octet NameHash[4];
  struct NameHash_tag {};
  typedef ACE_CDR::Octet NameHash_slice;
  typedef Fake_TAO_Array_Forany_T<NameHash, NameHash_slice, NameHash_tag> NameHash_forany;

  // Long Bound of a collection type
  typedef ACE_CDR::ULong LBound;
  typedef Sequence<LBound> LBoundSeq;
  const LBound INVALID_LBOUND = 0;

  // Short Bound of a collection type
  typedef ACE_CDR::Octet SBound;
  typedef Sequence<SBound> SBoundSeq;
  const SBound INVALID_SBOUND = 0;

  struct EquivalenceHashWrapper { // not in spec
    EquivalenceHashWrapper(ACE_CDR::Octet a, ACE_CDR::Octet b, ACE_CDR::Octet c, ACE_CDR::Octet d,
                           ACE_CDR::Octet e, ACE_CDR::Octet f, ACE_CDR::Octet g, ACE_CDR::Octet h,
                           ACE_CDR::Octet i, ACE_CDR::Octet j, ACE_CDR::Octet k, ACE_CDR::Octet l,
                           ACE_CDR::Octet m, ACE_CDR::Octet n)
    {
      eh_[0] = a; eh_[1] = b; eh_[2] = c; eh_[3] = d; eh_[4] = e; eh_[5] = f; eh_[6] = g;
      eh_[7] = h; eh_[8] = i; eh_[9] = j; eh_[10] = k; eh_[11] = l; eh_[12] = m; eh_[13] = n;
    }
    EquivalenceHash eh_;
  };

  // union TypeObjectHashId switch (octet) {
  //     case EK_COMPLETE:
  //     case EK_MINIMAL:
  //         EquivalenceHash  hash;
  // };
  struct TypeObjectHashId {
    EquivalenceKind kind;
    EquivalenceHash hash;

    TypeObjectHashId()
      : kind(0)
    {}

    TypeObjectHashId(const EquivalenceKind& a_kind,
                     const EquivalenceHashWrapper& a_hash)
      : kind(a_kind)
    {
      std::memcpy(hash, a_hash.eh_, sizeof hash);
    }

    bool operator<(const TypeObjectHashId& other) const
    {
      if (kind < other.kind) return true;
      if (other.kind < kind) return false;
      int ret = std::memcmp(hash, other.hash, sizeof hash);
      if (ret < 0) return true;
      if (ret > 0) return false;
      return false;
    }
  };

  // Flags that apply to struct/union/collection/enum/bitmask/bitset
  // members/elements and DO affect type assignability
  // Depending on the flag it may not apply to members of all types
  // When not all, the applicable member types are listed
  typedef ACE_CDR::UShort MemberFlag;
  const MemberFlag TRY_CONSTRUCT1 = 1 << 0;     // T1 | 00 = INVALID, 01 = DISCARD
  const MemberFlag TRY_CONSTRUCT2 = 1 << 1;     // T2 | 10 = USE_DEFAULT, 11 = TRIM
  const MemberFlag IS_EXTERNAL = 1 << 2;        // X  StructMember, UnionMember,
  //    CollectionElement
  const MemberFlag IS_OPTIONAL = 1 << 3;        // O  StructMember
  const MemberFlag IS_MUST_UNDERSTAND = 1 << 4; // M  StructMember
  const MemberFlag IS_KEY = 1 << 5;             // K  StructMember, UnionDiscriminator
  const MemberFlag IS_DEFAULT = 1 << 6;         // D  UnionMember, EnumerationLiteral

  typedef MemberFlag CollectionElementFlag;   // T1, T2, X
  typedef MemberFlag StructMemberFlag;        // T1, T2, O, M, K, X
  typedef MemberFlag UnionMemberFlag;         // T1, T2, D, X
  typedef MemberFlag UnionDiscriminatorFlag;  // T1, T2, K
  typedef MemberFlag EnumeratedLiteralFlag;   // D
  typedef MemberFlag AnnotationParameterFlag; // Unused. No flags apply
  typedef MemberFlag AliasMemberFlag;         // Unused. No flags apply
  typedef MemberFlag BitflagFlag;             // Unused. No flags apply
  typedef MemberFlag BitsetMemberFlag;        // Unused. No flags apply

  const MemberFlag TryConstructDiscardValue    = TRY_CONSTRUCT1;
  const MemberFlag TryConstructUseDefaultValue = TRY_CONSTRUCT2;
  const MemberFlag TryConstructTrimValue       = TRY_CONSTRUCT1 | TRY_CONSTRUCT2;

  // Mask used to remove the flags that do not affect assignability
  // Selects  T1, T2, O, M, K, D
  const MemberFlag MemberFlagMinimalMask = 0x003f;

  // Flags that apply to type declarations and DO affect assignability
  // Depending on the flag it may not apply to all types
  // When not all, the applicable types are listed
  typedef ACE_CDR::UShort TypeFlag;
  const TypeFlag IS_FINAL = 1 << 0;        // F |
  const TypeFlag IS_APPENDABLE = 1 << 1;   // A |-  Struct, Union
  const TypeFlag IS_MUTABLE = 1 << 2;      // M |   (exactly one flag)

  const TypeFlag IS_NESTED = 1 << 3;       // N     Struct, Union
  const TypeFlag IS_AUTOID_HASH = 1 << 4;  // H     Struct

  typedef TypeFlag StructTypeFlag;      // All flags apply
  typedef TypeFlag UnionTypeFlag;       // All flags apply
  typedef TypeFlag CollectionTypeFlag;  // Unused. No flags apply
  typedef TypeFlag AnnotationTypeFlag;  // Unused. No flags apply
  typedef TypeFlag AliasTypeFlag;       // Unused. No flags apply
  typedef TypeFlag EnumTypeFlag;        // Unused. No flags apply
  typedef TypeFlag BitmaskTypeFlag;     // Unused. No flags apply
  typedef TypeFlag BitsetTypeFlag;      // Unused. No flags apply

  // Mask used to remove the flags that do no affect assignability
  const TypeFlag TypeFlagMinimalMask = 0x0007; // Selects  M, A, F

  // Forward declaration
  class TypeIdentifier;

  // 1 Byte
  struct StringSTypeDefn {
    SBound bound;

    StringSTypeDefn()
      : bound(0)
    {}

    explicit StringSTypeDefn(const SBound a_bound)
      : bound(a_bound)
    {}

    bool operator<(const StringSTypeDefn& other) const
    {
      return bound < other.bound;
    }
  };

  // 4 Bytes
  struct StringLTypeDefn {
    LBound bound;

    StringLTypeDefn()
      : bound(0)
    {}

    explicit StringLTypeDefn(const LBound a_bound)
      : bound(a_bound)
    {}

    bool operator<(const StringLTypeDefn& other) const
    {
      return bound < other.bound;
    }
  };

  struct PlainCollectionHeader {
    EquivalenceKind equiv_kind;
    CollectionElementFlag element_flags;

    PlainCollectionHeader()
      : equiv_kind(0)
      , element_flags(0)
    {}

    PlainCollectionHeader(const EquivalenceKind& a_equiv_kind,
                          const CollectionElementFlag& a_element_flags)
      : equiv_kind(a_equiv_kind)
      , element_flags(a_element_flags)
    {}

    bool operator<(const PlainCollectionHeader& other) const
    {
      if (equiv_kind < other.equiv_kind) return true;
      if (other.equiv_kind < equiv_kind) return false;
      if (element_flags < other.element_flags) return true;
      if (other.element_flags < element_flags) return false;
      return false;
    }
  };

  struct PlainSequenceSElemDefn {
    PlainCollectionHeader header;
    SBound bound;
    External<TypeIdentifier> element_identifier;

    PlainSequenceSElemDefn()
      : bound(INVALID_SBOUND)
    {}

    PlainSequenceSElemDefn(const PlainCollectionHeader& a_header,
                           const SBound& a_bound,
                           const TypeIdentifier& a_element_identifier)
      : header(a_header)
      , bound(a_bound)
      , element_identifier(a_element_identifier)
    {}

    bool operator<(const PlainSequenceSElemDefn& other) const;
  };

  struct PlainSequenceLElemDefn {
    PlainCollectionHeader header;
    LBound bound;
    External<TypeIdentifier> element_identifier;

    PlainSequenceLElemDefn()
      : bound(INVALID_LBOUND)
    {}

    PlainSequenceLElemDefn(const PlainCollectionHeader& a_header,
                           const LBound& a_bound,
                           const TypeIdentifier& a_element_identifier)
      : header(a_header)
      , bound(a_bound)
      , element_identifier(a_element_identifier)
    {}

    bool operator<(const PlainSequenceLElemDefn& other) const;
  };

  struct PlainArraySElemDefn {
    PlainCollectionHeader header;
    SBoundSeq array_bound_seq;
    External<TypeIdentifier> element_identifier;

    PlainArraySElemDefn() {}

    PlainArraySElemDefn(const PlainCollectionHeader& a_header,
                        const SBoundSeq& a_array_bound_seq,
                        const TypeIdentifier& a_element_identifier)
      : header(a_header)
      , array_bound_seq(a_array_bound_seq)
      , element_identifier(a_element_identifier)
    {}

    bool operator<(const PlainArraySElemDefn& other) const;
  };

  struct PlainArrayLElemDefn {
    PlainCollectionHeader header;
    LBoundSeq array_bound_seq;
    External<TypeIdentifier> element_identifier;

    PlainArrayLElemDefn() {}

    PlainArrayLElemDefn(const PlainCollectionHeader& a_header,
                        const LBoundSeq& a_array_bound_seq,
                        const TypeIdentifier& a_element_identifier)
      : header(a_header)
      , array_bound_seq(a_array_bound_seq)
      , element_identifier(a_element_identifier)
    {}

    bool operator<(const PlainArrayLElemDefn& other) const;
  };

  struct PlainMapSTypeDefn {
    PlainCollectionHeader header;
    SBound bound;
    External<TypeIdentifier> element_identifier;
    CollectionElementFlag key_flags;
    External<TypeIdentifier> key_identifier;

    PlainMapSTypeDefn()
      : bound(INVALID_SBOUND)
      , key_flags(0)
    {}

    PlainMapSTypeDefn(const PlainCollectionHeader& a_header,
                      const SBound& a_bound,
                      const TypeIdentifier& a_element_identifier,
                      const CollectionElementFlag& a_key_flags,
                      const TypeIdentifier& a_key_identifier)
      : header(a_header)
      , bound(a_bound)
      , element_identifier(a_element_identifier)
      , key_flags(a_key_flags)
      , key_identifier(a_key_identifier)
    {}

    bool operator<(const PlainMapSTypeDefn& other) const;
  };

  struct PlainMapLTypeDefn {
    PlainCollectionHeader header;
    LBound bound;
    External<TypeIdentifier> element_identifier;
    CollectionElementFlag key_flags;
    External<TypeIdentifier> key_identifier;

    PlainMapLTypeDefn()
      : bound(INVALID_LBOUND)
      , key_flags(0)
    {}

    PlainMapLTypeDefn(const PlainCollectionHeader& a_header,
                      const LBound& a_bound,
                      const TypeIdentifier& a_element_identifier,
                      const CollectionElementFlag& a_key_flags,
                      const TypeIdentifier& a_key_identifier)
      : header(a_header)
      , bound(a_bound)
      , element_identifier(a_element_identifier)
      , key_flags(a_key_flags)
      , key_identifier(a_key_identifier)
    {}

    bool operator<(const PlainMapLTypeDefn& other) const;
  };

  // Used for Types that have cyclic dependencies with other types
  struct StronglyConnectedComponentId {
    TypeObjectHashId sc_component_id; // Hash StronglyConnectedComponent
    ACE_CDR::Long scc_length; // StronglyConnectedComponent.length
    ACE_CDR::Long scc_index; // identify type in Strongly Connected Comp.

    StronglyConnectedComponentId()
      : scc_length(0)
      , scc_index(0)
    {}

    StronglyConnectedComponentId(const TypeObjectHashId& a_sc_component_id,
                                 const ACE_CDR::Long& a_scc_length,
                                 const ACE_CDR::Long& a_scc_index)
      : sc_component_id(a_sc_component_id)
      , scc_length(a_scc_length)
      , scc_index(a_scc_index)
    {}

    bool operator<(const StronglyConnectedComponentId& other) const
    {
      if (sc_component_id < other.sc_component_id) return true;
      if (other.sc_component_id < sc_component_id) return false;
      if (scc_length < other.scc_length) return true;
      if (other.scc_length < scc_length) return false;
      if (scc_index < other.scc_index) return true;
      if (other.scc_index < scc_index) return false;
      return false;
    }
  };

  // Future extensibility
  struct ExtendedTypeDefn {
    // Empty. Available for future extension
  };

  // The TypeIdentifier uniquely identifies a type (a set of equivalent
  // types according to an equivalence relationship:  COMPLETE, MNIMAL).
  //
  // In some cases (primitive types, strings, plain types) the identifier
  // is a explicit description of the type.
  // In other cases the Identifier is a Hash of the type description
  //
  // In the case of primitive types and strings the implied equivalence
  // relation is the identity.
  //
  // For Plain Types and Hash-defined TypeIdentifiers there are three
  //  possibilities: MINIMAL, COMPLETE, and COMMON:
  //   - MINIMAL indicates the TypeIdentifier identifies equivalent types
  //     according to the MINIMAL equivalence relation
  //   - COMPLETE indicates the TypeIdentifier identifies equivalent types
  //     according to the COMPLETE equivalence relation
  //   - COMMON indicates the TypeIdentifier identifies equivalent types
  //     according to both the MINIMAL and the COMMON equivalence relation.
  //     This means the TypeIdentifier is the same for both relationships
  //
  // @extensibility(FINAL) @nested
  // union TypeIdentifier switch (octet) {
  //   // ============  Primitive types - use TypeKind ====================
  //   // All primitive types fall here.
  //   // Commented-out because Unions cannot have cases with no member.
  //   /*
  //     case TK_NONE:
  //     case TK_BOOLEAN:
  //     case TK_BYTE:
  //     case TK_INT16:
  //     case TK_INT32:
  //     case TK_INT64:
  //     case TK_UINT16:
  //     case TK_UINT32:
  //     case TK_UINT64:
  //     case TK_FLOAT32:
  //     case TK_FLOAT64:
  //     case TK_FLOAT128:
  //     case TK_CHAR8:
  //     case TK_CHAR16:
  //     // No Value
  //     */

  //   // ============ Strings - use TypeIdentifierKind ===================
  // case TI_STRING8_SMALL:
  // case TI_STRING16_SMALL:
  //   StringSTypeDefn         string_sdefn;

  // case TI_STRING8_LARGE:
  // case TI_STRING16_LARGE:
  //   StringLTypeDefn         string_ldefn;

  //   // ============  Plain collections - use TypeIdentifierKind =========
  // case TI_PLAIN_SEQUENCE_SMALL:
  //   PlainSequenceSElemDefn  seq_sdefn;
  // case TI_PLAIN_SEQUENCE_LARGE:
  //   PlainSequenceLElemDefn  seq_ldefn;

  // case TI_PLAIN_ARRAY_SMALL:
  //   PlainArraySElemDefn     array_sdefn;
  // case TI_PLAIN_ARRAY_LARGE:
  //   PlainArrayLElemDefn     array_ldefn;

  // case TI_PLAIN_MAP_SMALL:
  //   PlainMapSTypeDefn       map_sdefn;
  // case TI_PLAIN_MAP_LARGE:
  //   PlainMapLTypeDefn       map_ldefn;

  //   // ============  Types that are mutually dependent on each other ===
  // case TI_STRONGLY_CONNECTED_COMPONENT:
  //   StronglyConnectedComponentId  sc_component_id;

  //   // ============  The remaining cases - use EquivalenceKind =========
  // case EK_COMPLETE:
  // case EK_MINIMAL:
  //   EquivalenceHash         equivalence_hash;

  //   // ===================  Future extensibility  ============
  //   // Future extensions
  // default:
  //   ExtendedTypeDefn        extended_defn;
  // };

  class OpenDDS_Dcps_Export TypeIdentifier : public DCPS::PoolAllocationBase {
  public:
    explicit TypeIdentifier(ACE_CDR::Octet kind = TK_NONE);
    TypeIdentifier(const TypeIdentifier& other);
    TypeIdentifier& operator=(const TypeIdentifier& other);
    ~TypeIdentifier() { reset(); }

    TypeIdentifier(ACE_CDR::Octet kind, const StringSTypeDefn& sdefn);
    TypeIdentifier(ACE_CDR::Octet kind, const StringLTypeDefn& ldefn);
    TypeIdentifier(ACE_CDR::Octet kind, const PlainSequenceSElemDefn& sdefn);
    TypeIdentifier(ACE_CDR::Octet kind, const PlainSequenceLElemDefn& ldefn);
    TypeIdentifier(ACE_CDR::Octet kind, const PlainArraySElemDefn& sdefn);
    TypeIdentifier(ACE_CDR::Octet kind, const PlainArrayLElemDefn& ldefn);
    TypeIdentifier(ACE_CDR::Octet kind, const EquivalenceHashWrapper& equivalence_hash);
    TypeIdentifier(ACE_CDR::Octet kind, const StronglyConnectedComponentId& sc_component_id);

    ACE_CDR::Octet kind() const { return kind_; }

#define OPENDDS_UNION_ACCESSORS(T, N)                         \
    const T& N() const { return *static_cast<T*>(active_); }  \
    T& N() { return *static_cast<T*>(active_); }
    OPENDDS_UNION_ACCESSORS(StringSTypeDefn, string_sdefn);
    OPENDDS_UNION_ACCESSORS(StringLTypeDefn, string_ldefn);
    OPENDDS_UNION_ACCESSORS(PlainSequenceSElemDefn, seq_sdefn);
    OPENDDS_UNION_ACCESSORS(PlainSequenceLElemDefn, seq_ldefn);
    OPENDDS_UNION_ACCESSORS(PlainArraySElemDefn, array_sdefn);
    OPENDDS_UNION_ACCESSORS(PlainArrayLElemDefn, array_ldefn);
    OPENDDS_UNION_ACCESSORS(PlainMapSTypeDefn, map_sdefn);
    OPENDDS_UNION_ACCESSORS(PlainMapLTypeDefn, map_ldefn);
    OPENDDS_UNION_ACCESSORS(StronglyConnectedComponentId, sc_component_id);
    OPENDDS_UNION_ACCESSORS(EquivalenceHash, equivalence_hash);
    OPENDDS_UNION_ACCESSORS(ExtendedTypeDefn, extended_defn);
#undef OPENDDS_UNION_ACCESSORS

    bool operator<(const TypeIdentifier& other) const
    {
      if (kind_ != other.kind_) {
        return kind_ < other.kind_;
      }

      switch (kind_) {
      case TI_STRONGLY_CONNECTED_COMPONENT:
        return sc_component_id() < other.sc_component_id();
      case EK_COMPLETE:
      case EK_MINIMAL:
        return std::memcmp(equivalence_hash(), other.equivalence_hash(), sizeof equivalence_hash()) < 0;
      case TI_STRING8_SMALL:
      case TI_STRING16_SMALL:
        return string_sdefn() < other.string_sdefn();
      case TI_STRING8_LARGE:
      case TI_STRING16_LARGE:
        return string_ldefn() < other.string_ldefn();
      case TI_PLAIN_SEQUENCE_SMALL:
        return seq_sdefn() < other.seq_sdefn();
      case TI_PLAIN_SEQUENCE_LARGE:
        return seq_ldefn() < other.seq_ldefn();
      case TI_PLAIN_ARRAY_SMALL:
        return array_sdefn() < other.array_sdefn();
      case TI_PLAIN_ARRAY_LARGE:
        return array_ldefn() < other.array_ldefn();
      case TI_PLAIN_MAP_SMALL:
        return map_sdefn() < other.map_sdefn();
      case TI_PLAIN_MAP_LARGE:
        return map_ldefn() < other.map_ldefn();

      default:
        return false;
      }
    }

    bool operator==(const TypeIdentifier& other) const
    {
      return !(*this < other) && !(other < *this);
    }

  private:
    ACE_CDR::Octet kind_;
    void* active_;
    union {
      ACE_CDR::ULongLong max_alignment;
#define OPENDDS_UNION_MEMBER(T, N) char N ## _[sizeof(T)]
      OPENDDS_UNION_MEMBER(StringSTypeDefn, string_sdefn);
      OPENDDS_UNION_MEMBER(StringLTypeDefn, string_ldefn);
      OPENDDS_UNION_MEMBER(PlainSequenceSElemDefn, seq_sdefn);
      OPENDDS_UNION_MEMBER(PlainSequenceLElemDefn, seq_ldefn);
      OPENDDS_UNION_MEMBER(PlainArraySElemDefn, array_sdefn);
      OPENDDS_UNION_MEMBER(PlainArrayLElemDefn, array_ldefn);
      OPENDDS_UNION_MEMBER(PlainMapSTypeDefn, map_sdefn);
      OPENDDS_UNION_MEMBER(PlainMapLTypeDefn, map_ldefn);
      OPENDDS_UNION_MEMBER(StronglyConnectedComponentId, sc_component_id);
      OPENDDS_UNION_MEMBER(EquivalenceHash, equivalence_hash);
      OPENDDS_UNION_MEMBER(ExtendedTypeDefn, extended_defn);
#undef OPENDDS_UNION_MEMBER
    };
    void activate(const TypeIdentifier* other = 0);
    void reset();
  };

  typedef Sequence<TypeIdentifier> TypeIdentifierSeq;

  // Operators less-than of member types of TypeIdentifier
  inline bool PlainSequenceSElemDefn::operator<(const PlainSequenceSElemDefn& other) const
  {
    if (header < other.header) return true;
    if (other.header < header) return false;
    if (bound < other.bound) return true;
    if (other.bound < bound) return false;
    if (*element_identifier < *other.element_identifier) return true;
    if (*other.element_identifier < *element_identifier) return false;
    return false;
  }

  inline bool PlainSequenceLElemDefn::operator<(const PlainSequenceLElemDefn& other) const
  {
    if (header < other.header) return true;
    if (other.header < header) return false;
    if (bound < other.bound) return true;
    if (other.bound < bound) return false;
    if (*element_identifier < *other.element_identifier) return true;
    if (*other.element_identifier < *element_identifier) return false;
    return false;
  }

  inline bool PlainArraySElemDefn::operator<(const PlainArraySElemDefn& other) const
  {
    if (header < other.header) return true;
    if (other.header < header) return false;
    if (array_bound_seq < other.array_bound_seq) return true;
    if (other.array_bound_seq < array_bound_seq) return false;
    if (*element_identifier < *other.element_identifier) return true;
    if (*other.element_identifier < *element_identifier) return false;
    return false;
  }

  inline bool PlainArrayLElemDefn::operator<(const PlainArrayLElemDefn& other) const
  {
    if (header < other.header) return true;
    if (other.header < header) return false;
    if (array_bound_seq < other.array_bound_seq) return true;
    if (other.array_bound_seq < array_bound_seq) return false;
    if (*element_identifier < *other.element_identifier) return true;
    if (*other.element_identifier < *element_identifier) return false;
    return false;
  }

  inline bool PlainMapSTypeDefn::operator<(const PlainMapSTypeDefn& other) const
  {
    if (header < other.header) return true;
    if (other.header < header) return false;
    if (bound < other.bound) return true;
    if (other.bound < bound) return false;
    if (*element_identifier < *other.element_identifier) return true;
    if (*other.element_identifier < *element_identifier) return false;
    if (key_flags < other.key_flags) return true;
    if (other.key_flags < key_flags) return false;
    if (*key_identifier < *other.key_identifier) return true;
    if (*other.key_identifier < *key_identifier) return false;
    return false;
  }

  inline bool PlainMapLTypeDefn::operator<(const PlainMapLTypeDefn& other) const
  {
    if (header < other.header) return true;
    if (other.header < header) return false;
    if (bound < other.bound) return true;
    if (other.bound < bound) return false;
    if (*element_identifier < *other.element_identifier) return true;
    if (*other.element_identifier < *element_identifier) return false;
    if (key_flags < other.key_flags) return true;
    if (other.key_flags < key_flags) return false;
    if (*key_identifier < *other.key_identifier) return true;
    if (*other.key_identifier < *key_identifier) return false;
    return false;
  }

  // --- Annotation usage: -----------------------------------------------

  // ID of a type member
  typedef ACE_CDR::ULong MemberId;
  const ACE_CDR::ULong MEMBER_ID_INVALID = ACE_UINT32_MAX;
  /// Implementation specific sentinel for a union discriminator used in DynamicData
  const ACE_CDR::ULong DISCRIMINATOR_ID = MEMBER_ID_INVALID - 1;
  const ACE_CDR::ULong ANNOTATION_STR_VALUE_MAX_LEN = 128;
  const ACE_CDR::ULong ANNOTATION_OCTETSEC_VALUE_MAX_LEN = 128;

  struct ExtendedAnnotationParameterValue {
    // Empty. Available for future extension
  };

  /* Literal value of an annotation member: either the default value in its
   * definition or the value applied in its usage.
   */
  // @extensibility(FINAL) @nested
  // union AnnotationParameterValue switch (octet) {
  // case TK_BOOLEAN:
  //   boolean             boolean_value;
  // case TK_BYTE:
  //   octet               byte_value;
  // case TK_INT16:
  //   short               int16_value;
  // case TK_UINT16:
  //   unsigned short      uint_16_value;
  // case TK_INT32:
  //   long                int32_value;
  // case TK_UINT32:
  //   unsigned long       uint32_value;
  // case TK_INT64:
  //   long long           int64_value;
  // case TK_UINT64:
  //   unsigned long long  uint64_value;
  // case TK_FLOAT32:
  //   float               float32_value;
  // case TK_FLOAT64:
  //   double              float64_value;
  // case TK_FLOAT128:
  //   long double         float128_value;
  // case TK_CHAR8:
  //   char                char_value;
  // case TK_CHAR16:
  //   wchar               wchar_value;
  // case TK_ENUM:
  //   long                enumerated_value;
  // case TK_STRING8:
  //   string<ANNOTATION_STR_VALUE_MAX_LEN>  string8_value;
  // case TK_STRING16:
  //   wstring<ANNOTATION_STR_VALUE_MAX_LEN> string16_value;
  // default:
  //   ExtendedAnnotationParameterValue      extended_value;
  // };

  struct AnnotationParameterValue {
    ACE_CDR::Octet kind;
    ACE_CDR::Boolean boolean_value;
    ACE_CDR::Octet byte_value;
    ACE_CDR::Short int16_value;
    ACE_CDR::UShort uint16_value; // OMG Issue DDSXTY14-46.
    ACE_CDR::Long int32_value;
    ACE_CDR::ULong uint32_value;
    ACE_CDR::LongLong int64_value;
    ACE_CDR::ULongLong uint64_value;
    ACE_CDR::Float float32_value;
    ACE_CDR::Double float64_value;
    ACE_CDR::LongDouble float128_value;
    ACE_CDR::Char char_value;
    ACE_CDR::WChar wchar_value;
    ACE_CDR::Long enumerated_value;
    OPENDDS_STRING string8_value;
    OPENDDS_WSTRING string16_value;
    ExtendedAnnotationParameterValue extended_value;

    struct WCharValue {
      ACE_CDR::WChar value;

      WCharValue() : value() {}

      WCharValue(ACE_CDR::WChar a_value)
        : value(a_value) {}
    };

    struct EnumValue {
      ACE_CDR::Long value;

      EnumValue() : value() {}

      EnumValue(ACE_CDR::Long a_value)
        : value(a_value) {}
    };

    AnnotationParameterValue() : kind(TK_NONE) {}

    explicit AnnotationParameterValue(ACE_CDR::Boolean value)
      : kind(TK_BOOLEAN)
      , boolean_value(value)
    {}

    explicit AnnotationParameterValue(ACE_CDR::Octet value)
      : kind(TK_BYTE)
      , byte_value(value)
    {}

    explicit AnnotationParameterValue(ACE_CDR::Short value)
      : kind(TK_INT16)
      , int16_value(value)
    {}

    explicit AnnotationParameterValue(ACE_CDR::UShort value)
      : kind(TK_UINT16)
      , uint16_value(value)
    {}

    explicit AnnotationParameterValue(ACE_CDR::Long value)
      : kind(TK_INT32)
      , int32_value(value)
    {}

    explicit AnnotationParameterValue(ACE_CDR::ULong value)
      : kind(TK_UINT32)
      , uint32_value(value)
    {}

    explicit AnnotationParameterValue(ACE_CDR::LongLong value)
      : kind(TK_INT64)
      , int64_value(value)
    {}

    explicit AnnotationParameterValue(ACE_CDR::ULongLong value)
      : kind(TK_UINT64)
      , uint64_value(value)
    {}

    explicit AnnotationParameterValue(ACE_CDR::Float value)
      : kind(TK_FLOAT32)
      , float32_value(value)
    {}

    explicit AnnotationParameterValue(ACE_CDR::Double value)
      : kind(TK_FLOAT64)
      , float64_value(value)
    {}

    explicit AnnotationParameterValue(ACE_CDR::LongDouble value)
      : kind(TK_FLOAT128)
      , float128_value(value)
    {}

    explicit AnnotationParameterValue(ACE_CDR::Char value)
      : kind(TK_CHAR8)
      , char_value(value)
    {}

    explicit AnnotationParameterValue(WCharValue value)
      : kind(TK_CHAR16)
      , wchar_value(value.value)
    {}

    explicit AnnotationParameterValue(EnumValue value)
      : kind(TK_ENUM)
      , enumerated_value(value.value)
    {}

    explicit AnnotationParameterValue(const OPENDDS_STRING& value)
      : kind(TK_STRING8)
      , string8_value(value)
    {}

    explicit AnnotationParameterValue(const OPENDDS_WSTRING& value)
      : kind(TK_STRING16)
      , string16_value(value)
    {}
  };

  // The application of an annotation to some type or type member
  struct AppliedAnnotationParameter {
    NameHash paramname_hash;
    AnnotationParameterValue value;

    AppliedAnnotationParameter()
    {
      paramname_hash[0] = paramname_hash[1] = paramname_hash[2] = paramname_hash[3] = 0;
    }

    AppliedAnnotationParameter(ACE_CDR::Octet a, ACE_CDR::Octet b, ACE_CDR::Octet c, ACE_CDR::Octet d, const AnnotationParameterValue& a_value)
      : value(a_value)
    {
      paramname_hash[0] = a;
      paramname_hash[1] = b;
      paramname_hash[2] = c;
      paramname_hash[3] = d;
    }

    AppliedAnnotationParameter(const NameHash& a_name_hash,
                               const AnnotationParameterValue& a_value)
      : value(a_value)
    {
      std::memcpy(&paramname_hash, a_name_hash, sizeof paramname_hash);
    }

    bool operator<(const AppliedAnnotationParameter& other) const
    {
      return std::memcmp(paramname_hash, other.paramname_hash, sizeof paramname_hash) < 0;
    }
  };
  // Sorted by AppliedAnnotationParameter.paramname_hash
  typedef Sequence<AppliedAnnotationParameter> AppliedAnnotationParameterSeq;

  struct AppliedAnnotation {
    TypeIdentifier annotation_typeid;
    Optional<AppliedAnnotationParameterSeq> param_seq;

    AppliedAnnotation() {}

    AppliedAnnotation(const TypeIdentifier& ann_typeid,
                      const Optional<AppliedAnnotationParameterSeq>& a_param_seq)
      : annotation_typeid(ann_typeid)
      , param_seq(a_param_seq)
    {}

    bool operator<(const AppliedAnnotation& other) const
    {
      return annotation_typeid < other.annotation_typeid;
    }
  };
  // Sorted by AppliedAnnotation.annotation_typeid
  typedef Sequence<AppliedAnnotation> AppliedAnnotationSeq;

  // @verbatim(placement="<placement>", language="<lang>", text="<text>")
  struct AppliedVerbatimAnnotation {
    OPENDDS_STRING placement;
    OPENDDS_STRING language;
    OPENDDS_STRING text;

    AppliedVerbatimAnnotation() {}

    AppliedVerbatimAnnotation(const OPENDDS_STRING& a_placement,
                              const OPENDDS_STRING& a_language,
                              const OPENDDS_STRING& a_text)
      : placement(a_placement)
      , language(a_language)
      , text(a_text)
    {}
  };


  // --- Aggregate types: ------------------------------------------------
  struct OpenDDS_Dcps_Export AppliedBuiltinMemberAnnotations {
    Optional<DCPS::String> unit; // @unit("<unit>")
    Optional<AnnotationParameterValue> min; // @min , @range
    Optional<AnnotationParameterValue> max; // @max , @range
    Optional<DCPS::String> hash_id; // @hash_id("<membername>")

    AppliedBuiltinMemberAnnotations() {}

    AppliedBuiltinMemberAnnotations(const Optional<DCPS::String>& a_unit,
                                    const Optional<AnnotationParameterValue>& a_min,
                                    const Optional<AnnotationParameterValue>& a_max,
                                    const Optional<DCPS::String>& a_hash_id);
  };

  struct CommonStructMember {
    MemberId member_id;
    StructMemberFlag member_flags;
    TypeIdentifier member_type_id;

    CommonStructMember()
      : member_id(0)
      , member_flags(0)
    {}

    CommonStructMember (const MemberId& a_member_id,
                        const StructMemberFlag& a_member_flags,
                        const TypeIdentifier& a_member_type_id)
      : member_id(a_member_id)
      , member_flags(a_member_flags)
      , member_type_id(a_member_type_id)
    {}
  };

  // COMPLETE Details for a member of an aggregate type
  struct CompleteMemberDetail {
    MemberName name;
    Optional<AppliedBuiltinMemberAnnotations> ann_builtin;
    Optional<AppliedAnnotationSeq> ann_custom;

    CompleteMemberDetail() {}

    CompleteMemberDetail(const MemberName& a_name,
                         const Optional<AppliedBuiltinMemberAnnotations>& an_ann_builtin,
                         const Optional<AppliedAnnotationSeq>& an_ann_custom)
      : name(a_name)
      , ann_builtin(an_ann_builtin)
      , ann_custom(an_ann_custom)
    {}
  };

  // MINIMAL Details for a member of an aggregate type
  struct OpenDDS_Dcps_Export MinimalMemberDetail {
    NameHash name_hash;

    MinimalMemberDetail() {}

    MinimalMemberDetail(ACE_CDR::Octet a, ACE_CDR::Octet b, ACE_CDR::Octet c, ACE_CDR::Octet d)
    {
      name_hash[0] = a; name_hash[1] = b; name_hash[2] = c; name_hash[3] = d;
    }

    explicit MinimalMemberDetail(const NameHash& a_name_hash)
    {
      std::memcpy(&name_hash, &a_name_hash, sizeof name_hash);
    }

    explicit MinimalMemberDetail(const OPENDDS_STRING& name);
  };

  // Member of an aggregate type
  struct CompleteStructMember {
    CommonStructMember common;
    CompleteMemberDetail detail;

    CompleteStructMember() {}

    CompleteStructMember(const CommonStructMember& a_common,
                         const CompleteMemberDetail& a_detail)
      : common(a_common)
      , detail(a_detail)
    {}

    bool operator<(const CompleteStructMember& other) const
    {
      return common.member_id < other.common.member_id;
    }
  };
  // Ordered by the member_index
  typedef Sequence<CompleteStructMember> CompleteStructMemberSeq;

  // Member of an aggregate type
  struct MinimalStructMember {
    CommonStructMember common;
    MinimalMemberDetail detail;

    MinimalStructMember () {}

    MinimalStructMember(const CommonStructMember& a_common,
                        const MinimalMemberDetail& a_detail)
      : common(a_common)
      , detail(a_detail)
    {}

    bool operator<(const MinimalStructMember& other) const
    {
      return common.member_id < other.common.member_id;
    }
  };
  // Ordered by common.member_id
  typedef Sequence<MinimalStructMember> MinimalStructMemberSeq;

  struct AppliedBuiltinTypeAnnotations {
    Optional<AppliedVerbatimAnnotation> verbatim;  // @verbatim(...)

    AppliedBuiltinTypeAnnotations() {}

    explicit AppliedBuiltinTypeAnnotations(const Optional<AppliedVerbatimAnnotation>& a_verbatim)
      : verbatim(a_verbatim)
    {}
  };

  struct MinimalTypeDetail {
    // Empty. Available for future extension
  };

  struct CompleteTypeDetail {
    Optional<AppliedBuiltinTypeAnnotations> ann_builtin;
    Optional<AppliedAnnotationSeq> ann_custom;
    QualifiedTypeName type_name;

    CompleteTypeDetail() {}

    CompleteTypeDetail(const Optional<AppliedBuiltinTypeAnnotations>& an_ann_builtin,
                       const Optional<AppliedAnnotationSeq>& an_ann_custom,
                       const QualifiedTypeName& a_type_name)
      : ann_builtin(an_ann_builtin)
      , ann_custom(an_ann_custom)
      , type_name(a_type_name)
    {}
  };

  struct CompleteStructHeader {
    TypeIdentifier base_type;
    CompleteTypeDetail detail;

    CompleteStructHeader() {}

    CompleteStructHeader(const TypeIdentifier& a_base_type,
                         const CompleteTypeDetail& a_detail)
      : base_type(a_base_type)
      , detail(a_detail)
    {}
  };

  struct MinimalStructHeader {
    TypeIdentifier base_type;
    MinimalTypeDetail detail;

    MinimalStructHeader() {}

    MinimalStructHeader(const TypeIdentifier& a_base_type,
                        const MinimalTypeDetail& a_detail)
      : base_type(a_base_type)
      , detail(a_detail)
    {}
  };

  struct CompleteStructType {
    StructTypeFlag struct_flags;
    CompleteStructHeader header;
    CompleteStructMemberSeq member_seq;

    CompleteStructType()
      : struct_flags(0)
    {}

    CompleteStructType(const StructTypeFlag& a_struct_flags,
                       const CompleteStructHeader& a_header,
                       const CompleteStructMemberSeq& a_member_seq)
      : struct_flags(a_struct_flags)
      , header(a_header)
      , member_seq(a_member_seq)
    {}
  };

  struct MinimalStructType {
    StructTypeFlag struct_flags;
    MinimalStructHeader header;
    MinimalStructMemberSeq member_seq;

    MinimalStructType()
      : struct_flags(0)
    {}

    MinimalStructType(const StructTypeFlag& a_struct_flags,
                      const MinimalStructHeader& a_header,
                      const MinimalStructMemberSeq& a_member_seq)
      : struct_flags(a_struct_flags)
      , header(a_header)
      , member_seq(a_member_seq)
    {}
  };

  // --- Union: ----------------------------------------------------------

  // Case labels that apply to a member of a union type
  // Ordered by their values
  typedef Sequence<ACE_CDR::Long> UnionCaseLabelSeq;

  struct CommonUnionMember {
    MemberId member_id;
    UnionMemberFlag member_flags;
    TypeIdentifier type_id;
    UnionCaseLabelSeq label_seq;

    CommonUnionMember()
      : member_id(0)
      , member_flags(0)
    {}

    CommonUnionMember(const MemberId& a_member_id,
                      const UnionMemberFlag& a_member_flags,
                      const TypeIdentifier& a_type_id,
                      const UnionCaseLabelSeq& a_label_seq)
      : member_id(a_member_id)
      , member_flags(a_member_flags)
      , type_id(a_type_id)
      , label_seq(a_label_seq)
    {}
  };

  // Member of a union type
  struct CompleteUnionMember {
    CommonUnionMember common;
    CompleteMemberDetail detail;

    CompleteUnionMember() {}

    CompleteUnionMember(const CommonUnionMember& a_common,
                        const CompleteMemberDetail& a_detail)
      : common(a_common)
      , detail(a_detail)
    {}

    bool operator<(const CompleteUnionMember& other) const
    {
      return common.member_id < other.common.member_id;
    }
  };
  // Ordered by member_index
  typedef Sequence<CompleteUnionMember> CompleteUnionMemberSeq;

  // Member of a union type
  struct MinimalUnionMember {
    CommonUnionMember common;
    MinimalMemberDetail detail;

    MinimalUnionMember() {}

    MinimalUnionMember(const CommonUnionMember& a_common,
                       const MinimalMemberDetail& a_detail)
      : common(a_common)
      , detail(a_detail)
    {}

    bool operator<(const MinimalUnionMember& other) const
    {
      return common.member_id < other.common.member_id;
    }
  };
  // Ordered by MinimalUnionMember.common.member_id
  typedef Sequence<MinimalUnionMember> MinimalUnionMemberSeq;

  struct CommonDiscriminatorMember {
    UnionDiscriminatorFlag member_flags;
    TypeIdentifier type_id;

    CommonDiscriminatorMember()
      : member_flags(0)
    {}

    CommonDiscriminatorMember(const UnionDiscriminatorFlag& a_member_flags,
                              const TypeIdentifier& a_type_id)
      : member_flags(a_member_flags)
      , type_id(a_type_id)
    {}
  };

  // Member of a union type
  struct CompleteDiscriminatorMember {
    CommonDiscriminatorMember common;
    Optional<AppliedBuiltinTypeAnnotations> ann_builtin;
    Optional<AppliedAnnotationSeq> ann_custom;

    CompleteDiscriminatorMember() {}

    CompleteDiscriminatorMember(const CommonDiscriminatorMember& a_common,
                                const Optional<AppliedBuiltinTypeAnnotations>& an_ann_builtin,
                                const Optional<AppliedAnnotationSeq>& an_ann_custom)
      : common(a_common)
      , ann_builtin(an_ann_builtin)
      , ann_custom(an_ann_custom)
    {}
  };

  // Member of a union type
  struct MinimalDiscriminatorMember {
    CommonDiscriminatorMember common;

    MinimalDiscriminatorMember() {}

    explicit MinimalDiscriminatorMember(const CommonDiscriminatorMember& a_common)
      : common(a_common)
    {}
  };

  struct CompleteUnionHeader {
    CompleteTypeDetail detail;

    CompleteUnionHeader() {}

    explicit CompleteUnionHeader(const CompleteTypeDetail& a_detail)
      : detail(a_detail)
    {}
  };

  struct MinimalUnionHeader {
    MinimalTypeDetail detail;

    MinimalUnionHeader() {}

    explicit MinimalUnionHeader(const MinimalTypeDetail& a_detail)
      : detail(a_detail)
    {}
  };

  struct CompleteUnionType {
    UnionTypeFlag union_flags;
    CompleteUnionHeader header;
    CompleteDiscriminatorMember discriminator;
    CompleteUnionMemberSeq member_seq;

    CompleteUnionType()
      : union_flags(0)
    {}

    CompleteUnionType(const UnionTypeFlag& a_union_flags,
                      const CompleteUnionHeader& a_header,
                      const CompleteDiscriminatorMember& a_discriminator,
                      const CompleteUnionMemberSeq& a_member_seq)
      : union_flags(a_union_flags)
      , header(a_header)
      , discriminator(a_discriminator)
      , member_seq(a_member_seq)
    {}
  };

  struct MinimalUnionType {
    UnionTypeFlag union_flags;
    MinimalUnionHeader header;
    MinimalDiscriminatorMember discriminator;
    MinimalUnionMemberSeq member_seq;

    MinimalUnionType()
      : union_flags(0)
    {}

    MinimalUnionType(const UnionTypeFlag& a_union_flags,
                     const MinimalUnionHeader& a_header,
                     const MinimalDiscriminatorMember& a_discriminator,
                     const MinimalUnionMemberSeq& a_member_seq)
      : union_flags(a_union_flags)
      , header(a_header)
      , discriminator(a_discriminator)
      , member_seq(a_member_seq)
    {}
  };

  // --- Annotation: ----------------------------------------------------
  struct CommonAnnotationParameter {
    AnnotationParameterFlag member_flags;
    TypeIdentifier member_type_id;
  };

  // Member of an annotation type
  struct CompleteAnnotationParameter {
    CommonAnnotationParameter common;
    MemberName name;
    AnnotationParameterValue default_value;
  };
  // Ordered by CompleteAnnotationParameter.name
  typedef Sequence<CompleteAnnotationParameter> CompleteAnnotationParameterSeq;

  struct MinimalAnnotationParameter {
    CommonAnnotationParameter common;
    NameHash name_hash;
    AnnotationParameterValue default_value;
  };
  // Ordered by MinimalAnnotationParameter.name_hash
  typedef Sequence<MinimalAnnotationParameter> MinimalAnnotationParameterSeq;

  struct CompleteAnnotationHeader {
    QualifiedTypeName annotation_name;
  };

  struct MinimalAnnotationHeader {
    // Empty. Available for future extension
  };

  struct CompleteAnnotationType {
    AnnotationTypeFlag annotation_flag;
    CompleteAnnotationHeader header;
    CompleteAnnotationParameterSeq member_seq;
  };

  struct MinimalAnnotationType {
    AnnotationTypeFlag annotation_flag;
    MinimalAnnotationHeader header;
    MinimalAnnotationParameterSeq member_seq;
  };

  // --- Alias: ----------------------------------------------------------
  struct CommonAliasBody {
    AliasMemberFlag related_flags;
    TypeIdentifier related_type;

    CommonAliasBody()
      : related_flags(0)
    {}

    CommonAliasBody(const AliasMemberFlag& a_related_flags,
                    const TypeIdentifier& a_related_type)
      : related_flags(a_related_flags)
      , related_type(a_related_type)
    {}
  };

  struct CompleteAliasBody {
    CommonAliasBody common;
    Optional<AppliedBuiltinMemberAnnotations> ann_builtin;
    Optional<AppliedAnnotationSeq> ann_custom;

    CompleteAliasBody() {}

    CompleteAliasBody(const CommonAliasBody& a_common,
                      const Optional<AppliedBuiltinMemberAnnotations>& an_ann_builtin,
                      const Optional<AppliedAnnotationSeq>& an_ann_custom)
      : common(a_common)
      , ann_builtin(an_ann_builtin)
      , ann_custom(an_ann_custom)
    {}
  };

  struct MinimalAliasBody {
    CommonAliasBody common;

    MinimalAliasBody() {}

    explicit MinimalAliasBody(const CommonAliasBody& a_common)
      : common(a_common)
    {}
  };

  struct CompleteAliasHeader {
    CompleteTypeDetail detail;

    CompleteAliasHeader() {}

    explicit CompleteAliasHeader(const CompleteTypeDetail& a_detail)
      : detail(a_detail)
    {}
  };

  struct MinimalAliasHeader {
    // Empty. Available for future extension
  };

  struct CompleteAliasType {
    AliasTypeFlag alias_flags;
    CompleteAliasHeader header;
    CompleteAliasBody body;

    CompleteAliasType()
      : alias_flags(0)
    {}

    CompleteAliasType(const AliasTypeFlag& a_alias_flags,
                      const CompleteAliasHeader& a_header,
                      const CompleteAliasBody& a_body)
      : alias_flags(a_alias_flags)
      , header(a_header)
      , body(a_body)
    {}
  };

  struct MinimalAliasType {
    AliasTypeFlag alias_flags;
    MinimalAliasHeader header;
    MinimalAliasBody body;

    MinimalAliasType()
      : alias_flags(0)
    {}

    MinimalAliasType(const AliasTypeFlag& a_alias_flags,
                     const MinimalAliasHeader& a_header,
                     const MinimalAliasBody& a_body)
      : alias_flags(a_alias_flags)
      , header(a_header)
      , body(a_body)
    {}
  };

  // --- Collections: ----------------------------------------------------
  struct CompleteElementDetail {
    Optional<AppliedBuiltinMemberAnnotations> ann_builtin;
    Optional<AppliedAnnotationSeq> ann_custom;

    CompleteElementDetail() {}

    CompleteElementDetail(const Optional<AppliedBuiltinMemberAnnotations>& an_ann_builtin,
                          const Optional<AppliedAnnotationSeq>& an_ann_custom)
      : ann_builtin(an_ann_builtin)
      , ann_custom(an_ann_custom)
    {}
  };

  struct CommonCollectionElement {
    CollectionElementFlag element_flags;
    TypeIdentifier type;

    CommonCollectionElement()
      : element_flags(0)
    {}

    CommonCollectionElement(CollectionElementFlag a_element_flags,
                            const TypeIdentifier& a_type)
      : element_flags(a_element_flags)
      , type(a_type)
    {}
  };

  struct CompleteCollectionElement {
    CommonCollectionElement common;
    CompleteElementDetail detail;

    CompleteCollectionElement() {}

    CompleteCollectionElement(const CommonCollectionElement& a_common,
                              const CompleteElementDetail& a_detail)
      : common(a_common)
      , detail(a_detail)
    {}
  };

  struct MinimalCollectionElement {
    CommonCollectionElement common;

    MinimalCollectionElement() {}

    explicit MinimalCollectionElement(const CommonCollectionElement& a_common)
      : common(a_common) {}
  };

  struct CommonCollectionHeader {
    LBound bound;

    CommonCollectionHeader()
      : bound(0)
    {}

    explicit CommonCollectionHeader(LBound a_bound) : bound(a_bound) {}
  };

  struct CompleteCollectionHeader {
    CommonCollectionHeader common;
    Optional<CompleteTypeDetail> detail; // not present for anonymous

    CompleteCollectionHeader() {}

    CompleteCollectionHeader(const CommonCollectionHeader& a_common,
                             const Optional<CompleteTypeDetail>& a_detail)
      : common(a_common)
      , detail(a_detail)
    {}
  };

  struct MinimalCollectionHeader {
    CommonCollectionHeader common;

    MinimalCollectionHeader() {}

    explicit MinimalCollectionHeader(const CommonCollectionHeader& a_common)
      : common(a_common) {}
  };

  // --- Sequence: ------------------------------------------------------
  struct CompleteSequenceType {
    CollectionTypeFlag collection_flag;
    CompleteCollectionHeader header;
    CompleteCollectionElement element;

    CompleteSequenceType()
      : collection_flag(0)
      , header()
      , element()
    {}
<<<<<<< HEAD
=======

    CompleteSequenceType(CollectionTypeFlag a_collection_flag,
                         const CompleteCollectionHeader& a_header,
                         const CompleteCollectionElement& an_element)
      : collection_flag(a_collection_flag)
      , header(a_header)
      , element(an_element)
    {}
>>>>>>> 143859da
  };

  struct MinimalSequenceType {
    CollectionTypeFlag collection_flag;
    MinimalCollectionHeader header;
    MinimalCollectionElement element;

    MinimalSequenceType()
      : collection_flag(0)
      , header()
      , element()
    {}

    MinimalSequenceType(CollectionTypeFlag a_collection_flag,
                        const MinimalCollectionHeader& a_header,
                        const MinimalCollectionElement& a_element)
      : collection_flag(a_collection_flag)
      , header(a_header)
      , element(a_element)
    {}
  };

  // --- Array: ------------------------------------------------------
  struct CommonArrayHeader {
    LBoundSeq bound_seq;

    CommonArrayHeader() {}

    explicit CommonArrayHeader(const LBoundSeq& a_bound_seq)
      : bound_seq(a_bound_seq) {}
  };

  struct CompleteArrayHeader {
    CommonArrayHeader common;
    CompleteTypeDetail detail;

    CompleteArrayHeader() {}

    CompleteArrayHeader(const CommonArrayHeader& a_common,
                        const CompleteTypeDetail& a_detail)
      : common(a_common)
      , detail(a_detail)
    {}
  };

  struct MinimalArrayHeader {
    CommonArrayHeader common;

    MinimalArrayHeader() {}

<<<<<<< HEAD
    MinimalArrayHeader(const CommonArrayHeader& a_common)
=======
    explicit MinimalArrayHeader(const CommonArrayHeader& a_common)
>>>>>>> 143859da
      : common(a_common)
    {}
  };

  struct CompleteArrayType  {
    CollectionTypeFlag collection_flag;
    CompleteArrayHeader header;
    CompleteCollectionElement element;

    CompleteArrayType()
      : collection_flag(0)
      , header()
      , element()
    {}

<<<<<<< HEAD
=======
    CompleteArrayType(CollectionTypeFlag a_collection_flag,
                      const CompleteArrayHeader& a_header,
                      const CompleteCollectionElement& an_element)
      : collection_flag(a_collection_flag)
      , header(a_header)
      , element(an_element)
    {}
>>>>>>> 143859da
  };

  struct MinimalArrayType  {
    CollectionTypeFlag collection_flag;
    MinimalArrayHeader header;
    MinimalCollectionElement element;

    MinimalArrayType()
      : collection_flag(0)
      , header()
      , element()
    {}

    MinimalArrayType(CollectionTypeFlag a_collection_flag,
                     const MinimalArrayHeader& a_header,
                     const MinimalCollectionElement& a_element)
      : collection_flag(a_collection_flag)
      , header(a_header)
      , element(a_element)
    {}
  };

  // --- Map: ------------------------------------------------------
  struct CompleteMapType {
    CollectionTypeFlag collection_flag;
    CompleteCollectionHeader header;
    CompleteCollectionElement key;
    CompleteCollectionElement element;
  };

  struct MinimalMapType {
    CollectionTypeFlag collection_flag;
    MinimalCollectionHeader header;
    MinimalCollectionElement key;
    MinimalCollectionElement element;
  };

  // --- Enumeration: ----------------------------------------------------
  typedef ACE_CDR::UShort BitBound;

  // Constant in an enumerated type
  struct CommonEnumeratedLiteral {
    ACE_CDR::Long value;
    EnumeratedLiteralFlag flags;

    CommonEnumeratedLiteral()
      : value(0)
      , flags(0)
    {}

    CommonEnumeratedLiteral(ACE_CDR::Long a_value,
                            EnumeratedLiteralFlag a_flags)
      : value(a_value)
      , flags(a_flags)
    {}
  };

  // Constant in an enumerated type
  struct CompleteEnumeratedLiteral {
    CommonEnumeratedLiteral common;
    CompleteMemberDetail detail;

    CompleteEnumeratedLiteral() {}

    CompleteEnumeratedLiteral(const CommonEnumeratedLiteral& a_common,
                              const CompleteMemberDetail& a_detail)
      : common(a_common)
      , detail(a_detail)
    {}

    bool operator<(const CompleteEnumeratedLiteral& other) const
    {
      return common.value < other.common.value;
    }
  };
  // Ordered by EnumeratedLiteral.common.value
  typedef Sequence<CompleteEnumeratedLiteral> CompleteEnumeratedLiteralSeq;

  // Constant in an enumerated type
  struct MinimalEnumeratedLiteral {
    CommonEnumeratedLiteral common;
    MinimalMemberDetail detail;

    MinimalEnumeratedLiteral() {}

    MinimalEnumeratedLiteral(const CommonEnumeratedLiteral& a_common,
                             const MinimalMemberDetail& a_detail)
      : common(a_common)
      , detail(a_detail)
    {}

    bool operator<(const MinimalEnumeratedLiteral& other) const
    {
      return common.value < other.common.value;
    }
  };
  // Ordered by EnumeratedLiteral.common.value
  typedef Sequence<MinimalEnumeratedLiteral> MinimalEnumeratedLiteralSeq;

  struct CommonEnumeratedHeader {
    BitBound bit_bound;

    CommonEnumeratedHeader()
      : bit_bound(0)
    {}

    explicit CommonEnumeratedHeader(BitBound a_bit_bound)
      : bit_bound(a_bit_bound)
    {}
  };

  struct CompleteEnumeratedHeader {
    CommonEnumeratedHeader common;
    CompleteTypeDetail detail;

    CompleteEnumeratedHeader() {}

    CompleteEnumeratedHeader(const CommonEnumeratedHeader& a_common,
                             const CompleteTypeDetail& a_detail)
      : common(a_common)
      , detail(a_detail)
    {}
  };

  struct MinimalEnumeratedHeader {
    CommonEnumeratedHeader common;

    MinimalEnumeratedHeader() {}

    explicit MinimalEnumeratedHeader(const CommonEnumeratedHeader& a_common)
      : common(a_common)
    {}
  };

  // Enumerated type
  struct CompleteEnumeratedType  {
    EnumTypeFlag enum_flags; // unused
    CompleteEnumeratedHeader header;
    CompleteEnumeratedLiteralSeq literal_seq;

    CompleteEnumeratedType()
      : enum_flags(0)
    {}

    CompleteEnumeratedType(const EnumTypeFlag& a_enum_flags,
                           const CompleteEnumeratedHeader& a_header,
                           const CompleteEnumeratedLiteralSeq& a_literal_seq)
      : enum_flags(a_enum_flags)
      , header(a_header)
      , literal_seq(a_literal_seq)
    {}
  };

  // Enumerated type
  struct MinimalEnumeratedType  {
    EnumTypeFlag enum_flags; // unused
    MinimalEnumeratedHeader header;
    MinimalEnumeratedLiteralSeq literal_seq;

    MinimalEnumeratedType()
      : enum_flags(0)
    {}

    MinimalEnumeratedType(const EnumTypeFlag& a_enum_flags,
                          const MinimalEnumeratedHeader& a_header,
                          const MinimalEnumeratedLiteralSeq& a_literal_seq)
      : enum_flags(a_enum_flags)
      , header(a_header)
      , literal_seq(a_literal_seq)
    {}
  };

  // --- Bitmask: --------------------------------------------------------
  // Bit in a bit mask
  struct CommonBitflag {
    ACE_CDR::UShort position;
    BitflagFlag flags;
  };

  struct CompleteBitflag {
    CommonBitflag common;
    CompleteMemberDetail detail;
  };
  // Ordered by Bitflag.position
  typedef Sequence<CompleteBitflag> CompleteBitflagSeq;

  struct MinimalBitflag {
    CommonBitflag common;
    MinimalMemberDetail detail;
  };
  // Ordered by Bitflag.position
  typedef Sequence<MinimalBitflag> MinimalBitflagSeq;

  struct CommonBitmaskHeader {
    BitBound bit_bound;
  };

  typedef CompleteEnumeratedHeader CompleteBitmaskHeader;

  typedef MinimalEnumeratedHeader MinimalBitmaskHeader;

  struct CompleteBitmaskType {
    BitmaskTypeFlag bitmask_flags; // unused
    CompleteBitmaskHeader header;
    CompleteBitflagSeq flag_seq;
  };

  struct MinimalBitmaskType {
    BitmaskTypeFlag bitmask_flags; // unused
    MinimalBitmaskHeader header;
    MinimalBitflagSeq flag_seq;
  };

  // --- Bitset: ----------------------------------------------------------
  struct CommonBitfield {
    ACE_CDR::UShort position;
    BitsetMemberFlag flags;
    ACE_CDR::Octet bitcount;
    TypeKind holder_type; // Must be primitive integer type
  };

  struct CompleteBitfield {
    CommonBitfield common;
    CompleteMemberDetail detail;
  };
  // Ordered by Bitfield.position
  typedef Sequence<CompleteBitfield> CompleteBitfieldSeq;

  struct MinimalBitfield {
    CommonBitfield common;
    NameHash name_hash;
  };
  // Ordered by Bitfield.position
  typedef Sequence<MinimalBitfield> MinimalBitfieldSeq;

  struct CompleteBitsetHeader {
    CompleteTypeDetail detail;
  };

  struct MinimalBitsetHeader {
    // Empty. Available for future extension
  };

  struct CompleteBitsetType  {
    BitsetTypeFlag bitset_flags; // unused
    CompleteBitsetHeader header;
    CompleteBitfieldSeq field_seq;
  };

  struct MinimalBitsetType  {
    BitsetTypeFlag bitset_flags; // unused
    MinimalBitsetHeader header;
    MinimalBitfieldSeq field_seq;
  };

  // --- Type Object: ---------------------------------------------------
  // The types associated with each case selection must have extensibility
  // kind APPENDABLE or MUTABLE so that they can be extended in the future

  struct CompleteExtendedType {
    // Empty. Available for future extension
  };

  // @extensibility(FINAL)     @nested
  // union CompleteTypeObject switch (octet) {
  // case TK_ALIAS:
  //   CompleteAliasType      alias_type;
  // case TK_ANNOTATION:
  //   CompleteAnnotationType annotation_type;
  // case TK_STRUCTURE:
  //   CompleteStructType     struct_type;
  // case TK_UNION:
  //   CompleteUnionType      union_type;
  // case TK_BITSET:
  //   CompleteBitsetType     bitset_type;
  // case TK_SEQUENCE:
  //   CompleteSequenceType   sequence_type;
  // case TK_ARRAY:
  //   CompleteArrayType      array_type;
  // case TK_MAP:
  //   CompleteMapType        map_type;
  // case TK_ENUM:
  //   CompleteEnumeratedType enumerated_type;
  // case TK_BITMASK:
  //   CompleteBitmaskType    bitmask_type;

  //   // ===================  Future extensibility  ============
  // default:
  //   CompleteExtendedType   extended_type;
  // };

  struct CompleteTypeObject {
    ACE_CDR::Octet kind;
    CompleteAliasType alias_type;
    CompleteAnnotationType annotation_type;
    CompleteStructType struct_type;
    CompleteUnionType union_type;
    CompleteBitsetType bitset_type;
    CompleteSequenceType sequence_type;
    CompleteArrayType array_type;
    CompleteMapType map_type;
    CompleteEnumeratedType enumerated_type;
    CompleteBitmaskType bitmask_type;

    // ===================  Future extensibility  ============
    CompleteExtendedType extended_type;

    CompleteTypeObject()
      : kind(TK_NONE)
    {}

    explicit CompleteTypeObject(const CompleteAliasType& alias)
      : kind(TK_ALIAS)
      , alias_type(alias)
    {}

    explicit CompleteTypeObject(const CompleteAnnotationType& annotation)
      : kind(TK_ANNOTATION)
      , annotation_type(annotation)
    {}

    explicit CompleteTypeObject(const CompleteStructType& struct_)
      : kind(TK_STRUCTURE)
      , struct_type(struct_)
    {}

    explicit CompleteTypeObject(const CompleteUnionType& union_)
      : kind(TK_UNION)
      , union_type(union_)
    {}

    explicit CompleteTypeObject(const CompleteBitsetType& bitset)
      : kind(TK_BITSET)
      , bitset_type(bitset)
    {}

    explicit CompleteTypeObject(const CompleteSequenceType& sequence)
      : kind(TK_SEQUENCE)
      , sequence_type(sequence)
    {}

    explicit CompleteTypeObject(const CompleteArrayType& array)
      : kind(TK_ARRAY)
      , array_type(array)
    {}

    explicit CompleteTypeObject(const CompleteMapType& map)
      : kind(TK_MAP)
      , map_type(map)
    {}

    explicit CompleteTypeObject(const CompleteEnumeratedType& enum_)
      : kind(TK_ENUM)
      , enumerated_type(enum_)
    {}

    explicit CompleteTypeObject(const CompleteBitmaskType& bitmask)
      : kind(TK_BITMASK)
      , bitmask_type(bitmask)
    {}
  };

  struct MinimalExtendedType {
    // Empty. Available for future extension
  };

  // @extensibility(FINAL)     @nested
  // union MinimalTypeObject switch (octet) {
  // case TK_ALIAS:
  //   MinimalAliasType       alias_type;
  // case TK_ANNOTATION:
  //   MinimalAnnotationType  annotation_type;
  // case TK_STRUCTURE:
  //   MinimalStructType      struct_type;
  // case TK_UNION:
  //   MinimalUnionType       union_type;
  // case TK_BITSET:
  //   MinimalBitsetType      bitset_type;
  // case TK_SEQUENCE:
  //   MinimalSequenceType    sequence_type;
  // case TK_ARRAY:
  //   MinimalArrayType       array_type;
  // case TK_MAP:
  //   MinimalMapType         map_type;
  // case TK_ENUM:
  //   MinimalEnumeratedType  enumerated_type;
  // case TK_BITMASK:
  //   MinimalBitmaskType     bitmask_type;

  //   // ===================  Future extensibility  ============
  // default:
  //   MinimalExtendedType    extended_type;
  // };

  struct MinimalTypeObject {
    ACE_CDR::Octet kind;
    MinimalAliasType alias_type;
    MinimalAnnotationType annotation_type;
    MinimalStructType struct_type;
    MinimalUnionType union_type;
    MinimalBitsetType bitset_type;
    MinimalSequenceType sequence_type;
    MinimalArrayType array_type;
    MinimalMapType map_type;
    MinimalEnumeratedType enumerated_type;
    MinimalBitmaskType bitmask_type;

    // ===================  Future extensibility  ============
    MinimalExtendedType extended_type;

    MinimalTypeObject()
      : kind(TK_NONE)
    {}

    explicit MinimalTypeObject(const MinimalAliasType& alias)
      : kind(TK_ALIAS)
      , alias_type(alias)
    {}

    explicit MinimalTypeObject(const MinimalAnnotationType& annotation)
      : kind(TK_ANNOTATION)
      , annotation_type(annotation)
    {}

    explicit MinimalTypeObject(const MinimalStructType& struct_)
      : kind(TK_STRUCTURE)
      , struct_type(struct_)
    {}

    explicit MinimalTypeObject(const MinimalUnionType& union_)
      : kind(TK_UNION)
      , union_type(union_)
    {}

    explicit MinimalTypeObject(const MinimalBitsetType& bitset)
      : kind(TK_BITSET)
      , bitset_type(bitset)
    {}

    explicit MinimalTypeObject(const MinimalSequenceType& sequence)
      : kind(TK_SEQUENCE)
      , sequence_type(sequence)
    {}

    explicit MinimalTypeObject(const MinimalArrayType& array)
      : kind(TK_ARRAY)
      , array_type(array)
    {}

    explicit MinimalTypeObject(const MinimalMapType& map)
      : kind(TK_MAP)
      , map_type(map)
    {}

    explicit MinimalTypeObject(const MinimalEnumeratedType& enum_)
      : kind(TK_ENUM)
      , enumerated_type(enum_)
    {}

    explicit MinimalTypeObject(const MinimalBitmaskType& bitmask)
      : kind(TK_BITMASK)
      , bitmask_type(bitmask)
    {}
  };

  // @extensibility(APPENDABLE)  @nested
  // union TypeObject switch (octet) { // EquivalenceKind
  // case EK_COMPLETE:
  //   CompleteTypeObject   complete;
  // case EK_MINIMAL:
  //   MinimalTypeObject    minimal;
  // };

  struct TypeObject {
    ACE_CDR::Octet kind;
    CompleteTypeObject complete;
    MinimalTypeObject minimal;

    TypeObject()
      : kind(0)
    {}

    explicit TypeObject(const CompleteTypeObject& a_complete)
      : kind(EK_COMPLETE)
      , complete(a_complete)
    {}

    explicit TypeObject(const MinimalTypeObject& a_minimal)
      : kind(EK_MINIMAL)
      , minimal(a_minimal)
    {}
  };

  typedef Sequence<TypeObject> TypeObjectSeq;

  // Set of TypeObjects representing a strong component: Equivalence class
  // for the Strong Connectivity relationship (mutual reachability between
  // types).
  // Ordered by fully qualified typename lexicographic order
  typedef TypeObjectSeq StronglyConnectedComponent;

  struct TypeIdentifierTypeObjectPair {
    TypeIdentifier type_identifier;
    TypeObject type_object;

    TypeIdentifierTypeObjectPair() {}

    TypeIdentifierTypeObjectPair(const TypeIdentifier& ti, const TypeObject& to)
      : type_identifier(ti)
      , type_object(to)
    {}
  };
  typedef Sequence<TypeIdentifierTypeObjectPair> TypeIdentifierTypeObjectPairSeq;

  struct TypeIdentifierPair {
    TypeIdentifier type_identifier1;
    TypeIdentifier type_identifier2;

    TypeIdentifierPair() {}

    TypeIdentifierPair(const TypeIdentifier& t1, const TypeIdentifier& t2)
      : type_identifier1(t1)
      , type_identifier2(t2)
    {}
  };
  typedef Sequence<TypeIdentifierPair> TypeIdentifierPairSeq;

  struct TypeIdentifierWithSize {
    TypeIdentifier type_id;
    ACE_CDR::ULong typeobject_serialized_size;

    TypeIdentifierWithSize()
      : typeobject_serialized_size(0)
    {}

    TypeIdentifierWithSize(const TypeIdentifier& ti, ACE_CDR::ULong to_size)
      : type_id(ti)
      , typeobject_serialized_size(to_size)
    {}
  };
  typedef Sequence<TypeIdentifierWithSize> TypeIdentifierWithSizeSeq;

  struct TypeIdentifierWithDependencies {
    TypeIdentifierWithSize typeid_with_size;
    // The total additional types related to minimal_type
    ACE_CDR::Long dependent_typeid_count;
    TypeIdentifierWithSizeSeq dependent_typeids;

    TypeIdentifierWithDependencies()
      : dependent_typeid_count(0)
    {}
  };

  typedef Sequence<TypeIdentifierWithDependencies> TypeIdentifierWithDependenciesSeq;

  // This appears in the builtin DDS topics PublicationBuiltinTopicData
  // and SubscriptionBuiltinTopicData

  struct TypeInformation {
    TypeIdentifierWithDependencies minimal;
    TypeIdentifierWithDependencies complete;
  };

  OpenDDS_Dcps_Export
  TypeIdentifier makeTypeIdentifier(const TypeObject& type_object,
                                    const DCPS::Encoding* encoding_option = 0);

  template <typename T>
  void serialize_type_info(const TypeInformation& type_info, T& seq,
                           const DCPS::Encoding* encoding_option = 0)
  {
    const DCPS::Encoding& encoding = encoding_option ? *encoding_option : get_typeobject_encoding();
    const size_t sz = DCPS::serialized_size(encoding, type_info);
    seq.length(static_cast<unsigned>(sz));
    DCPS::MessageBlockHelper<T> helper(seq);
    DCPS::Serializer serializer(helper, encoding);
    if (!(serializer << type_info)) {
      ACE_ERROR((LM_ERROR, ACE_TEXT("(%P|%t) ERROR: serialize_type_info ")
                 ACE_TEXT("serialization of type information failed.\n")));
    }
  }

  template <typename T>
  bool deserialize_type_info(TypeInformation& type_info, const T& seq)
  {
    DCPS::MessageBlockHelper<T> helper(seq);
    DCPS::Serializer serializer(helper, XTypes::get_typeobject_encoding());
    if (!(serializer >> type_info)) {
      ACE_ERROR((LM_ERROR, ACE_TEXT("(%P|%t) ERROR: deserialize_type_info ")
                 ACE_TEXT("deserialization of type information failed.\n")));
      return false;
    }
    return true;
  }

  OpenDDS_Dcps_Export
  ACE_CDR::ULong hash_member_name_to_id(const OPENDDS_STRING& name);

  OpenDDS_Dcps_Export
  void hash_member_name(NameHash& name_hash, const OPENDDS_STRING& name);

  OpenDDS_Dcps_Export
  bool is_fully_descriptive(const TypeIdentifier& ti);

  OpenDDS_Dcps_Export
  bool is_plain_collection(const TypeIdentifier& ti);

  OpenDDS_Dcps_Export
  bool has_type_object(const TypeIdentifier& ti);

  typedef OPENDDS_MAP(TypeIdentifier, TypeObject) TypeMap;

  struct TypeMapBuilder {
    TypeMap type_map_;

    TypeMapBuilder& insert(const TypeIdentifier& ti, const TypeObject& to)
    {
      type_map_[ti] = to;
      return *this;
    }

    operator TypeMap&() { return type_map_; }
  };

  void compute_dependencies(const TypeMap& type_map,
                            const TypeIdentifier& type_identifier,
                            OPENDDS_SET(TypeIdentifier)& dependencies);

} // namespace XTypes

namespace DCPS {

template<typename T>
const XTypes::TypeIdentifier& getMinimalTypeIdentifier();

template<typename T>
const XTypes::TypeMap& getMinimalTypeMap();

template<typename T>
const XTypes::TypeIdentifier& getCompleteTypeIdentifier();

template<typename T>
const XTypes::TypeMap& getCompleteTypeMap();

template<typename T>
void serialized_size(const Encoding& encoding, size_t& size,
                     const XTypes::Optional<T>& opt)
{
  size += DCPS::boolean_cdr_size;
  if (opt.present) {
    serialized_size(encoding, size, opt.value);
  }
}

template<typename T>
bool operator<<(Serializer& strm, const XTypes::Optional<T>& opt)
{
  if (!(strm << ACE_OutputCDR::from_boolean(opt.present))) {
    return false;
  }
  return !opt.present || strm << opt.value;
}

template<typename T>
bool operator>>(Serializer& strm, XTypes::Optional<T>& opt)
{
  if (!(strm >> ACE_InputCDR::to_boolean(opt.present))) {
    return false;
  }
  return !opt.present || strm >> opt.value;
}


// XCDR2 encoding rule 12 - Sequences not "of primitive element type"

template<typename T>
void serialized_size(const Encoding& encoding, size_t& size,
                     const XTypes::Sequence<T>& seq)
{
  if (!encoding.skip_sequence_dheader()) {
    serialized_size_delimiter(encoding, size);
  }
  primitive_serialized_size_ulong(encoding, size);
  for (ACE_CDR::ULong i = 0; i < seq.length(); ++i) {
    serialized_size(encoding, size, seq[i]);
  }
}

template<typename T>
bool operator<<(Serializer& strm, const XTypes::Sequence<T>& seq)
{
  if (!strm.encoding().skip_sequence_dheader()) {
    size_t total_size = 0;
    serialized_size(strm.encoding(), total_size, seq);
    if (!strm.write_delimiter(total_size)) {
      return false;
    }
  }
  const ACE_CDR::ULong length = seq.length();
  if (!(strm << length)) {
    return false;
  }
  for (ACE_CDR::ULong i = 0; i < length; ++i) {
    if (!(strm << seq[i])) {
      return false;
    }
  }
  return true;
}

template<typename T>
bool operator>>(Serializer& strm, XTypes::Sequence<T>& seq)
{
  size_t total_size = 0;
  if (!strm.read_delimiter(total_size)) {
    return false;
  }

  // special cases for compatibility with older versions that encoded this
  // sequence incorrectly - if the DHeader was read as a 0, it's an empty
  // sequence although it should have been encoded as DHeader (4) + Length (0)
  if (total_size == 0) {
    seq.length(0);
    return true;
  }

  if (total_size < 4) {
    return false;
  }

  const size_t end_of_seq = strm.rpos() + total_size;
  ACE_CDR::ULong length;
  if (!(strm >> length)) {
    return false;
  }

  if (length > strm.length()) {
    // if encoded incorrectly, the first 4 bytes of the elements were read
    // as if they were the length - this may end up being larger than the
    // number of bytes remaining in the Serializer
    return false;
  }

  seq.length(length);
  for (ACE_CDR::ULong i = 0; i < length; ++i) {
    if (!(strm >> seq[i])) {
      return false;
    }
  }
  return strm.skip(end_of_seq - strm.rpos());
}


// non-template overloads for sequences of basic types:
// XCDR2 encoding rule 11 - Sequences of primitive element type

OpenDDS_Dcps_Export
void serialized_size(const Encoding& encoding, size_t& size,
  const XTypes::LBoundSeq& seq);
OpenDDS_Dcps_Export
bool operator<<(Serializer& strm, const XTypes::LBoundSeq& seq);
OpenDDS_Dcps_Export
bool operator>>(Serializer& strm, XTypes::LBoundSeq& seq);

OpenDDS_Dcps_Export
void serialized_size(const Encoding& encoding, size_t& size,
  const XTypes::SBoundSeq& seq);
OpenDDS_Dcps_Export
bool operator<<(Serializer& strm, const XTypes::SBoundSeq& seq);
OpenDDS_Dcps_Export
bool operator>>(Serializer& strm, XTypes::SBoundSeq& seq);

OpenDDS_Dcps_Export
void serialized_size(const Encoding& encoding, size_t& size,
  const XTypes::UnionCaseLabelSeq& seq);
OpenDDS_Dcps_Export
bool operator<<(Serializer& strm, const XTypes::UnionCaseLabelSeq& seq);
OpenDDS_Dcps_Export
bool operator>>(Serializer& strm, XTypes::UnionCaseLabelSeq& seq);


inline void serialized_size(const Encoding&, size_t&, const XTypes::MinimalTypeDetail&)
{}
inline bool operator<<(Serializer&, const XTypes::MinimalTypeDetail&) { return true; }
inline bool operator>>(Serializer&, XTypes::MinimalTypeDetail&) { return true; }

void serialized_size(const Encoding& encoding, size_t& size,
  const XTypes::ExtendedAnnotationParameterValue& stru);
bool operator<<(Serializer& strm,
  const XTypes::ExtendedAnnotationParameterValue& stru);
bool operator>>(Serializer& strm,
  XTypes::ExtendedAnnotationParameterValue& stru);

void serialized_size(const Encoding& encoding, size_t& size,
  const XTypes::NameHash_forany& arr);
bool operator<<(Serializer& ser, const XTypes::NameHash_forany& arr);
bool operator>>(Serializer& ser, XTypes::NameHash_forany& arr);

void serialized_size(const Encoding& encoding, size_t& size,
  const XTypes::EquivalenceHash_forany& arr);
bool operator<<(Serializer& ser, const XTypes::EquivalenceHash_forany& arr);
bool operator>>(Serializer& ser, XTypes::EquivalenceHash_forany& arr);

void serialized_size(const Encoding& encoding, size_t& size,
  const XTypes::CompleteTypeDetail& stru);
bool operator<<(Serializer& ser, const XTypes::CompleteTypeDetail& stru);
bool operator>>(Serializer& ser, XTypes::CompleteTypeDetail& stru);

void serialized_size(const Encoding& encoding, size_t& size,
  const XTypes::CompleteStructHeader& stru);
bool operator<<(Serializer& ser, const XTypes::CompleteStructHeader& stru);
bool operator>>(Serializer& ser, XTypes::CompleteStructHeader& stru);

void serialized_size(const Encoding& encoding, size_t& size,
  const XTypes::MinimalStructHeader& stru);
bool operator<<(Serializer& ser, const XTypes::MinimalStructHeader& stru);
bool operator>>(Serializer& ser, XTypes::MinimalStructHeader& stru);

void serialized_size(const Encoding& encoding, size_t& size,
  const XTypes::CompleteStructType& stru);
bool operator<<(Serializer& ser, const XTypes::CompleteStructType& stru);
bool operator>>(Serializer& ser, XTypes::CompleteStructType& stru);

void serialized_size(const Encoding& encoding, size_t& size,
  const XTypes::MinimalStructType& stru);
bool operator<<(Serializer& ser, const XTypes::MinimalStructType& stru);
bool operator>>(Serializer& ser, XTypes::MinimalStructType& stru);

void serialized_size(const Encoding& encoding, size_t& size,
  const XTypes::CompleteUnionType& stru);
bool operator<<(Serializer& ser, const XTypes::CompleteUnionType& stru);
bool operator>>(Serializer& ser, XTypes::CompleteUnionType& stru);

void serialized_size(const Encoding& encoding, size_t& size,
  const XTypes::MinimalUnionType& stru);
bool operator<<(Serializer& ser, const XTypes::MinimalUnionType& stru);
bool operator>>(Serializer& ser, XTypes::MinimalUnionType& stru);

void serialized_size(const Encoding& encoding, size_t& size,
  const XTypes::CompleteAnnotationType& stru);
bool operator<<(Serializer& ser, const XTypes::CompleteAnnotationType& stru);
bool operator>>(Serializer& ser, XTypes::CompleteAnnotationType& stru);

void serialized_size(const Encoding& encoding, size_t& size,
  const XTypes::MinimalAnnotationType& stru);
bool operator>>(Serializer& ser, const XTypes::MinimalAnnotationType& stru);
bool operator<<(Serializer& ser, XTypes::MinimalAnnotationType& stru);

void serialized_size(const Encoding& encoding, size_t& size,
  const XTypes::CompleteAliasType& stru);
bool operator>>(Serializer& ser, const XTypes::CompleteAliasType& stru);
bool operator<<(Serializer& ser, XTypes::CompleteAliasType& stru);

void serialized_size(const Encoding& encoding, size_t& size,
  const XTypes::MinimalAliasType& stru);
bool operator>>(Serializer& ser, const XTypes::MinimalAliasType& stru);
bool operator<<(Serializer& ser, XTypes::MinimalAliasType& stru);

void serialized_size(const Encoding& encoding, size_t& size,
  const XTypes::CompleteSequenceType& stru);
bool operator<<(Serializer& ser, const XTypes::CompleteSequenceType& stru);
bool operator>>(Serializer& ser, XTypes::CompleteSequenceType& stru);

void serialized_size(const Encoding& encoding, size_t& size,
  const XTypes::MinimalSequenceType& stru);
bool operator<<(Serializer& ser, const XTypes::MinimalSequenceType& stru);
bool operator>>(Serializer& ser, XTypes::MinimalSequenceType& stru);

void serialized_size(const Encoding& encoding, size_t& size,
  const XTypes::CompleteArrayType& stru);
bool operator<<(Serializer& ser, const XTypes::CompleteArrayType& stru);
bool operator>>(Serializer& ser, XTypes::CompleteArrayType& stru);

void serialized_size(const Encoding& encoding, size_t& size,
  const XTypes::MinimalArrayType& stru);
bool operator<<(Serializer& ser, const XTypes::MinimalArrayType& stru);
bool operator>>(Serializer& ser, XTypes::MinimalArrayType& stru);

void serialized_size(const Encoding& encoding, size_t& size,
  const XTypes::CompleteMapType& stru);
bool operator<<(Serializer& ser, const XTypes::CompleteMapType& stru);
bool operator>>(Serializer& ser, XTypes::CompleteMapType& stru);

void serialized_size(const Encoding& encoding, size_t& size,
  const XTypes::MinimalMapType& stru);
bool operator<<(Serializer& ser, const XTypes::MinimalMapType& stru);
bool operator>>(Serializer& ser, XTypes::MinimalMapType& stru);

void serialized_size(const Encoding& encoding, size_t& size,
  const XTypes::CompleteEnumeratedHeader& stru);
bool operator<<(Serializer& ser, const XTypes::CompleteEnumeratedHeader& stru);
bool operator>>(Serializer& ser, XTypes::CompleteEnumeratedHeader& stru);

void serialized_size(const Encoding& encoding, size_t& size,
  const XTypes::MinimalEnumeratedHeader& stru);
bool operator<<(Serializer& ser, const XTypes::MinimalEnumeratedHeader& stru);
bool operator>>(Serializer& ser, XTypes::MinimalEnumeratedHeader& stru);

void serialized_size(const Encoding& encoding, size_t& size,
  const XTypes::CompleteEnumeratedType& stru);
bool operator<<(Serializer& ser, const XTypes::CompleteEnumeratedType& stru);
bool operator>>(Serializer& ser, XTypes::CompleteEnumeratedType& stru);

void serialized_size(const Encoding& encoding, size_t& size,
  const XTypes::MinimalEnumeratedType& stru);
bool operator<<(Serializer& ser, const XTypes::MinimalEnumeratedType& stru);
bool operator>>(Serializer& ser, XTypes::MinimalEnumeratedType& stru);

void serialized_size(const Encoding& encoding, size_t& size,
  const XTypes::MinimalBitmaskType& stru);
bool operator<<(Serializer& ser, const XTypes::MinimalBitmaskType& stru);
bool operator>>(Serializer& ser, XTypes::MinimalBitmaskType& stru);

void serialized_size(const Encoding& encoding, size_t& size,
  const XTypes::CompleteBitmaskType& stru);
bool operator<<(Serializer& ser, const XTypes::CompleteBitmaskType& stru);
bool operator>>(Serializer& ser, XTypes::CompleteBitmaskType& stru);

void serialized_size(const Encoding& encoding, size_t& size,
  const XTypes::CompleteBitsetType& stru);
bool operator<<(Serializer& ser, const XTypes::CompleteBitsetType& stru);
bool operator>>(Serializer& ser, XTypes::CompleteBitsetType& stru);

void serialized_size(const Encoding& encoding, size_t& size,
  const XTypes::MinimalBitsetType& stru);
bool operator<<(Serializer& ser, const XTypes::MinimalBitsetType& stru);
bool operator>>(Serializer& ser, XTypes::MinimalBitsetType& stru);

void serialized_size(const Encoding& encoding, size_t& size,
  const XTypes::CompleteExtendedType& stru);
bool operator<<(Serializer& strm, const XTypes::CompleteExtendedType& stru);
bool operator>>(Serializer& strm, XTypes::CompleteExtendedType& stru);

void serialized_size(const Encoding& encoding, size_t& size,
  const XTypes::CompleteTypeObject& type_object);
bool operator<<(Serializer& ser, const XTypes::CompleteTypeObject& type_object);
bool operator>>(Serializer& ser, XTypes::CompleteTypeObject& type_object);

void serialized_size(const Encoding& encoding, size_t& size,
  const XTypes::MinimalExtendedType& stru);
bool operator<<(Serializer& strm, const XTypes::MinimalExtendedType& stru);
bool operator>>(Serializer& strm, XTypes::MinimalExtendedType& stru);

void serialized_size(const Encoding& encoding, size_t& size,
  const XTypes::MinimalTypeObject& type_object);
bool operator<<(Serializer& ser, const XTypes::MinimalTypeObject& type_object);
bool operator>>(Serializer& ser, XTypes::MinimalTypeObject& type_object);

OpenDDS_Dcps_Export
void serialized_size(const Encoding& encoding, size_t& size,
  const XTypes::TypeObject& type_object);

OpenDDS_Dcps_Export
bool operator<<(Serializer& ser, const XTypes::TypeObject& type_object);

OpenDDS_Dcps_Export
bool operator>>(Serializer& ser, XTypes::TypeObject& type_object);

OpenDDS_Dcps_Export
void serialized_size(const Encoding& encoding, size_t& size,
  const XTypes::TypeInformation& type_info);

OpenDDS_Dcps_Export
void serialized_size(const Encoding& encoding, size_t& size,
  const XTypes::TypeIdentifier& stru);
OpenDDS_Dcps_Export
bool operator<<(Serializer& ser, const XTypes::TypeIdentifier& stru);
OpenDDS_Dcps_Export
bool operator>>(Serializer& ser, XTypes::TypeIdentifier& stru);

OpenDDS_Dcps_Export
void serialized_size(const Encoding& encoding, size_t& size,
  const XTypes::TypeIdentifierWithSize& stru);
OpenDDS_Dcps_Export
bool operator<<(Serializer& ser, const XTypes::TypeIdentifierWithSize& stru);
OpenDDS_Dcps_Export
bool operator>>(Serializer& ser, XTypes::TypeIdentifierWithSize& stru);

void serialized_size(const Encoding& encoding, size_t& size,
  const XTypes::TypeIdentifierWithDependencies& stru);
bool operator<<(Serializer& ser, const XTypes::TypeIdentifierWithDependencies& stru);
bool operator>>(Serializer& ser, XTypes::TypeIdentifierWithDependencies& stru);

void serialized_size(const Encoding& encoding, size_t& size,
  const XTypes::AppliedAnnotation& stru);
bool operator<<(Serializer& ser, const XTypes::AppliedAnnotation& stru);
bool operator>>(Serializer& ser, XTypes::AppliedAnnotation& stru);

void serialized_size(const Encoding& encoding, size_t& size,
  const XTypes::AppliedBuiltinTypeAnnotations& stru);
bool operator<<(Serializer& ser, const XTypes::AppliedBuiltinTypeAnnotations& stru);
bool operator>>(Serializer& ser, XTypes::AppliedBuiltinTypeAnnotations& stru);

void serialized_size(const Encoding& encoding, size_t& size,
  const XTypes::CompleteAliasBody& stru);
bool operator<<(Serializer& ser, const XTypes::CompleteAliasBody& stru);
bool operator>>(Serializer& ser, XTypes::CompleteAliasBody& stru);

void serialized_size(const Encoding& encoding, size_t& size,
  const XTypes::CompleteAliasHeader& stru);
bool operator<<(Serializer& ser, const XTypes::CompleteAliasHeader& stru);
bool operator>>(Serializer& ser, XTypes::CompleteAliasHeader& stru);

void serialized_size(const Encoding& encoding, size_t& size,
  const XTypes::CompleteAnnotationHeader& stru);
bool operator<<(Serializer& ser, const XTypes::CompleteAnnotationHeader& stru);
bool operator>>(Serializer& ser, XTypes::CompleteAnnotationHeader& stru);

void serialized_size(const Encoding& encoding, size_t& size,
  const XTypes::CompleteAnnotationParameter& stru);
bool operator<<(Serializer& ser, const XTypes::CompleteAnnotationParameter& stru);
bool operator>>(Serializer& ser, XTypes::CompleteAnnotationParameter& stru);

void serialized_size(const Encoding& encoding, size_t& size,
  const XTypes::CompleteArrayHeader& stru);
bool operator<<(Serializer& ser, const XTypes::CompleteArrayHeader& stru);
bool operator>>(Serializer& ser, XTypes::CompleteArrayHeader& stru);

void serialized_size(const Encoding& encoding, size_t& size,
  const XTypes::CompleteBitfield& stru);
bool operator<<(Serializer& ser, const XTypes::CompleteBitfield& stru);
bool operator>>(Serializer& ser, XTypes::CompleteBitfield& stru);

void serialized_size(const Encoding& encoding, size_t& size,
  const XTypes::CompleteBitflag& stru);
bool operator<<(Serializer& ser, const XTypes::CompleteBitflag& stru);
bool operator>>(Serializer& ser, XTypes::CompleteBitflag& stru);

void serialized_size(const Encoding& encoding, size_t& size,
  const XTypes::CompleteBitsetHeader& stru);
bool operator<<(Serializer& ser, const XTypes::CompleteBitsetHeader& stru);
bool operator>>(Serializer& ser, XTypes::CompleteBitsetHeader& stru);

void serialized_size(const Encoding& encoding, size_t& size,
  const XTypes::CompleteCollectionElement& stru);
bool operator<<(Serializer& ser, const XTypes::CompleteCollectionElement& stru);
bool operator>>(Serializer& ser, XTypes::CompleteCollectionElement& stru);

void serialized_size(const Encoding& encoding, size_t& size,
  const XTypes::CompleteCollectionHeader& stru);
bool operator<<(Serializer& ser, const XTypes::CompleteCollectionHeader& stru);
bool operator>>(Serializer& ser, XTypes::CompleteCollectionHeader& stru);

void serialized_size(const Encoding& encoding, size_t& size,
  const XTypes::CompleteDiscriminatorMember& stru);
bool operator<<(Serializer& ser, const XTypes::CompleteDiscriminatorMember& stru);
bool operator>>(Serializer& ser, XTypes::CompleteDiscriminatorMember& stru);

void serialized_size(const Encoding& encoding, size_t& size,
  const XTypes::CompleteEnumeratedLiteral& stru);
bool operator<<(Serializer& ser, const XTypes::CompleteEnumeratedLiteral& stru);
bool operator>>(Serializer& ser, XTypes::CompleteEnumeratedLiteral& stru);

void serialized_size(const Encoding& encoding, size_t& size,
  const XTypes::CompleteStructMember& stru);
bool operator<<(Serializer& ser, const XTypes::CompleteStructMember& stru);
bool operator>>(Serializer& ser, XTypes::CompleteStructMember& stru);

void serialized_size(const Encoding& encoding, size_t& size,
  const XTypes::CompleteUnionHeader& stru);
bool operator<<(Serializer& ser, const XTypes::CompleteUnionHeader& stru);
bool operator>>(Serializer& ser, XTypes::CompleteUnionHeader& stru);

void serialized_size(const Encoding& encoding, size_t& size,
  const XTypes::CompleteUnionMember& stru);
bool operator<<(Serializer& ser, const XTypes::CompleteUnionMember& stru);
bool operator>>(Serializer& ser, XTypes::CompleteUnionMember& stru);

void serialized_size(const Encoding& encoding, size_t& size,
  const XTypes::MinimalAliasBody& stru);
bool operator<<(Serializer& ser, const XTypes::MinimalAliasBody& stru);
bool operator>>(Serializer& ser, XTypes::MinimalAliasBody& stru);

void serialized_size(const Encoding& encoding, size_t& size,
  const XTypes::MinimalAliasHeader& stru);
bool operator<<(Serializer& ser, const XTypes::MinimalAliasHeader& stru);
bool operator>>(Serializer& ser, XTypes::MinimalAliasHeader& stru);

void serialized_size(const Encoding& encoding, size_t& size,
  const XTypes::MinimalAnnotationHeader& stru);
bool operator<<(Serializer& ser, const XTypes::MinimalAnnotationHeader& stru);
bool operator>>(Serializer& ser, XTypes::MinimalAnnotationHeader& stru);

void serialized_size(const Encoding& encoding, size_t& size,
  const XTypes::MinimalAnnotationParameter& stru);
bool operator<<(Serializer& ser, const XTypes::MinimalAnnotationParameter& stru);
bool operator>>(Serializer& ser, XTypes::MinimalAnnotationParameter& stru);

void serialized_size(const Encoding& encoding, size_t& size,
  const XTypes::MinimalArrayHeader& stru);
bool operator<<(Serializer& ser, const XTypes::MinimalArrayHeader& stru);
bool operator>>(Serializer& ser, XTypes::MinimalArrayHeader& stru);

void serialized_size(const Encoding& encoding, size_t& size,
  const XTypes::MinimalBitfield& stru);
bool operator<<(Serializer& ser, const XTypes::MinimalBitfield& stru);
bool operator>>(Serializer& ser, XTypes::MinimalBitfield& stru);

void serialized_size(const Encoding& encoding, size_t& size,
  const XTypes::MinimalBitflag& stru);
bool operator<<(Serializer& ser, const XTypes::MinimalBitflag& stru);
bool operator>>(Serializer& ser, XTypes::MinimalBitflag& stru);

void serialized_size(const Encoding& encoding, size_t& size,
  const XTypes::MinimalBitsetHeader& stru);
bool operator<<(Serializer& ser, const XTypes::MinimalBitsetHeader& stru);
bool operator>>(Serializer& ser, XTypes::MinimalBitsetHeader& stru);

void serialized_size(const Encoding& encoding, size_t& size,
  const XTypes::MinimalCollectionElement& stru);
bool operator<<(Serializer& ser, const XTypes::MinimalCollectionElement& stru);
bool operator>>(Serializer& ser, XTypes::MinimalCollectionElement& stru);

void serialized_size(const Encoding& encoding, size_t& size,
  const XTypes::MinimalCollectionHeader& stru);
bool operator<<(Serializer& ser, const XTypes::MinimalCollectionHeader& stru);
bool operator>>(Serializer& ser, XTypes::MinimalCollectionHeader& stru);

void serialized_size(const Encoding& encoding, size_t& size,
  const XTypes::MinimalDiscriminatorMember& stru);
bool operator<<(Serializer& ser, const XTypes::MinimalDiscriminatorMember& stru);
bool operator>>(Serializer& ser, XTypes::MinimalDiscriminatorMember& stru);

void serialized_size(const Encoding& encoding, size_t& size,
  const XTypes::MinimalEnumeratedLiteral& stru);
bool operator<<(Serializer& ser, const XTypes::MinimalEnumeratedLiteral& stru);
bool operator>>(Serializer& ser, XTypes::MinimalEnumeratedLiteral& stru);

void serialized_size(const Encoding& encoding, size_t& size,
  const XTypes::MinimalStructMember& stru);
bool operator<<(Serializer& ser, const XTypes::MinimalStructMember& stru);
bool operator>>(Serializer& ser, XTypes::MinimalStructMember& stru);

void serialized_size(const Encoding& encoding, size_t& size,
  const XTypes::MinimalUnionHeader& stru);
bool operator<<(Serializer& ser, const XTypes::MinimalUnionHeader& stru);
bool operator>>(Serializer& ser, XTypes::MinimalUnionHeader& stru);

void serialized_size(const Encoding& encoding, size_t& size,
  const XTypes::MinimalUnionMember& stru);
bool operator<<(Serializer& ser, const XTypes::MinimalUnionMember& stru);
bool operator>>(Serializer& ser, XTypes::MinimalUnionMember& stru);

void serialized_size(const Encoding& encoding, size_t& size,
  const XTypes::AnnotationParameterValue& stru);
bool operator<<(Serializer& strm, const XTypes::AnnotationParameterValue& stru);
bool operator>>(Serializer& strm, XTypes::AnnotationParameterValue& stru);

void serialized_size(const Encoding& encoding, size_t& size,
  const XTypes::AppliedAnnotationParameter& stru);
bool operator<<(Serializer& strm, const XTypes::AppliedAnnotationParameter& stru);
bool operator>>(Serializer& strm, XTypes::AppliedAnnotationParameter& stru);

void serialized_size(const Encoding& encoding, size_t& size,
  const XTypes::AppliedBuiltinMemberAnnotations& stru);
bool operator<<(Serializer& strm, const XTypes::AppliedBuiltinMemberAnnotations& stru);
bool operator>>(Serializer& strm, XTypes::AppliedBuiltinMemberAnnotations& stru);

void serialized_size(const Encoding& encoding, size_t& size,
  const XTypes::AppliedVerbatimAnnotation& stru);
bool operator<<(Serializer& strm, const XTypes::AppliedVerbatimAnnotation& stru);
bool operator>>(Serializer& strm, XTypes::AppliedVerbatimAnnotation& stru);

void serialized_size(const Encoding& encoding, size_t& size,
  const XTypes::CommonAliasBody& stru);
bool operator<<(Serializer& strm, const XTypes::CommonAliasBody& stru);
bool operator>>(Serializer& strm, XTypes::CommonAliasBody& stru);

void serialized_size(const Encoding& encoding, size_t& size,
  const XTypes::CommonAnnotationParameter& stru);
bool operator<<(Serializer& strm, const XTypes::CommonAnnotationParameter& stru);
bool operator>>(Serializer& strm, XTypes::CommonAnnotationParameter& stru);

void serialized_size(const Encoding& encoding, size_t& size,
  const XTypes::CommonArrayHeader& stru);
bool operator<<(Serializer& strm, const XTypes::CommonArrayHeader& stru);
bool operator>>(Serializer& strm, XTypes::CommonArrayHeader& stru);

void serialized_size(const Encoding& encoding, size_t& size,
  const XTypes::CommonBitfield& stru);
bool operator<<(Serializer& strm, const XTypes::CommonBitfield& stru);
bool operator>>(Serializer& strm, XTypes::CommonBitfield& stru);

void serialized_size(const Encoding& encoding, size_t& size,
  const XTypes::CommonBitflag& stru);
bool operator<<(Serializer& strm, const XTypes::CommonBitflag& stru);
bool operator>>(Serializer& strm, XTypes::CommonBitflag& stru);

void serialized_size(const Encoding& encoding, size_t& size,
  const XTypes::CommonCollectionElement& stru);
bool operator<<(Serializer& strm, const XTypes::CommonCollectionElement& stru);
bool operator>>(Serializer& strm, XTypes::CommonCollectionElement& stru);

void serialized_size(const Encoding& encoding, size_t& size,
  const XTypes::CommonCollectionHeader& stru);
bool operator<<(Serializer& strm, const XTypes::CommonCollectionHeader& stru);
bool operator>>(Serializer& strm, XTypes::CommonCollectionHeader& stru);

void serialized_size(const Encoding& encoding, size_t& size,
  const XTypes::CommonDiscriminatorMember& stru);
bool operator<<(Serializer& strm, const XTypes::CommonDiscriminatorMember& stru);
bool operator>>(Serializer& strm, XTypes::CommonDiscriminatorMember& stru);

void serialized_size(const Encoding& encoding, size_t& size,
  const XTypes::CommonEnumeratedHeader& stru);
bool operator<<(Serializer& strm, const XTypes::CommonEnumeratedHeader& stru);
bool operator>>(Serializer& strm, XTypes::CommonEnumeratedHeader& stru);

void serialized_size(const Encoding& encoding, size_t& size,
  const XTypes::CommonEnumeratedLiteral& stru);
bool operator<<(Serializer& strm, const XTypes::CommonEnumeratedLiteral& stru);
bool operator>>(Serializer& strm, XTypes::CommonEnumeratedLiteral& stru);

void serialized_size(const Encoding& encoding, size_t& size,
  const XTypes::CommonStructMember& stru);
bool operator<<(Serializer& strm, const XTypes::CommonStructMember& stru);
bool operator>>(Serializer& strm, XTypes::CommonStructMember& stru);

void serialized_size(const Encoding& encoding, size_t& size,
  const XTypes::CommonUnionMember& stru);
bool operator<<(Serializer& strm, const XTypes::CommonUnionMember& stru);
bool operator>>(Serializer& strm, XTypes::CommonUnionMember& stru);

void serialized_size(const Encoding& encoding, size_t& size,
  const XTypes::CompleteElementDetail& stru);
bool operator<<(Serializer& strm, const XTypes::CompleteElementDetail& stru);
bool operator>>(Serializer& strm, XTypes::CompleteElementDetail& stru);

void serialized_size(const Encoding& encoding, size_t& size,
  const XTypes::CompleteMemberDetail& stru);
bool operator<<(Serializer& strm, const XTypes::CompleteMemberDetail& stru);
bool operator>>(Serializer& strm, XTypes::CompleteMemberDetail& stru);

void serialized_size(const Encoding& encoding, size_t& size,
  const XTypes::MinimalMemberDetail& stru);
bool operator<<(Serializer& strm, const XTypes::MinimalMemberDetail& stru);
bool operator>>(Serializer& strm, XTypes::MinimalMemberDetail& stru);

void serialized_size(const Encoding& encoding, size_t& size,
  const XTypes::ExtendedTypeDefn& stru);
bool operator<<(Serializer& strm, const XTypes::ExtendedTypeDefn& stru);
bool operator>>(Serializer& strm, XTypes::ExtendedTypeDefn& stru);

void serialized_size(const Encoding& encoding, size_t& size,
  const XTypes::PlainArrayLElemDefn& stru);
bool operator<<(Serializer& strm, const XTypes::PlainArrayLElemDefn& stru);
bool operator>>(Serializer& strm, XTypes::PlainArrayLElemDefn& stru);

void serialized_size(const Encoding& encoding, size_t& size,
  const XTypes::PlainArraySElemDefn& stru);
bool operator<<(Serializer& strm, const XTypes::PlainArraySElemDefn& stru);
bool operator>>(Serializer& strm, XTypes::PlainArraySElemDefn& stru);

void serialized_size(const Encoding& encoding, size_t& size,
  const XTypes::PlainMapLTypeDefn& stru);
bool operator<<(Serializer& strm, const XTypes::PlainMapLTypeDefn& stru);
bool operator>>(Serializer& strm, XTypes::PlainMapLTypeDefn& stru);

void serialized_size(const Encoding& encoding, size_t& size,
  const XTypes::PlainMapSTypeDefn& stru);
bool operator<<(Serializer& strm, const XTypes::PlainMapSTypeDefn& stru);
bool operator>>(Serializer& strm, XTypes::PlainMapSTypeDefn& stru);

void serialized_size(const Encoding& encoding, size_t& size,
  const XTypes::PlainSequenceLElemDefn& stru);
bool operator<<(Serializer& strm, const XTypes::PlainSequenceLElemDefn& stru);
bool operator>>(Serializer& strm, XTypes::PlainSequenceLElemDefn& stru);

void serialized_size(const Encoding& encoding, size_t& size,
  const XTypes::PlainSequenceSElemDefn& stru);
bool operator<<(Serializer& strm, const XTypes::PlainSequenceSElemDefn& stru);
bool operator>>(Serializer& strm, XTypes::PlainSequenceSElemDefn& stru);

void serialized_size(const Encoding& encoding, size_t& size,
  const XTypes::StringLTypeDefn& stru);
bool operator<<(Serializer& strm, const XTypes::StringLTypeDefn& stru);
bool operator>>(Serializer& strm, XTypes::StringLTypeDefn& stru);

void serialized_size(const Encoding& encoding, size_t& size,
  const XTypes::StringSTypeDefn& stru);
bool operator<<(Serializer& strm, const XTypes::StringSTypeDefn& stru);
bool operator>>(Serializer& strm, XTypes::StringSTypeDefn& stru);

void serialized_size(const Encoding& encoding, size_t& size,
  const XTypes::StronglyConnectedComponentId& stru);
bool operator<<(Serializer& strm, const XTypes::StronglyConnectedComponentId& stru);
bool operator>>(Serializer& strm, XTypes::StronglyConnectedComponentId& stru);

void serialized_size(const Encoding& encoding, size_t& size,
  const XTypes::PlainCollectionHeader& stru);
bool operator<<(Serializer& strm, const XTypes::PlainCollectionHeader& stru);
bool operator>>(Serializer& strm, XTypes::PlainCollectionHeader& stru);

void serialized_size(const Encoding& encoding, size_t& size,
  const XTypes::TypeObjectHashId& stru);
bool operator<<(Serializer& strm, const XTypes::TypeObjectHashId& stru);
bool operator>>(Serializer& strm, XTypes::TypeObjectHashId& stru);

OpenDDS_Dcps_Export
void serialized_size(const Encoding& encoding, size_t& size,
  const XTypes::TypeIdentifierTypeObjectPair& stru);
OpenDDS_Dcps_Export
bool operator<<(Serializer& strm, const XTypes::TypeIdentifierTypeObjectPair& stru);
OpenDDS_Dcps_Export
bool operator>>(Serializer& strm, XTypes::TypeIdentifierTypeObjectPair& stru);

OpenDDS_Dcps_Export
void serialized_size(const Encoding& encoding, size_t& size,
  const XTypes::TypeIdentifierPair& stru);
OpenDDS_Dcps_Export
bool operator<<(Serializer& strm, const XTypes::TypeIdentifierPair& stru);
OpenDDS_Dcps_Export
bool operator>>(Serializer& strm, XTypes::TypeIdentifierPair& stru);

} // namespace DCPS
} // namespace OpenDDS

OPENDDS_END_VERSIONED_NAMESPACE_DECL

#endif  /* OPENDDS_DCPS_XTYPES_TYPE_OBJECT_H */<|MERGE_RESOLUTION|>--- conflicted
+++ resolved
@@ -1679,8 +1679,6 @@
       , header()
       , element()
     {}
-<<<<<<< HEAD
-=======
 
     CompleteSequenceType(CollectionTypeFlag a_collection_flag,
                          const CompleteCollectionHeader& a_header,
@@ -1689,7 +1687,6 @@
       , header(a_header)
       , element(an_element)
     {}
->>>>>>> 143859da
   };
 
   struct MinimalSequenceType {
@@ -1740,11 +1737,7 @@
 
     MinimalArrayHeader() {}
 
-<<<<<<< HEAD
-    MinimalArrayHeader(const CommonArrayHeader& a_common)
-=======
     explicit MinimalArrayHeader(const CommonArrayHeader& a_common)
->>>>>>> 143859da
       : common(a_common)
     {}
   };
@@ -1760,8 +1753,6 @@
       , element()
     {}
 
-<<<<<<< HEAD
-=======
     CompleteArrayType(CollectionTypeFlag a_collection_flag,
                       const CompleteArrayHeader& a_header,
                       const CompleteCollectionElement& an_element)
@@ -1769,7 +1760,6 @@
       , header(a_header)
       , element(an_element)
     {}
->>>>>>> 143859da
   };
 
   struct MinimalArrayType  {
