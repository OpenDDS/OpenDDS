--- conflicted
+++ resolved
@@ -702,118 +702,6 @@
     OPENDDS_UNION_ACCESSORS(ExtendedTypeDefn, extended_defn);
 #undef OPENDDS_UNION_ACCESSORS
 
-<<<<<<< HEAD
-=======
-    static TypeIdentifier makeString(bool wide, const StringSTypeDefn& string_sdefn)
-    {
-      TypeIdentifier ti(wide ? TI_STRING16_SMALL : TI_STRING8_SMALL);
-      ti.string_sdefn() = string_sdefn;
-      return ti;
-    }
-
-    static TypeIdentifier makeString(bool wide, const StringLTypeDefn& string_ldefn)
-    {
-      TypeIdentifier ti(wide ? TI_STRING16_LARGE : TI_STRING8_LARGE);
-      ti.string_ldefn() = string_ldefn;
-      return ti;
-    }
-
-    static TypeIdentifier makePlainSequence(const TypeIdentifier& base_type,
-                                            const SBound& bound)
-    {
-      TypeIdentifier ti(TI_PLAIN_SEQUENCE_SMALL);
-      ti.seq_sdefn() = PlainSequenceSElemDefn
-        (
-         PlainCollectionHeader
-         (EquivalenceKind(EK_MINIMAL), // TODO [anonymous]: Pick the correct kind.
-          CollectionElementFlag()), // TODO [anonymous]: Set this
-         bound,
-         base_type);
-      return ti;
-    }
-
-    static TypeIdentifier makePlainSequence(const TypeIdentifier& base_type,
-                                            const LBound& bound)
-    {
-      TypeIdentifier ti(TI_PLAIN_SEQUENCE_LARGE);
-      ti.seq_ldefn() = PlainSequenceLElemDefn
-        (
-         PlainCollectionHeader
-         (EquivalenceKind(EK_MINIMAL), // TODO [anonymous]:  Pick the correct kind.
-          CollectionElementFlag()), // TODO [anonymous]: Set this.
-         bound,
-         base_type);
-      return ti;
-    }
-
-    static TypeIdentifier makePlainArray(const TypeIdentifier& base_type,
-                                         const SBoundSeq& bound_seq)
-    {
-      TypeIdentifier ti(TI_PLAIN_ARRAY_SMALL);
-      ti.array_sdefn() = PlainArraySElemDefn
-        (
-         PlainCollectionHeader
-         (EquivalenceKind(EK_MINIMAL), // TODO [anonymous]: Pick the correct kind.
-          CollectionElementFlag()), // TODO [anonymous]: Set this
-         bound_seq,
-         base_type);
-      return ti;
-    }
-
-    static TypeIdentifier makePlainArray(const TypeIdentifier& base_type,
-                                         const LBoundSeq& bound_seq)
-    {
-      TypeIdentifier ti(TI_PLAIN_ARRAY_LARGE);
-      ti.array_ldefn() = PlainArrayLElemDefn
-        (
-         PlainCollectionHeader
-         (EquivalenceKind(EK_MINIMAL), // TODO [anonymous]:  Pick the correct kind.
-          CollectionElementFlag()), // TODO [anonymous]: Set this.
-         bound_seq,
-         base_type);
-      return ti;
-    }
-
-    static TypeIdentifier make(ACE_CDR::Octet k,
-                               const PlainMapSTypeDefn& map_sdefn)
-    {
-      TypeIdentifier ti(k);
-      ti.map_sdefn() = map_sdefn;
-      return ti;
-    }
-
-    static TypeIdentifier make(ACE_CDR::Octet k,
-                               const PlainMapLTypeDefn& map_ldefn)
-    {
-      TypeIdentifier ti(k);
-      ti.map_ldefn() = map_ldefn;
-      return ti;
-    }
-
-    static TypeIdentifier make(ACE_CDR::Octet k,
-                               const StronglyConnectedComponentId& sc_component_id)
-    {
-      TypeIdentifier ti(k);
-      ti.sc_component_id() = sc_component_id;
-      return ti;
-    }
-
-    static TypeIdentifier make(ACE_CDR::Octet k,
-                               const EquivalenceHash& equivalence_hash)
-    {
-      TypeIdentifier ti(k);
-      std::memcpy(ti.equivalence_hash(), equivalence_hash, sizeof equivalence_hash);
-      return ti;
-    }
-
-    static TypeIdentifier make(ACE_CDR::Octet k,
-                               const ExtendedTypeDefn& extended_defn)
-    {
-      TypeIdentifier ti(k);
-      ti.extended_defn() = extended_defn;
-      return ti;
-    }
-
     bool operator<(const TypeIdentifier& other) const
     {
       if (kind_ != other.kind_) {
@@ -850,7 +738,6 @@
       }
     }
 
->>>>>>> 622f006d
   private:
     ACE_CDR::Octet kind_;
     void* active_;
