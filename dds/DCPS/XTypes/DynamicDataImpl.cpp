--- conflicted
+++ resolved
@@ -7,7 +7,6 @@
 
 #ifndef OPENDDS_SAFETY_PROFILE
 #  include "DynamicDataImpl.h"
-#  include "DynamicDataXcdrReadImpl.h"
 
 #  include "DynamicTypeMemberImpl.h"
 #  include "Utils.h"
@@ -28,15 +27,11 @@
 using DCPS::retcode_to_string;
 
 DynamicDataImpl::DynamicDataImpl(DDS::DynamicType_ptr type,
-                                 ACE_Message_Block* chain,
-                                 const DCPS::Encoding* encoding)
+                                 DDS::DynamicData_ptr backing_store)
   : DynamicDataBase(type)
   , container_(type_, this)
-  , backing_store_(0)
-{
-  if (chain) {
-    backing_store_ = new DynamicDataXcdrReadImpl(chain, *encoding, type, DCPS::Sample::Full);
-  }
+  , backing_store_(backing_store)
+{
 }
 
 DynamicDataImpl::DynamicDataImpl(const DynamicDataImpl& other)
@@ -46,16 +41,8 @@
   , DCPS::RcObject()
   , DynamicDataBase(other.type_)
   , container_(other.container_, this)
-  , backing_store_(0)
-{
-  if (other.backing_store_) {
-    backing_store_ = new DynamicDataXcdrReadImpl(*other.backing_store_);
-  }
-}
-
-DynamicDataImpl::~DynamicDataImpl()
-{
-  CORBA::release(backing_store_);
+  , backing_store_(other.backing_store_)
+{
 }
 
 DDS::ReturnCode_t DynamicDataImpl::set_descriptor(MemberId, DDS::MemberDescriptor*)
@@ -342,9 +329,7 @@
   case TK_STRUCTURE:
   case TK_UNION:
     clear_container();
-    if (backing_store_) {
-      set_backing_store(0);
-    }
+    set_backing_store(0);
     break;
   case TK_MAP:
   case TK_BITSET:
@@ -437,10 +422,9 @@
         container_.complex_map_.insert(std::make_pair(prev_id, elem_dd));
       }
     }
+
     // Then disable the backing store.
-    if (backing_store_) {
-      set_backing_store(0);
-    }
+    set_backing_store(0);
     break;
   }
   case TK_STRUCTURE:
@@ -2839,10 +2823,9 @@
   return false;
 }
 
-void DynamicDataImpl::set_backing_store(DynamicDataXcdrReadImpl* xcdr_store)
-{
-  CORBA::release(backing_store_);
-  backing_store_ = dynamic_cast<DynamicDataXcdrReadImpl*>(DDS::DynamicData::_duplicate(xcdr_store));
+void DynamicDataImpl::set_backing_store(DDS::DynamicData_ptr backing_store)
+{
+  backing_store_ = backing_store;
 }
 
 bool DynamicDataImpl::get_value_from_backing_store(ACE_OutputCDR::from_int8& value,
@@ -3836,11 +3819,8 @@
     }
     return DDS::RETCODE_NO_DATA;
   }
-  DynamicDataXcdrReadImpl* member_store = dynamic_cast<DynamicDataXcdrReadImpl*>(member_dd.in());
-  if (!member_store) {
-    return DDS::RETCODE_ERROR;
-  }
-  member_ddi->set_backing_store(member_store);
+
+  member_ddi->set_backing_store(DDS::DynamicData::_duplicate(member_dd));
   return DDS::RETCODE_OK;
 }
 
@@ -5759,36 +5739,7 @@
     return false;
   }
 
-<<<<<<< HEAD
   if (ext != Sample::Full) {
-=======
-  if (selected_id == MEMBER_ID_INVALID) {
-    bool found_selected_member = false;
-    DDS::MemberDescriptor_var selected_md;
-    const DDS::ReturnCode_t rc =
-      get_selected_union_branch(disc_value, found_selected_member, selected_md);
-    if (rc != DDS::RETCODE_OK) {
-      if (log_level >= LogLevel::Notice) {
-        ACE_ERROR((LM_NOTICE, "(%P|%t) NOTICE: DynamicDataImpl::serialized_size_union_xcdr2:"
-                   " get_selected_union_branch failed: %C\n", retcode_to_string(rc)));
-      }
-      return false;
-    }
-    if (!serialized_size_discriminator_member_xcdr2(encoding, size, disc_type,
-                                                    extensibility, mutable_running_total)) {
-      return false;
-    }
-    if (found_selected_member) {
-      DDS::DynamicType_var selected_type = get_base_type(selected_md->type());
-      const bool optional = selected_md->is_optional();
-      if (!serialized_size_complex_aggregated_member_xcdr2_default(encoding, size, selected_type, optional,
-                                                                   extensibility, mutable_running_total,
-                                                                   DCPS::Sample::Full)) {
-        return false;
-      }
-    }
-    serialized_size_list_end_parameter_id(encoding, size, mutable_running_total);
->>>>>>> 1b685658
     return true;
   }
 
