/*
 * Distributed under the OpenDDS License.
 * See: http://www.opendds.org/license.html
 */
#include <DCPS/DdsDcps_pch.h>

#include "TypeLookupService.h"

#include <sstream>

OPENDDS_BEGIN_VERSIONED_NAMESPACE_DECL

namespace {

using namespace OpenDDS::XTypes;
void handle_tryconstruct_flags(MemberDescriptor& md, MemberFlag mf)
{
  if (mf & TRY_CONSTRUCT1) {
    md.try_construct_kind = (mf & TRY_CONSTRUCT2) ? TRIM : DISCARD;
  } else if (mf & TRY_CONSTRUCT2) {
    md.try_construct_kind = USE_DEFAULT;
  } else {
    ACE_ERROR((LM_ERROR, ACE_TEXT("(%P|%t) handle_tryconstruct_flags -")
               ACE_TEXT(" Invalid TryConstruct Kind\n")));
  }
}

}

namespace OpenDDS {
namespace XTypes {

TypeLookupService::TypeLookupService()
{
  to_empty_.minimal.kind = TK_NONE;
  to_empty_.complete.kind = TK_NONE;

  type_info_empty_.minimal.typeid_with_size.type_id = TypeIdentifier(TK_NONE);
  type_info_empty_.complete.typeid_with_size.type_id = TypeIdentifier(TK_NONE);
}

TypeLookupService::~TypeLookupService()
{
}

void TypeLookupService::get_type_objects(const TypeIdentifierSeq& type_ids,
                                         TypeIdentifierTypeObjectPairSeq& types) const
{
  ACE_GUARD(ACE_Thread_Mutex, g, mutex_);
  for (unsigned i = 0; i < type_ids.length(); ++i) {
    TypeMap::const_iterator pos = type_map_.find(type_ids[i]);
    if (pos != type_map_.end()) {
      types.append(TypeIdentifierTypeObjectPair(pos->first, pos->second));
    }
  }
}

const TypeObject& TypeLookupService::get_type_object(const TypeIdentifier& type_id) const
{
  ACE_GUARD_RETURN(ACE_Thread_Mutex, g, mutex_, to_empty_);
  return get_type_object_i(type_id);
}

const TypeObject& TypeLookupService::get_type_object_i(const TypeIdentifier& type_id) const
{
  const TypeMap::const_iterator pos = type_map_.find(type_id);
  if (pos != type_map_.end()) {
    return pos->second;
  }
  return to_empty_;
}

bool TypeLookupService::get_type_dependencies(const TypeIdentifier& type_id,
  TypeIdentifierWithSizeSeq& dependencies) const
{
  ACE_GUARD_RETURN(ACE_Thread_Mutex, g, mutex_, false);
  const TypeIdentifierWithSizeSeqMap::const_iterator it = type_dependencies_map_.find(type_id);
  if (it != type_dependencies_map_.end()) {
    dependencies = it->second;
    return true;
  }
  return false;
}

void TypeLookupService::get_type_dependencies(const TypeIdentifierSeq& type_ids,
  TypeIdentifierWithSizeSeq& dependencies) const
{
  ACE_GUARD(ACE_Thread_Mutex, g, mutex_);
  get_type_dependencies_i(type_ids, dependencies);
}

void TypeLookupService::get_type_dependencies_i(const TypeIdentifierSeq& type_ids,
  TypeIdentifierWithSizeSeq& dependencies) const
{
  OPENDDS_SET(TypeIdentifier) tmp;
  for (unsigned i = 0; i < type_ids.length(); ++i) {
    const TypeIdentifierWithSizeSeqMap::const_iterator it = type_dependencies_map_.find(type_ids[i]);
    if (it != type_dependencies_map_.end()) {
      for (unsigned j = 0; j < it->second.length(); ++j) {
        tmp.insert(it->second[j].type_id);
      }
    }
  }

  // All dependent TypeIdentifiers are expected to have an entry in the TypeObject cache.
  dependencies.length(static_cast<unsigned>(tmp.size()));
  OPENDDS_SET(TypeIdentifier)::const_iterator iter = tmp.begin();
  for (unsigned i = 0; iter != tmp.end(); ++i, ++iter) {
    const TypeMap::const_iterator tobj_it = type_map_.find(*iter);
    if (tobj_it != type_map_.end()) {
      dependencies[i].type_id = *iter;
      const size_t sz = DCPS::serialized_size(get_typeobject_encoding(), tobj_it->second);
      dependencies[i].typeobject_serialized_size = static_cast<unsigned>(sz);
    }
  }
}

void TypeLookupService::add_type_objects_to_cache(const TypeIdentifierTypeObjectPairSeq& types)
{
  ACE_GUARD(ACE_Thread_Mutex, g, mutex_);
  for (unsigned i = 0; i < types.length(); ++i) {
    const TypeMap::iterator pos = type_map_.find(types[i].type_identifier);
    if (pos == type_map_.end()) {
      type_map_.insert(std::make_pair(types[i].type_identifier, types[i].type_object));
    }
  }
}

void TypeLookupService::add(TypeMap::const_iterator begin, TypeMap::const_iterator end)
{
  ACE_GUARD(ACE_Thread_Mutex, g, mutex_);
  type_map_.insert(begin, end);
}

void TypeLookupService::add(const TypeIdentifier& ti, const TypeObject& tobj)
{
  ACE_GUARD(ACE_Thread_Mutex, g, mutex_);
  TypeMap::const_iterator pos = type_map_.find(ti);
  if (pos == type_map_.end()) {
    type_map_.insert(std::make_pair(ti, tobj));
  }
}

void TypeLookupService::update_type_identifier_map(const TypeIdentifierPairSeq& tid_pairs)
{
  for (ACE_CDR::ULong i = 0; i < tid_pairs.length(); ++i) {
    const TypeIdentifierPair& pair = tid_pairs[i];
    complete_to_minimal_ti_map_.insert(std::make_pair(pair.type_identifier1, pair.type_identifier2));
  }
}

void TypeLookupService::cache_type_info(const DDS::BuiltinTopicKey_t& key,
                                        const TypeInformation& type_info)
{
  ACE_GUARD(ACE_Thread_Mutex, g, mutex_);
  if (type_info_map_.find(key) == type_info_map_.end()) {
    type_info_map_.insert(std::make_pair(key, type_info));
  }
}

const TypeInformation& TypeLookupService::get_type_info(const DDS::BuiltinTopicKey_t& key) const
{
  ACE_GUARD_RETURN(ACE_Thread_Mutex, g, mutex_, type_info_empty_);
  const TypeInformationMap::const_iterator it = type_info_map_.find(key);
  if (it != type_info_map_.end()) {
    return it->second;
  }
  return type_info_empty_;
}

bool TypeLookupService::get_minimal_type_identifier(const TypeIdentifier& ct, TypeIdentifier& mt) const
{
  if (ct.kind() == TK_NONE || is_fully_descriptive(ct)) {
    mt = ct;
    return true;
  }

  // Non-fully descriptive plain collection is a special case where we have to
  // get the minimal TypeIdentifier of the element type to create the TypeIdentifier
  // of the minimal collection type.
  if (is_plain_collection(ct)) {
    mt = ct;
    TypeIdentifier complete_elem_ti, minimal_elem_ti;
    switch (mt.kind()) {
    case TI_PLAIN_SEQUENCE_SMALL:
      mt.seq_sdefn().header.equiv_kind = EK_MINIMAL;
      complete_elem_ti = *ct.seq_sdefn().element_identifier;
      break;
    case TI_PLAIN_SEQUENCE_LARGE:
      mt.seq_ldefn().header.equiv_kind = EK_MINIMAL;
      complete_elem_ti = *ct.seq_ldefn().element_identifier;
      break;
    case TI_PLAIN_ARRAY_SMALL:
      mt.array_sdefn().header.equiv_kind = EK_MINIMAL;
      complete_elem_ti = *ct.array_sdefn().element_identifier;
      break;
    case TI_PLAIN_ARRAY_LARGE:
      mt.array_ldefn().header.equiv_kind = EK_MINIMAL;
      complete_elem_ti = *ct.array_ldefn().element_identifier;
      break;
    case TI_PLAIN_MAP_SMALL:
      mt.map_sdefn().header.equiv_kind = EK_MINIMAL;
      complete_elem_ti = *ct.map_sdefn().element_identifier;
      break;
    case TI_PLAIN_MAP_LARGE:
      mt.map_ldefn().header.equiv_kind = EK_MINIMAL;
      complete_elem_ti = *ct.map_ldefn().element_identifier;
      break;
    }
    get_minimal_type_identifier(complete_elem_ti, minimal_elem_ti);

    switch (mt.kind()) {
    case TI_PLAIN_SEQUENCE_SMALL:
      mt.seq_sdefn().element_identifier = minimal_elem_ti;
      break;
    case TI_PLAIN_SEQUENCE_LARGE:
      mt.seq_ldefn().element_identifier = minimal_elem_ti;
      break;
    case TI_PLAIN_ARRAY_SMALL:
      mt.array_sdefn().element_identifier = minimal_elem_ti;
      break;
    case TI_PLAIN_ARRAY_LARGE:
      mt.array_ldefn().element_identifier = minimal_elem_ti;
      break;
    case TI_PLAIN_MAP_SMALL:
      {
        mt.map_sdefn().element_identifier = minimal_elem_ti;
        TypeIdentifier minimal_key_ti;
        get_minimal_type_identifier(*ct.map_sdefn().key_identifier, minimal_key_ti);
        mt.map_sdefn().key_identifier = minimal_key_ti;
        break;
      }
    case TI_PLAIN_MAP_LARGE:
      {
        mt.map_ldefn().element_identifier = minimal_elem_ti;
        TypeIdentifier minimal_key_ti;
        get_minimal_type_identifier(*ct.map_ldefn().key_identifier, minimal_key_ti);
        mt.map_ldefn().key_identifier = minimal_key_ti;
        break;
      }
    }

    return true;
  }

  // Mapping for the remaining type kinds should be provided by the remote endpoint.
  const TypeIdentifierMap::const_iterator pos = complete_to_minimal_ti_map_.find(ct);
  if (pos == complete_to_minimal_ti_map_.end()) {
    ACE_ERROR((LM_ERROR, ACE_TEXT("(%P|%t) TypeLookupService::get_minimal_type_identifier: ")
               ACE_TEXT("complete TypeIdentifier not found.\n")));
    if (ct.kind() == EK_COMPLETE) {
      ACE_ERROR((LM_ERROR, ACE_TEXT("(%P|%t) TypeLookupService::get_minimal_type_identifier: ")
                 ACE_TEXT(" Kind: EK_COMPLETE. Hash: (%C)\n"),
                 equivalence_hash_to_string(ct.equivalence_hash()).c_str()));
    } else if (ct.kind() == TI_STRONGLY_CONNECTED_COMPONENT) {
      const EquivalenceKind ek = ct.sc_component_id().sc_component_id.kind;
      if (ek == EK_MINIMAL) {
        ACE_ERROR((LM_ERROR, ACE_TEXT("(%P|%t) TypeLookupService::get_minimal_type_identifier: ")
                   ACE_TEXT("Expect EK_COMPLETE but received EK_MINIMAL.\n")));
      }
      const DCPS::String ek_str = ek == EK_COMPLETE ? "EK_COMPLETE" : "EK_MINIMAL";
      ACE_ERROR((LM_ERROR, ACE_TEXT("(%P|%t) TypeLookupService::get_minimal_type_identifier: ")
                 ACE_TEXT("Kind: TI_STRONGLY_CONNECTED_COMPONENT. ")
                 ACE_TEXT("Equivalence kind: %C. Hash: (%C). Scc length: %d. Scc index: %d\n"),
                 ek_str.c_str(),
                 equivalence_hash_to_string(ct.sc_component_id().sc_component_id.hash).c_str(),
                 ct.sc_component_id().scc_length,
                 ct.sc_component_id().scc_index));
    }

    mt = TypeIdentifier(TK_NONE);
    return false;
  }
  mt = pos->second;
  return true;
}

bool TypeLookupService::complete_to_minimal_struct(const CompleteStructType& ct,
                                                   MinimalStructType& mt) const
{
  mt.struct_flags = ct.struct_flags;
  if (!get_minimal_type_identifier(ct.header.base_type, mt.header.base_type)) {
    return false;
  }
  mt.member_seq.length(ct.member_seq.length());

  for (ACE_CDR::ULong i = 0; i < ct.member_seq.length(); ++i) {
    mt.member_seq[i].common.member_id = ct.member_seq[i].common.member_id;
    mt.member_seq[i].common.member_flags = ct.member_seq[i].common.member_flags;
    if (!get_minimal_type_identifier(ct.member_seq[i].common.member_type_id,
                                     mt.member_seq[i].common.member_type_id)) {
      return false;
    }
    hash_member_name(mt.member_seq[i].detail.name_hash, ct.member_seq[i].detail.name);
  }
  return true;
}

bool TypeLookupService::complete_to_minimal_union(const CompleteUnionType& ct,
                                                  MinimalUnionType& mt) const
{
  mt.union_flags = ct.union_flags;
  mt.discriminator.common.member_flags = ct.discriminator.common.member_flags;
  if (!get_minimal_type_identifier(ct.discriminator.common.type_id,
                                   mt.discriminator.common.type_id)) {
    return false;
  }
  mt.member_seq.length(ct.member_seq.length());

  for (ACE_CDR::ULong i = 0; i < ct.member_seq.length(); ++i) {
    mt.member_seq[i].common.member_id = ct.member_seq[i].common.member_id;
    mt.member_seq[i].common.member_flags = ct.member_seq[i].common.member_flags;
    if (!get_minimal_type_identifier(ct.member_seq[i].common.type_id,
                                     mt.member_seq[i].common.type_id)) {
      return false;
    }
    mt.member_seq[i].common.label_seq = ct.member_seq[i].common.label_seq;
    hash_member_name(mt.member_seq[i].detail.name_hash, ct.member_seq[i].detail.name);
  }
  return true;
}

bool TypeLookupService::complete_to_minimal_annotation(const CompleteAnnotationType& ct,
                                                       MinimalAnnotationType& mt) const
{
  mt.annotation_flag = ct.annotation_flag;
  mt.member_seq.length(ct.member_seq.length());

  for (ACE_CDR::ULong i = 0; i < ct.member_seq.length(); ++i) {
    mt.member_seq[i].common.member_flags = ct.member_seq[i].common.member_flags;
    if (!get_minimal_type_identifier(ct.member_seq[i].common.member_type_id,
                                     mt.member_seq[i].common.member_type_id)) {
      return false;
    }
    hash_member_name(mt.member_seq[i].name_hash, ct.member_seq[i].name);
    mt.member_seq[i].default_value = ct.member_seq[i].default_value;
  }
  return true;
}

bool TypeLookupService::complete_to_minimal_alias(const CompleteAliasType& ct,
                                                  MinimalAliasType& mt) const
{
  mt.alias_flags = ct.alias_flags;
  mt.body.common.related_flags = ct.body.common.related_flags;
  if (!get_minimal_type_identifier(ct.body.common.related_type,
                                   mt.body.common.related_type)) {
    return false;
  }
  return true;
}

bool TypeLookupService::complete_to_minimal_sequence(const CompleteSequenceType& ct,
                                                     MinimalSequenceType& mt) const
{
  mt.collection_flag = ct.collection_flag;
  mt.header.common = ct.header.common;
  mt.element.common.element_flags = ct.element.common.element_flags;
  if (!get_minimal_type_identifier(ct.element.common.type, mt.element.common.type)) {
    return false;
  }
  return true;
}

bool TypeLookupService::complete_to_minimal_array(const CompleteArrayType& ct,
                                                  MinimalArrayType& mt) const
{
  mt.collection_flag = ct.collection_flag;
  mt.header.common = ct.header.common;
  mt.element.common.element_flags = ct.element.common.element_flags;
  if (!get_minimal_type_identifier(ct.element.common.type, mt.element.common.type)) {
    return false;
  }
  return true;
}

bool TypeLookupService::complete_to_minimal_map(const CompleteMapType& ct,
                                                MinimalMapType& mt) const
{
  mt.collection_flag = ct.collection_flag;
  mt.header.common = ct.header.common;
  mt.key.common.element_flags = ct.key.common.element_flags;
  if (!get_minimal_type_identifier(ct.key.common.type, mt.key.common.type)) {
    return false;
  }
  mt.element.common.element_flags = ct.element.common.element_flags;
  if (!get_minimal_type_identifier(ct.element.common.type, mt.element.common.type)) {
    return false;
  }
  return true;
}

bool TypeLookupService::complete_to_minimal_enumerated(const CompleteEnumeratedType& ct,
                                                       MinimalEnumeratedType& mt) const
{
  mt.enum_flags = ct.enum_flags;
  mt.header.common = ct.header.common;
  mt.literal_seq.length(ct.literal_seq.length());
  for (ACE_CDR::ULong i = 0; i < ct.literal_seq.length(); ++i) {
    mt.literal_seq[i].common = ct.literal_seq[i].common;
    hash_member_name(mt.literal_seq[i].detail.name_hash, ct.literal_seq[i].detail.name);
  }
  return true;
}

bool TypeLookupService::complete_to_minimal_bitmask(const CompleteBitmaskType& ct,
                                                    MinimalBitmaskType& mt) const
{
  mt.bitmask_flags = ct.bitmask_flags;
  mt.header.common = ct.header.common;
  mt.flag_seq.length(ct.flag_seq.length());
  for (ACE_CDR::ULong i = 0; i < ct.flag_seq.length(); ++i) {
    mt.flag_seq[i].common = ct.flag_seq[i].common;
    hash_member_name(mt.flag_seq[i].detail.name_hash, ct.flag_seq[i].detail.name);
  }
  return true;
}

bool TypeLookupService::complete_to_minimal_bitset(const CompleteBitsetType& ct,
                                                   MinimalBitsetType& mt) const
{
  mt.bitset_flags = ct.bitset_flags;
  mt.field_seq.length(ct.field_seq.length());
  for (ACE_CDR::ULong i = 0; i < ct.field_seq.length(); ++i) {
    mt.field_seq[i].common = ct.field_seq[i].common;
    hash_member_name(mt.field_seq[i].name_hash, ct.field_seq[i].detail.name);
  }
  return true;
}

bool TypeLookupService::complete_to_minimal_type_object(const TypeObject& cto, TypeObject& mto) const
{
  mto.kind = EK_MINIMAL;
  mto.minimal.kind = cto.complete.kind;

  switch (cto.complete.kind) {
  case TK_ALIAS:
    return complete_to_minimal_alias(cto.complete.alias_type, mto.minimal.alias_type);
  case TK_ANNOTATION:
    return complete_to_minimal_annotation(cto.complete.annotation_type, mto.minimal.annotation_type);
  case TK_STRUCTURE:
    return complete_to_minimal_struct(cto.complete.struct_type, mto.minimal.struct_type);
  case TK_UNION:
    return complete_to_minimal_union(cto.complete.union_type, mto.minimal.union_type);
  case TK_BITSET:
    return complete_to_minimal_bitset(cto.complete.bitset_type, mto.minimal.bitset_type);
  case TK_SEQUENCE:
    return complete_to_minimal_sequence(cto.complete.sequence_type, mto.minimal.sequence_type);
  case TK_ARRAY:
    return complete_to_minimal_array(cto.complete.array_type, mto.minimal.array_type);
  case TK_MAP:
    return complete_to_minimal_map(cto.complete.map_type, mto.minimal.map_type);
  case TK_ENUM:
    return complete_to_minimal_enumerated(cto.complete.enumerated_type, mto.minimal.enumerated_type);
  case TK_BITMASK:
    return complete_to_minimal_bitmask(cto.complete.bitmask_type, mto.minimal.bitmask_type);
  default:
    return false;
  }
}

MemberDescriptor TypeLookupService::complete_struct_member_to_member_descriptor(
  const CompleteStructMember& cm, const DCPS::GUID_t& guid)
{
  MemberDescriptor md;
  md.name = cm.detail.name;
  md.id = cm.common.member_id;
  md.type = type_identifier_to_dynamic(cm.common.member_type_id, guid);
  md.default_value = "";
  md.label.length(0);
  handle_tryconstruct_flags(md, cm.common.member_flags);
  md.is_key = cm.common.member_flags & IS_KEY;
  md.is_optional = cm.common.member_flags & IS_OPTIONAL;
  md.is_must_understand = cm.common.member_flags & IS_MUST_UNDERSTAND;
  md.is_shared = cm.common.member_flags & IS_EXTERNAL;
  md.is_default_label = false;
  return md;
}

MemberDescriptor TypeLookupService::complete_union_member_to_member_descriptor(
  const CompleteUnionMember& cm, const DCPS::GUID_t& guid)
{
  MemberDescriptor md;
  md.name = cm.detail.name;
  md.id = cm.common.member_id;
  md.type = type_identifier_to_dynamic(cm.common.type_id, guid);
  md.default_value = "";
  md.label = cm.common.label_seq;
  handle_tryconstruct_flags(md, cm.common.member_flags);
  md.is_key = false;
  md.is_optional = false;
  md.is_must_understand = false;
  md.is_shared = cm.common.member_flags & IS_EXTERNAL;
  md.is_default_label = cm.common.member_flags & IS_DEFAULT;
  return md;
}

MemberDescriptor TypeLookupService::complete_annotation_member_to_member_descriptor(
  const CompleteAnnotationParameter& cm, const DCPS::GUID_t& guid)
{
  MemberDescriptor md;
  md.name = cm.name;
  md.type = type_identifier_to_dynamic(cm.common.member_type_id, guid);
  md.default_value = "";
  md.label.length(0);
  md.try_construct_kind = DISCARD;
  md.is_key = false;
  md.is_optional = false;
  md.is_must_understand = false;
  md.is_shared = false;
  md.is_default_label = false;
  return md;
}

DynamicType_rch TypeLookupService::complete_to_dynamic(const CompleteTypeObject& cto, const DCPS::GUID_t& guid)
{
  DynamicType_rch dt = DCPS::make_rch<DynamicType>();
  complete_to_dynamic_i(dt, cto, guid);
  return dt;
}

void TypeLookupService::complete_to_dynamic_i(DynamicType_rch& dt,
  const CompleteTypeObject& cto, const DCPS::GUID_t& guid)
{
  TypeDescriptor td;
  switch (cto.kind) {
  case TK_ALIAS:
    td.kind = TK_ALIAS;
    td.name = cto.alias_type.header.detail.type_name;
    td.bound.length(0);
    td.base_type = type_identifier_to_dynamic(cto.alias_type.body.common.related_type, guid);
    // The spec says that Alias DynamicTypes should have DynamicTypeMembers, but that leads to redundancy
    break;
  case TK_ENUM:
    td.kind = TK_ENUM;
    td.name = cto.enumerated_type.header.detail.type_name;
    td.bound.length(1);
    td.bound[0] = cto.enumerated_type.header.common.bit_bound;
    for (ACE_CDR::ULong i = 0; i < cto.enumerated_type.literal_seq.length(); ++i) {
      DynamicTypeMember_rch dtm = DCPS::make_rch<DynamicTypeMember>();
      MemberDescriptor md;
      md.name = cto.enumerated_type.literal_seq[i].detail.name;
      md.type = dt;
      md.is_default_label = cto.enumerated_type.literal_seq[i].common.flags & IS_DEFAULT;
      md.index = i;
      dtm->set_descriptor(md);
      dtm->set_parent(dt);
      dt->insert_dynamic_member(dtm);
    }
    break;
  case TK_BITMASK:
    td.kind = TK_BITMASK;
    td.name = cto.bitmask_type.header.detail.type_name;
    td.bound.length(1);
    td.bound[0] = cto.bitmask_type.header.common.bit_bound;
    td.element_type = type_identifier_to_dynamic(TypeIdentifier(TK_BOOLEAN), guid);
    for (ACE_CDR::ULong i = 0; i < cto.bitmask_type.flag_seq.length(); ++i) {
      DynamicTypeMember_rch dtm = DCPS::make_rch<DynamicTypeMember>();
      MemberDescriptor md;
      md.name = cto.bitmask_type.flag_seq[i].detail.name;
      md.type = type_identifier_to_dynamic(TypeIdentifier(TK_BOOLEAN), guid);
      md.index = i;
      dtm->set_descriptor(md);
      dtm->set_parent(dt);
      dt->insert_dynamic_member(dtm);
    }
    break;
  case TK_ANNOTATION:
    td.kind = TK_ANNOTATION;
    td.name = cto.annotation_type.header.annotation_name;
    td.bound.length(0);
    for (ACE_CDR::ULong i = 0; i < cto.annotation_type.member_seq.length(); ++i) {
      MemberDescriptor md = complete_annotation_member_to_member_descriptor(cto.annotation_type.member_seq[i], guid);
      md.index = i;
      md.id = i;
      DynamicTypeMember_rch dtm = DCPS::make_rch<DynamicTypeMember>();
      dtm->set_descriptor(md);
      dtm->set_parent(dt);
      dt->insert_dynamic_member(dtm);
    }
    break;
  case TK_STRUCTURE:
    td.kind = TK_STRUCTURE;
    td.name = cto.struct_type.header.detail.type_name;
    td.bound.length(0);
    td.base_type = type_identifier_to_dynamic(cto.struct_type.header.base_type, guid);
    if (cto.struct_type.struct_flags & IS_FINAL) {
      td.extensibility_kind = FINAL;
    } else if (cto.struct_type.struct_flags & IS_APPENDABLE) {
      td.extensibility_kind = APPENDABLE;
    } else if (cto.struct_type.struct_flags & IS_MUTABLE) {
      td.extensibility_kind = MUTABLE;
    } else {
      ACE_ERROR((LM_ERROR, ACE_TEXT("(%P|%t) TypeLookupService::complete_to_dynamic_i -")
                 ACE_TEXT(" Invalid extensibility kind in TK_STRUCTURE\n")));
    }
    td.is_nested = cto.struct_type.struct_flags & IS_NESTED;
    for (ACE_CDR::ULong i = 0; i < cto.struct_type.member_seq.length(); ++i) {
      DynamicTypeMember_rch dtm = DCPS::make_rch<DynamicTypeMember>();
      MemberDescriptor md = complete_struct_member_to_member_descriptor(cto.struct_type.member_seq[i], guid);
      md.index = i;
      dtm->set_descriptor(md);
      dtm->set_parent(dt);
      dt->insert_dynamic_member(dtm);
    }
    break;
  case TK_UNION:
    td.kind = TK_UNION;
    td.name = cto.union_type.header.detail.type_name;
    td.bound.length(0);
    td.discriminator_type = type_identifier_to_dynamic(cto.union_type.discriminator.common.type_id, guid);
    if (cto.union_type.union_flags & IS_FINAL) {
      td.extensibility_kind = FINAL;
    } else if (cto.union_type.union_flags & IS_APPENDABLE) {
      td.extensibility_kind = APPENDABLE;
    } else if (cto.union_type.union_flags & IS_MUTABLE) {
      td.extensibility_kind = MUTABLE;
    } else {
      ACE_ERROR((LM_ERROR, ACE_TEXT("(%P|%t) TypeLookupService::complete_to_dynamic_i -")
                 ACE_TEXT(" Invalid extensibility kind in TK_UNION\n")));
    }
    td.is_nested = cto.union_type.union_flags & IS_NESTED;
    for (ACE_CDR::ULong i = 0; i < cto.union_type.member_seq.length(); ++i) {
      MemberDescriptor md = complete_union_member_to_member_descriptor(cto.union_type.member_seq[i], guid);
      md.index = i;
      DynamicTypeMember_rch dtm = DCPS::make_rch<DynamicTypeMember>();
      dtm->set_descriptor(md);
      dtm->set_parent(dt);
      dt->insert_dynamic_member(dtm);
    }
    break;
  case TK_BITSET:
    td.kind = TK_BITSET;
    td.name = cto.bitset_type.header.detail.type_name;
    td.bound.length(0);
    break;
  case TK_SEQUENCE:
    td.kind = TK_SEQUENCE;
    if (cto.sequence_type.header.detail.present) {
      td.name = cto.sequence_type.header.detail.value.type_name;
    } else {
      td.name = "";
    }
    td.bound.length(1);
    td.bound[0] = cto.sequence_type.header.common.bound;
    td.element_type = type_identifier_to_dynamic(cto.sequence_type.element.common.type, guid);
    break;
  case TK_ARRAY:
    td.kind = TK_ARRAY;
    td.name = cto.array_type.header.detail.type_name;
    td.bound = cto.array_type.header.common.bound_seq;
    td.element_type = type_identifier_to_dynamic(cto.array_type.element.common.type, guid);
    break;
  case TK_MAP:
    td.kind = TK_MAP;
    if (cto.map_type.header.detail.present) {
      td.name = cto.map_type.header.detail.value.type_name;
    } else {
      td.name = "";
    }
    td.bound.length(1);
    td.bound[0] = cto.map_type.header.common.bound;
    td.element_type = type_identifier_to_dynamic(cto.map_type.element.common.type, guid);
    td.key_element_type = type_identifier_to_dynamic(cto.map_type.key.common.type, guid);
    break;
  }
  dt->set_descriptor(td);
}

DynamicType_rch TypeLookupService::type_identifier_to_dynamic(const TypeIdentifier& ti,
  const DCPS::GUID_t& guid)
{
  if (ti.kind() == TK_NONE) {
    if (DCPS::DCPS_debug_level >= 1) {
      ACE_DEBUG((LM_WARNING, ACE_TEXT("(%P|%t) TypeLookupService::type_identifier_to_dynamic -")
                 ACE_TEXT(" Encountered TK_NONE: returning nil Dynamic Type\n")));
    }
    return DynamicType_rch();
  }
  DynamicType_rch dt = DCPS::make_rch<DynamicType>();
  TypeDescriptor td;
  {
    ACE_Guard<ACE_Thread_Mutex> guard(mutex_);
    GuidTypeMap::iterator guid_found = gt_map_.find(guid);
    if (guid_found != gt_map_.end()) {
      const DynamicTypeMap::const_iterator ti_found = guid_found->second.find(ti);
      if (ti_found != guid_found->second.end()) {
        return ti_found->second;
      } else {
        guid_found->second.insert(std::make_pair(ti, dt));
      }
    } else {
      DynamicTypeMap dt_map;
      dt_map.insert(std::make_pair(ti, dt));
      gt_map_.insert(std::make_pair(guid, dt_map));
    }
  }
  switch (ti.kind()) {
  case TK_BOOLEAN:
    td.kind = TK_BOOLEAN;
    td.name = "Boolean";
    td.bound.length(0);
    dt->set_descriptor(td);
    break;
  case TK_BYTE:
    td.kind = TK_BYTE;
    td.name = "Byte";
    td.bound.length(0);
    dt->set_descriptor(td);
    break;
  case TK_INT16:
    td.kind = TK_INT16;
    td.name = "Int16";
    td.bound.length(0);
    dt->set_descriptor(td);
    break;
  case TK_INT32:
    td.kind = TK_INT32;
    td.name = "Int32";
    td.bound.length(0);
    dt->set_descriptor(td);
    break;
  case TK_INT64:
    td.kind = TK_INT64;
    td.name = "Int64";
    td.bound.length(0);
    dt->set_descriptor(td);
    break;
  case TK_UINT16:
    td.kind = TK_UINT16;
    td.name = "UInt16";
    td.bound.length(0);
    dt->set_descriptor(td);
    break;
  case TK_UINT32:
    td.kind = TK_UINT32;
    td.name = "UInt32";
    td.bound.length(0);
    dt->set_descriptor(td);
    break;
  case TK_UINT64:
    td.kind = TK_UINT64;
    td.name = "UInt64";
    td.bound.length(0);
    dt->set_descriptor(td);
    break;
  case TK_FLOAT32:
    td.kind = TK_FLOAT32;
    td.name = "Float32";
    td.bound.length(0);
    dt->set_descriptor(td);
    break;
  case TK_FLOAT64:
    td.kind = TK_FLOAT64;
    td.name = "Float64";
    td.bound.length(0);
    dt->set_descriptor(td);
    break;
  case TK_FLOAT128:
    td.kind = TK_FLOAT128;
    td.name = "Float128";
    td.bound.length(0);
    dt->set_descriptor(td);
    break;
  case TK_INT8:
    td.kind = TK_INT8;
    td.name = "Int8";
    td.bound.length(0);
    dt->set_descriptor(td);
    break;
  case TK_UINT8:
    td.kind = TK_UINT8;
    td.name = "UInt8";
    td.bound.length(0);
    dt->set_descriptor(td);
    break;
  case TK_CHAR8:
    td.kind = TK_CHAR8;
    td.name = "Char8";
    td.bound.length(0);
    dt->set_descriptor(td);
    break;
  case TK_CHAR16:
    td.kind = TK_CHAR16;
    td.name = "Char16";
    td.bound.length(0);
    dt->set_descriptor(td);
    break;
  case TI_STRING8_SMALL:
    td.kind = TK_STRING8;
    td.name = "String8Small";
    td.bound.length(1);
    td.bound[0] = ti.string_sdefn().bound;
    td.element_type = type_identifier_to_dynamic(TypeIdentifier(TK_CHAR8), guid);
    dt->set_descriptor(td);
    break;
  case TI_STRING8_LARGE:
    td.kind = TK_STRING8;
    td.name = "String8Large";
    td.bound.length(1);
    td.bound[0] = ti.string_ldefn().bound;
    td.element_type = type_identifier_to_dynamic(TypeIdentifier(TK_CHAR8), guid);
    dt->set_descriptor(td);
    break;
  case TI_STRING16_SMALL:
    td.kind = TK_STRING16;
    td.name = "WString16Small";
    td.bound.length(1);
    td.bound[0] = ti.string_sdefn().bound;
    td.element_type = type_identifier_to_dynamic(TypeIdentifier(TK_CHAR16), guid);
    dt->set_descriptor(td);
    break;
  case TI_STRING16_LARGE:
    td.kind = TK_STRING16;
    td.name = "WString16Large";
    td.bound.length(1);
    td.bound[0] = ti.string_ldefn().bound;
    td.element_type = type_identifier_to_dynamic(TypeIdentifier(TK_CHAR16), guid);
    dt->set_descriptor(td);
    break;
  case TI_PLAIN_SEQUENCE_SMALL:
    td.kind = TK_SEQUENCE;
    td.name = "SequenceSmall";
    td.bound.length(1);
    td.bound[0] = ti.seq_sdefn().bound;
    td.element_type = type_identifier_to_dynamic(*ti.seq_sdefn().element_identifier, guid);
    dt->set_descriptor(td);
    break;
  case TI_PLAIN_SEQUENCE_LARGE:
    td.kind = TK_SEQUENCE;
    td.name = "SequenceLarge";
    td.bound.length(1);
    td.bound[0] = ti.seq_ldefn().bound;
    td.element_type = type_identifier_to_dynamic(*ti.seq_ldefn().element_identifier, guid);
    dt->set_descriptor(td);
    break;
  case TI_PLAIN_ARRAY_SMALL:
    td.kind = TK_ARRAY;
    td.name = "ArraySmall";
    td.bound.length(ti.array_sdefn().array_bound_seq.length());
    for (ACE_CDR::ULong i = 0; i< td.bound.length(); ++i) {
      td.bound[i] = ti.array_sdefn().array_bound_seq[i];
    }
    td.element_type = type_identifier_to_dynamic(*ti.array_sdefn().element_identifier, guid);
    dt->set_descriptor(td);
    break;
  case TI_PLAIN_ARRAY_LARGE:
    td.kind = TK_ARRAY;
    td.name = "ArrayLarge";
    td.bound = ti.array_ldefn().array_bound_seq;
    td.element_type = type_identifier_to_dynamic(*ti.array_ldefn().element_identifier, guid);
    dt->set_descriptor(td);
    break;
  case TI_PLAIN_MAP_SMALL:
    td.kind = TK_MAP;
    td.name = "MapSmall";
    td.bound.length(1);
    td.bound[0] = ti.map_sdefn().bound;
    td.element_type = type_identifier_to_dynamic(*ti.map_sdefn().element_identifier, guid);
    td.key_element_type = type_identifier_to_dynamic(*ti.map_sdefn().key_identifier, guid);
    dt->set_descriptor(td);
    break;
  case TI_PLAIN_MAP_LARGE:
    td.kind = TK_MAP;
    td.name = "MapLarge";
    td.bound.length(1);
    td.bound[0] = ti.map_ldefn().bound;
    td.element_type = type_identifier_to_dynamic(*ti.map_ldefn().element_identifier, guid);
    td.key_element_type = type_identifier_to_dynamic(*ti.map_ldefn().key_identifier, guid);
    dt->set_descriptor(td);
    break;
  case TI_STRONGLY_CONNECTED_COMPONENT:
  case EK_COMPLETE:
    if (get_type_object_i(ti).kind == TK_NONE) {
      ACE_ERROR((LM_ERROR, ACE_TEXT("(%P|%t) TypeLookupService::type_identifier_to_dynamic -")
                 ACE_TEXT(" get_type_object_i returned TK_NONE\n")));
    } else {
      complete_to_dynamic_i(dt, get_type_object_i(ti).complete, guid);
    }
    break;
  case EK_MINIMAL:
    if (DCPS::DCPS_debug_level >= 1) {
      ACE_DEBUG((LM_WARNING, ACE_TEXT("(%P|%t) TypeLookupService::type_identifier_to_dynamic -")
                 ACE_TEXT(" Encountered EK_MINIMAL: returning nil Dynamic Type\n")));
    }
    break;
  case TK_ANNOTATION:
    td.kind = TK_ANNOTATION;
    td.name = "Annotation";
    td.bound.length(0);
    dt->set_descriptor(td);
    break;
  }
  return dt;
}

void TypeLookupService::add_type_dependencies(const TypeIdentifier& type_id,
  const TypeIdentifierWithSizeSeq& dependencies)
{
  ACE_GUARD(ACE_Thread_Mutex, g, mutex_);
  if (type_dependencies_map_.find(type_id) == type_dependencies_map_.end()) {
    type_dependencies_map_.insert(std::make_pair(type_id, dependencies));
  }
}

bool TypeLookupService::type_object_in_cache(const TypeIdentifier& ti) const
{
  ACE_GUARD_RETURN(ACE_Thread_Mutex, g, mutex_, false);
  return type_map_.find(ti) != type_map_.end();
}

bool TypeLookupService::extensibility(TypeFlag extensibility_mask, const TypeIdentifier& type_id) const
{
  ACE_GUARD_RETURN(ACE_Thread_Mutex, g, mutex_, false);
  bool result = false;
  const TypeObject& to = get_type_object_i(type_id);
  TypeKind tk = to.kind == EK_MINIMAL ? to.minimal.kind : to.complete.kind;

  if (TK_UNION == tk) {
    result = to.kind == EK_MINIMAL ?
      (to.minimal.union_type.union_flags & extensibility_mask) :
      (to.complete.union_type.union_flags & extensibility_mask);
  } else if (TK_STRUCTURE == tk) {
    result = to.kind == EK_MINIMAL ?
      (to.minimal.struct_type.struct_flags & extensibility_mask) :
      (to.complete.struct_type.struct_flags & extensibility_mask);
  }

  if (result) {
    return true;
  }

  TypeIdentifierWithSizeSeq dependencies;
  TypeIdentifierSeq type_ids;
  type_ids.append(type_id);
  get_type_dependencies_i(type_ids, dependencies);

  for (unsigned i = 0; i < dependencies.length(); ++i) {
    const TypeObject& dep_to = get_type_object_i(dependencies[i].type_id);
    tk = dep_to.kind == EK_MINIMAL ? dep_to.minimal.kind : dep_to.complete.kind;

    if (TK_UNION == tk) {
      result = dep_to.kind == EK_MINIMAL ?
        (dep_to.minimal.union_type.union_flags & extensibility_mask) :
        (dep_to.complete.union_type.union_flags & extensibility_mask);
    } else if (TK_STRUCTURE == tk) {
      result = dep_to.kind == EK_MINIMAL ?
        (dep_to.minimal.struct_type.struct_flags & extensibility_mask) :
        (dep_to.complete.struct_type.struct_flags & extensibility_mask);
    }
    if (result) {
      return true;
    }
  }
  return false;
}

<<<<<<< HEAD
void TypeLookupService::remove_guid_from_dynamic_map(DCPS::GUID_t guid)
{
  ACE_Guard<ACE_Thread_Mutex> guard(mutex_);
  GuidTypeMap::iterator g_found = gt_map_.find(guid);
  if (g_found != gt_map_.end()) {
    gt_map_.erase(g_found);
    if(DCPS::DCPS_debug_level >= 4) {
      ACE_DEBUG((LM_DEBUG, "(%P|%t) TypeLookupService::remove_guid_from_dynamic_map: ",
        "Alerted to removal of %s, removing GUID from GuidTypeMap.\n", DCPS::to_string(guid).c_str()));
    }
  }
}

const DCPS::String equivalence_hash_to_string(const EquivalenceHash& hash)
{
  std::ostringstream out;
  out << "(";
  for (unsigned i = 0; i < sizeof(EquivalenceHash); ++i) {
    out << hash[i];
    if (i < sizeof(EquivalenceHash) - 1) {
      out << ", ";
    } else {
      out << ")";
    }
  }
  return out.str().c_str();
}

=======
>>>>>>> 0755f1ec
} // namespace XTypes
} // namespace OpenDDS

OPENDDS_END_VERSIONED_NAMESPACE_DECL<|MERGE_RESOLUTION|>--- conflicted
+++ resolved
@@ -955,7 +955,6 @@
   return false;
 }
 
-<<<<<<< HEAD
 void TypeLookupService::remove_guid_from_dynamic_map(DCPS::GUID_t guid)
 {
   ACE_Guard<ACE_Thread_Mutex> guard(mutex_);
@@ -969,23 +968,6 @@
   }
 }
 
-const DCPS::String equivalence_hash_to_string(const EquivalenceHash& hash)
-{
-  std::ostringstream out;
-  out << "(";
-  for (unsigned i = 0; i < sizeof(EquivalenceHash); ++i) {
-    out << hash[i];
-    if (i < sizeof(EquivalenceHash) - 1) {
-      out << ", ";
-    } else {
-      out << ")";
-    }
-  }
-  return out.str().c_str();
-}
-
-=======
->>>>>>> 0755f1ec
 } // namespace XTypes
 } // namespace OpenDDS
 
