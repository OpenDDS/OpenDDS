/*
 * Distributed under the OpenDDS License.
 * See: http://www.opendds.org/license.html
 */

#include "DCPS/DdsDcps_pch.h"
#include "TypeAssignability.h"

#include <set>

OPENDDS_BEGIN_VERSIONED_NAMESPACE_DECL

namespace OpenDDS {
namespace XTypes {

/**
 * @brief Both input type objects must be minimal
 */
bool TypeAssignability::assignable(const TypeObject& ta,
                                   const TypeObject& tb) const
{
  if (EK_MINIMAL == ta.kind && EK_MINIMAL == tb.kind) {
    if (TK_ALIAS == ta.minimal.kind || TK_ALIAS == tb.minimal.kind) {
      return assignable_alias(ta.minimal, tb.minimal);
    }

    switch (ta.minimal.kind) {
    case TK_ANNOTATION:
      return assignable_annotation(ta.minimal, tb.minimal);
    case TK_STRUCTURE:
      return assignable_struct(ta.minimal, tb.minimal);
    case TK_UNION:
      return assignable_union(ta.minimal, tb.minimal);
    case TK_BITSET:
      return assignable_bitset(ta.minimal, tb.minimal);
    case TK_SEQUENCE:
      return assignable_sequence(ta.minimal, tb.minimal);
    case TK_ARRAY:
      return assignable_array(ta.minimal, tb.minimal);
    case TK_MAP:
      return assignable_map(ta.minimal, tb.minimal);
    case TK_ENUM:
      return assignable_enum(ta.minimal, tb.minimal);
    case TK_BITMASK:
      return assignable_bitmask(ta.minimal, tb.minimal);
    default:
      return assignable_extended(ta.minimal, tb.minimal);
    }
  }

  return false;
}

/**
 * @brief The first argument must be a minimal type object
 */
bool TypeAssignability::assignable(const TypeObject& ta,
                                   const TypeIdentifier& tb) const
{
  if (EK_MINIMAL == ta.kind) {
    if (TK_ALIAS == ta.minimal.kind) {
      return assignable(get_base_type(ta.minimal), tb);
    }

    switch (ta.minimal.kind) {
    case TK_ANNOTATION:
      return assignable_annotation(ta.minimal, tb);
    case TK_STRUCTURE:
      return assignable_struct(ta.minimal, tb);
    case TK_UNION:
      return assignable_union(ta.minimal, tb);
    case TK_BITSET:
      return assignable_bitset(ta.minimal, tb);
    case TK_SEQUENCE:
      return assignable_sequence(ta.minimal, tb);
    case TK_ARRAY:
      return assignable_array(ta.minimal, tb);
    case TK_MAP:
      return assignable_map(ta.minimal, tb);
    case TK_ENUM:
      return assignable_enum(ta.minimal, tb);
    case TK_BITMASK:
      return assignable_bitmask(ta.minimal, tb);
    default:
      return false;
    }
  }

  return false;
}

/**
 * @brief Both input can be of any type
 */
bool TypeAssignability::assignable(const TypeIdentifier& ta,
                                   const TypeIdentifier& tb) const
{
  if (ta == tb) {
    return true;
  }

  switch (ta.kind()) {
  case TK_BOOLEAN:
  case TK_BYTE:
  case TK_INT16:
  case TK_INT32:
  case TK_INT64:
  case TK_UINT16:
  case TK_UINT32:
  case TK_UINT64:
  case TK_FLOAT32:
  case TK_FLOAT64:
  case TK_FLOAT128:
  case TK_INT8:
  case TK_UINT8:
  case TK_CHAR8:
  case TK_CHAR16:
    return assignable_primitive(ta, tb);
  case TI_STRING8_SMALL:
  case TI_STRING8_LARGE:
  case TI_STRING16_SMALL:
  case TI_STRING16_LARGE:
    return assignable_string(ta, tb);
  case TI_PLAIN_SEQUENCE_SMALL:
  case TI_PLAIN_SEQUENCE_LARGE:
    return assignable_plain_sequence(ta, tb);
  case TI_PLAIN_ARRAY_SMALL:
  case TI_PLAIN_ARRAY_LARGE:
    return assignable_plain_array(ta, tb);
  case TI_PLAIN_MAP_SMALL:
  case TI_PLAIN_MAP_LARGE:
    return assignable_plain_map(ta, tb);
  case TI_STRONGLY_CONNECTED_COMPONENT:
    // No rule in the spec for strongly connected components
    return false;
  case EK_COMPLETE:
    // Assuming only equivalence kind of EK_MINIMAL is supported
    return false;
  case EK_MINIMAL: {
    const MinimalTypeObject& base_type_a = lookup_minimal(ta);
    return assignable(TypeObject(base_type_a), tb);
  }
  default:
    return false; // Future extensions
  }
}

/**
 * @brief The second argument must be a minimal type object
 */
bool TypeAssignability::assignable(const TypeIdentifier& ta,
                                   const TypeObject& tb) const
{
  if (EK_MINIMAL == tb.kind) {
    if (TK_ALIAS == tb.minimal.kind) {
      return assignable(ta, get_base_type(tb.minimal));
    }

    switch (ta.kind()) {
    case TK_BOOLEAN:
    case TK_BYTE:
    case TK_INT16:
    case TK_INT32:
    case TK_INT64:
    case TK_UINT16:
    case TK_UINT32:
    case TK_UINT64:
    case TK_FLOAT32:
    case TK_FLOAT64:
    case TK_FLOAT128:
    case TK_INT8:
    case TK_UINT8:
    case TK_CHAR8:
    case TK_CHAR16:
      return assignable_primitive(ta, tb.minimal);
    case TI_STRING8_SMALL:
    case TI_STRING8_LARGE:
    case TI_STRING16_SMALL:
    case TI_STRING16_LARGE:
      return assignable_string(ta, tb.minimal);
    case TI_PLAIN_SEQUENCE_SMALL:
    case TI_PLAIN_SEQUENCE_LARGE:
      return assignable_plain_sequence(ta, tb.minimal);
    case TI_PLAIN_ARRAY_SMALL:
    case TI_PLAIN_ARRAY_LARGE:
      return assignable_plain_array(ta, tb.minimal);
    case TI_PLAIN_MAP_SMALL:
    case TI_PLAIN_MAP_LARGE:
      return assignable_plain_map(ta, tb.minimal);
    case TI_STRONGLY_CONNECTED_COMPONENT:
      return false;
    case EK_COMPLETE:
      return false;
    case EK_MINIMAL: {
      const MinimalTypeObject& tobj_a = lookup_minimal(ta);
      return assignable(TypeObject(tobj_a), tb);
    }
    default:
      return false;
    }
  }

  return false;
}

bool TypeAssignability::equivalent(const TypeIdentifier&, const TypeIdentifier&)
{
  // TODO: implement this
}

/**
 * @brief At least one input type object must be TK_ALIAS
 */
bool TypeAssignability::assignable_alias(const MinimalTypeObject& ta,
                                         const MinimalTypeObject& tb) const
{
  if (TK_ALIAS == ta.kind && TK_ALIAS != tb.kind) {
    const TypeIdentifier& tia = ta.alias_type.body.common.related_type;
    switch (tia.kind()) {
    case TK_BOOLEAN:
    case TK_BYTE:
    case TK_INT16:
    case TK_INT32:
    case TK_INT64:
    case TK_UINT16:
    case TK_UINT32:
    case TK_UINT64:
    case TK_FLOAT32:
    case TK_FLOAT64:
    case TK_FLOAT128:
    case TK_INT8:
    case TK_UINT8:
    case TK_CHAR8:
    case TK_CHAR16:
      return assignable_primitive(tia, tb);
    case TI_STRING8_SMALL:
    case TI_STRING8_LARGE:
    case TI_STRING16_SMALL:
    case TI_STRING16_LARGE:
      return assignable_string(tia, tb);
    case TI_PLAIN_SEQUENCE_SMALL:
    case TI_PLAIN_SEQUENCE_LARGE:
      return assignable_plain_sequence(tia, tb);
    case TI_PLAIN_ARRAY_SMALL:
    case TI_PLAIN_ARRAY_LARGE:
      return assignable_plain_array(tia, tb);
    case TI_PLAIN_MAP_SMALL:
    case TI_PLAIN_MAP_LARGE:
      return assignable_plain_map(tia, tb);
    case TI_STRONGLY_CONNECTED_COMPONENT:
      // Does alias ever have SCC as its base type?
      return false;
    case EK_COMPLETE:
      // Supporting minimal base type only
      return false;
    case EK_MINIMAL: {
      const MinimalTypeObject& base_type_a = lookup_minimal(tia);
      return assignable(TypeObject(base_type_a), TypeObject(tb));
    }
    default:
      return false; // Future extensions
    }
  } else if (TK_ALIAS != ta.kind && TK_ALIAS == tb.kind) {
    const TypeIdentifier& tib = tb.alias_type.body.common.related_type;
    switch (ta.kind) {
    case TK_ANNOTATION:
      return assignable_annotation(ta, tib);
    case TK_STRUCTURE:
      return assignable_struct(ta, tib);
    case TK_UNION:
      return assignable_union(ta, tib);
    case TK_BITSET:
      return assignable_bitset(ta, tib);
    case TK_SEQUENCE:
      return assignable_sequence(ta, tib);
    case TK_ARRAY:
      return assignable_array(ta, tib);
    case TK_MAP:
      return assignable_map(ta, tib);
    case TK_ENUM:
      return assignable_enum(ta, tib);
    case TK_BITMASK:
      return assignable_bitmask(ta, tib);
    default:
      return false; // Future extensions
    }
  } else if (TK_ALIAS == ta.kind && TK_ALIAS == tb.kind) {
    const TypeIdentifier& tia = ta.alias_type.body.common.related_type;
    const TypeIdentifier& tib = tb.alias_type.body.common.related_type;
    return assignable(tia, tib);
  }

  return false;
}

/**
 * @brief The first type must be TK_ANNOTATION.
 *        The second type must not be TK_ALIAS.
 */
bool TypeAssignability::assignable_annotation(const MinimalTypeObject&,
                                              const MinimalTypeObject&) const
{
  // No rule for annotation in the spec
  return false;
}

/**
 * @brief The first type must be TK_ANNOTATION.
 *        The second type can be anything.
 */
bool TypeAssignability::assignable_annotation(const MinimalTypeObject&,
                                              const TypeIdentifier&) const
{
  // No rule for annotation in the spec
  return false;
}

/**
 * @brief The first type must be TK_STRUCTURE.
 *        The second type must not be TK_ALIAS.
 */
bool TypeAssignability::assignable_struct(const MinimalTypeObject& ta,
                                          const MinimalTypeObject& tb) const
{
  if (TK_STRUCTURE != tb.kind) {
    return false;
  }

  // Extensibility kind must match
  const TypeFlag extensibility_mask = IS_FINAL | IS_APPENDABLE | IS_MUTABLE;
  const ACE_CDR::UShort a_exten = ta.struct_type.struct_flags & extensibility_mask;
  if (a_exten != (tb.struct_type.struct_flags & extensibility_mask)) {
    return false;
  }

  // If T1 is appendable, then members with the same member_index have the
  // same member ID, the same setting for the 'optional' attribute and the
  // T1 member type is strongly assignable from the T2 member type.
  // If T1 is final, then they meet the same condition as for T1 being
  // appendable and in addition T1 and T2 have the same set of member IDs.
  if (IS_FINAL == a_exten &&
      ta.struct_type.member_seq.length() != tb.struct_type.member_seq.length()) {
    return false;
  }
  if (IS_APPENDABLE == a_exten || IS_FINAL == a_exten) {
    const unsigned num_members = (std::min)(ta.struct_type.member_seq.length(),
                                        tb.struct_type.member_seq.length());
    for (unsigned i = 0; i < num_members; ++i) {
      if (ta.struct_type.member_seq[i].common.member_id !=
          tb.struct_type.member_seq[i].common.member_id ||
          (ta.struct_type.member_seq[i].common.member_flags & IS_OPTIONAL) !=
          (tb.struct_type.member_seq[i].common.member_flags & IS_OPTIONAL) ||
          !strongly_assignable(ta.struct_type.member_seq[i].common.member_type_id,
                               tb.struct_type.member_seq[i].common.member_type_id)) {
        return false;
      }
    }
  }

  // Any members in T1 and T2 that have the same name also have
  // the same ID, and vice versa
  MatchedSet matched_members;
  for (unsigned i = 0; i < ta.struct_type.member_seq.length(); ++i) {
    MemberId id_a = ta.struct_type.member_seq[i].common.member_id;
    const NameHash& h_a = ta.struct_type.member_seq[i].detail.name_hash;
    ACE_CDR::ULong name_a = (h_a[0] << 24) | (h_a[1] << 16) | (h_a[2] << 8) | (h_a[3]);
    for (unsigned j = 0; j < tb.struct_type.member_seq.length(); ++j) {
      MemberId id_b = tb.struct_type.member_seq[j].common.member_id;
      const NameHash& h_b = tb.struct_type.member_seq[j].detail.name_hash;
      ACE_CDR::ULong name_b = (h_b[0] << 24) | (h_b[1] << 16) | (h_b[2] << 8) | (h_b[3]);

      if (!ignore_member_names_) {
        if ((name_a == name_b && id_a != id_b) || (id_a == id_b && name_a != name_b)) {
          return false;
        } else if (name_a == name_b && id_a == id_b) {
          matched_members.push_back(std::make_pair(&ta.struct_type.member_seq[i],
                                                   &tb.struct_type.member_seq[j]));
          break;
        }
      } else if (id_a == id_b) {
        matched_members.push_back(std::make_pair(&ta.struct_type.member_seq[i],
                                                 &tb.struct_type.member_seq[j]));
        break;
      }
    }
  }

  // There is at least one member m1 of T1 and one corresponding member
  // m2 of T2 such that m1.id == m2.id
  if (matched_members.size() == 0) {
    return false;
  }

  // For any member m2 of T2, if there is a member m1 of T1 with the same
  // ID, then the type KeyErased(m1.type) is-assignable-from the type
  // KeyErased(m2.type).
  // For any non-aggregated type T, we consider that KeyErased(T) = T
  // (whereas the spec only defines KeyErased for aggregated types).
  // Consequently, this rule applies to any pair of members m2 of T2 and
  // m1 of T1 with the same ID.
  for (size_t i = 0; i < matched_members.size(); ++i) {
    const CommonStructMember& member = matched_members[i].second->common;
    const MinimalTypeObject* toa = 0;
    const MinimalTypeObject* tob = 0;
    bool aggregated_type_matched = false;
    if (get_struct_member(tob, member)) {
      if (!get_struct_member(toa, matched_members[i].first->common)) {
        return false;
      }
      aggregated_type_matched = true;
    } else if (get_union_member(tob, member)) {
      if (!get_union_member(toa, matched_members[i].first->common)) {
        return false;
      }
      aggregated_type_matched = true;
    }

    if (aggregated_type_matched) {
      MinimalTypeObject key_erased_a = *toa, key_erased_b = *tob;
      erase_key(key_erased_a);
      erase_key(key_erased_b);
      if (!assignable(TypeObject(key_erased_a), TypeObject(key_erased_b))) {
        return false;
      }
    } else if (!assignable(matched_members[i].first->common.member_type_id,
                           matched_members[i].second->common.member_type_id)) {
      return false;
    }
  }

  // Members for which both optional is false and must_understand is true in
  // either T1 or T2 appear in both T1 and T2.
  // Members marked as key in either T1 or T2 appear in both T1 and T2.
  for (unsigned i = 0; i < ta.struct_type.member_seq.length(); ++i) {
    const MemberFlag& flags = ta.struct_type.member_seq[i].common.member_flags;
    MemberId id = ta.struct_type.member_seq[i].common.member_id;
    bool found = false;
    if ((flags & (IS_OPTIONAL | IS_MUST_UNDERSTAND)) == IS_MUST_UNDERSTAND) {
      for (size_t j = 0; j < matched_members.size(); ++j) {
        if (id == matched_members[j].first->common.member_id) {
          found = true;
          break;
        }
      }
      if (!found) {
        return false;
      }
    }

    found = false;
    if ((flags & IS_KEY) == IS_KEY) {
      for (size_t j = 0; j < matched_members.size(); ++j) {
        if (id == matched_members[j].first->common.member_id) {
          found = true;
          break;
        }
      }
      if (!found) {
        return false;
      }
    }
  }

  for (unsigned i = 0; i < tb.struct_type.member_seq.length(); ++i) {
    const MemberFlag& flags = tb.struct_type.member_seq[i].common.member_flags;
    MemberId id = tb.struct_type.member_seq[i].common.member_id;
    bool found = false;
    if ((flags & (IS_OPTIONAL | IS_MUST_UNDERSTAND)) == IS_MUST_UNDERSTAND) {
      for (size_t j = 0; j < matched_members.size(); ++j) {
        if (id == matched_members[j].second->common.member_id) {
          found = true;
          break;
        }
      }
      if (!found) {
        return false;
      }
    }

    found = false;
    if ((flags & IS_KEY) == IS_KEY) {
      for (size_t j = 0; j < matched_members.size(); ++j) {
        if (id == matched_members[j].second->common.member_id) {
          found = true;
          break;
        }
      }
      if (!found) {
        return false;
      }
    }
  }

  // For any string key member m2 in T2, the m1 member of T1 with the
  // same member ID verifies m1.type.length >= m2.type.length
  for (size_t i = 0; i < matched_members.size(); ++i) {
    const CommonStructMember& member = matched_members[i].second->common;
    MemberFlag flags = member.member_flags;
    LBound bound_a, bound_b;
    if ((flags & IS_KEY) == IS_KEY && get_string_bound(bound_b, member)) {
      if (!get_string_bound(bound_a, matched_members[i].first->common)) {
        return false;
      }
      if (bound_a < bound_b) {
        return false;
      }
    }
  }

  // For any enumerated key member m2 in T2, the m1 member of T1 with
  // the same member ID verifies that all literals in m2.type appear as
  // literals in m1.type
  for (size_t i = 0; i < matched_members.size(); ++i) {
    const CommonStructMember& member = matched_members[i].second->common;
    MemberFlag flags = member.member_flags;
    if ((flags & IS_KEY) == IS_KEY &&
        EK_MINIMAL == member.member_type_id.kind()) {
      const MinimalTypeObject& tob = lookup_minimal(member.member_type_id);
      if (TK_ENUM == tob.kind) {
        if (!struct_rule_enum_key(tob, matched_members[i].first->common)) {
          return false;
        }
      } else if (TK_ALIAS == tob.kind) {
        const TypeIdentifier& base_b = get_base_type(tob);
        if (EK_MINIMAL == base_b.kind()) {
          const MinimalTypeObject& base_obj_b = lookup_minimal(base_b);
          if (TK_ENUM == base_obj_b.kind &&
              !struct_rule_enum_key(base_obj_b, matched_members[i].first->common)) {
            return false;
          }
        }
      }
    }
  }

  // For any sequence or map key member m2 in T2, the m1 member of T1
  // with the same member ID verifies m1.type.length >= m2.type.length
  for (size_t i = 0; i < matched_members.size(); ++i) {
    const CommonStructMember& member = matched_members[i].second->common;
    MemberFlag flags = member.member_flags;
    LBound bound_a, bound_b;
    if ((flags & IS_KEY) == IS_KEY) {
      if (get_sequence_bound(bound_b, member)) {
        if (!get_sequence_bound(bound_a, matched_members[i].first->common)) {
          return false;
        }
        if (bound_a < bound_b) {
          return false;
        }
      } else if (get_map_bound(bound_b, member)) {
        if (!get_map_bound(bound_a, matched_members[i].first->common)) {
          return false;
        }
        if (bound_a < bound_b) {
          return false;
        }
      }
    }
  }

  // For any structure or union key member m2 in T2, the m1 member
  // of T1 with the same member ID verifies that KeyHolder(m1.type)
  // is-assignable-from KeyHolder(m2.type)
  for (size_t i = 0; i < matched_members.size(); ++i) {
    const CommonStructMember& member = matched_members[i].second->common;
    MemberFlag flags = member.member_flags;
    if ((flags & IS_KEY) == IS_KEY) {
      const MinimalTypeObject* toa = 0;
      const MinimalTypeObject* tob = 0;
      bool type_matched = false;
      if (get_struct_member(tob, member)) {
        if (!get_struct_member(toa, matched_members[i].first->common)) {
          return false;
        }
        type_matched = true;
      } else if (get_union_member(tob, member)) {
        if (!get_union_member(toa, matched_members[i].first->common)) {
          return false;
        }
        type_matched = true;
      }

      if (type_matched) {
        MinimalTypeObject key_holder_a = *toa, key_holder_b = *tob;
        hold_key(key_holder_a);
        hold_key(key_holder_b);
        if (!assignable(TypeObject(key_holder_a), TypeObject(key_holder_b))) {
          return false;
        }

        // For any union key member m2 in T2, the m1 member of T1 with the
        // same ID verifies that: for every discriminator value of m2.type
        // that selects a member m22 in m2.type, the discriminator value
        // selects a member m11 in m1.type that verifies KeyHolder(m11.type)
        // is-assignable-from KeyHolder(m22.type)
        if (TK_UNION == tob->kind) {
          const MinimalUnionMemberSeq& mseq_a = toa->union_type.member_seq;
          const MinimalUnionMemberSeq& mseq_b = tob->union_type.member_seq;
          for (unsigned j = 0; j < mseq_b.length(); ++j) {
            const UnionCaseLabelSeq& labels_b = mseq_b[j].common.label_seq;
            for (unsigned k = 0; k < mseq_a.length(); ++k) {
              const UnionCaseLabelSeq& labels_a = mseq_a[k].common.label_seq;
              bool matched = false;
              for (unsigned p = 0; p < labels_b.length(); ++p) {
                for (unsigned q = 0; q < labels_a.length(); ++q) {
                  if (labels_b[p] == labels_a[q]) {
                    const TypeIdentifier& tib = mseq_b[j].common.type_id;
                    const TypeIdentifier& tia = mseq_a[k].common.type_id;
                    MinimalTypeObject kh_a, kh_b;
                    bool ret_b = hold_key(tib, kh_b);
                    bool ret_a = hold_key(tia, kh_a);
                    if ((ret_a && ret_b && !assignable(TypeObject(kh_a), TypeObject(kh_b))) ||
                        (ret_a && !ret_b && !assignable(TypeObject(kh_a), tib)) ||
                        (!ret_a && ret_b && !assignable(tia, TypeObject(kh_b))) ||
                        (!ret_a && !ret_b && !assignable(tia, tib))) {
                      return false;
                    }
                    matched = true;
                    break;
                  }
                } // labels_a
                if (matched) break;
              } // labels_b
            } // mseq_a
          } // mseq_b
        }
      }
    } // IS_KEY
  }

  return true;
}

/**
 * @brief The first type must be TK_STRUCTURE.
 *        The second type can be anything.
 */
bool TypeAssignability::assignable_struct(const MinimalTypeObject& ta,
                                          const TypeIdentifier& tb) const
{
  if (EK_MINIMAL == tb.kind()) {
    const MinimalTypeObject& tob = lookup_minimal(tb);
    if (TK_STRUCTURE == tob.kind) {
      return assignable_struct(ta, tob);
    } else if (TK_ALIAS == tob.kind) {
      const TypeIdentifier& base = tob.alias_type.body.common.related_type;
      return assignable_struct(ta, base);
    }
  } else if (EK_COMPLETE == tb.kind()) {
    // Assuming tb.kind of EK_COMPLETE is not supported
    return false;
  }

  return false;
}

/**
 * @brief The first type must be TK_UNION.
 *        The second type must not be TK_ALIAS.
 */
bool TypeAssignability::assignable_union(const MinimalTypeObject& ta,
                                         const MinimalTypeObject& tb) const
{
  if (TK_UNION != tb.kind) {
    return false;
  }

  // Extensibility kind must match
  const TypeFlag extensibility_mask = IS_FINAL | IS_APPENDABLE | IS_MUTABLE;
  if ((ta.union_type.union_flags & extensibility_mask) !=
      (tb.union_type.union_flags & extensibility_mask)) {
    return false;
  }

  OPENDDS_SET(ACE_CDR::Long) labels_set_a;
  for (unsigned i = 0; i < ta.union_type.member_seq.length(); ++i) {
    const UnionCaseLabelSeq& labels_a = ta.union_type.member_seq[i].common.label_seq;
    labels_set_a.insert(labels_a.members.begin(), labels_a.members.end());
  }

  // If extensibility is final, then the set of labels must be identical.
  // Assuming labels are mapped to values identically in both input types.
  if ((ta.union_type.union_flags & extensibility_mask) == IS_FINAL) {
    for (unsigned i = 0; i < tb.union_type.member_seq.length(); ++i) {
      const UnionCaseLabelSeq& labels_b = tb.union_type.member_seq[i].common.label_seq;
      for (unsigned j = 0; j < labels_b.length(); ++j) {
        if (labels_set_a.find(labels_b.members[j]) == labels_set_a.end()) {
          return false;
        }
        labels_set_a.erase(labels_b.members[j]);
      }
    }
    if (labels_set_a.size() > 0) {
      return false;
    }
  } else { // Must have at least one common label other than the default
    // This implementation assumes that the default member has IS_DEFAULT
    // flag turned on, but the label "default" does not map into a numeric
    // value for storing on the member's UnionCaseLabelSeq. Instead, only
    // the other labels, if any, for this default members will have their
    // numeric values stored in its UnionCaseLabelSeq.
    bool found = false;
    for (unsigned i = 0; i < tb.union_type.member_seq.length(); ++i) {
      const UnionCaseLabelSeq& labels_b = tb.union_type.member_seq[i].common.label_seq;
      for (unsigned j = 0; j < labels_b.length(); ++j) {
        if (labels_set_a.find(labels_b[j]) != labels_set_a.end()) {
          found = true;
          break;
        }
      }
      if (found) break;
    }
    if (!found) {
      return false;
    }
  }

  // Discriminator type must be one of these: (i) non-float primitive types,
  // or (ii) enumerated types, or (iii) an alias type that resolves to
  // one of the above two type kinds
  const TypeIdentifier& tia = ta.union_type.discriminator.common.type_id;
  const TypeIdentifier& tib = tb.union_type.discriminator.common.type_id;
  if (!strongly_assignable(tia, tib)) {
    return false;
  }

  // Both discriminators are keys or neither are keys
  const MemberFlag& flags_a = ta.union_type.discriminator.common.member_flags;
  const MemberFlag& flags_b = tb.union_type.discriminator.common.member_flags;
  if ((((flags_a & IS_KEY) == IS_KEY) && ((flags_b & IS_KEY) != IS_KEY)) ||
      (((flags_a & IS_KEY) != IS_KEY) && ((flags_b & IS_KEY) == IS_KEY))) {
    return false;
  }

  // Members with the same ID must have the same name, and vice versa
<<<<<<< HEAD
  if (!ignore_member_names_) {
    std::map<MemberId, ACE_CDR::ULong> id_to_name_a;
    std::map<ACE_CDR::ULong, MemberId> name_to_id_a;
    for (unsigned i = 0; i < ta.union_type.member_seq.length(); ++i) {
      MemberId id = ta.union_type.member_seq[i].common.member_id;
      const NameHash& h = ta.union_type.member_seq[i].detail.name_hash;
      ACE_CDR::ULong name = (h[0] << 24) | (h[1] << 16) | (h[2] << 8) | (h[3]);
      id_to_name_a[id] = name;
      name_to_id_a[name] = id;
=======
  OPENDDS_MAP(MemberId, ACE_CDR::ULong) id_to_name_a;
  OPENDDS_MAP(ACE_CDR::ULong, MemberId) name_to_id_a;
  for (unsigned i = 0; i < ta.union_type.member_seq.length(); ++i) {
    MemberId id = ta.union_type.member_seq[i].common.member_id;
    const NameHash& h = ta.union_type.member_seq[i].detail.name_hash;
    ACE_CDR::ULong name = (h[0] << 24) | (h[1] << 16) | (h[2] << 8) | (h[3]);
    id_to_name_a[id] = name;
    name_to_id_a[name] = id;
  }

  for (unsigned i = 0; i < tb.union_type.member_seq.length(); ++i) {
    MemberId id = tb.union_type.member_seq[i].common.member_id;
    const NameHash& h = tb.union_type.member_seq[i].detail.name_hash;
    ACE_CDR::ULong name = (h[0] << 24) | (h[1] << 16) | (h[2] << 8) | (h[3]);
    if (id_to_name_a.find(id) != id_to_name_a.end() &&
        id_to_name_a[id] != name) {
      return false;
>>>>>>> f9942365
    }

    for (unsigned i = 0; i < tb.union_type.member_seq.length(); ++i) {
      MemberId id = tb.union_type.member_seq[i].common.member_id;
      const NameHash& h = tb.union_type.member_seq[i].detail.name_hash;
      ACE_CDR::ULong name = (h[0] << 24) | (h[1] << 16) | (h[2] << 8) | (h[3]);
      if (id_to_name_a.find(id) != id_to_name_a.end() &&
          id_to_name_a[id] != name) {
        return false;
      }

      if (name_to_id_a.find(name) != name_to_id_a.end() &&
          name_to_id_a[name] != id) {
        return false;
      }
    }
  }

  // For all non-default labels in T2 that select some member in T1,
  // the type of the selected member in T1 is assignable from the
  // type of the T2 member
  for (unsigned i = 0; i < tb.union_type.member_seq.length(); ++i) {
    const UnionCaseLabelSeq& label_seq_b = tb.union_type.member_seq[i].common.label_seq;
    for (unsigned j = 0; j < ta.union_type.member_seq.length(); ++j) {
      // Consider a case when tb has multiple labels for a member, e.g.,
      // "LABEL1" and "LABEL2" are associated with a member of type MemberB,
      // and ta has two members, one has label "LABEL1" and
      // type MemberA1, and the other has label "LABEL2" and
      // type MemberA2. There are two possible ways to check assignability:
      // (i) check whether BOTH MemberA1 and MemberA2 are assignable from
      // MemberB since labels for MemberB match the labels of both MemberA1
      // and MemberA2 (i.e., all must be assignable), or (ii) check EITHER
      // MemberA1 OR MemberA2 is assignable from MemberB (i.e., one member
      // of ta that is assignable is sufficient). The spec does not clearly
      // say which way we should do it. For now we are going with method (i).
      const UnionCaseLabelSeq& label_seq_a = ta.union_type.member_seq[j].common.label_seq;
      bool matched = false;
      for (unsigned k = 0; k < label_seq_b.length(); ++k) {
        for (unsigned t = 0; t < label_seq_a.length(); ++t) {
          if (label_seq_b.members[k] == label_seq_a.members[t]) {
            const TypeIdentifier& tia = ta.union_type.member_seq[j].common.type_id;
            const TypeIdentifier& tib = tb.union_type.member_seq[i].common.type_id;
            if (!assignable(tia, tib)) {
              return false;
            }
            matched = true;
            break;
          }
        }
        if (matched) break;
      }
    }
  }

  // If any non-default labels of T1 that select the default member of T2,
  // the type of the member in T1 is assignable from the type of the default
  // member in T2
  for (unsigned i = 0; i < tb.union_type.member_seq.length(); ++i) {
    const UnionMemberFlag& flags_b = tb.union_type.member_seq[i].common.member_flags;
    if ((flags_b & IS_DEFAULT) == IS_DEFAULT) {
      const UnionCaseLabelSeq& label_seq_b = tb.union_type.member_seq[i].common.label_seq;
      for (unsigned j = 0; j < ta.union_type.member_seq.length(); ++j) {
        const UnionCaseLabelSeq& label_seq_a = ta.union_type.member_seq[j].common.label_seq;
        bool matched = false;
        for (unsigned k = 0; k < label_seq_a.length(); ++k) {
          for (unsigned t = 0; t < label_seq_b.length(); ++t) {
            if (label_seq_a[k] == label_seq_b[t]) {
              const TypeIdentifier& tia = ta.union_type.member_seq[j].common.type_id;
              const TypeIdentifier& tib = tb.union_type.member_seq[i].common.type_id;
              if (!assignable(tia, tib)) {
                return false;
              }
              matched = true;
              break;
            }
          }
          if (matched) break;
        }
      }
      break;
    }
  }

  // If T1 and T2 both have default labels, the type of T1's default member
  // is assignable from the type of T2's default member
  for (unsigned i = 0; i < ta.union_type.member_seq.length(); ++i) {
    const UnionMemberFlag& flags_a = ta.union_type.member_seq[i].common.member_flags;
    if ((flags_a & IS_DEFAULT) == IS_DEFAULT) {
      for (unsigned j = 0; j < tb.union_type.member_seq.length(); ++j) {
        const UnionMemberFlag& flags_b = tb.union_type.member_seq[j].common.member_flags;
        if ((flags_b & IS_DEFAULT) == IS_DEFAULT) {
          const TypeIdentifier& tia = ta.union_type.member_seq[i].common.type_id;
          const TypeIdentifier& tib = tb.union_type.member_seq[j].common.type_id;
          if (!assignable(tia, tib)) {
            return false;
          }
          break;
        }
      }
      break;
    }
  }

  return true;
}

/**
 * @brief The first type must be TK_UNION.
 *        The second type can be anything.
 */
bool TypeAssignability::assignable_union(const MinimalTypeObject& ta,
                                         const TypeIdentifier& tb) const
{
  if (EK_MINIMAL == tb.kind()) {
    const MinimalTypeObject& tob = lookup_minimal(tb);
    if (TK_UNION == tob.kind) {
      return assignable_union(ta, tob);
    } else if (TK_ALIAS == tob.kind) {
      const TypeIdentifier& base = tob.alias_type.body.common.related_type;
      return assignable_union(ta, base);
    }
  } else if (EK_COMPLETE == tb.kind()) {
    // Assuming tb.kind of EK_COMPLETE is not supported
    return false;
  }

  return false;
}

/**
 * @brief The first type must be TK_BITSET.
 *        The second type must not be TK_ALIAS.
 */
bool TypeAssignability::assignable_bitset(const MinimalTypeObject&,
                                          const MinimalTypeObject&) const
{
  // No rule for bitset in the spec
  return false;
}

/**
 * @brief The first type must be TK_BITSET.
 *        The second type can be anything.
 */
bool TypeAssignability::assignable_bitset(const MinimalTypeObject&,
                                          const TypeIdentifier&) const
{
  // No rule for bitset in the spec
  return false;
}

/**
 * @brief The first type must be TK_SEQUENCE.
 *        The second type must not be TK_ALIAS.
 */
bool TypeAssignability::assignable_sequence(const MinimalTypeObject& ta,
                                            const MinimalTypeObject& tb) const
{
  if (TK_SEQUENCE != tb.kind) {
    return false;
  }
  return strongly_assignable(ta.sequence_type.element.common.type,
                             tb.sequence_type.element.common.type);
}

/**
 * @brief The first type must be TK_SEQUENCE.
 *        The second type can be anything.
 */
bool TypeAssignability::assignable_sequence(const MinimalTypeObject& ta,
                                            const TypeIdentifier& tb) const
{
  if (TI_PLAIN_SEQUENCE_SMALL == tb.kind()) {
    return strongly_assignable(ta.sequence_type.element.common.type,
                               *tb.seq_sdefn().element_identifier);
  } else if (TI_PLAIN_SEQUENCE_LARGE == tb.kind()) {
    return strongly_assignable(ta.sequence_type.element.common.type,
                               *tb.seq_ldefn().element_identifier);
  } else if (EK_MINIMAL == tb.kind()) {
    const MinimalTypeObject& tob = lookup_minimal(tb);
    if (TK_SEQUENCE == tob.kind) {
      return assignable_sequence(ta, tob);
    } else if (TK_ALIAS == tob.kind) {
      const TypeIdentifier& base = tob.alias_type.body.common.related_type;
      return assignable_sequence(ta, base);
    }
  } else if (EK_COMPLETE == tb.kind()) {
    // Assuming tb.kind of EK_COMPLETE is not supported
    return false;
  }

  return false;
}

/**
 * @brief The first type must be TK_ARRAY.
 *        The second type must not be TK_ALIAS.
 */
bool TypeAssignability::assignable_array(const MinimalTypeObject& ta,
                                         const MinimalTypeObject& tb) const
{
  if (TK_ARRAY != tb.kind) {
    return false;
  }

  // Bounds must match
  const LBoundSeq& bounds_a = ta.array_type.header.common.bound_seq;
  const LBoundSeq& bounds_b = tb.array_type.header.common.bound_seq;
  if (bounds_a.members.size() != bounds_b.members.size()) {
    return false;
  }

  for (unsigned i = 0; i < bounds_a.members.size(); ++i) {
    if (bounds_a.members[i] != bounds_b.members[i]) {
      return false;
    }
  }
  return strongly_assignable(ta.array_type.element.common.type,
                             tb.array_type.element.common.type);
}

/**
 * @brief The first type must be TK_ARRAY.
 *        The second type can be anything.
 */
bool TypeAssignability::assignable_array(const MinimalTypeObject& ta,
                                         const TypeIdentifier& tb) const
{
  const LBoundSeq& bounds_a = ta.array_type.header.common.bound_seq;
  if (TI_PLAIN_ARRAY_SMALL == tb.kind()) {
    const SBoundSeq& bounds_b = tb.array_sdefn().array_bound_seq;
    if (bounds_a.members.size() != bounds_b.members.size()) {
      return false;
    }

    for (unsigned i = 0; i < bounds_a.members.size(); ++i) {
      if (bounds_a.members[i] != static_cast<LBound>(bounds_b.members[i])) {
        return false;
      }
    }

    return strongly_assignable(ta.array_type.element.common.type,
                               *tb.array_sdefn().element_identifier);
  } else if (TI_PLAIN_ARRAY_LARGE == tb.kind()) {
    const LBoundSeq& bounds_b = tb.array_ldefn().array_bound_seq;
    if (bounds_a.members.size() != bounds_b.members.size()) {
      return false;
    }

    for (unsigned i = 0; i < bounds_a.members.size(); ++i) {
      if (bounds_a.members[i] != bounds_b.members[i]) {
        return false;
      }
    }
    return strongly_assignable(ta.array_type.element.common.type,
                               *tb.array_ldefn().element_identifier);
  } else if (EK_MINIMAL == tb.kind()) {
    const MinimalTypeObject& tob = lookup_minimal(tb);
    if (TK_ARRAY == tob.kind) {
      return assignable_array(ta, tob);
    } else if (TK_ALIAS == tob.kind) {
      const TypeIdentifier& base = tob.alias_type.body.common.related_type;
      return assignable_array(ta, base);
    }
  } else if (EK_COMPLETE == tb.kind()) {
    // Assuming tb.kind of EK_COMPLETE is not supported
    return false;
  }

  return false;
}

/**
 * @brief The first type must be TK_MAP.
 *        The second type must not be TK_ALIAS.
 */
bool TypeAssignability::assignable_map(const MinimalTypeObject& ta,
                                       const MinimalTypeObject& tb) const
{
  if (TK_MAP != tb.kind) {
    return false;
  }
  return strongly_assignable(ta.map_type.key.common.type,
                             tb.map_type.key.common.type) &&
    strongly_assignable(ta.map_type.element.common.type,
                        tb.map_type.element.common.type);
}

/**
 * @brief The first type must be TK_MAP.
 *        The second type can be anything.
 */
bool TypeAssignability::assignable_map(const MinimalTypeObject& ta,
                                       const TypeIdentifier& tb) const
{
  if (TI_PLAIN_MAP_SMALL == tb.kind()) {
    return strongly_assignable(ta.map_type.key.common.type,
                               *tb.map_sdefn().key_identifier) &&
      strongly_assignable(ta.map_type.element.common.type,
                          *tb.map_sdefn().element_identifier);
  } else if (TI_PLAIN_MAP_LARGE == tb.kind()) {
    return strongly_assignable(ta.map_type.key.common.type,
                               *tb.map_ldefn().key_identifier) &&
      strongly_assignable(ta.map_type.element.common.type,
                          *tb.map_ldefn().element_identifier);
  } else if (EK_MINIMAL == tb.kind()) {
    const MinimalTypeObject& tob = lookup_minimal(tb);
    if (TK_MAP == tob.kind) {
      return assignable_map(ta, tob);
    } else if (TK_ALIAS == tob.kind) {
      const TypeIdentifier& base = tob.alias_type.body.common.related_type;
      return assignable_map(ta, base);
    }
  } else if (EK_COMPLETE == tb.kind()) {
    // Assuming tb.kind of EK_COMPLETE is not supported
    return false;
  }

  return false;
}

/**
 * @brief The first type must be TK_ENUM.
 *        The second type must not be TK_ALIAS.
 */
bool TypeAssignability::assignable_enum(const MinimalTypeObject& ta,
                                        const MinimalTypeObject& tb) const
{
  if (TK_ENUM != tb.kind) {
    return false;
  }

  // Assuming that EnumTypeFlag is used and contains extensibility
  // of the containing type.
  const TypeFlag extensibility_mask = IS_FINAL | IS_APPENDABLE | IS_MUTABLE;
  TypeFlag ta_ext = ta.enumerated_type.enum_flags & extensibility_mask;
  TypeFlag tb_ext = tb.enumerated_type.enum_flags & extensibility_mask;
  if (ta_ext != tb_ext) {
    return false;
  }

  // T1.bit_bound and T2.bit_bound must be equal (DDSXTY14-34)
  if (ta.enumerated_type.header.common.bit_bound !=
      tb.enumerated_type.header.common.bit_bound) {
    return false;
  }

  const size_t size_a = ta.enumerated_type.literal_seq.members.size();
  const size_t size_b = tb.enumerated_type.literal_seq.members.size();
  OPENDDS_MAP(ACE_CDR::ULong, ACE_CDR::Long) ta_name_to_value;
  for (size_t i = 0; i < size_a; ++i) {
    const NameHash& h = ta.enumerated_type.literal_seq.members[i].detail.name_hash;
    ACE_CDR::ULong key_a = (h[0] << 24) | (h[1] << 16) | (h[2] << 8) | (h[3]);
    ta_name_to_value[key_a] = ta.enumerated_type.literal_seq.members[i].common.value;
  }

  // If extensibility is FINAL, both must have the same literals.
  if (IS_FINAL == ta_ext) {
    if (size_a != size_b) {
      return false;
    }

    for (size_t i = 0; i < size_b; ++i) {
      const NameHash& h = tb.enumerated_type.literal_seq.members[i].detail.name_hash;
      ACE_CDR::ULong key_b = (h[0] << 24) | (h[1] << 16) | (h[2] << 8) | (h[3]);

      // Literals that have the same name must have the same value.
      if (ta_name_to_value.find(key_b) == ta_name_to_value.end() ||
          ta_name_to_value[key_b] != tb.enumerated_type.literal_seq.members[i].common.value) {
        return false;
      }
    }
  } else {
    // Any literals that have the same name also have the same value
    for (size_t i = 0; i < size_b; ++i) {
      const NameHash& h = tb.enumerated_type.literal_seq.members[i].detail.name_hash;
      ACE_CDR::ULong key_b = (h[0] << 24) | (h[1] << 16) | (h[2] << 8) | (h[3]);
      if (ta_name_to_value.find(key_b) != ta_name_to_value.end() &&
          ta_name_to_value[key_b] != tb.enumerated_type.literal_seq.members[i].common.value) {
        return false;
      }
    }

    OPENDDS_MAP(ACE_CDR::ULong, ACE_CDR::ULong) ta_value_to_name;
    for (size_t i = 0; i < size_a; ++i) {
      ACE_CDR::ULong value_a = ta.enumerated_type.literal_seq.members[i].common.value;
      const NameHash& h = ta.enumerated_type.literal_seq.members[i].detail.name_hash;
      ACE_CDR::ULong name_a = (h[0] << 24) | (h[1] << 16) | (h[2] << 8) | (h[3]);
      ta_value_to_name[value_a] = name_a;
    }

    // Any literals that have the same value also have the same name
    for (size_t i = 0; i < size_b; ++i) {
      ACE_CDR::ULong value_b = tb.enumerated_type.literal_seq.members[i].common.value;
      const NameHash& h = tb.enumerated_type.literal_seq.members[i].detail.name_hash;
      ACE_CDR::ULong name_b = (h[0] << 24) | (h[1] << 16) | (h[2] << 8) | (h[3]);
      if (ta_value_to_name.find(value_b) != ta_value_to_name.end() &&
          ta_value_to_name[value_b] != name_b) {
        return false;
      }
    }
  }

  return true;
}

/**
 * @brief The first type must be TK_ENUM.
 *        The second type can be anything.
 */
bool TypeAssignability::assignable_enum(const MinimalTypeObject& ta,
                                        const TypeIdentifier& tb) const
{
  if (EK_MINIMAL == tb.kind()) {
    const MinimalTypeObject& tob = lookup_minimal(tb);
    if (TK_ENUM == tob.kind) {
      return assignable_enum(ta, tob);
    } else if (TK_ALIAS == tob.kind) {
      const TypeIdentifier& base = tob.alias_type.body.common.related_type;
      return assignable_enum(ta, base);
    }
  } else if (EK_COMPLETE == tb.kind()) {
    // Assuming tb.kind of EK_COMPLETE is not supported
    return false;
  }

  return false;
}

/**
 * @brief The first type must be TK_BITMASK.
 *        The second type must not be TK_ALIAS.
 */
bool TypeAssignability::assignable_bitmask(const MinimalTypeObject& ta,
                                           const MinimalTypeObject& tb) const
{
  if (TK_BITMASK == tb.kind) {
    return ta.bitmask_type.header.common.bit_bound ==
      tb.bitmask_type.header.common.bit_bound;
  }

  return false;
}

/**
 * @brief The first type must be TK_BITMASK.
 *        The second type can be anything.
 */
bool TypeAssignability::assignable_bitmask(const MinimalTypeObject& ta,
                                           const TypeIdentifier& tb) const
{
  BitBound ta_bit_bound = ta.bitmask_type.header.common.bit_bound;
  if (TK_UINT8 == tb.kind()) {
    return 1 <= ta_bit_bound && ta_bit_bound <= 8;
  } else if (TK_UINT16 == tb.kind()) {
    return 9 <= ta_bit_bound && ta_bit_bound <= 16;
  } else if (TK_UINT32 == tb.kind()) {
    return 17 <= ta_bit_bound && ta_bit_bound <= 32;
  } else if (TK_UINT64 == tb.kind()) {
    return 33 <= ta_bit_bound && ta_bit_bound <= 64;
  } else if (EK_MINIMAL == tb.kind()) {
    const MinimalTypeObject& tob = lookup_minimal(tb);
    if (TK_BITMASK == tob.kind) {
      return assignable_bitmask(ta, tob);
    } else if (TK_ALIAS == tob.kind) {
      const TypeIdentifier& base = tob.alias_type.body.common.related_type;
      return assignable_bitmask(ta, base);
    }
  } else if (EK_COMPLETE == tb.kind()) {
    // Assuming tb.kind of EK_COMPLETE is not supported
    return false;
  }

  return false;
}

/**
 * @brief The first type must be a future extension type kind.
 *        The second type must not be TK_ALIAS.
 */
bool TypeAssignability::assignable_extended(const MinimalTypeObject&,
                                            const MinimalTypeObject&) const
{
  // Future extensions
  return false;
}

/**
 * @brief The first type must be a primitive type.
 *        The second type can be anything.
 */
bool TypeAssignability::assignable_primitive(const TypeIdentifier& ta,
                                             const TypeIdentifier& tb) const
{
  if (ta.kind() == tb.kind()) {
    return true;
  }

  if (EK_MINIMAL == tb.kind()) {
    const MinimalTypeObject& tob = lookup_minimal(tb);
    if (TK_BITMASK == tob.kind) {
      return assignable_primitive(ta, tob);
    } else if (TK_ALIAS == tob.kind) {
      const TypeIdentifier& base = tob.alias_type.body.common.related_type;
      return assignable_primitive(ta, base);
    }
  } else if (EK_COMPLETE == tb.kind()) {
    // Assuming tb.kind of EK_COMPLETE is not supported
    return false;
  }

  return false;
}

/**
 * @brief The first type must be a primitive type.
 *        The second type must not be TK_ALIAS.
 */
bool TypeAssignability::assignable_primitive(const TypeIdentifier& ta,
                                             const MinimalTypeObject& tb) const
{
  if (TK_BITMASK != tb.kind ||
      !(TK_UINT8 == ta.kind() || TK_UINT16 == ta.kind() ||
        TK_UINT32 == ta.kind() || TK_UINT64 == ta.kind())) {
    return false;
  }

  BitBound bit_bound = tb.bitmask_type.header.common.bit_bound;
  if (TK_UINT8 == ta.kind()) {
    return 1 <= bit_bound && bit_bound <= 8;
  } else if (TK_UINT16 == ta.kind()) {
    return 9 <= bit_bound && bit_bound <= 16;
  } else if (TK_UINT32 == ta.kind()) {
    return 17 <= bit_bound && bit_bound <= 32;
  } else { // TK_UINT64
    return 33 <= bit_bound && bit_bound <= 64;
  }
}

/**
 * @brief The first type must be a string type.
 *        The second type can be anything.
 */
bool TypeAssignability::assignable_string(const TypeIdentifier& ta,
                                          const TypeIdentifier& tb) const
{
  if (TI_STRING8_SMALL == tb.kind() || TI_STRING8_LARGE == tb.kind()) {
    if (TI_STRING8_SMALL == ta.kind() || TI_STRING8_LARGE == ta.kind()) {
      return true;
    }
  } else if (TI_STRING16_SMALL == tb.kind() || TI_STRING16_LARGE == tb.kind()) {
    if (TI_STRING16_SMALL == ta.kind() || TI_STRING16_LARGE == ta.kind()) {
      return true;
    }
  } else if (EK_MINIMAL == tb.kind()) {
    const MinimalTypeObject& tob = lookup_minimal(tb);
    if (TK_ALIAS == tob.kind) {
      const TypeIdentifier& base = tob.alias_type.body.common.related_type;
      return assignable_string(ta, base);
    }
  } else if (EK_COMPLETE == tb.kind()) {
    // Assuming tb.kind of EK_COMPLETE is not supported
    return false;
  }

  return false;
}

/**
 * @brief The first type must be a string type.
 *        The second type must not be TK_ALIAS.
 */
bool TypeAssignability::assignable_string(const TypeIdentifier&,
                                          const MinimalTypeObject&) const
{
  // The second type cannot be string since string types do not have
  // type object. Thus the first type is not assignable from the second type.
  return false;
}

/**
 * @brief The first type must be a plain sequence type.
 *        The second type can be anything.
 */
bool TypeAssignability::assignable_plain_sequence(const TypeIdentifier& ta,
                                                  const TypeIdentifier& tb) const
{
  if (TI_PLAIN_SEQUENCE_SMALL == tb.kind()) {
    if (TI_PLAIN_SEQUENCE_SMALL == ta.kind()) {
      return strongly_assignable(*ta.seq_sdefn().element_identifier,
                                 *tb.seq_sdefn().element_identifier);
    } else { // TI_PLAIN_SEQUENCE_LARGE
      return strongly_assignable(*ta.seq_ldefn().element_identifier,
                                 *tb.seq_sdefn().element_identifier);
    }
  } else if (TI_PLAIN_SEQUENCE_LARGE == tb.kind()) {
    if (TI_PLAIN_SEQUENCE_SMALL == ta.kind()) {
      return strongly_assignable(*ta.seq_sdefn().element_identifier,
                                 *tb.seq_ldefn().element_identifier);
    } else { // TI_PLAIN_SEQUENCE_LARGE
      return strongly_assignable(*ta.seq_ldefn().element_identifier,
                                 *tb.seq_ldefn().element_identifier);
    }
  } else if (EK_MINIMAL == tb.kind()) {
    const MinimalTypeObject& tob = lookup_minimal(tb);
    if (TK_SEQUENCE == tob.kind) {
      return assignable_plain_sequence(ta, tob);
    } else if (TK_ALIAS == tob.kind) {
      const TypeIdentifier& base = tob.alias_type.body.common.related_type;
      return assignable_plain_sequence(ta, base);
    }
  } else if (EK_COMPLETE == tb.kind()) {
    // Can tb.kind be EK_COMPLETE? More generally, can a MinimalTypeObject
    // depend on a TypeIdentifier that identifies a class of types which have
    // COMPLETE equivalence relation.
    // For now, assuming tb.kind of EK_COMPLETE is not supported.
    return false;
  }

  return false;
}

/**
 * @brief The first type must be a plain sequence type.
 *        The second type must not be TK_ALIAS.
 */
bool TypeAssignability::assignable_plain_sequence(const TypeIdentifier& ta,
                                                  const MinimalTypeObject& tb) const
{
  if (TK_SEQUENCE == tb.kind) {
    if (TI_PLAIN_SEQUENCE_SMALL == ta.kind()) {
      return strongly_assignable(*ta.seq_sdefn().element_identifier,
                                 tb.sequence_type.element.common.type);
    } else { // TI_PLAIN_SEQUENCE_LARGE
      return strongly_assignable(*ta.seq_ldefn().element_identifier,
                                 tb.sequence_type.element.common.type);
    }
  }

  return false;
}

/**
 * @brief The first type must be a plain array type.
 *        The second type can be anything.
 */
bool TypeAssignability::assignable_plain_array(const TypeIdentifier& ta,
                                               const TypeIdentifier& tb) const
{
  if (TI_PLAIN_ARRAY_SMALL == tb.kind()) {
    const Sequence<SBound>& bounds_b = tb.array_sdefn().array_bound_seq;
    if (TI_PLAIN_ARRAY_SMALL == ta.kind()) {
      const Sequence<SBound>& bounds_a = ta.array_sdefn().array_bound_seq;
      if (bounds_a.members.size() != bounds_b.members.size()) {
        return false;
      }

      for (size_t i = 0; i < bounds_a.members.size(); ++i) {
        if (bounds_a.members[i] != bounds_b.members[i]) {
          return false;
        }
      }

      return strongly_assignable(*ta.array_sdefn().element_identifier,
                                 *tb.array_sdefn().element_identifier);
    } else { // TI_PLAIN_ARRAY_LARGE
      const Sequence<LBound>& bounds_a = ta.array_ldefn().array_bound_seq;
      if (bounds_a.members.size() != bounds_b.members.size()) {
        return false;
      }

      for (size_t i = 0; i < bounds_a.members.size(); ++i) {
        if (bounds_a.members[i] != static_cast<LBound>(bounds_b.members[i])) {
          return false;
        }
      }

      return strongly_assignable(*ta.array_ldefn().element_identifier,
                                 *tb.array_sdefn().element_identifier);
    }
  } else if (TI_PLAIN_ARRAY_LARGE == tb.kind()) {
    const Sequence<LBound>& bounds_b = tb.array_ldefn().array_bound_seq;
    if (TI_PLAIN_ARRAY_SMALL == ta.kind()) {
      const Sequence<SBound>& bounds_a = ta.array_sdefn().array_bound_seq;
      if (bounds_a.members.size() != bounds_b.members.size()) {
        return false;
      }

      for (size_t i = 0; i < bounds_a.members.size(); ++i) {
        if (static_cast<LBound>(bounds_a.members[i]) != bounds_b.members[i]) {
          return false;
        }
      }

      return strongly_assignable(*ta.array_sdefn().element_identifier,
                                 *tb.array_ldefn().element_identifier);
    } else { // TI_PLAIN_ARRAY_LARGE
      const Sequence<LBound>& bounds_a = ta.array_ldefn().array_bound_seq;
      if (bounds_a.members.size() != bounds_b.members.size()) {
        return false;
      }

      for (size_t i = 0; i < bounds_a.members.size(); ++i) {
        if (bounds_a.members[i] != bounds_b.members[i]) {
          return false;
        }
      }

      return strongly_assignable(*ta.array_ldefn().element_identifier,
                                 *tb.array_ldefn().element_identifier);
    }
  } else if (EK_MINIMAL == tb.kind()) {
    const MinimalTypeObject& tob = lookup_minimal(tb);
    if (TK_ARRAY == tob.kind) {
      return assignable_plain_array(ta, tob);
    } else if (TK_ALIAS == tob.kind) {
      const TypeIdentifier& base = tob.alias_type.body.common.related_type;
      return assignable_plain_array(ta, base);
    }
  } else if (EK_COMPLETE == tb.kind()) {
    // Assuming tb.kind of EK_COMPLETE is not supported (similar to the way
    // assignability for plain sequences and plain maps are being handled)
    return false;
  }

  return false;
}

/**
 * @brief The first type must be a plain array type.
 *        The second type must not be TK_ALIAS.
 */
bool TypeAssignability::assignable_plain_array(const TypeIdentifier& ta,
                                               const MinimalTypeObject& tb) const
{
  if (TK_ARRAY == tb.kind) {
    const Sequence<LBound>& bounds_b = tb.array_type.header.common.bound_seq;
    if (TI_PLAIN_ARRAY_SMALL == ta.kind()) {
      const Sequence<SBound>& bounds_a = ta.array_sdefn().array_bound_seq;
      if (bounds_a.members.size() != bounds_b.members.size()) {
        return false;
      }

      for (size_t i = 0; i < bounds_a.members.size(); ++i) {
        if (static_cast<LBound>(bounds_a.members[i]) != bounds_b.members[i]) {
          return false;
        }
      }

      return strongly_assignable(*ta.array_sdefn().element_identifier,
                                 tb.array_type.element.common.type);
    } else { // TI_PLAIN_ARRAY_LARGE
      const Sequence<LBound>& bounds_a = ta.array_ldefn().array_bound_seq;
      if (bounds_a.members.size() != bounds_b.members.size()) {
        return false;
      }

      for (size_t i = 0; i < bounds_a.members.size(); ++i) {
        if (bounds_a.members[i] != bounds_b.members[i]) {
          return false;
        }
      }

      return strongly_assignable(*ta.array_ldefn().element_identifier,
                                 tb.array_type.element.common.type);
    }
  }

  return false;
}

/**
 * @brief The first type must be a plain map type.
 *        The second type can be anything.
 */
bool TypeAssignability::assignable_plain_map(const TypeIdentifier& ta,
                                             const TypeIdentifier& tb) const
{
  if (TI_PLAIN_MAP_SMALL == tb.kind()) {
    if (TI_PLAIN_MAP_SMALL == ta.kind()) {
      return strongly_assignable(*ta.map_sdefn().key_identifier,
                                 *tb.map_sdefn().key_identifier) &&
        strongly_assignable(*ta.map_sdefn().element_identifier,
                            *tb.map_sdefn().element_identifier);
    } else { // TI_PLAIN_MAP_LARGE
      return strongly_assignable(*ta.map_ldefn().key_identifier,
                                 *tb.map_sdefn().key_identifier) &&
        strongly_assignable(*ta.map_ldefn().element_identifier,
                            *tb.map_sdefn().element_identifier);
    }
  } else if (TI_PLAIN_MAP_LARGE == tb.kind()) {
    if (TI_PLAIN_MAP_SMALL == ta.kind()) {
      return strongly_assignable(*ta.map_sdefn().key_identifier,
                                 *tb.map_ldefn().key_identifier) &&
        strongly_assignable(*ta.map_sdefn().element_identifier,
                            *tb.map_ldefn().element_identifier);
    } else { // TI_PLAIN_MAP_LARGE
      return strongly_assignable(*ta.map_ldefn().key_identifier,
                                 *tb.map_ldefn().key_identifier) &&
        strongly_assignable(*ta.map_ldefn().element_identifier,
                            *tb.map_ldefn().element_identifier);
    }
  } else if (EK_MINIMAL == tb.kind()) {
    const MinimalTypeObject& tob = lookup_minimal(tb);
    if (TK_MAP == tob.kind) {
      return assignable_plain_map(ta, tob);
    } else if (TK_ALIAS == tob.kind) {
      const TypeIdentifier& base = tob.alias_type.body.common.related_type;
      return assignable_plain_map(ta, base);
    }
  } else if (EK_COMPLETE == tb.kind()) {
    // Assuming tb.kind of EK_COMPLETE is not supported (similar to how
    // assignability for plain sequences and plain arrays are being handled)
    return false;
  }

  return false;
}

/**
 * @brief The first type must be a plain map type.
 *        The second type must not be TK_ALIAS.
 */
bool TypeAssignability::assignable_plain_map(const TypeIdentifier& ta,
                                             const MinimalTypeObject& tb) const
{
  if (TK_MAP == tb.kind) {
    if (TI_PLAIN_MAP_SMALL == ta.kind()) {
      return strongly_assignable(*ta.map_sdefn().key_identifier,
                                 tb.map_type.key.common.type) &&
        strongly_assignable(*ta.map_sdefn().element_identifier,
                            tb.map_type.element.common.type);
    } else { // TI_PLAIN_MAP_LARGE
      return strongly_assignable(*ta.map_ldefn().key_identifier,
                                 tb.map_type.key.common.type) &&
        strongly_assignable(*ta.map_ldefn().element_identifier,
                            tb.map_type.element.common.type);
    }
  }

  return false;
}

/**
 * @brief If types T1 and T2 are equivalent using the MINIMAL relation,
 * or alternatively if T1 is-assignable-from T2 and T2 is a delimited type,
 * then T1 is said to be strongly assignable from T2
 */
bool TypeAssignability::strongly_assignable(const TypeIdentifier& tia,
                                            const TypeIdentifier& tib) const
{
  if (equal_type_id(tia, tib)) {
    return true;
  }

  if (assignable(tia, tib) && is_delimited(tib)) {
    return true;
  }
  return false;
}

/**
 * @brief Check whether two type identifiers are equal
 */
bool TypeAssignability::equal_type_id(const TypeIdentifier& tia,
                                      const TypeIdentifier& tib) const
{
  switch (tia.kind()) {
  case TK_BOOLEAN:
  case TK_BYTE:
  case TK_INT16:
  case TK_INT32:
  case TK_INT64:
  case TK_UINT16:
  case TK_UINT32:
  case TK_UINT64:
  case TK_FLOAT32:
  case TK_FLOAT64:
  case TK_FLOAT128:
  case TK_INT8:
  case TK_UINT8:
  case TK_CHAR8:
  case TK_CHAR16: {
    if (tib.kind() == tia.kind()) {
      return true;
    }
    break;
  }
  case TI_STRING8_SMALL:
  case TI_STRING16_SMALL: {
    if (tib.kind() == tia.kind() && tib.string_sdefn().bound == tia.string_sdefn().bound) {
      return true;
    }
    break;
  }
  case TI_STRING8_LARGE:
  case TI_STRING16_LARGE: {
    if (tib.kind() == tia.kind() && tib.string_ldefn().bound == tia.string_ldefn().bound) {
      return true;
    }
    break;
  }
  case TI_PLAIN_SEQUENCE_SMALL: {
    if (tib.kind() == tia.kind() &&
        tib.seq_sdefn().bound == tia.seq_sdefn().bound &&
        equal_type_id(*tia.seq_sdefn().element_identifier,
                      *tib.seq_sdefn().element_identifier)) {
      return true;
    }
    break;
  }
  case TI_PLAIN_SEQUENCE_LARGE: {
    if (tib.kind() == tia.kind() &&
        tib.seq_ldefn().bound == tia.seq_ldefn().bound &&
        equal_type_id(*tia.seq_ldefn().element_identifier,
                      *tib.seq_ldefn().element_identifier)) {
      return true;
    }
    break;
  }
  case TI_PLAIN_ARRAY_SMALL: {
    if (tib.kind() == tia.kind()) {
      const SBoundSeq& bounds_a = tia.array_sdefn().array_bound_seq;
      const SBoundSeq& bounds_b = tia.array_sdefn().array_bound_seq;
      if (bounds_a.members.size() != bounds_b.members.size()) {
        break;
      }
      bool equal_bounds = true;
      for (size_t i = 0; i < bounds_a.members.size(); ++i) {
        if (bounds_a.members[i] != bounds_b.members[i]) {
          equal_bounds = false;
          break;
        }
      }
      if (!equal_bounds) {
        break;
      }
      if (equal_type_id(*tia.array_sdefn().element_identifier,
                        *tib.array_sdefn().element_identifier)) {
        return true;
      }
    }
    break;
  }
  case TI_PLAIN_ARRAY_LARGE: {
    if (tib.kind() == tia.kind()) {
      const LBoundSeq& bounds_a = tia.array_ldefn().array_bound_seq;
      const LBoundSeq& bounds_b = tib.array_ldefn().array_bound_seq;
      if (bounds_a.members.size() != bounds_b.members.size()) {
        break;
      }
      bool equal_bounds = true;
      for (size_t i = 0; i < bounds_a.members.size(); ++i) {
        if (bounds_a.members[i] != bounds_b.members[i]) {
          equal_bounds = false;
          break;
        }
      }
      if (!equal_bounds) {
        break;
      }
      if (equal_type_id(*tia.array_ldefn().element_identifier,
                        *tib.array_ldefn().element_identifier)) {
        return true;
      }
    }
    break;
  }
  case TI_PLAIN_MAP_SMALL: {
    if (tib.kind() == tia.kind() &&
        tib.map_sdefn().bound == tia.map_sdefn().bound &&
        equal_type_id(*tia.map_sdefn().key_identifier,
                      *tib.map_sdefn().key_identifier) &&
        equal_type_id(*tia.map_sdefn().element_identifier,
                      *tib.map_sdefn().element_identifier)) {
      return true;
    }
    break;
  }
  case TI_PLAIN_MAP_LARGE: {
    if (tib.kind() == tia.kind() &&
        tib.map_ldefn().bound == tia.map_ldefn().bound &&
        equal_type_id(*tia.map_ldefn().key_identifier,
                      *tib.map_ldefn().key_identifier) &&
        equal_type_id(*tia.map_ldefn().element_identifier,
                      *tib.map_ldefn().element_identifier)) {
      return true;
    }
    break;
  }
  case TI_STRONGLY_CONNECTED_COMPONENT: {
    if (tib.kind() == tia.kind() &&
        tib.sc_component_id().scc_length == tia.sc_component_id().scc_length &&
        tib.sc_component_id().sc_component_id.kind ==
        tia.sc_component_id().sc_component_id.kind) {
      const EquivalenceHash& ha = tia.sc_component_id().sc_component_id.hash;
      const EquivalenceHash& hb = tib.sc_component_id().sc_component_id.hash;
      bool equal_hash = true;
      for (size_t i = 0; i < 14; ++i) {
        if (ha[i] != hb[i]) {
          equal_hash = false;
          break;
        }
      }
      if (equal_hash) {
        return true;
      }
    }
    break;
  }
  case EK_COMPLETE:
  case EK_MINIMAL: {
    if (tib.kind() == tia.kind()) {
      bool equal_hash = true;
      for (size_t i = 0; i < 14; ++i) {
        if (tia.equivalence_hash()[i] != tib.equivalence_hash()[i]) {
          equal_hash = false;
          break;
        }
      }
      if (equal_hash) {
        return true;
      }
    }
    break;
  }
  default:
    return false; // Future extensions
  }

  return false;
}

/**
 * @brief Concept of delimited types (sub-clause 7.2.4.2)
 */
bool TypeAssignability::is_delimited(const TypeIdentifier& ti) const
{
  switch (ti.kind()) {
  case TK_BOOLEAN:
  case TK_BYTE:
  case TK_INT16:
  case TK_INT32:
  case TK_INT64:
  case TK_UINT16:
  case TK_UINT32:
  case TK_UINT64:
  case TK_FLOAT32:
  case TK_FLOAT64:
  case TK_FLOAT128:
  case TK_INT8:
  case TK_UINT8:
  case TK_CHAR8:
  case TK_CHAR16:
  case TI_STRING8_SMALL:
  case TI_STRING8_LARGE:
  case TI_STRING16_SMALL:
  case TI_STRING16_LARGE:
    return true;
  case TI_PLAIN_SEQUENCE_SMALL:
    return is_delimited(*ti.seq_sdefn().element_identifier);
  case TI_PLAIN_SEQUENCE_LARGE:
    return is_delimited(*ti.seq_ldefn().element_identifier);
  case TI_PLAIN_ARRAY_SMALL:
    return is_delimited(*ti.array_sdefn().element_identifier);
  case TI_PLAIN_ARRAY_LARGE:
    return is_delimited(*ti.array_ldefn().element_identifier);
  case TI_PLAIN_MAP_SMALL:
    return is_delimited(*ti.map_sdefn().key_identifier) &&
      is_delimited(*ti.map_sdefn().element_identifier);
  case TI_PLAIN_MAP_LARGE:
    return is_delimited(*ti.map_ldefn().key_identifier) &&
      is_delimited(*ti.map_ldefn().element_identifier);
  case EK_COMPLETE:
  case EK_MINIMAL: {
    const MinimalTypeObject& tobj = lookup_minimal(ti);
    return is_delimited(tobj);
  }
  default:
    // Future extensions and strongly connected components
    return false;
  }
}

/**
 * @brief Check if a type is delimited (sub-clause 7.2.4.2)
 */
bool TypeAssignability::is_delimited(const MinimalTypeObject& tobj) const
{
  switch (tobj.kind) {
  case TK_ALIAS: {
    const TypeIdentifier& base = get_base_type(tobj);
    return is_delimited(base);
  }
  case TK_ANNOTATION:
    return is_delimited_with_flags(tobj.annotation_type.annotation_flag);
  case TK_STRUCTURE:
    return is_delimited_with_flags(tobj.struct_type.struct_flags);
  case TK_UNION:
    return is_delimited_with_flags(tobj.union_type.union_flags);
  case TK_BITSET:
    return is_delimited_with_flags(tobj.bitset_type.bitset_flags);
  case TK_SEQUENCE:
    return is_delimited(tobj.sequence_type.element.common.type);
  case TK_ARRAY:
    return is_delimited(tobj.array_type.element.common.type);
  case TK_MAP:
    return is_delimited(tobj.map_type.key.common.type) &&
      is_delimited(tobj.map_type.element.common.type);
  case TK_ENUM:
  case TK_BITMASK:
    return true;
  default:
    return false; // Future extensions
  }
}

bool TypeAssignability::is_delimited_with_flags(TypeFlag flags) const
{
  if ((flags & IS_FINAL) == IS_FINAL) {
    return false;
  } else if ((flags & IS_MUTABLE) == IS_MUTABLE) {
    // Mutable types are delimited with both encoding versions 1 and 2
    return true;
  } else { // Default extensibility is APPENDABLE (7.3.1.2.1.8)
    // Types with extensibility kind APPENDABLE are delimited
    // if serialized with encoding version 2 and are not
    // delimited if serialized with encoding version 1.
    // We are supporting XCDR2 in this iteration.
    return true;
  }
}

/**
 * @brief Key-Erased type of an aggregated type T (struct or union)
 * is constructed from T by removing the key designation from
 * any member that has it (sub-clause 7.2.2.4.6).
 * The input type must be either a struct or an union.
 */
void TypeAssignability::erase_key(MinimalTypeObject& type) const
{
  if (TK_STRUCTURE == type.kind) {
    MinimalStructMemberSeq& mseq = type.struct_type.member_seq;
    for (size_t i = 0; i < mseq.members.size(); ++i) {
      MemberFlag& flags = mseq.members[i].common.member_flags;
      if ((flags & IS_KEY) == IS_KEY) {
        flags &= ~IS_KEY;
      }
    }
  } else if (TK_UNION == type.kind) {
    MemberFlag& flags = type.union_type.discriminator.common.member_flags;
    if ((flags & IS_KEY) == IS_KEY) {
      flags &= ~IS_KEY;
    }
  }
}

/**
 * @brief Key-Holder type of an aggregated type T (struct or union)
 * is constructed from T (sub-clause 7.2.2.4.7)
 * The input MinimalTypeObject is modified to get the corresponding KeyHolder type.
 * The input must be either a struct or an union.
 */
void TypeAssignability::hold_key(MinimalTypeObject& type) const
{
  if (TK_STRUCTURE == type.kind) {
    MinimalStructMemberSeq& mseq = type.struct_type.member_seq;
    bool found_key = false;
    for (size_t i = 0; i < mseq.members.size(); ++i) {
      const MemberFlag& flags = mseq.members[i].common.member_flags;
      if ((flags & IS_KEY) == IS_KEY) {
        found_key = true;
        break;
      }
    }

    if (found_key) { // Remove all non-key members
      Sequence<MinimalStructMember> key_members;
      for (size_t i = 0; i < mseq.members.size(); ++i) {
        const MemberFlag& flags = mseq.members[i].common.member_flags;
        if ((flags & IS_KEY) == IS_KEY) {
          key_members.append(mseq.members[i]);
        }
      }
      mseq.members = key_members.members;
    } else { // Add a key designator to each member
      for (size_t i = 0; i < mseq.members.size(); ++i) {
        const MemberFlag& flags = mseq.members[i].common.member_flags;
        if ((flags & IS_KEY) != IS_KEY) {
          mseq.members[i].common.member_flags |= IS_KEY;
        }
      }
    }
  } else if (TK_UNION == type.kind) {
    if ((type.union_type.discriminator.common.member_flags & IS_KEY) == IS_KEY) {
      // Remove all non-key members
      type.union_type.member_seq = Sequence<MinimalUnionMember>();
    }
  }
}

/**
 * @brief Return false if the input type does not have type object; the output
 * MinimalTypeObject is not used in this case.
 * Return true if the input type has type object; the output MinimalTypeObject
 * contains the KeyHolder type of the corresponding type.
 */
bool TypeAssignability::hold_key(const TypeIdentifier& ti, MinimalTypeObject& to) const
{
  if (EK_MINIMAL != ti.kind() && EK_COMPLETE != ti.kind()) {
    return false;
  }

  to = lookup_minimal(ti);
  switch (to.kind) {
  case TK_STRUCTURE:
  case TK_UNION: {
    hold_key(to);
    return true;
  }
  case TK_ALIAS: {
    const TypeIdentifier& base = get_base_type(to);
    return hold_key(base, to);
  }
  default: // KeyHolder is not defined for other types
    return true;
  }
}

/**
 * @brief The input must be of type TK_ALIAS
 * Return the non-alias base type identifier of the input
 */
const TypeIdentifier& TypeAssignability::get_base_type(const MinimalTypeObject& type) const
{
  const TypeIdentifier& base = type.alias_type.body.common.related_type;
  switch (base.kind()) {
  case EK_COMPLETE:
  case EK_MINIMAL: {
    const MinimalTypeObject& type_obj = lookup_minimal(base);
    if (TK_ALIAS == type_obj.kind) {
      return get_base_type(type_obj);
    }
    return base;
  }
  default:
    return base;
  }
}

/**
 * @brief The first argument must be TK_ENUM and is the type object
 * of a key member of the containing struct. Therefore, there must be a
 * member with the same ID (and name) in the other struct type.
 */
bool TypeAssignability::struct_rule_enum_key(const MinimalTypeObject& tb,
                                             const CommonStructMember& ma) const
{
  if (EK_MINIMAL != ma.member_type_id.kind()) {
    return false;
  }

  const MinimalEnumeratedLiteralSeq& literals_b = tb.enumerated_type.literal_seq;
  const MinimalTypeObject& toa = lookup_minimal(ma.member_type_id);
  const MinimalEnumeratedLiteralSeq* literals_a = 0;
  if (TK_ENUM == toa.kind) {
    literals_a = &toa.enumerated_type.literal_seq;
  } else if (TK_ALIAS == toa.kind) {
    const TypeIdentifier& base_a = get_base_type(toa);
    if (EK_MINIMAL == base_a.kind()) {
      const MinimalTypeObject& base_obj_a = lookup_minimal(base_a);
      if (TK_ENUM == base_obj_a.kind) {
        literals_a = &base_obj_a.enumerated_type.literal_seq;
      } else {
        return false;
      }
    } else {
      return false;
    }
  } else {
    return false;
  }

  // All literals in tb must appear as literals in toa
  for (size_t j = 0; j < literals_b.members.size(); ++j) {
    const NameHash& h_b = literals_b.members[j].detail.name_hash;
    ACE_CDR::ULong key_b = (h_b[0] << 24) | (h_b[1] << 16) | (h_b[2] << 8) | (h_b[3]);
    bool found = false;
    for (size_t k = 0; k < literals_a->members.size(); ++k) {
      const NameHash& h_a = literals_a->members[k].detail.name_hash;
      ACE_CDR::ULong key_a = (h_a[0] << 24) | (h_a[1] << 16) | (h_a[2] << 8) | (h_a[3]);
      if (key_a == key_b) {
        found = true;
        break;
      }
    }
    if (!found) {
      return false;
    }
  }
  return true;
}

/**
 * @brief Check whether a struct member is of sequence type and
 * if so compute its bound into the first argument
 */
bool TypeAssignability::get_sequence_bound(LBound& bound,
                                           const CommonStructMember& member) const
{
  ACE_CDR::Octet kind = member.member_type_id.kind();
  bool is_sequence = false;
  if (EK_MINIMAL == kind) {
    const MinimalTypeObject& tobj = lookup_minimal(member.member_type_id);
    if (TK_SEQUENCE == tobj.kind) {
      bound = tobj.sequence_type.header.common.bound;
      is_sequence = true;
    } else if (TK_ALIAS == tobj.kind) {
      const TypeIdentifier& base = get_base_type(tobj);
      if (EK_MINIMAL == base.kind()) {
        const MinimalTypeObject& base_obj = lookup_minimal(base);
        if (TK_SEQUENCE == base_obj.kind) {
          bound = base_obj.sequence_type.header.common.bound;
          is_sequence = true;
        }
      } else if (TI_PLAIN_SEQUENCE_SMALL == base.kind()) {
        bound = static_cast<LBound>(base.seq_sdefn().bound);
        is_sequence = true;
      } else if (TI_PLAIN_SEQUENCE_LARGE == base.kind()) {
        bound = base.seq_ldefn().bound;
        is_sequence = true;
      }
    }
  } else if (TI_PLAIN_SEQUENCE_SMALL == kind) {
    bound = static_cast<LBound>(member.member_type_id.seq_sdefn().bound);
    is_sequence = true;
  } else if (TI_PLAIN_SEQUENCE_LARGE == kind) {
    bound = member.member_type_id.seq_ldefn().bound;
    is_sequence = true;
  }
  return is_sequence;
}

/**
 * @brief Check whether a struct member is of map type and if so
 * compute its bound into the first argument
 */
bool TypeAssignability::get_map_bound(LBound& bound,
                                      const CommonStructMember& member) const
{
  ACE_CDR::Octet kind = member.member_type_id.kind();
  bool is_map = false;
  if (EK_MINIMAL == kind) {
    const MinimalTypeObject& tobj = lookup_minimal(member.member_type_id);
    if (TK_MAP == tobj.kind) {
      bound = tobj.map_type.header.common.bound;
      is_map = true;
    } else if (TK_ALIAS == tobj.kind) {
      const TypeIdentifier& base = get_base_type(tobj);
      if (EK_MINIMAL == base.kind()) {
        const MinimalTypeObject& base_obj = lookup_minimal(base);
        if (TK_MAP == base_obj.kind) {
          bound = base_obj.map_type.header.common.bound;
          is_map = true;
        }
      } else if (TI_PLAIN_MAP_SMALL == base.kind()) {
        bound = static_cast<LBound>(base.map_sdefn().bound);
        is_map = true;
      } else if (TI_PLAIN_MAP_LARGE == base.kind()) {
        bound = base.map_ldefn().bound;
        is_map = true;
      }
    }
  } else if (TI_PLAIN_MAP_SMALL == kind) {
    bound = static_cast<LBound>(member.member_type_id.map_sdefn().bound);
    is_map = true;
  } else if (TI_PLAIN_MAP_LARGE == kind) {
    bound = member.member_type_id.map_ldefn().bound;
    is_map = true;
  }
  return is_map;
}

/**
 * @brief Check whether the input struct member is of string type and
 * if so compute its bound into the first argument
 */
bool TypeAssignability::get_string_bound(LBound& bound,
                                         const CommonStructMember& member) const
{
  ACE_CDR::Octet kind = member.member_type_id.kind();
  bool is_string = false;
  if (EK_MINIMAL == kind) {
    const MinimalTypeObject& tobj = lookup_minimal(member.member_type_id);
    if (TK_ALIAS == tobj.kind) {
      const TypeIdentifier& base = get_base_type(tobj);
      if (TI_STRING8_SMALL == base.kind() || TI_STRING16_SMALL == base.kind()) {
        bound = static_cast<LBound>(base.string_sdefn().bound);
        is_string = true;
      } else if (TI_STRING8_LARGE == base.kind() || TI_STRING16_LARGE == base.kind()) {
        bound = base.string_ldefn().bound;
        is_string = true;
      }
    }
  } else if (TI_STRING8_SMALL == kind || TI_STRING16_SMALL == kind) {
    bound = static_cast<LBound>(member.member_type_id.string_sdefn().bound);
    is_string = true;
  } else if (TI_STRING8_LARGE == kind || TI_STRING16_LARGE == kind) {
    bound = member.member_type_id.string_ldefn().bound;
    is_string = true;
  }
  return is_string;
}

/**
 * @brief Check if the second argument is of a struct type and if so
 * return its type object as the first argument
 */
bool TypeAssignability::get_struct_member(const MinimalTypeObject*& ret,
                                          const CommonStructMember& member) const
{
  ACE_CDR::Octet kind = member.member_type_id.kind();
  bool is_struct = false;
  if (EK_MINIMAL == kind) {
    const MinimalTypeObject& tobj = lookup_minimal(member.member_type_id);
    if (TK_STRUCTURE == tobj.kind) {
      ret = &tobj;
      is_struct = true;
    } else if (TK_ALIAS == tobj.kind) {
      const TypeIdentifier& base = get_base_type(tobj);
      if (EK_MINIMAL == base.kind()) {
        const MinimalTypeObject& base_obj = lookup_minimal(base);
        if (TK_STRUCTURE == base_obj.kind) {
          ret = &base_obj;
          is_struct = true;
        }
      }
    }
  }
  return is_struct;
}

/**
 * @brief Check if the second argument is of a union type and if so
 * return its type object as the first argument
 */
bool TypeAssignability::get_union_member(const MinimalTypeObject*& ret,
                                         const CommonStructMember& member) const
{
  ACE_CDR::Octet kind = member.member_type_id.kind();
  bool is_union = false;
  if (EK_MINIMAL == kind) {
    const MinimalTypeObject& tobj = lookup_minimal(member.member_type_id);
    if (TK_UNION == tobj.kind) {
      ret = &tobj;
      is_union = true;
    } else if (TK_ALIAS == tobj.kind) {
      const TypeIdentifier& base = get_base_type(tobj);
      if (EK_MINIMAL == base.kind()) {
        const MinimalTypeObject& base_obj = lookup_minimal(base);
        if (TK_UNION == base_obj.kind) {
          ret = &base_obj;
          is_union = true;
        }
      }
    }
  }
  return is_union;
}

} // namespace XTypes
} // namespace OpenDDS

OPENDDS_END_VERSIONED_NAMESPACE_DECL<|MERGE_RESOLUTION|>--- conflicted
+++ resolved
@@ -733,35 +733,15 @@
   }
 
   // Members with the same ID must have the same name, and vice versa
-<<<<<<< HEAD
   if (!ignore_member_names_) {
-    std::map<MemberId, ACE_CDR::ULong> id_to_name_a;
-    std::map<ACE_CDR::ULong, MemberId> name_to_id_a;
+    OPENDDS_MAP(MemberId, ACE_CDR::ULong) id_to_name_a;
+    OPENDDS_MAP(ACE_CDR::ULong, MemberId) name_to_id_a;
     for (unsigned i = 0; i < ta.union_type.member_seq.length(); ++i) {
       MemberId id = ta.union_type.member_seq[i].common.member_id;
       const NameHash& h = ta.union_type.member_seq[i].detail.name_hash;
       ACE_CDR::ULong name = (h[0] << 24) | (h[1] << 16) | (h[2] << 8) | (h[3]);
       id_to_name_a[id] = name;
       name_to_id_a[name] = id;
-=======
-  OPENDDS_MAP(MemberId, ACE_CDR::ULong) id_to_name_a;
-  OPENDDS_MAP(ACE_CDR::ULong, MemberId) name_to_id_a;
-  for (unsigned i = 0; i < ta.union_type.member_seq.length(); ++i) {
-    MemberId id = ta.union_type.member_seq[i].common.member_id;
-    const NameHash& h = ta.union_type.member_seq[i].detail.name_hash;
-    ACE_CDR::ULong name = (h[0] << 24) | (h[1] << 16) | (h[2] << 8) | (h[3]);
-    id_to_name_a[id] = name;
-    name_to_id_a[name] = id;
-  }
-
-  for (unsigned i = 0; i < tb.union_type.member_seq.length(); ++i) {
-    MemberId id = tb.union_type.member_seq[i].common.member_id;
-    const NameHash& h = tb.union_type.member_seq[i].detail.name_hash;
-    ACE_CDR::ULong name = (h[0] << 24) | (h[1] << 16) | (h[2] << 8) | (h[3]);
-    if (id_to_name_a.find(id) != id_to_name_a.end() &&
-        id_to_name_a[id] != name) {
-      return false;
->>>>>>> f9942365
     }
 
     for (unsigned i = 0; i < tb.union_type.member_seq.length(); ++i) {
