/*
 *
 *
 * Distributed under the OpenDDS License.
 * See: http://www.opendds.org/license.html
 */

#ifndef OPENDDS_DCPS_DATAREADER_H
#define OPENDDS_DCPS_DATAREADER_H

#include "dcps_export.h"
#include "EntityImpl.h"
#include "dds/DdsDcpsTopicC.h"
#include "dds/DdsDcpsSubscriptionExtC.h"
#include "dds/DdsDcpsDomainC.h"
#include "dds/DdsDcpsTopicC.h"
#include "Definitions.h"
#include "dds/DCPS/DataReaderCallbacks.h"
#include "dds/DCPS/transport/framework/ReceivedDataSample.h"
#include "dds/DCPS/transport/framework/TransportReceiveListener.h"
#include "dds/DCPS/transport/framework/TransportClient.h"
#include "DisjointSequence.h"
#include "SubscriptionInstance.h"
#include "InstanceState.h"
#include "Cached_Allocator_With_Overflow_T.h"
#include "ZeroCopyInfoSeq_T.h"
#include "Stats_T.h"
#include "OwnershipManager.h"
#include "ContentFilteredTopicImpl.h"
#include "GroupRakeData.h"
#include "CoherentChangeControl.h"
#include "AssociationData.h"
#include "dds/DdsDcpsInfrastructureC.h"
#include "RcHandle_T.h"
#include "RcObject_T.h"
#include "WriterInfo.h"
#include "ReactorInterceptor.h"
#include "Service_Participant.h"
#include "PoolAllocator.h"
#include "RemoveAssociationSweeper.h"
#include "RcEventHandler.h"
#include "Loaner.h"

#include "ace/String_Base.h"
#include "ace/Reverse_Lock_T.h"
#include "ace/Atomic_Op.h"
#include "ace/Reactor.h"

#include "dds/DCPS/PoolAllocator.h"
#include <memory>

#if !defined (ACE_LACKS_PRAGMA_ONCE)
#pragma once
#endif /* ACE_LACKS_PRAGMA_ONCE */

class DDS_TEST;

OPENDDS_BEGIN_VERSIONED_NAMESPACE_DECL

namespace OpenDDS {
namespace DCPS {

class SubscriberImpl;
class DomainParticipantImpl;
class SubscriptionInstance;
class TopicImpl;
class TopicDescriptionImpl;
class RequestedDeadlineWatchdog;
class Monitor;
class DataReaderImpl;
class FilterEvaluator;

typedef Cached_Allocator_With_Overflow<OpenDDS::DCPS::ReceivedDataElement, ACE_Null_Mutex>
ReceivedDataAllocator;

enum MarshalingType {
  FULL_MARSHALING,
  KEY_ONLY_MARSHALING
};

/// Elements stored for managing statistical data.
class OpenDDS_Dcps_Export WriterStats {
public:
  /// Default constructor.
  WriterStats(
    int amount = 0,
    DataCollector<double>::OnFull type = DataCollector<double>::KeepOldest);

  /// Add a datum to the latency statistics.
  void add_stat(const ACE_Time_Value& delay);

  /// Extract the current latency statistics for this writer.
  LatencyStatistics get_stats() const;

  /// Reset the latency statistics for this writer.
  void reset_stats();

#ifndef OPENDDS_SAFETY_PROFILE
  /// Dump any raw data.
  std::ostream& raw_data(std::ostream& str) const;
#endif

private:
  /// Latency statistics for the DataWriter to this DataReader.
  Stats<double> stats_;
};

#ifndef OPENDDS_NO_CONTENT_SUBSCRIPTION_PROFILE

class OpenDDS_Dcps_Export AbstractSamples
{
public:
  virtual ~AbstractSamples(){}
  virtual void reserve(CORBA::ULong size)=0;
  virtual void push_back(const DDS::SampleInfo& info, const void* sample)=0;
};

#endif


// Class to cleanup in case EndHistoricSamples is missed
class EndHistoricSamplesMissedSweeper : public ReactorInterceptor {
public:
  EndHistoricSamplesMissedSweeper(ACE_Reactor* reactor,
                                  ACE_thread_t owner,
                                  DataReaderImpl* reader);

  void schedule_timer(OpenDDS::DCPS::RcHandle<OpenDDS::DCPS::WriterInfo>& info);
  void cancel_timer(OpenDDS::DCPS::RcHandle<OpenDDS::DCPS::WriterInfo>& info);

  // Arg will be PublicationId
  int handle_timeout(const ACE_Time_Value& current_time, const void* arg);

  virtual bool reactor_is_shut_down() const
  {
    return TheServiceParticipant->is_shut_down();
  }

private:
  ~EndHistoricSamplesMissedSweeper();

  DataReaderImpl* reader_;

  class CommandBase : public Command {
  public:
    CommandBase(EndHistoricSamplesMissedSweeper* sweeper,
                OpenDDS::DCPS::RcHandle<OpenDDS::DCPS::WriterInfo>& info)
      : sweeper_ (sweeper)
      , info_(info)
    { }

  protected:
    EndHistoricSamplesMissedSweeper* sweeper_;
    OpenDDS::DCPS::RcHandle<OpenDDS::DCPS::WriterInfo> info_;
  };

  class ScheduleCommand : public CommandBase {
  public:
    ScheduleCommand(EndHistoricSamplesMissedSweeper* sweeper,
                    OpenDDS::DCPS::RcHandle<OpenDDS::DCPS::WriterInfo>& info)
      : CommandBase(sweeper, info)
    { }
    virtual void execute();
  };

  class CancelCommand : public CommandBase {
  public:
    CancelCommand(EndHistoricSamplesMissedSweeper* sweeper,
                  OpenDDS::DCPS::RcHandle<OpenDDS::DCPS::WriterInfo>& info)
      : CommandBase(sweeper, info)
    { }
    virtual void execute();
  };
};

/**
* @class DataReaderImpl
*
* @brief Implements the DDS::DataReader interface.
*
* See the DDS specification, OMG formal/04-12-02, for a description of
* the interface this class is implementing.
*
* This class must be inherited by the type-specific datareader which
* is specific to the data-type associated with the topic.
*
*/
class OpenDDS_Dcps_Export DataReaderImpl
  : public virtual LocalObject<DataReaderEx>,
    public virtual DataReaderCallbacks,
    public virtual EntityImpl,
    public virtual TransportClient,
    public virtual TransportReceiveListener,
    public virtual Loaner,
    private WriterInfoListener {
public:
  friend class RequestedDeadlineWatchdog;
  friend class QueryConditionImpl;
  friend class SubscriberImpl;

  typedef OPENDDS_MAP(DDS::InstanceHandle_t, SubscriptionInstance_rch) SubscriptionInstanceMapType;

  /// Type of collection of statistics for writers to this reader.
  typedef OPENDDS_MAP_CMP(PublicationId, WriterStats, GUID_tKeyLessThan) StatsMapType;

  DataReaderImpl();

  virtual ~DataReaderImpl();

  virtual DDS::InstanceHandle_t get_instance_handle();

  virtual void add_association(const RepoId& yourId,
                               const WriterAssociation& writer,
                               bool active);

  virtual void transport_assoc_done(int flags, const RepoId& remote_id);

  virtual void association_complete(const RepoId& remote_id);

  virtual void remove_associations(const WriterIdSeq& writers, bool callback);

  virtual void update_incompatible_qos(const IncompatibleQosStatus& status);

  virtual void inconsistent_topic();

  virtual void signal_liveliness(const RepoId& remote_participant);

  /**
  * This is used to retrieve the listener for a certain status change.
  * If this datareader has a registered listener and the status kind
  * is in the listener mask then the listener is returned.
  * Otherwise, the query for the listener is propagated up to the
  * factory/subscriber.
  */
  DDS::DataReaderListener_ptr listener_for(DDS::StatusKind kind);

  /// tell instances when a DataWriter transitions to being alive
  /// The writer state is inout parameter, it has to be set ALIVE before
  /// handle_timeout is called since some subroutine use the state.
  void writer_became_alive(WriterInfo& info,
                           const ACE_Time_Value& when);

  /// tell instances when a DataWriter transitions to DEAD
  /// The writer state is inout parameter, the state is set to DEAD
  /// when it returns.
  void writer_became_dead(WriterInfo& info,
                          const ACE_Time_Value& when);

  /// tell instance when a DataWriter is removed.
  /// The liveliness status need update.
  void writer_removed(WriterInfo& info);

  virtual void _add_ref();
  virtual void _remove_ref();

  virtual void cleanup();

  void init(
    TopicDescriptionImpl* a_topic_desc,
    const DDS::DataReaderQos &  qos,
    DDS::DataReaderListener_ptr a_listener,
    const DDS::StatusMask &     mask,
    DomainParticipantImpl*        participant,
    SubscriberImpl*               subscriber);

  virtual DDS::ReadCondition_ptr create_readcondition(
    DDS::SampleStateMask sample_states,
    DDS::ViewStateMask view_states,
    DDS::InstanceStateMask instance_states);

#ifndef OPENDDS_NO_QUERY_CONDITION
  virtual DDS::QueryCondition_ptr create_querycondition(
    DDS::SampleStateMask sample_states,
    DDS::ViewStateMask view_states,
    DDS::InstanceStateMask instance_states,
    const char * query_expression,
    const DDS::StringSeq & query_parameters);
#endif

  virtual DDS::ReturnCode_t delete_readcondition(
    DDS::ReadCondition_ptr a_condition);

  virtual DDS::ReturnCode_t delete_contained_entities();

  virtual DDS::ReturnCode_t set_qos(
    const DDS::DataReaderQos & qos);

  virtual DDS::ReturnCode_t get_qos(
    DDS::DataReaderQos & qos);

  virtual DDS::ReturnCode_t set_listener(
    DDS::DataReaderListener_ptr a_listener,
    DDS::StatusMask mask);

  virtual DDS::DataReaderListener_ptr get_listener();

  virtual DDS::TopicDescription_ptr get_topicdescription();

  virtual DDS::Subscriber_ptr get_subscriber();

  virtual DDS::ReturnCode_t get_sample_rejected_status(
    DDS::SampleRejectedStatus & status);

  virtual DDS::ReturnCode_t get_liveliness_changed_status(
    DDS::LivelinessChangedStatus & status);

  virtual DDS::ReturnCode_t get_requested_deadline_missed_status(
    DDS::RequestedDeadlineMissedStatus & status);

  virtual DDS::ReturnCode_t get_requested_incompatible_qos_status(
    DDS::RequestedIncompatibleQosStatus & status);

  virtual DDS::ReturnCode_t get_subscription_matched_status(
    DDS::SubscriptionMatchedStatus & status);

  virtual DDS::ReturnCode_t get_sample_lost_status(
    DDS::SampleLostStatus & status);

  virtual DDS::ReturnCode_t wait_for_historical_data(
    const DDS::Duration_t & max_wait);

  virtual DDS::ReturnCode_t get_matched_publications(
    DDS::InstanceHandleSeq & publication_handles);

#if !defined (DDS_HAS_MINIMUM_BIT)
  virtual DDS::ReturnCode_t get_matched_publication_data(
    DDS::PublicationBuiltinTopicData & publication_data,
    DDS::InstanceHandle_t publication_handle);
#endif // !defined (DDS_HAS_MINIMUM_BIT)

  virtual DDS::ReturnCode_t enable();

#ifndef OPENDDS_SAFETY_PROFILE
  virtual void get_latency_stats(
    OpenDDS::DCPS::LatencyStatisticsSeq & stats);
#endif

  virtual void reset_latency_stats();

  virtual CORBA::Boolean statistics_enabled();

  virtual void statistics_enabled(
    CORBA::Boolean statistics_enabled);

  /// @name Raw Latency Statistics Interfaces
  /// @{

  /// Expose the statistics container.
  const StatsMapType& raw_latency_statistics() const;

  /// Configure the size of the raw data collection buffer.
  unsigned int& raw_latency_buffer_size();

  /// Configure the type of the raw data collection buffer.
  DataCollector<double>::OnFull& raw_latency_buffer_type();

  /// @}

  /// update liveliness info for this writer.
  void writer_activity(const DataSampleHeader& header);

  /// process a message that has been received - could be control or a data sample.
  virtual void data_received(const ReceivedDataSample& sample);

  virtual bool check_transport_qos(const TransportInst& inst);

  RepoId get_subscription_id() const;

<<<<<<< HEAD
  char *get_topic_name() const;
=======
  DDS::DataReader_ptr get_dr_obj_ref();
>>>>>>> 320a95ce

  bool have_sample_states(DDS::SampleStateMask sample_states) const;
  bool have_view_states(DDS::ViewStateMask view_states) const;
  bool have_instance_states(DDS::InstanceStateMask instance_states) const;
  bool contains_sample(DDS::SampleStateMask sample_states,
                       DDS::ViewStateMask view_states,
                       DDS::InstanceStateMask instance_states);

#ifndef OPENDDS_NO_CONTENT_SUBSCRIPTION_PROFILE
  virtual bool contains_sample_filtered(DDS::SampleStateMask sample_states,
                                        DDS::ViewStateMask view_states,
                                        DDS::InstanceStateMask instance_states,
                                        const FilterEvaluator& evaluator,
                                        const DDS::StringSeq& params) = 0;
#endif

  virtual void dds_demarshal(const ReceivedDataSample& sample,
                             SubscriptionInstance_rch& instance,
                             bool & is_new_instance,
                             bool & filtered,
                             MarshalingType marshaling_type)= 0;

  virtual void dispose_unregister(const ReceivedDataSample& sample,
                                  SubscriptionInstance_rch& instance);

  void process_latency(const ReceivedDataSample& sample);
  void notify_latency(PublicationId writer);

  CORBA::Long get_depth() const {
    return depth_;
  }
  size_t get_n_chunks() const {
    return n_chunks_;
  }

  void liveliness_lost();

  void remove_all_associations();

  void notify_subscription_disconnected(const WriterIdSeq& pubids);
  void notify_subscription_reconnected(const WriterIdSeq& pubids);
  void notify_subscription_lost(const WriterIdSeq& pubids);
  virtual void notify_connection_deleted(const RepoId& peerId);
  void notify_liveliness_change();

  bool is_bit() const;

  /** This method is used for a precondition check of delete_datareader.
   *
   * @returns the number of outstanding zero-copy samples loaned out.
   */
  virtual int num_zero_copies();

  /// Release the instance with the handle.
  void release_instance(DDS::InstanceHandle_t handle);

  // Reset time interval for each instance.
  void reschedule_deadline();

  ACE_Reactor_Timer_Interface* get_reactor();

  RepoId get_topic_id();
  RepoId get_dp_id();

  typedef OPENDDS_VECTOR(DDS::InstanceHandle_t) InstanceHandleVec;
  void get_instance_handles(InstanceHandleVec& instance_handles);

  typedef std::pair<PublicationId, WriterInfo::WriterState> WriterStatePair;
  typedef OPENDDS_VECTOR(WriterStatePair) WriterStatePairVec;
  void get_writer_states(WriterStatePairVec& writer_states);

#ifndef OPENDDS_NO_OWNERSHIP_KIND_EXCLUSIVE
  void update_ownership_strength (const PublicationId& pub_id,
                                  const CORBA::Long& ownership_strength);
  OwnershipManager* ownership_manager() const { return owner_manager_; }
#endif

  virtual void delete_instance_map (void* map) = 0;
  virtual void lookup_instance(const OpenDDS::DCPS::ReceivedDataSample& sample,
                               OpenDDS::DCPS::SubscriptionInstance_rch& instance) = 0;

#ifndef OPENDDS_NO_CONTENT_SUBSCRIPTION_PROFILE

#ifndef OPENDDS_NO_CONTENT_FILTERED_TOPIC

  void enable_filtering(ContentFilteredTopicImpl* cft);

  DDS::ContentFilteredTopic_ptr get_cf_topic() const;

#endif

  void update_subscription_params(const DDS::StringSeq& params) const;

  typedef OPENDDS_VECTOR(void*) GenericSeq;

  struct GenericBundle {
    GenericSeq samples_;
    DDS::SampleInfoSeq info_;
  };

  virtual DDS::ReturnCode_t read_generic(GenericBundle& gen,
    DDS::SampleStateMask sample_states, DDS::ViewStateMask view_states,
    DDS::InstanceStateMask instance_states, bool adjust_ref_count ) = 0;

  virtual DDS::ReturnCode_t take(
    AbstractSamples& samples,
    DDS::SampleStateMask sample_states, DDS::ViewStateMask view_states,
    DDS::InstanceStateMask instance_states)=0;

  virtual DDS::InstanceHandle_t lookup_instance_generic(const void* data) = 0;

  virtual DDS::ReturnCode_t read_instance_generic(void*& data,
    DDS::SampleInfo& info, DDS::InstanceHandle_t instance,
    DDS::SampleStateMask sample_states, DDS::ViewStateMask view_states,
    DDS::InstanceStateMask instance_states) = 0;

  virtual DDS::ReturnCode_t read_next_instance_generic(void*& data,
    DDS::SampleInfo& info, DDS::InstanceHandle_t previous_instance,
    DDS::SampleStateMask sample_states, DDS::ViewStateMask view_states,
    DDS::InstanceStateMask instance_states) = 0;

  virtual void set_instance_state(DDS::InstanceHandle_t instance,
                                  DDS::InstanceStateKind state) = 0;

#endif

#ifndef OPENDDS_NO_OBJECT_MODEL_PROFILE
  void begin_access();
  void end_access();
  void get_ordered_data(GroupRakeData& data,
                        DDS::SampleStateMask sample_states,
                        DDS::ViewStateMask view_states,
                        DDS::InstanceStateMask instance_states);

  void accept_coherent (PublicationId& writer_id,
                        RepoId& publisher_id);
  void reject_coherent (PublicationId& writer_id,
                        RepoId& publisher_id);
  void coherent_change_received (RepoId publisher_id, Coherent_State& result);

  void coherent_changes_completed ();

  void reset_coherent_info (const PublicationId& writer_id,
                            const RepoId& publisher_id);
#endif

  // Called upon subscriber qos change to update the local cache.
  void set_subscriber_qos(const DDS::SubscriberQos & qos);

  // Set the instance related writers to reevaluate the owner.
  void reset_ownership (DDS::InstanceHandle_t instance);

  virtual EntityImpl* parent() const;

  void disable_transport();

  virtual void register_for_writer(const RepoId& /*participant*/,
                                   const RepoId& /*readerid*/,
                                   const RepoId& /*writerid*/,
                                   const TransportLocatorSeq& /*locators*/,
                                   DiscoveryListener* /*listener*/);

  virtual void unregister_for_writer(const RepoId& /*participant*/,
                                     const RepoId& /*readerid*/,
                                     const RepoId& /*writerid*/);

protected:
  virtual void remove_associations_i(const WriterIdSeq& writers, bool callback);
  void remove_or_reschedule(const PublicationId& pub_id);

  void prepare_to_delete();

  SubscriberImpl* get_subscriber_servant();

  void post_read_or_take();

  // type specific DataReader's part of enable.
  virtual DDS::ReturnCode_t enable_specific() = 0;

  void sample_info(DDS::SampleInfo & sample_info,
                   const ReceivedDataElement *ptr);

  CORBA::Long total_samples() const;

  void set_sample_lost_status(const DDS::SampleLostStatus& status);
  void set_sample_rejected_status(
    const DDS::SampleRejectedStatus& status);

//remove document this!
  SubscriptionInstance_rch get_handle_instance(
    DDS::InstanceHandle_t handle);

  /**
  * Get an instance handle for a new instance.
  */
  DDS::InstanceHandle_t get_next_handle(const DDS::BuiltinTopicKey_t& key);

  virtual void purge_data(SubscriptionInstance_rch instance) = 0;

  virtual void release_instance_i(DDS::InstanceHandle_t handle) = 0;

  bool has_readcondition(DDS::ReadCondition_ptr a_condition);

  /// @TODO: document why the instances_ container is mutable.
  mutable SubscriptionInstanceMapType instances_;

  /// Assume since the container is mutable(?!!?) it may need to use the
  /// lock while const.
  /// @TODO: remove the recursive nature of the instances_lock if not needed.
  mutable ACE_Recursive_Thread_Mutex instances_lock_;

  /// Check if the received data sample or instance should
  /// be filtered.
  /**
   * @note Filtering will only occur if the application
   *       configured a finite duration in the Topic's LIFESPAN
   *       QoS policy or DataReader's TIME_BASED_FILTER QoS policy.
   */
  bool filter_sample(const DataSampleHeader& header);

  bool ownership_filter_instance(const SubscriptionInstance_rch& instance,
                                 const PublicationId& pubid);
  bool time_based_filter_instance(const SubscriptionInstance_rch& instance,
                                  ACE_Time_Value& filter_time_expired);

  void accept_sample_processing(const SubscriptionInstance_rch& instance, const DataSampleHeader& header, bool is_new_instance);

  virtual void qos_change(const DDS::DataReaderQos& qos);

  /// Data has arrived into the cache, unblock waiting ReadConditions
  void notify_read_conditions();

  ReceivedDataAllocator        *rd_allocator_;
  DDS::DataReaderQos           qos_;

  // Status conditions accessible by subclasses.
  DDS::SampleRejectedStatus sample_rejected_status_;
  DDS::SampleLostStatus sample_lost_status_;

  /// lock protecting sample container as well as statuses.
  ACE_Recursive_Thread_Mutex   sample_lock_;

  typedef ACE_Reverse_Lock<ACE_Recursive_Thread_Mutex> Reverse_Lock_t;
  Reverse_Lock_t reverse_sample_lock_;

  DomainParticipantImpl*       participant_servant_;
  TopicImpl*                   topic_servant_;

#ifndef OPENDDS_NO_OWNERSHIP_KIND_EXCLUSIVE
  bool is_exclusive_ownership_;

  OwnershipManager* owner_manager_;
#endif

#ifndef OPENDDS_NO_CONTENT_FILTERED_TOPIC
  DDS::ContentFilteredTopic_var content_filtered_topic_;
#endif


  /// Is accessing to Group coherent changes ?
  bool coherent_;

  /// Ordered group samples.
  GroupRakeData group_coherent_ordered_data_;

  DDS::SubscriberQos subqos_;

protected:
  virtual void add_link(const DataLink_rch& link, const RepoId& peer);

private:

  void notify_subscription_lost(const DDS::InstanceHandleSeq& handles);

  /// Lookup the instance handles by the publication repo ids
  bool lookup_instance_handles(const WriterIdSeq& ids,
                               DDS::InstanceHandleSeq& hdls);

  void instances_liveliness_update(WriterInfo& info,
                                   const ACE_Time_Value& when);

#ifndef OPENDDS_NO_OBJECT_MODEL_PROFILE
  bool verify_coherent_changes_completion(WriterInfo* writer);
  bool coherent_change_received(WriterInfo* writer);
#endif

  const RepoId& get_repo_id() const { return this->subscription_id_; }
  DDS::DomainId_t domain_id() const { return this->domain_id_; }

  Priority get_priority_value(const AssociationData& data) const {
    return data.publication_transport_priority_;
  }

  /// when done handling historic samples, resume
  void resume_sample_processing(const PublicationId& pub_id);

  /// collect samples received before END_HISTORIC_SAMPLES
  /// returns false if normal processing of this sample should be skipped
  bool check_historic(const ReceivedDataSample& sample);

  /// deliver samples that were held by check_historic()
  void deliver_historic(OPENDDS_MAP(SequenceNumber, ReceivedDataSample)& samples);

  friend class InstanceState;
  friend class EndHistoricSamplesMissedSweeper;
  friend class RemoveAssociationSweeper<DataReaderImpl>;

  friend class ::DDS_TEST; //allows tests to get at private data

  DDS::TopicDescription_var    topic_desc_;
  DDS::StatusMask              listener_mask_;
  DDS::DataReaderListener_var  listener_;
  DDS::DomainId_t              domain_id_;
  SubscriberImpl*              subscriber_servant_;
  RcHandle<EndHistoricSamplesMissedSweeper> end_historic_sweeper_;
  RcHandle<RemoveAssociationSweeper<DataReaderImpl> > remove_association_sweeper_;

  CORBA::Long                  depth_;
  size_t                       n_chunks_;

  //Used to protect access to id_to_handle_map_
  ACE_Recursive_Thread_Mutex   publication_handle_lock_;
  Reverse_Lock_t reverse_pub_handle_lock_;

  typedef OPENDDS_MAP_CMP(RepoId, DDS::InstanceHandle_t, GUID_tKeyLessThan) RepoIdToHandleMap;
  RepoIdToHandleMap            id_to_handle_map_;

  // Status conditions.
  DDS::LivelinessChangedStatus         liveliness_changed_status_;
  DDS::RequestedDeadlineMissedStatus   requested_deadline_missed_status_;
  DDS::RequestedIncompatibleQosStatus  requested_incompatible_qos_status_;
  DDS::SubscriptionMatchedStatus       subscription_match_status_;

  // OpenDDS extended status.  This is only available via listener.
  BudgetExceededStatus                 budget_exceeded_status_;

  /**
   * @todo The subscription_lost_status_ and
   *       subscription_reconnecting_status_ are left here for
   *       future use when we add get_subscription_lost_status()
   *       and get_subscription_reconnecting_status() methods.
   */
  // Statistics of the lost subscriptions due to lost connection.
  SubscriptionLostStatus               subscription_lost_status_;
  // Statistics of the subscriptions that are associated with a
  // reconnecting datalink.
  // SubscriptionReconnectingStatus      subscription_reconnecting_status_;

  /// The orb's reactor to be used to register the liveliness
  /// timer.
  ACE_Reactor_Timer_Interface* reactor_;

  class LivelinessTimer : public ReactorInterceptor {
  public:
    LivelinessTimer(ACE_Reactor* reactor,
                    ACE_thread_t owner,
                    DataReaderImpl* data_reader)
      : ReactorInterceptor(reactor, owner)
      , data_reader_(data_reader)
      , liveliness_timer_id_(-1)
    { }

    void check_liveliness()
    {
      CheckLivelinessCommand c(this);
      execute_or_enqueue(c);
    }

    void cancel_timer()
    {
      CancelCommand c(this);
      execute_or_enqueue(c);
    }

    virtual bool reactor_is_shut_down() const
    {
      return TheServiceParticipant->is_shut_down();
    }

  private:
    ~LivelinessTimer() { }

    DataReaderImpl* data_reader_;

    /// liveliness timer id; -1 if no timer is set
    long liveliness_timer_id_;
    void check_liveliness_i(bool cancel, const ACE_Time_Value& current_time);

    int handle_timeout(const ACE_Time_Value& current_time, const void* arg);

    class CommandBase : public Command {
    public:
      CommandBase(LivelinessTimer* timer)
        : timer_(timer)
      { }

    protected:
      LivelinessTimer* timer_;
    };

    class CheckLivelinessCommand : public CommandBase {
    public:
      CheckLivelinessCommand(LivelinessTimer* timer)
        : CommandBase(timer)
      { }
      virtual void execute()
      {
        timer_->check_liveliness_i(true, ACE_OS::gettimeofday());
      }
    };

    class CancelCommand : public CommandBase {
    public:
      CancelCommand(LivelinessTimer* timer)
        : CommandBase(timer)
      { }
      virtual void execute()
      {
        if (timer_->liveliness_timer_id_ != -1) {
          timer_->reactor()->cancel_timer(timer_);
        }
      }
    };
  };
  RcHandle<LivelinessTimer> liveliness_timer_;

  CORBA::Long last_deadline_missed_total_count_;
  /// Watchdog responsible for reporting missed offered
  /// deadlines.
  RcHandle<RequestedDeadlineWatchdog> watchdog_;

  /// Flag indicates that this datareader is a builtin topic
  /// datareader.
  bool is_bit_;

  /// Flag indicates that the init() is called.
  bool initialized_;
  bool always_get_history_;

  /// Flag indicating status of statistics gathering.
  bool statistics_enabled_;

  /// publications writing to this reader.
  typedef OPENDDS_MAP_CMP(PublicationId, RcHandle<WriterInfo>,
                   GUID_tKeyLessThan) WriterMapType;

  WriterMapType writers_;

  /// RW lock for reading/writing publications.
  ACE_RW_Thread_Mutex writers_lock_;

  /// Statistics for this reader, collected for each writer.
  StatsMapType statistics_;

  /// Bound (or initial reservation) of raw latency buffer.
  unsigned int raw_latency_buffer_size_;

  /// Type of raw latency data buffer.
  DataCollector<double>::OnFull raw_latency_buffer_type_;

  typedef VarLess<DDS::ReadCondition> RCCompLess;
  typedef OPENDDS_SET_CMP(DDS::ReadCondition_var,  RCCompLess) ReadConditionSet;
  ReadConditionSet read_conditions_;

  /// Monitor object for this entity
  Monitor* monitor_;

  /// Periodic Monitor object for this entity
  Monitor* periodic_monitor_;

  bool transport_disabled_;
};

} // namespace DCPS
} // namespace OpenDDS

OPENDDS_END_VERSIONED_NAMESPACE_DECL

#if defined (__ACE_INLINE__)
# include "DataReaderImpl.inl"
#endif  /* __ACE_INLINE__ */

#endif /* OPENDDS_DCPS_DATAREADER_H  */<|MERGE_RESOLUTION|>--- conflicted
+++ resolved
@@ -366,12 +366,6 @@
 
   RepoId get_subscription_id() const;
 
-<<<<<<< HEAD
-  char *get_topic_name() const;
-=======
-  DDS::DataReader_ptr get_dr_obj_ref();
->>>>>>> 320a95ce
-
   bool have_sample_states(DDS::SampleStateMask sample_states) const;
   bool have_view_states(DDS::ViewStateMask view_states) const;
   bool have_instance_states(DDS::InstanceStateMask instance_states) const;
