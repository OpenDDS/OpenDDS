--- conflicted
+++ resolved
@@ -534,13 +534,7 @@
   virtual void set_instance_state(DDS::InstanceHandle_t instance,
                                   DDS::InstanceStateKind state,
                                   const SystemTimePoint& timestamp = SystemTimePoint::now(),
-<<<<<<< HEAD
-                                  const OpenDDS::DCPS::GUID_t& = GUID_UNKNOWN) = 0;
-
-#endif
-=======
                                   const GUID_t& = GUID_UNKNOWN) = 0;
->>>>>>> 0c2aa4b0
 
 #ifndef OPENDDS_NO_OBJECT_MODEL_PROFILE
   void begin_access();
