/*
 * Distributed under the OpenDDS License.
 * See: http://www.opendds.org/license.html
 */

#ifndef OPENDDS_DCPS_DEFINITIONS_H
#define OPENDDS_DCPS_DEFINITIONS_H

#include <dds/Versioned_Namespace.h>

#include <ace/Message_Block.h>
#include <ace/Global_Macros.h>
#include <ace/Null_Mutex.h>

#include <functional>
#include <utility>

#ifndef ACE_LACKS_PRAGMA_ONCE
#  pragma once
#endif

// More strict check than ACE does: if we have GNU lib C++ without support for
// wchar_t (std::wstring, std::wostream, etc.) then we don't have DDS_HAS_WCHAR
#if defined ACE_HAS_WCHAR && (!defined _GLIBCPP_VERSION || defined_GLIBCPP_USE_WCHAR_T)
#  define DDS_HAS_WCHAR
#endif

#ifdef ACE_HAS_CPP11
#  define OPENDDS_DELETED_COPY_MOVE_CTOR_ASSIGN(CLASS) \
  CLASS(const CLASS&) = delete; \
  CLASS(CLASS&&) = delete; \
  CLASS& operator=(const CLASS&) = delete; \
  CLASS& operator=(CLASS&&) = delete;
#else
#  define OPENDDS_DELETED_COPY_MOVE_CTOR_ASSIGN(CLASS) \
  ACE_UNIMPLEMENTED_FUNC(CLASS(const CLASS&)) \
  ACE_UNIMPLEMENTED_FUNC(CLASS& operator=(const CLASS&))
#endif

#if defined ACE_DES_FREE_THIS
#  define OPENDDS_DES_FREE_THIS ACE_DES_FREE_THIS
#else
// The macro ACE_DES_FREE_THIS is part of ACE 6.4.2 or newer, define it within
// OpenDDS at the moment we compile against an older ACE version
#  define OPENDDS_DES_FREE_THIS(DEALLOCATOR,CLASS) \
   do { \
        this->~CLASS (); \
        DEALLOCATOR (this); \
      } \
   while (0)
#endif

// If features content_filtered_topic, multi_topic, and query_condition
// are all disabled, define a macro to indicate common code these
// three features depend on should not be built.
#if defined OPENDDS_NO_QUERY_CONDITION && defined OPENDDS_NO_CONTENT_FILTERED_TOPIC && defined OPENDDS_NO_MULTI_TOPIC
#  define OPENDDS_NO_CONTENT_SUBSCRIPTION_PROFILE
#endif

#ifndef OPENDDS_HAS_DYNAMIC_DATA_ADAPTER
#  if !defined OPENDDS_SAFETY_PROFILE && !defined OPENDDS_NO_CONTENT_SUBSCRIPTION_PROFILE
#    define OPENDDS_HAS_DYNAMIC_DATA_ADAPTER 1
#  else
#    define OPENDDS_HAS_DYNAMIC_DATA_ADAPTER 0
#  endif
#endif

#ifdef OPENDDS_SAFETY_PROFILE
#  define OPENDDS_ASSERT(C) ((void) 0)
#else
#  include <cassert>
#  define OPENDDS_ASSERT(C) assert(C)
#endif

#define OPENDDS_TEST_AND_CALL(TYPE, TEST, CALL) do { TYPE temp = TEST; if (temp) { temp->CALL; } } while (false);
#define OPENDDS_TEST_AND_CALL_ASSIGN(TYPE, TEST, CALL, VAL) do { TYPE temp = TEST; if (temp) { VAL = temp->CALL; } } while (false);

#include <tao/orbconf.h>
#if defined TAO_HAS_IDL_FEATURES && TAO_HAS_IDL_FEATURES
#  include <tao/idl_features.h>
#  define OPENDDS_HAS_EXPLICIT_INTS TAO_IDL_HAS_EXPLICIT_INTS
#else
#  define OPENDDS_HAS_EXPLICIT_INTS 0
#endif

<<<<<<< HEAD
#if defined TAO_HAS_IDL_FEATURES && TAO_HAS_IDL_FEATURES
#  include <tao/idl_features.h>
#define OPENDDS_HAS_MAP TAO_IDL_HAS_MAP
=======
#if defined __GNUC__ && (__GNUC__ > 4 || (__GNUC__ == 4 && __GNUC_MINOR__ >= 6) || defined __clang__)
#  define OPENDDS_GCC_HAS_DIAG_PUSHPOP 1
#else
#  define OPENDDS_GCC_HAS_DIAG_PUSHPOP 0
>>>>>>> 74c9e7e7
#endif

OPENDDS_BEGIN_VERSIONED_NAMESPACE_DECL

namespace OpenDDS {
namespace DCPS {

/// This struct holds both object reference and the corresponding servant.
template <typename T_impl, typename T, typename T_ptr, typename T_var>
struct Objref_Servant_Pair {
  Objref_Servant_Pair()
    : svt_(0)
  {}

  Objref_Servant_Pair(T_impl* svt, T_ptr obj, bool dup)
    : svt_(svt)
  {
    if (dup) {
      obj_ = T::_duplicate(obj);

    } else {
      obj_ = obj;
    }
  }

  ~Objref_Servant_Pair()
  {}

  bool operator==(const Objref_Servant_Pair & pair) const {
    return pair.svt_ == this->svt_;
  }

  bool operator<(const Objref_Servant_Pair & pair) const {
    return this->svt_ < pair.svt_;
  }

  T_impl* svt_;
  T_var obj_;
};

/// Use a Foo_var in a std::set or std::map with this comparison function,
/// for example std::set<Foo_var, VarLess<Foo> >
template <class T, class V = typename T::_var_type>
struct VarLess {
  typedef V first_argument_type;
  typedef V second_argument_type;
  typedef bool result_type;

  bool operator()(const V& x, const V& y) const {
    return x.in() < y.in();
  }
};

/// Size of TCHAR buffer for use with ACE::timestamp, e.g.,
///  ACE_TCHAR buffer[AceTimestampSize];
///  ACE::timestamp(buffer, AceTimestampSize);
const size_t AceTimestampSize = 27;

/// Size of TCHAR buffer for use with addr_to_string.
const size_t AddrToStringSize = 256;

} // namespace DCPS
} // namespace OpenDDS

OPENDDS_END_VERSIONED_NAMESPACE_DECL

#endif /* OPENDDS_DCPS_DEFINITION_H */<|MERGE_RESOLUTION|>--- conflicted
+++ resolved
@@ -8,91 +8,107 @@
 
 #include <dds/Versioned_Namespace.h>
 
+#include <ace/Global_Macros.h>
 #include <ace/Message_Block.h>
-#include <ace/Global_Macros.h>
 #include <ace/Null_Mutex.h>
 
 #include <functional>
 #include <utility>
 
 #ifndef ACE_LACKS_PRAGMA_ONCE
-#  pragma once
+#pragma once
 #endif
 
 // More strict check than ACE does: if we have GNU lib C++ without support for
 // wchar_t (std::wstring, std::wostream, etc.) then we don't have DDS_HAS_WCHAR
-#if defined ACE_HAS_WCHAR && (!defined _GLIBCPP_VERSION || defined_GLIBCPP_USE_WCHAR_T)
-#  define DDS_HAS_WCHAR
+#if defined ACE_HAS_WCHAR &&                                                   \
+    (!defined _GLIBCPP_VERSION || defined_GLIBCPP_USE_WCHAR_T)
+#define DDS_HAS_WCHAR
 #endif
 
 #ifdef ACE_HAS_CPP11
-#  define OPENDDS_DELETED_COPY_MOVE_CTOR_ASSIGN(CLASS) \
-  CLASS(const CLASS&) = delete; \
-  CLASS(CLASS&&) = delete; \
-  CLASS& operator=(const CLASS&) = delete; \
-  CLASS& operator=(CLASS&&) = delete;
+#define OPENDDS_DELETED_COPY_MOVE_CTOR_ASSIGN(CLASS)                           \
+  CLASS(const CLASS &) = delete;                                               \
+  CLASS(CLASS &&) = delete;                                                    \
+  CLASS &operator=(const CLASS &) = delete;                                    \
+  CLASS &operator=(CLASS &&) = delete;
 #else
-#  define OPENDDS_DELETED_COPY_MOVE_CTOR_ASSIGN(CLASS) \
-  ACE_UNIMPLEMENTED_FUNC(CLASS(const CLASS&)) \
-  ACE_UNIMPLEMENTED_FUNC(CLASS& operator=(const CLASS&))
+#define OPENDDS_DELETED_COPY_MOVE_CTOR_ASSIGN(CLASS)                           \
+  ACE_UNIMPLEMENTED_FUNC(CLASS(const CLASS &))                                 \
+  ACE_UNIMPLEMENTED_FUNC(CLASS &operator=(const CLASS &))
 #endif
 
 #if defined ACE_DES_FREE_THIS
-#  define OPENDDS_DES_FREE_THIS ACE_DES_FREE_THIS
+#define OPENDDS_DES_FREE_THIS ACE_DES_FREE_THIS
 #else
 // The macro ACE_DES_FREE_THIS is part of ACE 6.4.2 or newer, define it within
 // OpenDDS at the moment we compile against an older ACE version
-#  define OPENDDS_DES_FREE_THIS(DEALLOCATOR,CLASS) \
-   do { \
-        this->~CLASS (); \
-        DEALLOCATOR (this); \
-      } \
-   while (0)
+#define OPENDDS_DES_FREE_THIS(DEALLOCATOR, CLASS)                              \
+  do {                                                                         \
+    this->~CLASS();                                                            \
+    DEALLOCATOR(this);                                                         \
+  } while (0)
 #endif
 
 // If features content_filtered_topic, multi_topic, and query_condition
 // are all disabled, define a macro to indicate common code these
 // three features depend on should not be built.
-#if defined OPENDDS_NO_QUERY_CONDITION && defined OPENDDS_NO_CONTENT_FILTERED_TOPIC && defined OPENDDS_NO_MULTI_TOPIC
-#  define OPENDDS_NO_CONTENT_SUBSCRIPTION_PROFILE
+#if defined OPENDDS_NO_QUERY_CONDITION &&                                      \
+    defined OPENDDS_NO_CONTENT_FILTERED_TOPIC &&                               \
+    defined OPENDDS_NO_MULTI_TOPIC
+#define OPENDDS_NO_CONTENT_SUBSCRIPTION_PROFILE
 #endif
 
 #ifndef OPENDDS_HAS_DYNAMIC_DATA_ADAPTER
-#  if !defined OPENDDS_SAFETY_PROFILE && !defined OPENDDS_NO_CONTENT_SUBSCRIPTION_PROFILE
-#    define OPENDDS_HAS_DYNAMIC_DATA_ADAPTER 1
-#  else
-#    define OPENDDS_HAS_DYNAMIC_DATA_ADAPTER 0
-#  endif
+#if !defined OPENDDS_SAFETY_PROFILE &&                                         \
+    !defined OPENDDS_NO_CONTENT_SUBSCRIPTION_PROFILE
+#define OPENDDS_HAS_DYNAMIC_DATA_ADAPTER 1
+#else
+#define OPENDDS_HAS_DYNAMIC_DATA_ADAPTER 0
+#endif
 #endif
 
 #ifdef OPENDDS_SAFETY_PROFILE
-#  define OPENDDS_ASSERT(C) ((void) 0)
+#define OPENDDS_ASSERT(C) ((void)0)
 #else
-#  include <cassert>
-#  define OPENDDS_ASSERT(C) assert(C)
+#include <cassert>
+#define OPENDDS_ASSERT(C) assert(C)
 #endif
 
-#define OPENDDS_TEST_AND_CALL(TYPE, TEST, CALL) do { TYPE temp = TEST; if (temp) { temp->CALL; } } while (false);
-#define OPENDDS_TEST_AND_CALL_ASSIGN(TYPE, TEST, CALL, VAL) do { TYPE temp = TEST; if (temp) { VAL = temp->CALL; } } while (false);
+#define OPENDDS_TEST_AND_CALL(TYPE, TEST, CALL)                                \
+  do {                                                                         \
+    TYPE temp = TEST;                                                          \
+    if (temp) {                                                                \
+      temp->CALL;                                                              \
+    }                                                                          \
+  } while (false);
+#define OPENDDS_TEST_AND_CALL_ASSIGN(TYPE, TEST, CALL, VAL)                    \
+  do {                                                                         \
+    TYPE temp = TEST;                                                          \
+    if (temp) {                                                                \
+      VAL = temp->CALL;                                                        \
+    }                                                                          \
+  } while (false);
 
 #include <tao/orbconf.h>
 #if defined TAO_HAS_IDL_FEATURES && TAO_HAS_IDL_FEATURES
-#  include <tao/idl_features.h>
-#  define OPENDDS_HAS_EXPLICIT_INTS TAO_IDL_HAS_EXPLICIT_INTS
+#include <tao/idl_features.h>
+#define OPENDDS_HAS_EXPLICIT_INTS TAO_IDL_HAS_EXPLICIT_INTS
 #else
-#  define OPENDDS_HAS_EXPLICIT_INTS 0
+#define OPENDDS_HAS_EXPLICIT_INTS 0
 #endif
 
-<<<<<<< HEAD
+#if defined __GNUC__ &&                                                        \
+    (__GNUC__ > 4 || (__GNUC__ == 4 && __GNUC_MINOR__ >= 6) ||                 \
+     defined __clang__)
+#define OPENDDS_GCC_HAS_DIAG_PUSHPOP 1
+#else
+#define OPENDDS_GCC_HAS_DIAG_PUSHPOP 0
+#endif
+
 #if defined TAO_HAS_IDL_FEATURES && TAO_HAS_IDL_FEATURES
-#  include <tao/idl_features.h>
+#include <tao/idl_features.h>
 #define OPENDDS_HAS_MAP TAO_IDL_HAS_MAP
-=======
-#if defined __GNUC__ && (__GNUC__ > 4 || (__GNUC__ == 4 && __GNUC_MINOR__ >= 6) || defined __clang__)
-#  define OPENDDS_GCC_HAS_DIAG_PUSHPOP 1
-#else
-#  define OPENDDS_GCC_HAS_DIAG_PUSHPOP 0
->>>>>>> 74c9e7e7
 #endif
 
 OPENDDS_BEGIN_VERSIONED_NAMESPACE_DECL
@@ -103,13 +119,9 @@
 /// This struct holds both object reference and the corresponding servant.
 template <typename T_impl, typename T, typename T_ptr, typename T_var>
 struct Objref_Servant_Pair {
-  Objref_Servant_Pair()
-    : svt_(0)
-  {}
+  Objref_Servant_Pair() : svt_(0) {}
 
-  Objref_Servant_Pair(T_impl* svt, T_ptr obj, bool dup)
-    : svt_(svt)
-  {
+  Objref_Servant_Pair(T_impl *svt, T_ptr obj, bool dup) : svt_(svt) {
     if (dup) {
       obj_ = T::_duplicate(obj);
 
@@ -118,32 +130,28 @@
     }
   }
 
-  ~Objref_Servant_Pair()
-  {}
+  ~Objref_Servant_Pair() {}
 
-  bool operator==(const Objref_Servant_Pair & pair) const {
+  bool operator==(const Objref_Servant_Pair &pair) const {
     return pair.svt_ == this->svt_;
   }
 
-  bool operator<(const Objref_Servant_Pair & pair) const {
+  bool operator<(const Objref_Servant_Pair &pair) const {
     return this->svt_ < pair.svt_;
   }
 
-  T_impl* svt_;
+  T_impl *svt_;
   T_var obj_;
 };
 
 /// Use a Foo_var in a std::set or std::map with this comparison function,
 /// for example std::set<Foo_var, VarLess<Foo> >
-template <class T, class V = typename T::_var_type>
-struct VarLess {
+template <class T, class V = typename T::_var_type> struct VarLess {
   typedef V first_argument_type;
   typedef V second_argument_type;
   typedef bool result_type;
 
-  bool operator()(const V& x, const V& y) const {
-    return x.in() < y.in();
-  }
+  bool operator()(const V &x, const V &y) const { return x.in() < y.in(); }
 };
 
 /// Size of TCHAR buffer for use with ACE::timestamp, e.g.,
