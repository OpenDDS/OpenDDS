--- conflicted
+++ resolved
@@ -23,22 +23,11 @@
 #pragma once
 #endif /* ACE_LACKS_PRAGMA_ONCE */
 
-<<<<<<< HEAD
-=======
-#include "dds/DCPS/LocalObject.h"
-#include "dds/DCPS/Definitions.h"
-#include "dds/DCPS/PoolAllocator.h"
-#include "dds/DCPS/TimeTypes.h"
-
-#include "ace/Thread_Mutex.h"
 #ifdef ACE_HAS_CPP11
 #  include <atomic>
 #else
 #  include <ace/Atomic_Op.h>
 #endif
-#include "ace/Condition_Recursive_Thread_Mutex.h"
-
->>>>>>> b47c44c9
 OPENDDS_BEGIN_VERSIONED_NAMESPACE_DECL
 
 namespace OpenDDS {
@@ -67,14 +56,8 @@
   typedef WaitSet_var _var_type;
 
   WaitSet()
-<<<<<<< HEAD
-    : lock_()
-    , cond_(lock_)
-=======
-    : lock_(),
-      cond_(lock_, OpenDDS::DCPS::ConditionAttributesMonotonic()),
-      waiting_ (false)
->>>>>>> b47c44c9
+    : cond_(lock_, OpenDDS::DCPS::ConditionAttributesMonotonic())
+    , waiting_(false)
   {}
 
   virtual ~WaitSet() {}
@@ -102,19 +85,12 @@
   friend class OpenDDS::DCPS::ConditionImpl;
 
   ACE_Recursive_Thread_Mutex lock_;
-<<<<<<< HEAD
   typedef OpenDDS::DCPS::ConditionVariable<ACE_Recursive_Thread_Mutex> ConditionVariableType;
-  ConditionVariableType cond_;
-  // Treat as a boolean value.
-  ACE_Atomic_Op<ACE_Thread_Mutex, long> waiting_;
-=======
-  ACE_Condition_Recursive_Thread_Mutex cond_;
 #ifdef ACE_HAS_CPP11
   std::atomic<bool> waiting_;
 #else
   ACE_Atomic_Op<ACE_Thread_Mutex, bool> waiting_;
 #endif
->>>>>>> b47c44c9
 
   ConditionSet attached_conditions_;
   ConditionSet signaled_conditions_;
