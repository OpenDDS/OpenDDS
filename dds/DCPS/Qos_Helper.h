/*
 *
 *
 * Distributed under the OpenDDS License.
 * See: http://www.opendds.org/license.html
 */

#ifndef OPENDDS_DCPS_QOS_HELPER_H
#define OPENDDS_DCPS_QOS_HELPER_H

#include "dds/DdsDcpsC.h"
#include "ace/OS_NS_sys_time.h"

#if !defined (ACE_LACKS_PRAGMA_ONCE)
#pragma once
#endif /* ACE_LACKS_PRAGMA_ONCE */

namespace OpenDDS {
namespace DCPS {

class Service_Participant;

ACE_INLINE OpenDDS_Dcps_Export
ACE_Time_Value time_to_time_value(const DDS::Time_t& t);

ACE_INLINE OpenDDS_Dcps_Export
DDS::Time_t time_value_to_time(const ACE_Time_Value& tv);

ACE_INLINE OpenDDS_Dcps_Export
ACE_Time_Value duration_to_time_value(const DDS::Duration_t& t);

ACE_INLINE OpenDDS_Dcps_Export
ACE_Time_Value duration_to_absolute_time_value(const DDS::Duration_t& t,
                                               const ACE_Time_Value& now = ACE_OS::gettimeofday());

ACE_INLINE OpenDDS_Dcps_Export
DDS::Duration_t time_value_to_duration(const ACE_Time_Value& tv);

ACE_INLINE OpenDDS_Dcps_Export
DDS::Duration_t time_to_duration(const DDS::Time_t& t);

ACE_INLINE OpenDDS_Dcps_Export
CORBA::Long get_instance_sample_list_depth(
  DDS::HistoryQosPolicyKind history,
  long                        history_depth,
  long                        max_samples_per_instance);

/// Validate DDS::Duration_t value (infinite or positive and
/// non-zero).
ACE_INLINE OpenDDS_Dcps_Export
bool valid_duration(DDS::Duration_t const & t);

/// Check if given duration is either infinite or greater than or
/// equal to zero.
ACE_INLINE OpenDDS_Dcps_Export
bool non_negative_duration(const DDS::Duration_t& t);

/**
 * @class Qos_Helper
 *
 * @brief This class implements methods that verify whether a qos is
 *        valid, consistent and changeable.
 *
 * valid - the values are in acceptable ranges without respect
 *         to any other values.
 *
 * consistent - the values are consistent with each other.
 *         The spec sometimes calls this "compatible" but I
 *         this compatible should be reserved for matching
 *         QoS of subscriptions and publications.
 *         The spec is confusing in its inconsistency of the
 *         use of "compatible" and "consistent".
 *
 * The qos supported in current implementation:
 *         Liveliness  :   kind = AUTOMATIC
 *         Reliability :   kind = RELIABLE | BEST_EFFORT
 *                         max_blocking_time
 *         History     :   kind = KEEP_ALL | KEEP_LAST
 *                         depth > 1
 *         RESOURCE_LIMITS : max_samples_per_instance
 *
 * Other than these supported qos, any qos that is different from the
 * initial value is invalid.
 *
 * @note Since in the first implementation of DSS in TAO a limited
 *       number of QoS values are allowed to be modified, the
 *       consistency test on QoS settings have not been
 *       implemented to check future "valid" QoS values.
 *
 * @note None of the supported QoS in the first implementation are
 *       changeable. The changed value will be checked per the QoS
 *       table in the DDS specification.
 */
class OpenDDS_Dcps_Export Qos_Helper {
public:

  static bool consistent(
    const DDS::ResourceLimitsQosPolicy& resource_limits,
    const DDS::HistoryQosPolicy& history);

  static bool consistent(
    const DDS::DeadlineQosPolicy& deadline,
    const DDS::TimeBasedFilterQosPolicy& time_based_filter);

  static bool consistent(const DDS::DomainParticipantQos& qos);

  static bool consistent(const DDS::TopicQos& qos);

  static bool consistent(const DDS::DataWriterQos& qos);

  static bool consistent(const DDS::PublisherQos& qos);

  static bool consistent(const DDS::DataReaderQos& qos);

  static bool consistent(const DDS::SubscriberQos& qos);

  static bool consistent(const DDS::DomainParticipantFactoryQos & qos);

  static bool valid(const DDS::UserDataQosPolicy& qos);

  static bool valid(const DDS::TopicDataQosPolicy & qos);

  static bool valid(const DDS::GroupDataQosPolicy& qos);

  static bool valid(const DDS::TransportPriorityQosPolicy& qos);

  static bool valid(const DDS::LifespanQosPolicy& qos);

  static bool valid(const DDS::DurabilityQosPolicy& qos);

#ifndef OPENDDS_NO_PERSISTENCE_PROFILE
  static bool valid(const DDS::DurabilityServiceQosPolicy& qos);
#endif

  static bool valid(const DDS::PresentationQosPolicy& qos);

  static bool valid(const DDS::DeadlineQosPolicy& qos);

  static bool valid(const DDS::LatencyBudgetQosPolicy& qos);

  static bool valid(const DDS::OwnershipQosPolicy& qos);

#ifndef OPENDDS_NO_OWNERSHIP_KIND_EXCLUSIVE
  static bool valid(const DDS::OwnershipStrengthQosPolicy& qos);
#endif

  static bool valid(const DDS::LivelinessQosPolicy& qos);

  static bool valid(const DDS::TimeBasedFilterQosPolicy& qos);

  static bool valid(const DDS::PartitionQosPolicy& qos);

  static bool valid(const DDS::ReliabilityQosPolicy& qos);

  static bool valid(const DDS::DestinationOrderQosPolicy& qos);

  static bool valid(const DDS::HistoryQosPolicy& qos);

  static bool valid(const DDS::ResourceLimitsQosPolicy& qos);

  static bool valid(const DDS::EntityFactoryQosPolicy& qos);

  static bool valid(const DDS::WriterDataLifecycleQosPolicy& qos);

  static bool valid(const DDS::ReaderDataLifecycleQosPolicy& qos);

  static bool valid(const DDS::DomainParticipantQos& qos);

  static bool valid(const DDS::TopicQos& qos);

  static bool valid(const DDS::DataWriterQos& qos);

  static bool valid(const DDS::PublisherQos& qos);

  static bool valid(const DDS::DataReaderQos& qos);

  static bool valid(const DDS::SubscriberQos& qos);

  static bool valid(const DDS::DomainParticipantFactoryQos& qos);

  static bool changeable(const DDS::UserDataQosPolicy& qos1,
                         const DDS::UserDataQosPolicy& qos2);

  static bool changeable(const DDS::TopicDataQosPolicy & qos1,
                         const DDS::TopicDataQosPolicy & qos2);

  static bool changeable(const DDS::GroupDataQosPolicy& qos1,
                         const DDS::GroupDataQosPolicy& qos2);

  static bool changeable(const DDS::TransportPriorityQosPolicy& qos1,
                         const DDS::TransportPriorityQosPolicy& qos2);

  static bool changeable(const DDS::LifespanQosPolicy& qos1,
                         const DDS::LifespanQosPolicy& qos2);

  static bool changeable(const DDS::DurabilityQosPolicy& qos1,
                         const DDS::DurabilityQosPolicy& qos2);

#ifndef OPENDDS_NO_PERSISTENCE_PROFILE
  static bool changeable(const DDS::DurabilityServiceQosPolicy& qos1,
                         const DDS::DurabilityServiceQosPolicy& qos2);
#endif

  static bool changeable(const DDS::PresentationQosPolicy& qos1,
                         const DDS::PresentationQosPolicy& qos2);

  static bool changeable(const DDS::DeadlineQosPolicy& qos1,
                         const DDS::DeadlineQosPolicy& qos2);

  static bool changeable(const DDS::LatencyBudgetQosPolicy& qos1,
                         const DDS::LatencyBudgetQosPolicy& qos2);

  static bool changeable(const DDS::OwnershipQosPolicy& qos1,
                         const DDS::OwnershipQosPolicy& qos2);

#ifndef OPENDDS_NO_OWNERSHIP_KIND_EXCLUSIVE
  static bool changeable(const DDS::OwnershipStrengthQosPolicy& qos1,
                         const DDS::OwnershipStrengthQosPolicy& qos2);
#endif

  static bool changeable(const DDS::LivelinessQosPolicy& qos1,
                         const DDS::LivelinessQosPolicy& qos2);

  static bool changeable(const DDS::TimeBasedFilterQosPolicy& qos1,
                         const DDS::TimeBasedFilterQosPolicy& qos2);

  static bool changeable(const DDS::PartitionQosPolicy& qos1,
                         const DDS::PartitionQosPolicy& qos2);

  static bool changeable(const DDS::ReliabilityQosPolicy& qos1,
                         const DDS::ReliabilityQosPolicy& qos2);

  static bool changeable(const DDS::DestinationOrderQosPolicy& qos1,
                         const DDS::DestinationOrderQosPolicy& qos2);

  static bool changeable(const DDS::HistoryQosPolicy& qos1,
                         const DDS::HistoryQosPolicy& qos2);

  static bool changeable(const DDS::ResourceLimitsQosPolicy& qos1,
                         const DDS::ResourceLimitsQosPolicy& qos2);

  static bool changeable(const DDS::EntityFactoryQosPolicy& qos1,
                         const DDS::EntityFactoryQosPolicy& qos2) ;

  static bool changeable(const DDS::WriterDataLifecycleQosPolicy& qos1,
                         const DDS::WriterDataLifecycleQosPolicy& qos2);

  static bool changeable(const DDS::ReaderDataLifecycleQosPolicy& qos1,
                         const DDS::ReaderDataLifecycleQosPolicy& qos2);

  static bool changeable(const DDS::DomainParticipantQos& qos1,
                         const DDS::DomainParticipantQos& qos2);

  static bool changeable(const DDS::TopicQos& qos1,
                         const DDS::TopicQos& qos2);

  static bool changeable(const DDS::DataWriterQos& qos1,
                         const DDS::DataWriterQos& qos2);

  static bool changeable(const DDS::PublisherQos& qos1,
                         const DDS::PublisherQos& qos2);

  static bool changeable(const DDS::DataReaderQos& qos1,
                         const DDS::DataReaderQos& qos2);

  static bool changeable(const DDS::SubscriberQos& qos1,
                         const DDS::SubscriberQos& qos2);

  static bool changeable(const DDS::DomainParticipantFactoryQos& qos1,
                         const DDS::DomainParticipantFactoryQos& qos2);

  static bool copy_from_topic_qos(DDS::DataReaderQos& a_datareader_qos,
                                  const DDS::TopicQos& a_topic_qos);

  static bool copy_from_topic_qos(DDS::DataWriterQos& a_datareader_qos,
                                  const DDS::TopicQos& a_topic_qos);
};

#ifndef OPENDDS_SAFETY_PROFILE
ACE_INLINE OpenDDS_Dcps_Export
bool operator==(const DDS::Duration_t& t1, const DDS::Duration_t& t2);

ACE_INLINE OpenDDS_Dcps_Export
bool operator!=(const DDS::Duration_t& t1, const DDS::Duration_t& t2);
#endif

ACE_INLINE OpenDDS_Dcps_Export
bool operator<(const DDS::Duration_t& t1, const DDS::Duration_t& t2);

ACE_INLINE OpenDDS_Dcps_Export
bool operator<=(const DDS::Duration_t& t1, const DDS::Duration_t& t2);

ACE_INLINE OpenDDS_Dcps_Export
bool operator>(const DDS::Duration_t& t1, const DDS::Duration_t& t2);

ACE_INLINE OpenDDS_Dcps_Export
bool operator>=(const DDS::Duration_t& t1, const DDS::Duration_t& t2);

ACE_INLINE OpenDDS_Dcps_Export
bool operator!(const DDS::Time_t& t);

#ifndef OPENDDS_SAFETY_PROFILE
ACE_INLINE OpenDDS_Dcps_Export
bool operator==(const DDS::Time_t& t1, const DDS::Time_t& t2);

ACE_INLINE OpenDDS_Dcps_Export
bool operator!=(const DDS::Time_t& t1, const DDS::Time_t& t2);
#endif

ACE_INLINE OpenDDS_Dcps_Export
bool operator<(const DDS::Time_t& t1, const DDS::Time_t& t2);

ACE_INLINE OpenDDS_Dcps_Export
bool operator<=(const DDS::Time_t& t1, const DDS::Time_t& t2);

ACE_INLINE OpenDDS_Dcps_Export
bool operator>(const DDS::Time_t& t1, const DDS::Time_t& t2);

ACE_INLINE OpenDDS_Dcps_Export
bool operator>=(const DDS::Time_t& t1, const DDS::Time_t& t2);

ACE_INLINE OpenDDS_Dcps_Export
DDS::Time_t operator-(const DDS::Time_t& t1, const DDS::Time_t& t2);

#ifndef OPENDDS_SAFETY_PROFILE
ACE_INLINE OpenDDS_Dcps_Export
<<<<<<< HEAD
bool operator== (const DDS::UserDataQosPolicy& qos1,
                  const DDS::UserDataQosPolicy& qos2);
#endif
=======
bool operator==(const DDS::UserDataQosPolicy& qos1,
                const DDS::UserDataQosPolicy& qos2);
>>>>>>> c82f5b9d

ACE_INLINE OpenDDS_Dcps_Export
<<<<<<< HEAD
bool operator== (const DDS::TopicDataQosPolicy & qos1,
                  const DDS::TopicDataQosPolicy & qos2);
#endif
=======
bool operator==(const DDS::TopicDataQosPolicy & qos1,
                const DDS::TopicDataQosPolicy & qos2);
>>>>>>> c82f5b9d

ACE_INLINE OpenDDS_Dcps_Export
<<<<<<< HEAD
bool operator== (const DDS::GroupDataQosPolicy& qos1,
                  const DDS::GroupDataQosPolicy& qos2);
#endif
=======
bool operator==(const DDS::GroupDataQosPolicy& qos1,
                const DDS::GroupDataQosPolicy& qos2);
>>>>>>> c82f5b9d

ACE_INLINE OpenDDS_Dcps_Export
<<<<<<< HEAD
bool operator== (const DDS::TransportPriorityQosPolicy& qos1,
                  const DDS::TransportPriorityQosPolicy& qos2);
#endif
=======
bool operator==(const DDS::TransportPriorityQosPolicy& qos1,
                const DDS::TransportPriorityQosPolicy& qos2);
>>>>>>> c82f5b9d

ACE_INLINE OpenDDS_Dcps_Export
<<<<<<< HEAD
bool operator== (const DDS::LifespanQosPolicy& qos1,
                  const DDS::LifespanQosPolicy& qos2);
#endif
=======
bool operator==(const DDS::LifespanQosPolicy& qos1,
                const DDS::LifespanQosPolicy& qos2);
>>>>>>> c82f5b9d

ACE_INLINE OpenDDS_Dcps_Export
<<<<<<< HEAD
bool operator== (const DDS::DurabilityQosPolicy& qos1,
                  const DDS::DurabilityQosPolicy& qos2);
#endif
=======
bool operator==(const DDS::DurabilityQosPolicy& qos1,
                const DDS::DurabilityQosPolicy& qos2);
>>>>>>> c82f5b9d

ACE_INLINE OpenDDS_Dcps_Export
<<<<<<< HEAD
bool operator== (const DDS::DurabilityServiceQosPolicy& qos1,
                  const DDS::DurabilityServiceQosPolicy& qos2);
#endif
=======
bool operator==(const DDS::DurabilityServiceQosPolicy& qos1,
                const DDS::DurabilityServiceQosPolicy& qos2);
>>>>>>> c82f5b9d

ACE_INLINE OpenDDS_Dcps_Export
<<<<<<< HEAD
bool operator== (const DDS::PresentationQosPolicy& qos1,
                  const DDS::PresentationQosPolicy& qos2);
#endif
=======
bool operator==(const DDS::PresentationQosPolicy& qos1,
                const DDS::PresentationQosPolicy& qos2);
>>>>>>> c82f5b9d

ACE_INLINE OpenDDS_Dcps_Export
<<<<<<< HEAD
bool operator== (const DDS::DeadlineQosPolicy& qos1,
                  const DDS::DeadlineQosPolicy& qos2);
#endif
=======
bool operator==(const DDS::DeadlineQosPolicy& qos1,
                const DDS::DeadlineQosPolicy& qos2);
>>>>>>> c82f5b9d

ACE_INLINE OpenDDS_Dcps_Export
<<<<<<< HEAD
bool operator== (const DDS::LatencyBudgetQosPolicy& qos1,
                  const DDS::LatencyBudgetQosPolicy& qos2);
#endif
=======
bool operator==(const DDS::LatencyBudgetQosPolicy& qos1,
                const DDS::LatencyBudgetQosPolicy& qos2);
>>>>>>> c82f5b9d

ACE_INLINE OpenDDS_Dcps_Export
<<<<<<< HEAD
bool operator== (const DDS::OwnershipQosPolicy& qos1,
                  const DDS::OwnershipQosPolicy& qos2);
#endif
=======
bool operator==(const DDS::OwnershipQosPolicy& qos1,
                const DDS::OwnershipQosPolicy& qos2);
>>>>>>> c82f5b9d

ACE_INLINE OpenDDS_Dcps_Export
<<<<<<< HEAD
bool operator== (const DDS::OwnershipStrengthQosPolicy& qos1,
                  const DDS::OwnershipStrengthQosPolicy& qos2);
#endif
=======
bool operator==(const DDS::OwnershipStrengthQosPolicy& qos1,
                const DDS::OwnershipStrengthQosPolicy& qos2);
>>>>>>> c82f5b9d

ACE_INLINE OpenDDS_Dcps_Export
<<<<<<< HEAD
bool operator== (const DDS::LivelinessQosPolicy& qos1,
                  const DDS::LivelinessQosPolicy& qos2);
#endif
=======
bool operator==(const DDS::LivelinessQosPolicy& qos1,
                const DDS::LivelinessQosPolicy& qos2);
>>>>>>> c82f5b9d

ACE_INLINE OpenDDS_Dcps_Export
<<<<<<< HEAD
bool operator== (const DDS::TimeBasedFilterQosPolicy& qos1,
                  const DDS::TimeBasedFilterQosPolicy& qos2);
#endif
=======
bool operator==(const DDS::TimeBasedFilterQosPolicy& qos1,
                const DDS::TimeBasedFilterQosPolicy& qos2);
>>>>>>> c82f5b9d

ACE_INLINE OpenDDS_Dcps_Export
<<<<<<< HEAD
bool operator== (const DDS::PartitionQosPolicy& qos1,
                  const DDS::PartitionQosPolicy& qos2);
#endif
=======
bool operator==(const DDS::PartitionQosPolicy& qos1,
                const DDS::PartitionQosPolicy& qos2);
>>>>>>> c82f5b9d

ACE_INLINE OpenDDS_Dcps_Export
<<<<<<< HEAD
bool operator== (const DDS::ReliabilityQosPolicy& qos1,
                  const DDS::ReliabilityQosPolicy& qos2);
#endif
=======
bool operator==(const DDS::ReliabilityQosPolicy& qos1,
                const DDS::ReliabilityQosPolicy& qos2);
>>>>>>> c82f5b9d

ACE_INLINE OpenDDS_Dcps_Export
<<<<<<< HEAD
bool operator== (const DDS::DestinationOrderQosPolicy& qos1,
                  const DDS::DestinationOrderQosPolicy& qos2);
#endif
=======
bool operator==(const DDS::DestinationOrderQosPolicy& qos1,
                const DDS::DestinationOrderQosPolicy& qos2);
>>>>>>> c82f5b9d

ACE_INLINE OpenDDS_Dcps_Export
<<<<<<< HEAD
bool operator== (const DDS::HistoryQosPolicy& qos1,
                  const DDS::HistoryQosPolicy& qos2);
#endif
=======
bool operator==(const DDS::HistoryQosPolicy& qos1,
                const DDS::HistoryQosPolicy& qos2);
>>>>>>> c82f5b9d

ACE_INLINE OpenDDS_Dcps_Export
<<<<<<< HEAD
bool operator== (const DDS::ResourceLimitsQosPolicy& qos1,
                  const DDS::ResourceLimitsQosPolicy& qos2);
#endif
=======
bool operator==(const DDS::ResourceLimitsQosPolicy& qos1,
                const DDS::ResourceLimitsQosPolicy& qos2);
>>>>>>> c82f5b9d

ACE_INLINE OpenDDS_Dcps_Export
<<<<<<< HEAD
bool operator== (const DDS::EntityFactoryQosPolicy& qos1,
                  const DDS::EntityFactoryQosPolicy& qos2);
#endif
=======
bool operator==(const DDS::EntityFactoryQosPolicy& qos1,
                const DDS::EntityFactoryQosPolicy& qos2);
>>>>>>> c82f5b9d

ACE_INLINE OpenDDS_Dcps_Export
<<<<<<< HEAD
bool operator== (const DDS::WriterDataLifecycleQosPolicy& qos1,
                  const DDS::WriterDataLifecycleQosPolicy& qos2);
#endif
=======
bool operator==(const DDS::WriterDataLifecycleQosPolicy& qos1,
                const DDS::WriterDataLifecycleQosPolicy& qos2);
>>>>>>> c82f5b9d

ACE_INLINE OpenDDS_Dcps_Export
<<<<<<< HEAD
bool operator== (const DDS::ReaderDataLifecycleQosPolicy& qos1,
                  const DDS::ReaderDataLifecycleQosPolicy& qos2);
#endif

ACE_INLINE OpenDDS_Dcps_Export
bool operator== (const DDS::DomainParticipantQos& qos1,
                  const DDS::DomainParticipantQos& qos2);
=======
bool operator==(const DDS::ReaderDataLifecycleQosPolicy& qos1,
                const DDS::ReaderDataLifecycleQosPolicy& qos2);

ACE_INLINE OpenDDS_Dcps_Export
bool operator==(const DDS::DomainParticipantQos& qos1,
                const DDS::DomainParticipantQos& qos2);
>>>>>>> c82f5b9d

ACE_INLINE OpenDDS_Dcps_Export
<<<<<<< HEAD
bool operator== (const DDS::TopicQos& qos1,
                  const DDS::TopicQos& qos2);
#endif
=======
bool operator==(const DDS::TopicQos& qos1,
                const DDS::TopicQos& qos2);
>>>>>>> c82f5b9d

ACE_INLINE OpenDDS_Dcps_Export
<<<<<<< HEAD
bool operator== (const DDS::DataWriterQos& qos1,
                  const DDS::DataWriterQos& qos2);
#endif
=======
bool operator==(const DDS::DataWriterQos& qos1,
                const DDS::DataWriterQos& qos2);
>>>>>>> c82f5b9d

ACE_INLINE OpenDDS_Dcps_Export
<<<<<<< HEAD
bool operator== (const DDS::PublisherQos& qos1,
                  const DDS::PublisherQos& qos2);
#endif
=======
bool operator==(const DDS::PublisherQos& qos1,
                const DDS::PublisherQos& qos2);
>>>>>>> c82f5b9d

ACE_INLINE OpenDDS_Dcps_Export
<<<<<<< HEAD
bool operator== (const DDS::DataReaderQos& qos1,
                  const DDS::DataReaderQos& qos2);
#endif
=======
bool operator==(const DDS::DataReaderQos& qos1,
                const DDS::DataReaderQos& qos2);
>>>>>>> c82f5b9d

ACE_INLINE OpenDDS_Dcps_Export
<<<<<<< HEAD
bool operator== (const DDS::SubscriberQos& qos1,
                  const DDS::SubscriberQos& qos2);
#endif

ACE_INLINE OpenDDS_Dcps_Export
bool operator== (const DDS::DomainParticipantFactoryQos& qos1,
                  const DDS::DomainParticipantFactoryQos& qos2);

ACE_INLINE OpenDDS_Dcps_Export
bool operator!= (const DDS::UserDataQosPolicy& qos1,
                  const DDS::UserDataQosPolicy& qos2);

ACE_INLINE OpenDDS_Dcps_Export
bool operator!= (const DDS::TopicDataQosPolicy & qos1,
                  const DDS::TopicDataQosPolicy & qos2);

ACE_INLINE OpenDDS_Dcps_Export
bool operator!= (const DDS::GroupDataQosPolicy& qos1,
                  const DDS::GroupDataQosPolicy& qos2);

ACE_INLINE OpenDDS_Dcps_Export
bool operator!= (const DDS::TransportPriorityQosPolicy& qos1,
                  const DDS::TransportPriorityQosPolicy& qos2);

ACE_INLINE OpenDDS_Dcps_Export
bool operator!= (const DDS::LifespanQosPolicy& qos1,
                  const DDS::LifespanQosPolicy& qos2);

ACE_INLINE OpenDDS_Dcps_Export
bool operator!= (const DDS::DurabilityQosPolicy& qos1,
                  const DDS::DurabilityQosPolicy& qos2);

ACE_INLINE OpenDDS_Dcps_Export
bool operator!= (const DDS::DurabilityServiceQosPolicy& qos1,
                  const DDS::DurabilityServiceQosPolicy& qos2);

ACE_INLINE OpenDDS_Dcps_Export
bool operator!= (const DDS::PresentationQosPolicy& qos1,
                  const DDS::PresentationQosPolicy& qos2);

ACE_INLINE OpenDDS_Dcps_Export
bool operator!= (const DDS::DeadlineQosPolicy& qos1,
                  const DDS::DeadlineQosPolicy& qos2);

ACE_INLINE OpenDDS_Dcps_Export
bool operator!= (const DDS::LatencyBudgetQosPolicy& qos1,
                  const DDS::LatencyBudgetQosPolicy& qos2);

ACE_INLINE OpenDDS_Dcps_Export
bool operator!= (const DDS::OwnershipQosPolicy& qos1,
                  const DDS::OwnershipQosPolicy& qos2);

ACE_INLINE OpenDDS_Dcps_Export
bool operator!= (const DDS::OwnershipStrengthQosPolicy& qos1,
                  const DDS::OwnershipStrengthQosPolicy& qos2);

ACE_INLINE OpenDDS_Dcps_Export
bool operator!= (const DDS::LivelinessQosPolicy& qos1,
                  const DDS::LivelinessQosPolicy& qos2);

ACE_INLINE OpenDDS_Dcps_Export
bool operator!= (const DDS::TimeBasedFilterQosPolicy& qos1,
                  const DDS::TimeBasedFilterQosPolicy& qos2);

ACE_INLINE OpenDDS_Dcps_Export
bool operator!= (const DDS::PartitionQosPolicy& qos1,
                  const DDS::PartitionQosPolicy& qos2);

ACE_INLINE OpenDDS_Dcps_Export
bool operator!= (const DDS::ReliabilityQosPolicy& qos1,
                  const DDS::ReliabilityQosPolicy& qos2);

ACE_INLINE OpenDDS_Dcps_Export
bool operator!= (const DDS::DestinationOrderQosPolicy& qos1,
                  const DDS::DestinationOrderQosPolicy& qos2);

ACE_INLINE OpenDDS_Dcps_Export
bool operator!= (const DDS::HistoryQosPolicy& qos1,
                  const DDS::HistoryQosPolicy& qos2);

ACE_INLINE OpenDDS_Dcps_Export
bool operator!= (const DDS::ResourceLimitsQosPolicy& qos1,
                  const DDS::ResourceLimitsQosPolicy& qos2);

ACE_INLINE OpenDDS_Dcps_Export
bool operator!= (const DDS::EntityFactoryQosPolicy& qos1,
                  const DDS::EntityFactoryQosPolicy& qos2);

ACE_INLINE OpenDDS_Dcps_Export
bool operator!= (const DDS::WriterDataLifecycleQosPolicy& qos1,
                  const DDS::WriterDataLifecycleQosPolicy& qos2);

ACE_INLINE OpenDDS_Dcps_Export
bool operator!= (const DDS::ReaderDataLifecycleQosPolicy& qos1,
                  const DDS::ReaderDataLifecycleQosPolicy& qos2);

ACE_INLINE OpenDDS_Dcps_Export
bool operator!= (const DDS::DomainParticipantQos& qos1,
                  const DDS::DomainParticipantQos& qos2);

ACE_INLINE OpenDDS_Dcps_Export
bool operator!= (const DDS::TopicQos& qos1,
                  const DDS::TopicQos& qos2);

ACE_INLINE OpenDDS_Dcps_Export
bool operator!= (const DDS::DataWriterQos& qos1,
                  const DDS::DataWriterQos& qos2);

ACE_INLINE OpenDDS_Dcps_Export
bool operator!= (const DDS::PublisherQos& qos1,
                  const DDS::PublisherQos& qos2);

ACE_INLINE OpenDDS_Dcps_Export
bool operator!= (const DDS::DataReaderQos& qos1,
                  const DDS::DataReaderQos& qos2);

ACE_INLINE OpenDDS_Dcps_Export
bool operator!= (const DDS::SubscriberQos& qos1,
                  const DDS::SubscriberQos& qos2);

ACE_INLINE OpenDDS_Dcps_Export
bool operator!= (const DDS::DomainParticipantFactoryQos& qos1,
                  const DDS::DomainParticipantFactoryQos& qos2);
=======
bool operator==(const DDS::SubscriberQos& qos1,
                const DDS::SubscriberQos& qos2);

ACE_INLINE OpenDDS_Dcps_Export
bool operator==(const DDS::DomainParticipantFactoryQos& qos1,
                const DDS::DomainParticipantFactoryQos& qos2);

ACE_INLINE OpenDDS_Dcps_Export
bool operator!=(const DDS::UserDataQosPolicy& qos1,
                const DDS::UserDataQosPolicy& qos2);

ACE_INLINE OpenDDS_Dcps_Export
bool operator!=(const DDS::TopicDataQosPolicy & qos1,
                const DDS::TopicDataQosPolicy & qos2);

ACE_INLINE OpenDDS_Dcps_Export
bool operator!=(const DDS::GroupDataQosPolicy& qos1,
                const DDS::GroupDataQosPolicy& qos2);

ACE_INLINE OpenDDS_Dcps_Export
bool operator!=(const DDS::TransportPriorityQosPolicy& qos1,
                const DDS::TransportPriorityQosPolicy& qos2);

ACE_INLINE OpenDDS_Dcps_Export
bool operator!=(const DDS::LifespanQosPolicy& qos1,
                const DDS::LifespanQosPolicy& qos2);

ACE_INLINE OpenDDS_Dcps_Export
bool operator!=(const DDS::DurabilityQosPolicy& qos1,
                const DDS::DurabilityQosPolicy& qos2);

ACE_INLINE OpenDDS_Dcps_Export
bool operator!=(const DDS::DurabilityServiceQosPolicy& qos1,
                const DDS::DurabilityServiceQosPolicy& qos2);

ACE_INLINE OpenDDS_Dcps_Export
bool operator!=(const DDS::PresentationQosPolicy& qos1,
                const DDS::PresentationQosPolicy& qos2);

ACE_INLINE OpenDDS_Dcps_Export
bool operator!=(const DDS::DeadlineQosPolicy& qos1,
                const DDS::DeadlineQosPolicy& qos2);

ACE_INLINE OpenDDS_Dcps_Export
bool operator!=(const DDS::LatencyBudgetQosPolicy& qos1,
                const DDS::LatencyBudgetQosPolicy& qos2);

ACE_INLINE OpenDDS_Dcps_Export
bool operator!=(const DDS::OwnershipQosPolicy& qos1,
                const DDS::OwnershipQosPolicy& qos2);

ACE_INLINE OpenDDS_Dcps_Export
bool operator!=(const DDS::OwnershipStrengthQosPolicy& qos1,
                const DDS::OwnershipStrengthQosPolicy& qos2);

ACE_INLINE OpenDDS_Dcps_Export
bool operator!=(const DDS::LivelinessQosPolicy& qos1,
                const DDS::LivelinessQosPolicy& qos2);

ACE_INLINE OpenDDS_Dcps_Export
bool operator!=(const DDS::TimeBasedFilterQosPolicy& qos1,
                const DDS::TimeBasedFilterQosPolicy& qos2);

ACE_INLINE OpenDDS_Dcps_Export
bool operator!=(const DDS::PartitionQosPolicy& qos1,
                const DDS::PartitionQosPolicy& qos2);

ACE_INLINE OpenDDS_Dcps_Export
bool operator!=(const DDS::ReliabilityQosPolicy& qos1,
                const DDS::ReliabilityQosPolicy& qos2);

ACE_INLINE OpenDDS_Dcps_Export
bool operator!=(const DDS::DestinationOrderQosPolicy& qos1,
                const DDS::DestinationOrderQosPolicy& qos2);

ACE_INLINE OpenDDS_Dcps_Export
bool operator!=(const DDS::HistoryQosPolicy& qos1,
                const DDS::HistoryQosPolicy& qos2);

ACE_INLINE OpenDDS_Dcps_Export
bool operator!=(const DDS::ResourceLimitsQosPolicy& qos1,
                const DDS::ResourceLimitsQosPolicy& qos2);

ACE_INLINE OpenDDS_Dcps_Export
bool operator!=(const DDS::EntityFactoryQosPolicy& qos1,
                const DDS::EntityFactoryQosPolicy& qos2);

ACE_INLINE OpenDDS_Dcps_Export
bool operator!=(const DDS::WriterDataLifecycleQosPolicy& qos1,
                const DDS::WriterDataLifecycleQosPolicy& qos2);

ACE_INLINE OpenDDS_Dcps_Export
bool operator!=(const DDS::ReaderDataLifecycleQosPolicy& qos1,
                const DDS::ReaderDataLifecycleQosPolicy& qos2);

ACE_INLINE OpenDDS_Dcps_Export
bool operator!=(const DDS::DomainParticipantQos& qos1,
                const DDS::DomainParticipantQos& qos2);

ACE_INLINE OpenDDS_Dcps_Export
bool operator!=(const DDS::TopicQos& qos1,
                const DDS::TopicQos& qos2);

ACE_INLINE OpenDDS_Dcps_Export
bool operator!=(const DDS::DataWriterQos& qos1,
                const DDS::DataWriterQos& qos2);

ACE_INLINE OpenDDS_Dcps_Export
bool operator!=(const DDS::PublisherQos& qos1,
                const DDS::PublisherQos& qos2);

ACE_INLINE OpenDDS_Dcps_Export
bool operator!=(const DDS::DataReaderQos& qos1,
                const DDS::DataReaderQos& qos2);

ACE_INLINE OpenDDS_Dcps_Export
bool operator!=(const DDS::SubscriberQos& qos1,
                const DDS::SubscriberQos& qos2);

ACE_INLINE OpenDDS_Dcps_Export
bool operator!=(const DDS::DomainParticipantFactoryQos& qos1,
                const DDS::DomainParticipantFactoryQos& qos2);
#endif
>>>>>>> c82f5b9d

} // namespace DCPS
} // namespace OpenDDS


#if defined(__ACE_INLINE__)
#include "Qos_Helper.inl"
#endif /* __ACE_INLINE__ */

#endif /* OPENDDS_DCPS_QOS_HELPER_H */<|MERGE_RESOLUTION|>--- conflicted
+++ resolved
@@ -324,399 +324,114 @@
 
 #ifndef OPENDDS_SAFETY_PROFILE
 ACE_INLINE OpenDDS_Dcps_Export
-<<<<<<< HEAD
-bool operator== (const DDS::UserDataQosPolicy& qos1,
-                  const DDS::UserDataQosPolicy& qos2);
-#endif
-=======
 bool operator==(const DDS::UserDataQosPolicy& qos1,
                 const DDS::UserDataQosPolicy& qos2);
->>>>>>> c82f5b9d
-
-ACE_INLINE OpenDDS_Dcps_Export
-<<<<<<< HEAD
-bool operator== (const DDS::TopicDataQosPolicy & qos1,
-                  const DDS::TopicDataQosPolicy & qos2);
-#endif
-=======
+
+ACE_INLINE OpenDDS_Dcps_Export
 bool operator==(const DDS::TopicDataQosPolicy & qos1,
                 const DDS::TopicDataQosPolicy & qos2);
->>>>>>> c82f5b9d
-
-ACE_INLINE OpenDDS_Dcps_Export
-<<<<<<< HEAD
-bool operator== (const DDS::GroupDataQosPolicy& qos1,
-                  const DDS::GroupDataQosPolicy& qos2);
-#endif
-=======
+
+ACE_INLINE OpenDDS_Dcps_Export
 bool operator==(const DDS::GroupDataQosPolicy& qos1,
                 const DDS::GroupDataQosPolicy& qos2);
->>>>>>> c82f5b9d
-
-ACE_INLINE OpenDDS_Dcps_Export
-<<<<<<< HEAD
-bool operator== (const DDS::TransportPriorityQosPolicy& qos1,
-                  const DDS::TransportPriorityQosPolicy& qos2);
-#endif
-=======
+
+ACE_INLINE OpenDDS_Dcps_Export
 bool operator==(const DDS::TransportPriorityQosPolicy& qos1,
                 const DDS::TransportPriorityQosPolicy& qos2);
->>>>>>> c82f5b9d
-
-ACE_INLINE OpenDDS_Dcps_Export
-<<<<<<< HEAD
-bool operator== (const DDS::LifespanQosPolicy& qos1,
-                  const DDS::LifespanQosPolicy& qos2);
-#endif
-=======
+
+ACE_INLINE OpenDDS_Dcps_Export
 bool operator==(const DDS::LifespanQosPolicy& qos1,
                 const DDS::LifespanQosPolicy& qos2);
->>>>>>> c82f5b9d
-
-ACE_INLINE OpenDDS_Dcps_Export
-<<<<<<< HEAD
-bool operator== (const DDS::DurabilityQosPolicy& qos1,
-                  const DDS::DurabilityQosPolicy& qos2);
-#endif
-=======
+
+ACE_INLINE OpenDDS_Dcps_Export
 bool operator==(const DDS::DurabilityQosPolicy& qos1,
                 const DDS::DurabilityQosPolicy& qos2);
->>>>>>> c82f5b9d
-
-ACE_INLINE OpenDDS_Dcps_Export
-<<<<<<< HEAD
-bool operator== (const DDS::DurabilityServiceQosPolicy& qos1,
-                  const DDS::DurabilityServiceQosPolicy& qos2);
-#endif
-=======
+
+ACE_INLINE OpenDDS_Dcps_Export
 bool operator==(const DDS::DurabilityServiceQosPolicy& qos1,
                 const DDS::DurabilityServiceQosPolicy& qos2);
->>>>>>> c82f5b9d
-
-ACE_INLINE OpenDDS_Dcps_Export
-<<<<<<< HEAD
-bool operator== (const DDS::PresentationQosPolicy& qos1,
-                  const DDS::PresentationQosPolicy& qos2);
-#endif
-=======
+
+ACE_INLINE OpenDDS_Dcps_Export
 bool operator==(const DDS::PresentationQosPolicy& qos1,
                 const DDS::PresentationQosPolicy& qos2);
->>>>>>> c82f5b9d
-
-ACE_INLINE OpenDDS_Dcps_Export
-<<<<<<< HEAD
-bool operator== (const DDS::DeadlineQosPolicy& qos1,
-                  const DDS::DeadlineQosPolicy& qos2);
-#endif
-=======
+
+ACE_INLINE OpenDDS_Dcps_Export
 bool operator==(const DDS::DeadlineQosPolicy& qos1,
                 const DDS::DeadlineQosPolicy& qos2);
->>>>>>> c82f5b9d
-
-ACE_INLINE OpenDDS_Dcps_Export
-<<<<<<< HEAD
-bool operator== (const DDS::LatencyBudgetQosPolicy& qos1,
-                  const DDS::LatencyBudgetQosPolicy& qos2);
-#endif
-=======
+
+ACE_INLINE OpenDDS_Dcps_Export
 bool operator==(const DDS::LatencyBudgetQosPolicy& qos1,
                 const DDS::LatencyBudgetQosPolicy& qos2);
->>>>>>> c82f5b9d
-
-ACE_INLINE OpenDDS_Dcps_Export
-<<<<<<< HEAD
-bool operator== (const DDS::OwnershipQosPolicy& qos1,
-                  const DDS::OwnershipQosPolicy& qos2);
-#endif
-=======
+
+ACE_INLINE OpenDDS_Dcps_Export
 bool operator==(const DDS::OwnershipQosPolicy& qos1,
                 const DDS::OwnershipQosPolicy& qos2);
->>>>>>> c82f5b9d
-
-ACE_INLINE OpenDDS_Dcps_Export
-<<<<<<< HEAD
-bool operator== (const DDS::OwnershipStrengthQosPolicy& qos1,
-                  const DDS::OwnershipStrengthQosPolicy& qos2);
-#endif
-=======
+
+ACE_INLINE OpenDDS_Dcps_Export
 bool operator==(const DDS::OwnershipStrengthQosPolicy& qos1,
                 const DDS::OwnershipStrengthQosPolicy& qos2);
->>>>>>> c82f5b9d
-
-ACE_INLINE OpenDDS_Dcps_Export
-<<<<<<< HEAD
-bool operator== (const DDS::LivelinessQosPolicy& qos1,
-                  const DDS::LivelinessQosPolicy& qos2);
-#endif
-=======
+
+ACE_INLINE OpenDDS_Dcps_Export
 bool operator==(const DDS::LivelinessQosPolicy& qos1,
                 const DDS::LivelinessQosPolicy& qos2);
->>>>>>> c82f5b9d
-
-ACE_INLINE OpenDDS_Dcps_Export
-<<<<<<< HEAD
-bool operator== (const DDS::TimeBasedFilterQosPolicy& qos1,
-                  const DDS::TimeBasedFilterQosPolicy& qos2);
-#endif
-=======
+
+ACE_INLINE OpenDDS_Dcps_Export
 bool operator==(const DDS::TimeBasedFilterQosPolicy& qos1,
                 const DDS::TimeBasedFilterQosPolicy& qos2);
->>>>>>> c82f5b9d
-
-ACE_INLINE OpenDDS_Dcps_Export
-<<<<<<< HEAD
-bool operator== (const DDS::PartitionQosPolicy& qos1,
-                  const DDS::PartitionQosPolicy& qos2);
-#endif
-=======
+
+ACE_INLINE OpenDDS_Dcps_Export
 bool operator==(const DDS::PartitionQosPolicy& qos1,
                 const DDS::PartitionQosPolicy& qos2);
->>>>>>> c82f5b9d
-
-ACE_INLINE OpenDDS_Dcps_Export
-<<<<<<< HEAD
-bool operator== (const DDS::ReliabilityQosPolicy& qos1,
-                  const DDS::ReliabilityQosPolicy& qos2);
-#endif
-=======
+
+ACE_INLINE OpenDDS_Dcps_Export
 bool operator==(const DDS::ReliabilityQosPolicy& qos1,
                 const DDS::ReliabilityQosPolicy& qos2);
->>>>>>> c82f5b9d
-
-ACE_INLINE OpenDDS_Dcps_Export
-<<<<<<< HEAD
-bool operator== (const DDS::DestinationOrderQosPolicy& qos1,
-                  const DDS::DestinationOrderQosPolicy& qos2);
-#endif
-=======
+
+ACE_INLINE OpenDDS_Dcps_Export
 bool operator==(const DDS::DestinationOrderQosPolicy& qos1,
                 const DDS::DestinationOrderQosPolicy& qos2);
->>>>>>> c82f5b9d
-
-ACE_INLINE OpenDDS_Dcps_Export
-<<<<<<< HEAD
-bool operator== (const DDS::HistoryQosPolicy& qos1,
-                  const DDS::HistoryQosPolicy& qos2);
-#endif
-=======
+
+ACE_INLINE OpenDDS_Dcps_Export
 bool operator==(const DDS::HistoryQosPolicy& qos1,
                 const DDS::HistoryQosPolicy& qos2);
->>>>>>> c82f5b9d
-
-ACE_INLINE OpenDDS_Dcps_Export
-<<<<<<< HEAD
-bool operator== (const DDS::ResourceLimitsQosPolicy& qos1,
-                  const DDS::ResourceLimitsQosPolicy& qos2);
-#endif
-=======
+
+ACE_INLINE OpenDDS_Dcps_Export
 bool operator==(const DDS::ResourceLimitsQosPolicy& qos1,
                 const DDS::ResourceLimitsQosPolicy& qos2);
->>>>>>> c82f5b9d
-
-ACE_INLINE OpenDDS_Dcps_Export
-<<<<<<< HEAD
-bool operator== (const DDS::EntityFactoryQosPolicy& qos1,
-                  const DDS::EntityFactoryQosPolicy& qos2);
-#endif
-=======
+
+ACE_INLINE OpenDDS_Dcps_Export
 bool operator==(const DDS::EntityFactoryQosPolicy& qos1,
                 const DDS::EntityFactoryQosPolicy& qos2);
->>>>>>> c82f5b9d
-
-ACE_INLINE OpenDDS_Dcps_Export
-<<<<<<< HEAD
-bool operator== (const DDS::WriterDataLifecycleQosPolicy& qos1,
-                  const DDS::WriterDataLifecycleQosPolicy& qos2);
-#endif
-=======
+
+ACE_INLINE OpenDDS_Dcps_Export
 bool operator==(const DDS::WriterDataLifecycleQosPolicy& qos1,
                 const DDS::WriterDataLifecycleQosPolicy& qos2);
->>>>>>> c82f5b9d
-
-ACE_INLINE OpenDDS_Dcps_Export
-<<<<<<< HEAD
-bool operator== (const DDS::ReaderDataLifecycleQosPolicy& qos1,
-                  const DDS::ReaderDataLifecycleQosPolicy& qos2);
-#endif
-
-ACE_INLINE OpenDDS_Dcps_Export
-bool operator== (const DDS::DomainParticipantQos& qos1,
-                  const DDS::DomainParticipantQos& qos2);
-=======
+
+ACE_INLINE OpenDDS_Dcps_Export
 bool operator==(const DDS::ReaderDataLifecycleQosPolicy& qos1,
                 const DDS::ReaderDataLifecycleQosPolicy& qos2);
 
 ACE_INLINE OpenDDS_Dcps_Export
 bool operator==(const DDS::DomainParticipantQos& qos1,
                 const DDS::DomainParticipantQos& qos2);
->>>>>>> c82f5b9d
-
-ACE_INLINE OpenDDS_Dcps_Export
-<<<<<<< HEAD
-bool operator== (const DDS::TopicQos& qos1,
-                  const DDS::TopicQos& qos2);
-#endif
-=======
+
+ACE_INLINE OpenDDS_Dcps_Export
 bool operator==(const DDS::TopicQos& qos1,
                 const DDS::TopicQos& qos2);
->>>>>>> c82f5b9d
-
-ACE_INLINE OpenDDS_Dcps_Export
-<<<<<<< HEAD
-bool operator== (const DDS::DataWriterQos& qos1,
-                  const DDS::DataWriterQos& qos2);
-#endif
-=======
+
+ACE_INLINE OpenDDS_Dcps_Export
 bool operator==(const DDS::DataWriterQos& qos1,
                 const DDS::DataWriterQos& qos2);
->>>>>>> c82f5b9d
-
-ACE_INLINE OpenDDS_Dcps_Export
-<<<<<<< HEAD
-bool operator== (const DDS::PublisherQos& qos1,
-                  const DDS::PublisherQos& qos2);
-#endif
-=======
+
+ACE_INLINE OpenDDS_Dcps_Export
 bool operator==(const DDS::PublisherQos& qos1,
                 const DDS::PublisherQos& qos2);
->>>>>>> c82f5b9d
-
-ACE_INLINE OpenDDS_Dcps_Export
-<<<<<<< HEAD
-bool operator== (const DDS::DataReaderQos& qos1,
-                  const DDS::DataReaderQos& qos2);
-#endif
-=======
+
+ACE_INLINE OpenDDS_Dcps_Export
 bool operator==(const DDS::DataReaderQos& qos1,
                 const DDS::DataReaderQos& qos2);
->>>>>>> c82f5b9d
-
-ACE_INLINE OpenDDS_Dcps_Export
-<<<<<<< HEAD
-bool operator== (const DDS::SubscriberQos& qos1,
-                  const DDS::SubscriberQos& qos2);
-#endif
-
-ACE_INLINE OpenDDS_Dcps_Export
-bool operator== (const DDS::DomainParticipantFactoryQos& qos1,
-                  const DDS::DomainParticipantFactoryQos& qos2);
-
-ACE_INLINE OpenDDS_Dcps_Export
-bool operator!= (const DDS::UserDataQosPolicy& qos1,
-                  const DDS::UserDataQosPolicy& qos2);
-
-ACE_INLINE OpenDDS_Dcps_Export
-bool operator!= (const DDS::TopicDataQosPolicy & qos1,
-                  const DDS::TopicDataQosPolicy & qos2);
-
-ACE_INLINE OpenDDS_Dcps_Export
-bool operator!= (const DDS::GroupDataQosPolicy& qos1,
-                  const DDS::GroupDataQosPolicy& qos2);
-
-ACE_INLINE OpenDDS_Dcps_Export
-bool operator!= (const DDS::TransportPriorityQosPolicy& qos1,
-                  const DDS::TransportPriorityQosPolicy& qos2);
-
-ACE_INLINE OpenDDS_Dcps_Export
-bool operator!= (const DDS::LifespanQosPolicy& qos1,
-                  const DDS::LifespanQosPolicy& qos2);
-
-ACE_INLINE OpenDDS_Dcps_Export
-bool operator!= (const DDS::DurabilityQosPolicy& qos1,
-                  const DDS::DurabilityQosPolicy& qos2);
-
-ACE_INLINE OpenDDS_Dcps_Export
-bool operator!= (const DDS::DurabilityServiceQosPolicy& qos1,
-                  const DDS::DurabilityServiceQosPolicy& qos2);
-
-ACE_INLINE OpenDDS_Dcps_Export
-bool operator!= (const DDS::PresentationQosPolicy& qos1,
-                  const DDS::PresentationQosPolicy& qos2);
-
-ACE_INLINE OpenDDS_Dcps_Export
-bool operator!= (const DDS::DeadlineQosPolicy& qos1,
-                  const DDS::DeadlineQosPolicy& qos2);
-
-ACE_INLINE OpenDDS_Dcps_Export
-bool operator!= (const DDS::LatencyBudgetQosPolicy& qos1,
-                  const DDS::LatencyBudgetQosPolicy& qos2);
-
-ACE_INLINE OpenDDS_Dcps_Export
-bool operator!= (const DDS::OwnershipQosPolicy& qos1,
-                  const DDS::OwnershipQosPolicy& qos2);
-
-ACE_INLINE OpenDDS_Dcps_Export
-bool operator!= (const DDS::OwnershipStrengthQosPolicy& qos1,
-                  const DDS::OwnershipStrengthQosPolicy& qos2);
-
-ACE_INLINE OpenDDS_Dcps_Export
-bool operator!= (const DDS::LivelinessQosPolicy& qos1,
-                  const DDS::LivelinessQosPolicy& qos2);
-
-ACE_INLINE OpenDDS_Dcps_Export
-bool operator!= (const DDS::TimeBasedFilterQosPolicy& qos1,
-                  const DDS::TimeBasedFilterQosPolicy& qos2);
-
-ACE_INLINE OpenDDS_Dcps_Export
-bool operator!= (const DDS::PartitionQosPolicy& qos1,
-                  const DDS::PartitionQosPolicy& qos2);
-
-ACE_INLINE OpenDDS_Dcps_Export
-bool operator!= (const DDS::ReliabilityQosPolicy& qos1,
-                  const DDS::ReliabilityQosPolicy& qos2);
-
-ACE_INLINE OpenDDS_Dcps_Export
-bool operator!= (const DDS::DestinationOrderQosPolicy& qos1,
-                  const DDS::DestinationOrderQosPolicy& qos2);
-
-ACE_INLINE OpenDDS_Dcps_Export
-bool operator!= (const DDS::HistoryQosPolicy& qos1,
-                  const DDS::HistoryQosPolicy& qos2);
-
-ACE_INLINE OpenDDS_Dcps_Export
-bool operator!= (const DDS::ResourceLimitsQosPolicy& qos1,
-                  const DDS::ResourceLimitsQosPolicy& qos2);
-
-ACE_INLINE OpenDDS_Dcps_Export
-bool operator!= (const DDS::EntityFactoryQosPolicy& qos1,
-                  const DDS::EntityFactoryQosPolicy& qos2);
-
-ACE_INLINE OpenDDS_Dcps_Export
-bool operator!= (const DDS::WriterDataLifecycleQosPolicy& qos1,
-                  const DDS::WriterDataLifecycleQosPolicy& qos2);
-
-ACE_INLINE OpenDDS_Dcps_Export
-bool operator!= (const DDS::ReaderDataLifecycleQosPolicy& qos1,
-                  const DDS::ReaderDataLifecycleQosPolicy& qos2);
-
-ACE_INLINE OpenDDS_Dcps_Export
-bool operator!= (const DDS::DomainParticipantQos& qos1,
-                  const DDS::DomainParticipantQos& qos2);
-
-ACE_INLINE OpenDDS_Dcps_Export
-bool operator!= (const DDS::TopicQos& qos1,
-                  const DDS::TopicQos& qos2);
-
-ACE_INLINE OpenDDS_Dcps_Export
-bool operator!= (const DDS::DataWriterQos& qos1,
-                  const DDS::DataWriterQos& qos2);
-
-ACE_INLINE OpenDDS_Dcps_Export
-bool operator!= (const DDS::PublisherQos& qos1,
-                  const DDS::PublisherQos& qos2);
-
-ACE_INLINE OpenDDS_Dcps_Export
-bool operator!= (const DDS::DataReaderQos& qos1,
-                  const DDS::DataReaderQos& qos2);
-
-ACE_INLINE OpenDDS_Dcps_Export
-bool operator!= (const DDS::SubscriberQos& qos1,
-                  const DDS::SubscriberQos& qos2);
-
-ACE_INLINE OpenDDS_Dcps_Export
-bool operator!= (const DDS::DomainParticipantFactoryQos& qos1,
-                  const DDS::DomainParticipantFactoryQos& qos2);
-=======
+
+ACE_INLINE OpenDDS_Dcps_Export
 bool operator==(const DDS::SubscriberQos& qos1,
                 const DDS::SubscriberQos& qos2);
 
@@ -840,7 +555,6 @@
 bool operator!=(const DDS::DomainParticipantFactoryQos& qos1,
                 const DDS::DomainParticipantFactoryQos& qos2);
 #endif
->>>>>>> c82f5b9d
 
 } // namespace DCPS
 } // namespace OpenDDS
