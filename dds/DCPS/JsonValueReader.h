--- conflicted
+++ resolved
@@ -57,14 +57,10 @@
   bool members_remaining();
   bool end_struct_member();
 
-<<<<<<< HEAD
   bool begin_optional() { return true; }
   bool end_optional() { return true; }
 
-  bool begin_union();
-=======
   bool begin_union(Extensibility extensibility = FINAL);
->>>>>>> 750e54a5
   bool end_union();
   bool begin_discriminator();
   bool end_discriminator();
