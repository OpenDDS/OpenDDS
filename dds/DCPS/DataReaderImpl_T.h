#ifndef OPENDDS_DCPS_DATAREADERIMPL_T_H
#define OPENDDS_DCPS_DATAREADERIMPL_T_H

#include "MultiTopicImpl.h"
#include "RakeResults_T.h"
#include "SubscriberImpl.h"
#include "BuiltInTopicUtils.h"
#include "Util.h"
#include "TypeSupportImpl.h"
#include "Watchdog.h"
#include "dcps_export.h"
#include "GuidConverter.h"

#include <ace/Bound_Ptr.h>
#include <ace/Time_Value.h>

OPENDDS_BEGIN_VERSIONED_NAMESPACE_DECL

namespace OpenDDS {
  namespace DCPS {

  /** Servant for DataReader interface of Traits::MessageType data type.
   *
   * See the DDS specification, OMG formal/04-12-02, for a description of
   * this interface.
   *
   */
  template <typename MessageType>
  class
#if ( __GNUC__ == 4 && __GNUC_MINOR__ == 1)
    OpenDDS_Dcps_Export
#endif
  DataReaderImpl_T
    : public virtual LocalObject<typename DDSTraits<MessageType>::DataReaderType>
    , public virtual DataReaderImpl
    , public ValueWriterDispatcher
  {
  public:
    typedef DDSTraits<MessageType> TraitsType;
    typedef MarshalTraits<MessageType> MarshalTraitsType;
    typedef typename TraitsType::MessageSequenceType MessageSequenceType;

    typedef OPENDDS_MAP_CMP_T(MessageType, DDS::InstanceHandle_t,
                              typename TraitsType::LessThanType) InstanceMap;

    class SharedInstanceMap
      : public RcObject
      , public InstanceMap
    {
    };

    typedef RcHandle<SharedInstanceMap> SharedInstanceMap_rch;

    class MessageTypeWithAllocator
      : public MessageType
      , public EnableContainerSupportedUniquePtr<MessageTypeWithAllocator>
    {
    public:
      void* operator new(size_t size, ACE_New_Allocator& pool);
      void operator delete(void* memory, ACE_New_Allocator& pool);
      void operator delete(void* memory);

      MessageTypeWithAllocator(){}
      MessageTypeWithAllocator(const MessageType& other)
        : MessageType(other)
      {
      }

      const MessageType* message() const { return this; }
    };

    struct MessageTypeMemoryBlock {
      MessageTypeWithAllocator element_;
      ACE_New_Allocator* allocator_;
    };

    typedef OpenDDS::DCPS::Cached_Allocator_With_Overflow<MessageTypeMemoryBlock, ACE_Null_Mutex>  DataAllocator;

    typedef typename TraitsType::DataReaderType Interface;

    DataReaderImpl_T (void)
    : filter_delayed_handler_(make_rch<FilterDelayedHandler>(ref(*this)))
    , marshal_skip_serialize_(false)
    {
    }

    virtual ~DataReaderImpl_T (void)
    {
      for (typename InstanceMap::iterator it = instance_map_.begin();
           it != instance_map_.end(); ++it)
        {
          OpenDDS::DCPS::SubscriptionInstance_rch ptr = get_handle_instance(it->second);
          this->purge_data(ptr);
        }
      //X SHH release the data samples in the instance_map_.
    }

    /**
     * Do parts of enable specific to the datatype.
     * Called by DataReaderImpl::enable().
     */
    virtual DDS::ReturnCode_t enable_specific ()
    {
      data_allocator().reset(new DataAllocator(get_n_chunks ()));
      if (OpenDDS::DCPS::DCPS_debug_level >= 2)
        ACE_DEBUG((LM_DEBUG,
                   ACE_TEXT("(%P|%t) %CDataReaderImpl::")
                   ACE_TEXT("enable_specific-data")
                   ACE_TEXT(" Cached_Allocator_With_Overflow ")
                   ACE_TEXT("%x with %d chunks\n"),
                   TraitsType::type_name(),
                   data_allocator().get(),
                   this->get_n_chunks ()));

      return DDS::RETCODE_OK;
    }

    virtual const ValueWriterDispatcher* get_value_writer_dispatcher() const { return this; }

    void write(ValueWriter& value_writer, const void* data) const
    {
      vwrite(value_writer, *static_cast<const MessageType*>(data));
    }

    virtual DDS::ReturnCode_t read (
                                    MessageSequenceType & received_data,
                                    DDS::SampleInfoSeq & info_seq,
                                    ::CORBA::Long max_samples,
                                    DDS::SampleStateMask sample_states,
                                    DDS::ViewStateMask view_states,
                                    DDS::InstanceStateMask instance_states)
    {
      DDS::ReturnCode_t const precond =
        check_inputs("read", received_data, info_seq, max_samples);
      if (DDS::RETCODE_OK != precond)
        {
          return precond;
        }

      ACE_GUARD_RETURN (ACE_Recursive_Thread_Mutex,
                        guard,
                        this->sample_lock_,
                        DDS::RETCODE_ERROR);

      return read_i(received_data, info_seq, max_samples, sample_states,
                    view_states, instance_states, 0);
    }

    virtual DDS::ReturnCode_t take (
                                      MessageSequenceType & received_data,
                                      DDS::SampleInfoSeq & info_seq,
                                      ::CORBA::Long max_samples,
                                      DDS::SampleStateMask sample_states,
                                      DDS::ViewStateMask view_states,
                                      DDS::InstanceStateMask instance_states)
    {
      DDS::ReturnCode_t const precond =
        check_inputs("take", received_data, info_seq, max_samples);
      if (DDS::RETCODE_OK != precond)
        {
          return precond;
        }

      ACE_GUARD_RETURN (ACE_Recursive_Thread_Mutex,
                        guard,
                        this->sample_lock_,
                        DDS::RETCODE_ERROR);

      return take_i(received_data, info_seq, max_samples, sample_states,
                    view_states, instance_states, 0);
    }

    virtual DDS::ReturnCode_t read_w_condition (
                                                  MessageSequenceType & received_data,
                                                  DDS::SampleInfoSeq & sample_info,
                                                  ::CORBA::Long max_samples,
                                                  DDS::ReadCondition_ptr a_condition)
    {
      DDS::ReturnCode_t const precond =
        check_inputs("read_w_condition", received_data, sample_info, max_samples);
      if (DDS::RETCODE_OK != precond)
        {
          return precond;
        }

      ACE_GUARD_RETURN (ACE_Recursive_Thread_Mutex, guard, this->sample_lock_,
                        DDS::RETCODE_ERROR);

      if (!has_readcondition(a_condition))
        {
          return DDS::RETCODE_PRECONDITION_NOT_MET;
        }

      return read_i(received_data, sample_info, max_samples,
                    a_condition->get_sample_state_mask(),
                    a_condition->get_view_state_mask(),
                    a_condition->get_instance_state_mask(),
#ifndef OPENDDS_NO_QUERY_CONDITION
                    dynamic_cast< DDS::QueryCondition_ptr >(a_condition));
#else
      0);
#endif
  }

    virtual DDS::ReturnCode_t take_w_condition (
                                                  MessageSequenceType & received_data,
                                                  DDS::SampleInfoSeq & sample_info,
                                                  ::CORBA::Long max_samples,
                                                  DDS::ReadCondition_ptr a_condition)
    {
      DDS::ReturnCode_t const precond =
        check_inputs("take_w_condition", received_data, sample_info, max_samples);
      if (DDS::RETCODE_OK != precond)
        {
          return precond;
        }

      ACE_GUARD_RETURN (ACE_Recursive_Thread_Mutex, guard, this->sample_lock_,
                        DDS::RETCODE_ERROR);

      if (!has_readcondition(a_condition))
        {
          return DDS::RETCODE_PRECONDITION_NOT_MET;
        }

      return take_i(received_data, sample_info, max_samples,
                    a_condition->get_sample_state_mask(),
                    a_condition->get_view_state_mask(),
                    a_condition->get_instance_state_mask(),
#ifndef OPENDDS_NO_QUERY_CONDITION
                    dynamic_cast< DDS::QueryCondition_ptr >(a_condition)
#else
                    0
#endif
                    );
    }

  virtual DDS::ReturnCode_t read_next_sample(MessageType& received_data,
                                             DDS::SampleInfo& sample_info)
  {
    bool found_data = false;
    ACE_GUARD_RETURN(ACE_Recursive_Thread_Mutex, guard, sample_lock_, DDS::RETCODE_ERROR);

    const Observer_rch observer = get_observer(Observer::e_SAMPLE_READ);

    const typename InstanceMap::iterator the_end = instance_map_.end();
    for (typename InstanceMap::iterator it = instance_map_.begin(); it != the_end; ++it) {
      const SubscriptionInstance_rch ptr = get_handle_instance(it->second);

      bool most_recent_generation = false;

      for (ReceivedDataElement* item = ptr->rcvd_samples_.head_; item; item = item->next_data_sample_) {
#ifndef OPENDDS_NO_OBJECT_MODEL_PROFILE
        if (item->coherent_change_) continue;
#endif

        if (item->sample_state_ & DDS::NOT_READ_SAMPLE_STATE) {
          if (item->registered_data_) {
            received_data = *static_cast<MessageType*>(item->registered_data_);
          }
          ptr->instance_state_->sample_info(sample_info, item);
          item->sample_state_ = DDS::READ_SAMPLE_STATE;

          const ValueWriterDispatcher* vwd = get_value_writer_dispatcher();
          if (observer && item->registered_data_ && vwd) {
            Observer::Sample s(sample_info.instance_handle, sample_info.instance_state, *item, *vwd);
            observer->on_sample_read(this, s);
          }

          if (!most_recent_generation) {
            most_recent_generation = ptr->instance_state_->most_recent_generation(item);
          }
          found_data = true;
        }
        if (found_data) {
          break;
        }
      }

      if (found_data) {
        if (most_recent_generation) {
          ptr->instance_state_->accessed();
        }
        // Get the sample_ranks, generation_ranks, and
        // absolute_generation_ranks for this info_seq
        this->sample_info(sample_info, ptr->rcvd_samples_.tail_);

        break;
      }
    }

    post_read_or_take();
    return found_data ? DDS::RETCODE_OK : DDS::RETCODE_NO_DATA;
  }

  virtual DDS::ReturnCode_t take_next_sample(MessageType& received_data,
                                             DDS::SampleInfo& sample_info)
  {
    bool found_data = false;
    ACE_GUARD_RETURN(ACE_Recursive_Thread_Mutex, guard, sample_lock_, DDS::RETCODE_ERROR);

    const Observer_rch observer = get_observer(Observer::e_SAMPLE_TAKEN);

    const typename InstanceMap::iterator the_end = instance_map_.end();
    for (typename InstanceMap::iterator it = instance_map_.begin(); it != the_end; ++it) {
      DDS::InstanceHandle_t handle = it->second;
      OpenDDS::DCPS::SubscriptionInstance_rch ptr = get_handle_instance(handle);

      bool most_recent_generation = false;

      OpenDDS::DCPS::ReceivedDataElement* tail = 0;
      OpenDDS::DCPS::ReceivedDataElement* next;
      OpenDDS::DCPS::ReceivedDataElement* item = ptr->rcvd_samples_.head_;
      while (item) {
#ifndef OPENDDS_NO_OBJECT_MODEL_PROFILE
        if (item->coherent_change_) {
          item = item->next_data_sample_;
          continue;
        }
#endif
        if (item->sample_state_ & DDS::NOT_READ_SAMPLE_STATE) {
          if (item->registered_data_) {
            received_data = *static_cast<MessageType*>(item->registered_data_);
          }
          ptr->instance_state_->sample_info(sample_info, item);
          item->sample_state_ = DDS::READ_SAMPLE_STATE;

          const ValueWriterDispatcher* vwd = get_value_writer_dispatcher();
          if (observer && item->registered_data_ && vwd) {
            Observer::Sample s(sample_info.instance_handle, sample_info.instance_state, *item, *vwd);
            observer->on_sample_taken(this, s);
          }

          if (!most_recent_generation) {
            most_recent_generation = ptr->instance_state_->most_recent_generation(item);
          }

          if (item == ptr->rcvd_samples_.tail_) {
            tail = ptr->rcvd_samples_.tail_;
            item = item->next_data_sample_;

          } else {
            next = item->next_data_sample_;

            ptr->rcvd_samples_.remove(item);
            item->dec_ref();

            item = next;
          }

          found_data = true;
        }

        if (found_data) {
          break;
        }
      }

      if (found_data) {
        if (most_recent_generation) {
          ptr->instance_state_->accessed();
        }

        //
        // Get the sample_ranks, generation_ranks, and
        // absolute_generation_ranks for this info_seq
        //
        if (tail) {
          this->sample_info(sample_info, tail);

          ptr->rcvd_samples_.remove(tail);
          tail->dec_ref();

        } else {
          this->sample_info(sample_info, ptr->rcvd_samples_.tail_);
        }

        break;
      }
    }

    post_read_or_take();
    return found_data ? DDS::RETCODE_OK : DDS::RETCODE_NO_DATA;
  }

  virtual DDS::ReturnCode_t read_instance (
                                             MessageSequenceType & received_data,
                                             DDS::SampleInfoSeq & info_seq,
                                             ::CORBA::Long max_samples,
                                             DDS::InstanceHandle_t a_handle,
                                             DDS::SampleStateMask sample_states,
                                             DDS::ViewStateMask view_states,
                                             DDS::InstanceStateMask instance_states)
  {
    DDS::ReturnCode_t const precond =
      check_inputs("read_instance", received_data, info_seq, max_samples);
    if (DDS::RETCODE_OK != precond)
      {
        return precond;
      }

    ACE_GUARD_RETURN (ACE_Recursive_Thread_Mutex,
                      guard,
                      this->sample_lock_,
                      DDS::RETCODE_ERROR);
    return read_instance_i(received_data, info_seq, max_samples, a_handle,
                           sample_states, view_states, instance_states, 0);
  }

  virtual DDS::ReturnCode_t take_instance (
                                             MessageSequenceType & received_data,
                                             DDS::SampleInfoSeq & info_seq,
                                             ::CORBA::Long max_samples,
                                             DDS::InstanceHandle_t a_handle,
                                             DDS::SampleStateMask sample_states,
                                             DDS::ViewStateMask view_states,
                                             DDS::InstanceStateMask instance_states)
  {
    DDS::ReturnCode_t const precond =
      check_inputs("take_instance", received_data, info_seq, max_samples);
    if (DDS::RETCODE_OK != precond)
      {
        return precond;
      }

    ACE_GUARD_RETURN (ACE_Recursive_Thread_Mutex,
                      guard,
                      this->sample_lock_,
                      DDS::RETCODE_ERROR);
    return take_instance_i(received_data, info_seq, max_samples, a_handle,
                           sample_states, view_states, instance_states, 0);
  }

  virtual DDS::ReturnCode_t read_instance_w_condition (
                                                       MessageSequenceType & received_data,
                                                       DDS::SampleInfoSeq & info_seq,
                                                       ::CORBA::Long max_samples,
                                                       DDS::InstanceHandle_t a_handle,
                                                       DDS::ReadCondition_ptr a_condition)
  {
    DDS::ReturnCode_t const precond =
      check_inputs("read_instance_w_condition", received_data, info_seq,
                   max_samples);
    if (DDS::RETCODE_OK != precond)
      {
        return precond;
      }

    ACE_GUARD_RETURN (ACE_Recursive_Thread_Mutex, guard, this->sample_lock_,
                      DDS::RETCODE_ERROR);

    if (!has_readcondition(a_condition))
      {
        return DDS::RETCODE_PRECONDITION_NOT_MET;
      }

#ifndef OPENDDS_NO_QUERY_CONDITION
    DDS::QueryCondition_ptr query_condition =
        dynamic_cast< DDS::QueryCondition_ptr >(a_condition);
#endif

    return read_instance_i(received_data, info_seq, max_samples, a_handle,
                           a_condition->get_sample_state_mask(),
                           a_condition->get_view_state_mask(),
                           a_condition->get_instance_state_mask(),
#ifndef OPENDDS_NO_QUERY_CONDITION
                           query_condition
#else
                           0
#endif
                           );
  }

  virtual DDS::ReturnCode_t take_instance_w_condition (
                                                       MessageSequenceType & received_data,
                                                       DDS::SampleInfoSeq & info_seq,
                                                       ::CORBA::Long max_samples,
                                                       DDS::InstanceHandle_t a_handle,
                                                       DDS::ReadCondition_ptr a_condition)
  {
    DDS::ReturnCode_t const precond =
      check_inputs("take_instance_w_condition", received_data, info_seq,
                   max_samples);
    if (DDS::RETCODE_OK != precond)
      {
        return precond;
      }

    ACE_GUARD_RETURN (ACE_Recursive_Thread_Mutex, guard, this->sample_lock_,
                      DDS::RETCODE_ERROR);

    if (!has_readcondition(a_condition))
      {
        return DDS::RETCODE_PRECONDITION_NOT_MET;
      }

#ifndef OPENDDS_NO_QUERY_CONDITION
    DDS::QueryCondition_ptr query_condition =
        dynamic_cast< DDS::QueryCondition_ptr >(a_condition);
#endif

    return take_instance_i(received_data, info_seq, max_samples, a_handle,
                           a_condition->get_sample_state_mask(),
                           a_condition->get_view_state_mask(),
                           a_condition->get_instance_state_mask(),
#ifndef OPENDDS_NO_QUERY_CONDITION
                           query_condition
#else
                           0
#endif
                           );
  }

  virtual DDS::ReturnCode_t read_next_instance (
                                                  MessageSequenceType & received_data,
                                                  DDS::SampleInfoSeq & info_seq,
                                                  ::CORBA::Long max_samples,
                                                  DDS::InstanceHandle_t a_handle,
                                                  DDS::SampleStateMask sample_states,
                                                  DDS::ViewStateMask view_states,
                                                  DDS::InstanceStateMask instance_states)
  {
    DDS::ReturnCode_t const precond =
      check_inputs("read_next_instance", received_data, info_seq, max_samples);
    if (DDS::RETCODE_OK != precond)
      {
        return precond;
      }

    return read_next_instance_i(received_data, info_seq, max_samples, a_handle,
                                sample_states, view_states, instance_states, 0);
  }

  virtual DDS::ReturnCode_t take_next_instance (
                                                  MessageSequenceType & received_data,
                                                  DDS::SampleInfoSeq & info_seq,
                                                  ::CORBA::Long max_samples,
                                                  DDS::InstanceHandle_t a_handle,
                                                  DDS::SampleStateMask sample_states,
                                                  DDS::ViewStateMask view_states,
                                                  DDS::InstanceStateMask instance_states)
  {
    DDS::ReturnCode_t const precond =
      check_inputs("take_next_instance", received_data, info_seq, max_samples);
    if (DDS::RETCODE_OK != precond)
      {
        return precond;
      }

    return take_next_instance_i(received_data, info_seq, max_samples, a_handle,
                                sample_states, view_states, instance_states, 0);
  }

  virtual DDS::ReturnCode_t read_next_instance_w_condition (
                                                              MessageSequenceType & received_data,
                                                              DDS::SampleInfoSeq & info_seq,
                                                              ::CORBA::Long max_samples,
                                                              DDS::InstanceHandle_t a_handle,
                                                              DDS::ReadCondition_ptr a_condition)
  {
    DDS::ReturnCode_t const precond =
      check_inputs("read_next_instance_w_condition", received_data, info_seq,
                   max_samples);
    if (DDS::RETCODE_OK != precond)
      {
        return precond;
      }

    ACE_GUARD_RETURN (ACE_Recursive_Thread_Mutex, guard, this->sample_lock_,
                      DDS::RETCODE_ERROR);

    if (!has_readcondition(a_condition))
      {
        return DDS::RETCODE_PRECONDITION_NOT_MET;
      }

#ifndef OPENDDS_NO_QUERY_CONDITION
    DDS::QueryCondition_ptr query_condition =
        dynamic_cast< DDS::QueryCondition_ptr >(a_condition);
#endif

    return read_next_instance_i(received_data, info_seq, max_samples, a_handle,
                                a_condition->get_sample_state_mask(),
                                a_condition->get_view_state_mask(),
                                a_condition->get_instance_state_mask(),
#ifndef OPENDDS_NO_QUERY_CONDITION
                                query_condition
#else
                                0
#endif
                                );
  }

  virtual DDS::ReturnCode_t take_next_instance_w_condition (
                                                              MessageSequenceType & received_data,
                                                              DDS::SampleInfoSeq & info_seq,
                                                              ::CORBA::Long max_samples,
                                                              DDS::InstanceHandle_t a_handle,
                                                              DDS::ReadCondition_ptr a_condition)
  {
    DDS::ReturnCode_t const precond =
      check_inputs("take_next_instance_w_condition", received_data, info_seq,
                   max_samples);
    if (DDS::RETCODE_OK != precond)
      {
        return precond;
      }

    ACE_GUARD_RETURN (ACE_Recursive_Thread_Mutex, guard, this->sample_lock_,
                      DDS::RETCODE_ERROR);

    if (!has_readcondition(a_condition))
      {
        return DDS::RETCODE_PRECONDITION_NOT_MET;
      }

#ifndef OPENDDS_NO_QUERY_CONDITION
    DDS::QueryCondition_ptr query_condition =
        dynamic_cast< DDS::QueryCondition_ptr >(a_condition);
#endif

    return take_next_instance_i(received_data, info_seq, max_samples, a_handle,
                                a_condition->get_sample_state_mask(),
                                a_condition->get_view_state_mask(),
                                a_condition->get_instance_state_mask(),
#ifndef OPENDDS_NO_QUERY_CONDITION
                                query_condition
#else
                                0
#endif
                                );
  }

  virtual DDS::ReturnCode_t return_loan (
                                           MessageSequenceType & received_data,
                                           DDS::SampleInfoSeq & info_seq)
  {
    // Some incomplete tests to see that the data and info are from the
    // same read.
    if (received_data.length() != info_seq.length())
      {
        return DDS::RETCODE_PRECONDITION_NOT_MET;
      }

    if (received_data.release())
      {
        // nothing to do because this is not zero-copy data
        return DDS::RETCODE_OK;
      }
    else
      {
        info_seq.length(0);
        received_data.length(0);
      }
    return DDS::RETCODE_OK;
  }

  virtual DDS::ReturnCode_t get_key_value (
                                             MessageType & key_holder,
                                             DDS::InstanceHandle_t handle)
  {
    ACE_GUARD_RETURN (ACE_Recursive_Thread_Mutex,
                      guard,
                      this->sample_lock_,
                      DDS::RETCODE_ERROR);

    typename InstanceMap::iterator const the_end = instance_map_.end ();
    for (typename InstanceMap::iterator it = instance_map_.begin ();
         it != the_end;
         ++it)
      {
        if (it->second == handle)
          {
            key_holder = it->first;
            return DDS::RETCODE_OK;
          }
      }

    return DDS::RETCODE_BAD_PARAMETER;
  }

  virtual DDS::InstanceHandle_t lookup_instance (const MessageType & instance_data)
  {
    typename InstanceMap::const_iterator const it = instance_map_.find(instance_data);

    if (it == instance_map_.end())
      {
        return DDS::HANDLE_NIL;
      }
    else
      {
        return it->second;
      }
  }

  virtual DDS::ReturnCode_t auto_return_loan(void* seq)
  {
    MessageSequenceType& received_data =
      *static_cast< MessageSequenceType*> (seq);

    if (!received_data.release())
      {
        // this->release_loan(received_data);
        received_data.length(0);
      }
    return DDS::RETCODE_OK;
  }

  void release_loan (MessageSequenceType & received_data)
  {
    received_data.length(0);
  }

#ifndef OPENDDS_NO_CONTENT_SUBSCRIPTION_PROFILE
  bool contains_sample_filtered(DDS::SampleStateMask sample_states,
                                DDS::ViewStateMask view_states,
                                DDS::InstanceStateMask instance_states,
                                const OpenDDS::DCPS::FilterEvaluator& evaluator,
                                const DDS::StringSeq& params)
  {
    using namespace OpenDDS::DCPS;
    ACE_GUARD_RETURN(ACE_Recursive_Thread_Mutex, guard, sample_lock_, false);
    ACE_GUARD_RETURN(ACE_Recursive_Thread_Mutex, instance_guard, instances_lock_, false);

    const bool filter_has_non_key_fields =
      evaluator.has_non_key_fields(getMetaStruct<MessageType>());

    for (SubscriptionInstanceMapType::iterator iter = instances_.begin(), end = instances_.end(); iter != end; ++iter) {
      SubscriptionInstance& inst = *iter->second;

      if (inst.instance_state_->match(view_states, instance_states)) {
        for (ReceivedDataElement* item = inst.rcvd_samples_.head_; item != 0; item = item->next_data_sample_) {
          if ((item->sample_state_ & sample_states)
#ifndef OPENDDS_NO_OBJECT_MODEL_PROFILE
              && !item->coherent_change_
#endif
              && item->registered_data_) {
            if (!item->valid_data_ && filter_has_non_key_fields) {
              continue;
            }
            if (evaluator.eval(*static_cast<MessageType*>(item->registered_data_), params)) {
              return true;
            }
          }
        }
      }
    }

    return false;
  }

  DDS::ReturnCode_t read_generic(
                                   OpenDDS::DCPS::DataReaderImpl::GenericBundle& gen,
                                   DDS::SampleStateMask sample_states, DDS::ViewStateMask view_states,
                                   DDS::InstanceStateMask instance_states,
                                   bool adjust_ref_count=false)
  {

    MessageSequenceType data;
    DDS::ReturnCode_t rc;
    ACE_GUARD_RETURN (ACE_Recursive_Thread_Mutex,
                      guard,
                      this->sample_lock_,
                      DDS::RETCODE_ERROR);
    {
      rc = read_i(data, gen.info_,
                  DDS::LENGTH_UNLIMITED,
                  sample_states, view_states, instance_states, 0);
      if (true == adjust_ref_count ) {
        data.increment_references();
      }
    }
    gen.samples_.reserve(data.length());
    for (CORBA::ULong i = 0; i < data.length(); ++i) {
      gen.samples_.push_back(&data[i]);
    }
    return rc;

  }

  DDS::InstanceHandle_t lookup_instance_generic(const void* data)
  {
    return lookup_instance(*static_cast<const MessageType*>(data));
  }

  virtual DDS::ReturnCode_t take(
                                 OpenDDS::DCPS::AbstractSamples& samples,
                                 DDS::SampleStateMask sample_states, DDS::ViewStateMask view_states,
                                 DDS::InstanceStateMask instance_states)
  {
    ACE_GUARD_RETURN (ACE_Recursive_Thread_Mutex,
                      guard,
                      this->sample_lock_,
                      DDS::RETCODE_ERROR);

    MessageSequenceType data;
    DDS::SampleInfoSeq infos;
    DDS::ReturnCode_t rc = take_i(data, infos, DDS::LENGTH_UNLIMITED,
                                  sample_states, view_states, instance_states, 0);

    samples.reserve(data.length());

    for (CORBA::ULong i = 0; i < data.length(); ++i) {
      samples.push_back(infos[i], &data[i]);
    }

    return rc;
  }

  DDS::ReturnCode_t read_instance_generic(void*& data,
                                          DDS::SampleInfo& info, DDS::InstanceHandle_t instance,
                                          DDS::SampleStateMask sample_states, DDS::ViewStateMask view_states,
                                          DDS::InstanceStateMask instance_states)
  {
    MessageSequenceType dataseq;
    DDS::SampleInfoSeq infoseq;
    const DDS::ReturnCode_t rc = read_instance_i(dataseq, infoseq,
                                                 DDS::LENGTH_UNLIMITED, instance, sample_states, view_states,
                                                 instance_states, 0);
    if (rc != DDS::RETCODE_NO_DATA)
      {
        const CORBA::ULong last = dataseq.length() - 1;
        data = new MessageType(dataseq[last]);
        info = infoseq[last];
      }
    return rc;
  }

  DDS::ReturnCode_t read_next_instance_generic(void*& data,
                                               DDS::SampleInfo& info, DDS::InstanceHandle_t previous_instance,
                                               DDS::SampleStateMask sample_states, DDS::ViewStateMask view_states,
                                               DDS::InstanceStateMask instance_states)
  {
    MessageSequenceType dataseq;
    DDS::SampleInfoSeq infoseq;
    const DDS::ReturnCode_t rc = read_next_instance_i(dataseq, infoseq,
                                                      DDS::LENGTH_UNLIMITED, previous_instance, sample_states, view_states,
                                                      instance_states, 0);
    if (rc != DDS::RETCODE_NO_DATA)
      {
        const CORBA::ULong last = dataseq.length() - 1;
        data = new MessageType(dataseq[last]);
        info = infoseq[last];
      }
    return rc;
  }

#endif

  DDS::InstanceHandle_t store_synthetic_data(const MessageType& sample,
                                             DDS::ViewStateKind view,
                                             const SystemTimePoint& timestamp = SystemTimePoint::now())
  {
    using namespace OpenDDS::DCPS;
    ACE_GUARD_RETURN(ACE_Recursive_Thread_Mutex, guard, sample_lock_,
                     DDS::HANDLE_NIL);

#ifndef OPENDDS_NO_MULTI_TOPIC
    DDS::TopicDescription_var descr = get_topicdescription();
    if (MultiTopicImpl* mt = dynamic_cast<MultiTopicImpl*>(descr.in())) {
      if (!mt->filter(sample)) {
        return DDS::HANDLE_NIL;
      }
    }
#endif

    get_subscriber_servant()->data_received(this);

    DDS::InstanceHandle_t inst = lookup_instance(sample);
    bool filtered = false;
    SubscriptionInstance_rch instance;

    const DDS::Time_t now = timestamp.to_dds_time();
    DataSampleHeader header;
    header.source_timestamp_sec_ = now.sec;
    header.source_timestamp_nanosec_ = now.nanosec;

    // Call store_instance_data() once or twice, depending on if we need to
    // process the INSTANCE_REGISTRATION.  In either case, store_instance_data()
    // owns the memory for the sample and it must come from the correct allocator.
    for (int i = 0; i < 2; ++i) {
      if (i == 0 && inst != DDS::HANDLE_NIL) continue;

      const int msg = i ? SAMPLE_DATA : INSTANCE_REGISTRATION;
      header.message_id_ = static_cast<char>(msg);

      bool just_registered;
      unique_ptr<MessageTypeWithAllocator> data(new (*data_allocator()) MessageTypeWithAllocator(sample));
      store_instance_data(move(data), header, instance, just_registered, filtered);
      if (instance) inst = instance->instance_handle_;
    }

    if (!filtered) {
      if (view == DDS::NOT_NEW_VIEW_STATE) {
        if (instance) instance->instance_state_->accessed();
      }
      notify_read_conditions();
    }

    const ValueWriterDispatcher* vwd = get_value_writer_dispatcher();
    const Observer_rch observer = get_observer(Observer::e_SAMPLE_RECEIVED);
    if (observer && vwd) {
      Observer::Sample s(instance ? instance->instance_handle_ : DDS::HANDLE_NIL, header.instance_state(), now, header.sequence_, &sample, *vwd);
      observer->on_sample_received(this, s);
    }

    return inst;
  }

  Extensibility get_max_extensibility()
  {
    return MarshalTraitsType::max_extensibility_level();
  }

  void set_instance_state(DDS::InstanceHandle_t instance,
                          DDS::InstanceStateKind state,
                          const SystemTimePoint& timestamp = SystemTimePoint::now(),
<<<<<<< HEAD
                          const OpenDDS::DCPS::GUID_t& publication_id = GUID_UNKNOWN)
=======
                          const GUID_t& publication_id = GUID_UNKNOWN)
>>>>>>> 0c2aa4b0
  {
    using namespace OpenDDS::DCPS;
    ACE_GUARD(ACE_Recursive_Thread_Mutex, guard, sample_lock_);

    SubscriptionInstance_rch si = get_handle_instance(instance);
    if (si && state != DDS::ALIVE_INSTANCE_STATE) {
      const DDS::Time_t now = timestamp.to_dds_time();
      DataSampleHeader header;
      header.publication_id_ = publication_id;
      header.source_timestamp_sec_ = now.sec;
      header.source_timestamp_nanosec_ = now.nanosec;
      const int msg = (state == DDS::NOT_ALIVE_DISPOSED_INSTANCE_STATE)
        ? DISPOSE_INSTANCE : UNREGISTER_INSTANCE;
      header.message_id_ = static_cast<char>(msg);
      bool just_registered, filtered;
      unique_ptr<MessageTypeWithAllocator> data(new (*data_allocator()) MessageTypeWithAllocator);
      get_key_value(*data, instance);
      store_instance_data(move(data), header, si, just_registered, filtered);
      if (!filtered)
      {
        notify_read_conditions();
      }
    }
  }

  virtual void lookup_instance(const OpenDDS::DCPS::ReceivedDataSample& sample,
                               OpenDDS::DCPS::SubscriptionInstance_rch& instance)
  {
    //!!! caller should already have the sample_lock_
    const bool encapsulated = sample.header_.cdr_encapsulation_;
    OpenDDS::DCPS::Serializer ser(
      sample.sample_.get(),
      encapsulated ? Encoding::KIND_XCDR1 : Encoding::KIND_UNALIGNED_CDR,
      static_cast<Endianness>(sample.header_.byte_order_));

    if (encapsulated) {
      EncapsulationHeader encap;
      if (!(ser >> encap)) {
        ACE_ERROR((LM_ERROR, ACE_TEXT("(%P|%t) ERROR ")
          ACE_TEXT("%CDataReaderImpl::lookup_instance: ")
          ACE_TEXT("deserialization of encapsulation header failed.\n"),
          TraitsType::type_name()));
        return;
      }
      Encoding encoding;
      if (!encap.to_encoding(encoding, MarshalTraitsType::extensibility())) {
        return;
      }

      if (decoding_modes_.find(encoding.kind()) == decoding_modes_.end()) {
        if (DCPS_debug_level >= 1) {
          ACE_DEBUG((LM_WARNING, ACE_TEXT("(%P|%t) WARNING ")
            ACE_TEXT("%CDataReaderImpl::lookup_instance: ")
            ACE_TEXT("Encoding kind of the received sample (%C) does not ")
            ACE_TEXT("match the ones specified by DataReader.\n"),
            TraitsType::type_name(),
            Encoding::kind_to_string(encoding.kind()).c_str()));
        }
        return;
      }
      if (DCPS_debug_level >= 8) {
        ACE_DEBUG((LM_DEBUG, ACE_TEXT("(%P|%t) ")
          ACE_TEXT("%CDataReaderImpl::lookup_instance: ")
          ACE_TEXT("Deserializing with encoding kind %C.\n"),
          TraitsType::type_name(),
          Encoding::kind_to_string(encoding.kind()).c_str()));
      }

      ser.encoding(encoding);
    }

    bool ser_ret = true;
    MessageType data;
    if (sample.header_.key_fields_only_) {
      ser_ret = ser >> OpenDDS::DCPS::KeyOnly<MessageType>(data);
    } else {
      ser_ret = ser >> data;
    }
    if (!ser_ret) {
      if (ser.get_construction_status() != Serializer::ConstructionSuccessful) {
        if (DCPS_debug_level > 1) {
          ACE_DEBUG((LM_WARNING, ACE_TEXT("(%P|%t) %CDataReaderImpl::lookup_instance ")
                     ACE_TEXT("object construction failure, dropping sample.\n"),
                     TraitsType::type_name()));
        }
      } else {
        ACE_ERROR((LM_ERROR, ACE_TEXT("(%P|%t) %CDataReaderImpl::lookup_instance ")
                   ACE_TEXT("deserialization failed.\n"),
                   TraitsType::type_name()));
      }
      return;
    }

    DDS::InstanceHandle_t handle(DDS::HANDLE_NIL);
    typename InstanceMap::const_iterator const it = instance_map_.find(data);
    if (it != instance_map_.end()) {
      handle = it->second;
    }

    if (handle == DDS::HANDLE_NIL) {
      instance.reset();
    } else {
      instance = get_handle_instance(handle);
    }
  }

  virtual void qos_change(const DDS::DataReaderQos& qos)
  {
    // reliability is not changeable, just time_based_filter
    if (qos.reliability.kind == DDS::RELIABLE_RELIABILITY_QOS) {
      if (qos.time_based_filter.minimum_separation != qos_.time_based_filter.minimum_separation) {
        const DDS::Duration_t zero = { DDS::DURATION_ZERO_SEC, DDS::DURATION_ZERO_NSEC };
        if (qos_.time_based_filter.minimum_separation != zero) {
          if (qos.time_based_filter.minimum_separation != zero) {
            const TimeDuration new_interval(qos.time_based_filter.minimum_separation);
            filter_delayed_handler_->reset_interval(new_interval);
          } else {
            filter_delayed_handler_->cancel();
          }
        }
        // else no existing timers to change/cancel
      }
      // else no qos change so nothing to change
    }

    DataReaderImpl::qos_change(qos);
  }

  void set_marshal_skip_serialize(bool value)
  {
    marshal_skip_serialize_ = value;
  }

  bool get_marshal_skip_serialize() const
  {
    return marshal_skip_serialize_;
  }

  void release_all_instances()
  {
    ACE_GUARD(ACE_Recursive_Thread_Mutex, guard, sample_lock_);

    const typename InstanceMap::iterator end = instance_map_.end();
    typename InstanceMap::iterator it = instance_map_.begin();
    while (it != end) {
      const DDS::InstanceHandle_t handle = it->second;
      ++it; // it will be invalid, so iterate now.
      release_instance(handle);
    }
  }

protected:

  virtual RcHandle<MessageHolder> dds_demarshal(const OpenDDS::DCPS::ReceivedDataSample& sample,
                                                OpenDDS::DCPS::SubscriptionInstance_rch& instance,
                                                bool& just_registered,
                                                bool& filtered,
                                                OpenDDS::DCPS::MarshalingType marshaling_type)
  {
    unique_ptr<MessageTypeWithAllocator> data(new (*data_allocator()) MessageTypeWithAllocator);
    RcHandle<MessageHolder> message_holder;

    if (marshal_skip_serialize_) {
      if (!MarshalTraitsType::from_message_block(*data, *sample.sample_)) {
        ACE_ERROR((LM_ERROR, ACE_TEXT("(%P|%t) ERROR: DataReaderImpl::dds_demarshal: ")
                   ACE_TEXT("attempting to skip serialize but bad from_message_block. Returning from demarshal.\n")));
        return message_holder;
      }
      store_instance_data(move(data), sample.header_, instance, just_registered, filtered);
      return message_holder;
    }
    const bool encapsulated = sample.header_.cdr_encapsulation_;

    OpenDDS::DCPS::Serializer ser(
      sample.sample_.get(),
      encapsulated ? Encoding::KIND_XCDR1 : Encoding::KIND_UNALIGNED_CDR,
      static_cast<Endianness>(sample.header_.byte_order_));

    if (encapsulated) {
      EncapsulationHeader encap;
      if (!(ser >> encap)) {
        ACE_ERROR((LM_ERROR, ACE_TEXT("(%P|%t) ERROR ")
          ACE_TEXT("%CDataReaderImpl::dds_demarshal: ")
          ACE_TEXT("deserialization of encapsulation header failed.\n"),
          TraitsType::type_name()));
        return message_holder;
      }
      Encoding encoding;
      if (!encap.to_encoding(encoding, MarshalTraitsType::extensibility())) {
        return message_holder;
      }

      if (decoding_modes_.find(encoding.kind()) == decoding_modes_.end()) {
        if (DCPS_debug_level >= 1) {
          ACE_DEBUG((LM_WARNING, ACE_TEXT("(%P|%t) WARNING ")
            ACE_TEXT("%CDataReaderImpl::dds_demarshal: ")
            ACE_TEXT("Encoding kind %C of the received sample does not ")
            ACE_TEXT("match the ones specified by DataReader.\n"),
            TraitsType::type_name(),
            Encoding::kind_to_string(encoding.kind()).c_str()));
        }
        return message_holder;
      }
      if (DCPS_debug_level >= 8) {
        ACE_DEBUG((LM_DEBUG, ACE_TEXT("(%P|%t) ")
          ACE_TEXT("%CDataReaderImpl::dds_demarshal: ")
          ACE_TEXT("Deserializing with encoding kind %C.\n"),
          TraitsType::type_name(),
          Encoding::kind_to_string(encoding.kind()).c_str()));
      }

      ser.encoding(encoding);
    }

    const bool key_only_marshaling =
      marshaling_type == OpenDDS::DCPS::KEY_ONLY_MARSHALING;

    bool ser_ret = true;
    if (key_only_marshaling) {
      ser_ret = ser >> OpenDDS::DCPS::KeyOnly<MessageType>(*data);
    } else {
      ser_ret = ser >> *data;
      message_holder = make_rch<MessageHolder_T<MessageType> >(*data);
    }
    if (!ser_ret) {
      if (ser.get_construction_status() != Serializer::ConstructionSuccessful) {
        if (DCPS_debug_level > 1) {
          ACE_DEBUG((LM_WARNING, ACE_TEXT("(%P|%t) %CDataReaderImpl::dds_demarshal ")
                     ACE_TEXT("object construction failure, dropping sample.\n"),
                     TraitsType::type_name()));
        }
      } else {
        ACE_ERROR((LM_ERROR, ACE_TEXT("(%P|%t) ERROR %CDataReaderImpl::dds_demarshal ")
                   ACE_TEXT("deserialization failed, dropping sample.\n"),
                   TraitsType::type_name()));
      }
      return message_holder;
    }

#ifndef OPENDDS_NO_CONTENT_FILTERED_TOPIC
    /*
     * If sample.header_.content_filter_ is true, the writer has already
     * filtered.
     */
    if (!sample.header_.content_filter_ && content_filtered_topic_) {
      const bool sample_only_has_key_fields = !sample.header_.valid_data();
      if (key_only_marshaling != sample_only_has_key_fields) {
        ACE_ERROR((LM_ERROR, ACE_TEXT("(%P|%t) ERROR ")
          ACE_TEXT("%CDataReaderImpl::dds_demarshal: ")
          ACE_TEXT("Mismatch between the key only and valid data properties ")
          ACE_TEXT("of a %C message of a content filtered topic!\n"),
          TraitsType::type_name(),
          to_string(static_cast<MessageId>(sample.header_.message_id_))));
        filtered = true;
        message_holder.reset();
        return message_holder;
      }
      const MessageType& type = static_cast<MessageType&>(*data);
      if (!content_filtered_topic_->filter(type, sample_only_has_key_fields)) {
        filtered = true;
        message_holder.reset();
        return message_holder;
      }
    }
#endif

    store_instance_data(move(data), sample.header_, instance, just_registered, filtered);
    return message_holder;
  }

  virtual void dispose_unregister(const OpenDDS::DCPS::ReceivedDataSample& sample,
                                  OpenDDS::DCPS::SubscriptionInstance_rch& instance)
  {
    //!!! caller should already have the sample_lock_

    // The data sample in this dispose message does not contain any valid data.
    // What it needs here is the key value to identify the instance to dispose.
    // The demarshal push this "sample" to received sample list so the user
    // can be notified the dispose event.
    bool just_registered = false;
    bool filtered = false;
    OpenDDS::DCPS::MarshalingType marshaling = OpenDDS::DCPS::FULL_MARSHALING;
    if (sample.header_.key_fields_only_) {
      marshaling = OpenDDS::DCPS::KEY_ONLY_MARSHALING;
    }
    this->dds_demarshal(sample, instance, just_registered, filtered, marshaling);
  }

  virtual void purge_data(OpenDDS::DCPS::SubscriptionInstance_rch instance)
  {
    filter_delayed_handler_->drop_sample(instance->instance_handle_);


    instance->instance_state_->cancel_release();

    while (instance->rcvd_samples_.size_ > 0)
      {
        OpenDDS::DCPS::ReceivedDataElement* head =
          instance->rcvd_samples_.remove_head();
        head->dec_ref();
      }
  }

  virtual void release_instance_i (DDS::InstanceHandle_t handle)
  {
    typename InstanceMap::iterator const the_end = instance_map_.end ();
    typename InstanceMap::iterator it = instance_map_.begin ();
    while (it != the_end)
      {
        if (it->second == handle)
          {
            typename InstanceMap::iterator curIt = it;
            ++ it;
            instance_map_.erase (curIt);
          }
        else
          ++ it;
      }
  }

private:

  DDS::ReturnCode_t read_i(MessageSequenceType& received_data,
                           DDS::SampleInfoSeq& info_seq,
                           CORBA::Long max_samples,
                           DDS::SampleStateMask sample_states,
                           DDS::ViewStateMask view_states,
                           DDS::InstanceStateMask instance_states,
#ifndef OPENDDS_NO_QUERY_CONDITION
                           DDS::QueryCondition_ptr a_condition)
#else
    int)
#endif
{

  typename MessageSequenceType::PrivateMemberAccess received_data_p(received_data);

#ifndef OPENDDS_NO_OBJECT_MODEL_PROFILE
  if (subqos_.presentation.access_scope == DDS::GROUP_PRESENTATION_QOS && !coherent_) {
    return DDS::RETCODE_PRECONDITION_NOT_MET;
  }

  const bool group_coherent_ordered =
    subqos_.presentation.access_scope == DDS::GROUP_PRESENTATION_QOS
    && subqos_.presentation.coherent_access
    && subqos_.presentation.ordered_access;

  if (group_coherent_ordered && coherent_) {
    max_samples = 1;
  }
#endif

  RakeResults<MessageSequenceType> results(this, received_data, info_seq, max_samples, subqos_.presentation,
#ifndef OPENDDS_NO_QUERY_CONDITION
                                           a_condition,
#endif
                                           DDS_OPERATION_READ);

  const Observer_rch observer = get_observer(Observer::e_SAMPLE_READ);

#ifndef OPENDDS_NO_OBJECT_MODEL_PROFILE
  if (!group_coherent_ordered) {
#endif
    for (typename InstanceMap::iterator it = instance_map_.begin(),
         the_end = instance_map_.end(); it != the_end; ++it) {

      const DDS::InstanceHandle_t handle = it->second;
      const SubscriptionInstance_rch inst = get_handle_instance(handle);

      if (inst->instance_state_->match(view_states, instance_states)) {
        size_t i(0);
        for (ReceivedDataElement* item = inst->rcvd_samples_.head_; item; item = item->next_data_sample_) {
          if ((item->sample_state_ & sample_states)
#ifndef OPENDDS_NO_OBJECT_MODEL_PROFILE
              && !item->coherent_change_
#endif
              ) {
            results.insert_sample(item, inst, ++i);

            const ValueWriterDispatcher* vwd = get_value_writer_dispatcher();
            if (observer && item->registered_data_ && vwd) {
              Observer::Sample s(handle, inst->instance_state_->instance_state(), *item, *vwd);
              observer->on_sample_read(this, s);
            }
          }
        }
      }
    }
#ifndef OPENDDS_NO_OBJECT_MODEL_PROFILE
  } else {
    const RakeData item = group_coherent_ordered_data_.get_data();
    results.insert_sample(item.rde_, item.si_, item.index_in_instance_);
    const ValueWriterDispatcher* vwd = get_value_writer_dispatcher();
    if (observer && item.rde_->registered_data_ && vwd) {
      typename InstanceMap::iterator i = instance_map_.begin();
      const DDS::InstanceHandle_t handle = (i != instance_map_.end()) ? i->second : DDS::HANDLE_NIL;
      Observer::Sample s(handle, item.si_->instance_state_->instance_state(), *item.rde_, *vwd);
      observer->on_sample_read(this, s);
    }
  }
#endif

  results.copy_to_user();

  DDS::ReturnCode_t ret = DDS::RETCODE_NO_DATA;
  if (received_data.length()) {
    ret = DDS::RETCODE_OK;
    if (received_data.maximum() == 0) { // using ZeroCopy
      received_data_p.set_loaner(this);
    }
  }

  post_read_or_take();
  return ret;
}

DDS::ReturnCode_t take_i(MessageSequenceType& received_data,
                         DDS::SampleInfoSeq& info_seq,
                         CORBA::Long max_samples,
                         DDS::SampleStateMask sample_states,
                         DDS::ViewStateMask view_states,
                         DDS::InstanceStateMask instance_states,
#ifndef OPENDDS_NO_QUERY_CONDITION
                         DDS::QueryCondition_ptr a_condition)
#else
  int)
#endif
{
  typename MessageSequenceType::PrivateMemberAccess received_data_p(received_data);

#ifndef OPENDDS_NO_OBJECT_MODEL_PROFILE
  if (subqos_.presentation.access_scope == DDS::GROUP_PRESENTATION_QOS && !coherent_) {
    return DDS::RETCODE_PRECONDITION_NOT_MET;
  }

  const bool group_coherent_ordered =
    subqos_.presentation.access_scope == DDS::GROUP_PRESENTATION_QOS
    && subqos_.presentation.coherent_access
    && subqos_.presentation.ordered_access;

  if (group_coherent_ordered && coherent_) {
    max_samples = 1;
  }
#endif

  RakeResults<MessageSequenceType> results(this, received_data, info_seq, max_samples, subqos_.presentation,
#ifndef OPENDDS_NO_QUERY_CONDITION
                                           a_condition,
#endif
                                           DDS_OPERATION_TAKE);

  const Observer_rch observer = get_observer(Observer::e_SAMPLE_TAKEN);

#ifndef OPENDDS_NO_OBJECT_MODEL_PROFILE
  if (!group_coherent_ordered) {
#endif

    for (typename InstanceMap::iterator it = instance_map_.begin(), the_end = instance_map_.end(); it != the_end; ++it) {

      const DDS::InstanceHandle_t handle = it->second;
      const SubscriptionInstance_rch inst = get_handle_instance(handle);

      if (inst->instance_state_->match(view_states, instance_states)) {
        size_t i(0);
        for (ReceivedDataElement* item = inst->rcvd_samples_.head_; item; item = item->next_data_sample_) {
          if ((item->sample_state_ & sample_states)
#ifndef OPENDDS_NO_OBJECT_MODEL_PROFILE
              && !item->coherent_change_
#endif
              ) {
            results.insert_sample(item, inst, ++i);

            const ValueWriterDispatcher* vwd = get_value_writer_dispatcher();
            if (observer && item->registered_data_ && vwd) {
              Observer::Sample s(handle, inst->instance_state_->instance_state(), *item, *vwd);
              observer->on_sample_taken(this, s);
            }
          }
        }
      }
    }
#ifndef OPENDDS_NO_OBJECT_MODEL_PROFILE
  } else {
    const RakeData item = group_coherent_ordered_data_.get_data();
    results.insert_sample(item.rde_, item.si_, item.index_in_instance_);
  }
#endif

  results.copy_to_user();

  DDS::ReturnCode_t ret = DDS::RETCODE_NO_DATA;
  if (received_data.length()) {
    ret = DDS::RETCODE_OK;
    if (received_data.maximum() == 0) { // using ZeroCopy
      received_data_p.set_loaner(this);
    }
  }

  post_read_or_take();
  return ret;
}

DDS::ReturnCode_t read_instance_i(MessageSequenceType& received_data,
                                  DDS::SampleInfoSeq& info_seq,
                                  CORBA::Long max_samples,
                                  DDS::InstanceHandle_t a_handle,
                                  DDS::SampleStateMask sample_states,
                                  DDS::ViewStateMask view_states,
                                  DDS::InstanceStateMask instance_states,
#ifndef OPENDDS_NO_QUERY_CONDITION
                                  DDS::QueryCondition_ptr a_condition)
#else
  int)
#endif
{
  const SubscriptionInstance_rch inst = get_handle_instance(a_handle);
  if (!inst) return DDS::RETCODE_BAD_PARAMETER;

  typename MessageSequenceType::PrivateMemberAccess received_data_p(received_data);

  RakeResults<MessageSequenceType> results(this, received_data, info_seq, max_samples, subqos_.presentation,
#ifndef OPENDDS_NO_QUERY_CONDITION
                                           a_condition,
#endif
                                           DDS_OPERATION_READ);

  const InstanceState_rch state_obj = inst->instance_state_;
  if (state_obj->match(view_states, instance_states)) {
    const Observer_rch observer = get_observer(Observer::e_SAMPLE_READ);
    size_t i(0);
    for (ReceivedDataElement* item = inst->rcvd_samples_.head_; item; item = item->next_data_sample_) {
      if ((item->sample_state_ & sample_states)
#ifndef OPENDDS_NO_OBJECT_MODEL_PROFILE
          && !item->coherent_change_
#endif
          ) {
        results.insert_sample(item, inst, ++i);
        const ValueWriterDispatcher* vwd = get_value_writer_dispatcher();
        if (observer && item->registered_data_ && vwd) {
          Observer::Sample s(a_handle, inst->instance_state_->instance_state(), *item, *vwd);
          observer->on_sample_read(this, s);
        }
      }
    }
  } else if (DCPS_debug_level >= 8) {
    OPENDDS_STRING msg;
    if ((state_obj->view_state() & view_states) == 0) {
      msg = "view state is not valid";
    }
    if ((state_obj->instance_state() & instance_states) == 0) {
      if (!msg.empty()) msg += " and ";
      msg += "instance state is ";
      msg += state_obj->instance_state_string();
      msg += " while the validity mask is " + InstanceState::instance_state_mask_string(instance_states);
    }
    const GuidConverter conv(get_repo_id());
    ACE_DEBUG((LM_DEBUG, ACE_TEXT("(%P|%t) DataReaderImpl_T::read_instance_i: ")
               ACE_TEXT("will return no data reading sub %C because:\n  %C\n"),
               OPENDDS_STRING(conv).c_str(), msg.c_str()));
  }

  results.copy_to_user();

  DDS::ReturnCode_t ret = DDS::RETCODE_NO_DATA;
  if (received_data.length()) {
    ret = DDS::RETCODE_OK;
    if (received_data.maximum() == 0) { // using ZeroCopy
      received_data_p.set_loaner(this);
    }
  }

  post_read_or_take();
  return ret;
}

DDS::ReturnCode_t take_instance_i(MessageSequenceType& received_data,
                                  DDS::SampleInfoSeq& info_seq,
                                  CORBA::Long max_samples,
                                  DDS::InstanceHandle_t a_handle,
                                  DDS::SampleStateMask sample_states,
                                  DDS::ViewStateMask view_states,
                                  DDS::InstanceStateMask instance_states,
#ifndef OPENDDS_NO_QUERY_CONDITION
                                  DDS::QueryCondition_ptr a_condition)
#else
  int)
#endif
{
  const SubscriptionInstance_rch inst = get_handle_instance(a_handle);
  if (!inst) return DDS::RETCODE_BAD_PARAMETER;

  typename MessageSequenceType::PrivateMemberAccess received_data_p(received_data);

  RakeResults<MessageSequenceType> results(this, received_data, info_seq, max_samples, subqos_.presentation,
#ifndef OPENDDS_NO_QUERY_CONDITION
                                           a_condition,
#endif
                                           DDS_OPERATION_TAKE);

  if (inst->instance_state_->match(view_states, instance_states)) {
    const Observer_rch observer = get_observer(Observer::e_SAMPLE_TAKEN);
    size_t i(0);
    for (ReceivedDataElement* item = inst->rcvd_samples_.head_; item; item = item->next_data_sample_) {
      if ((item->sample_state_ & sample_states)
#ifndef OPENDDS_NO_OBJECT_MODEL_PROFILE
          && !item->coherent_change_
#endif
          ) {
        results.insert_sample(item, inst, ++i);
        const ValueWriterDispatcher* vwd = get_value_writer_dispatcher();
        if (observer && item->registered_data_ && vwd) {
          Observer::Sample s(a_handle, inst->instance_state_->instance_state(), *item, *vwd);
          observer->on_sample_taken(this, s);
        }
      }
    }
  }

  results.copy_to_user();

  DDS::ReturnCode_t ret = DDS::RETCODE_NO_DATA;
  if (received_data.length()) {
    ret = DDS::RETCODE_OK;
    if (received_data.maximum() == 0) { // using ZeroCopy
      received_data_p.set_loaner(this);
    }
  }

  post_read_or_take();
  return ret;
}

DDS::ReturnCode_t read_next_instance_i(MessageSequenceType& received_data,
                                       DDS::SampleInfoSeq& info_seq,
                                       CORBA::Long max_samples,
                                       DDS::InstanceHandle_t a_handle,
                                       DDS::SampleStateMask sample_states,
                                       DDS::ViewStateMask view_states,
                                       DDS::InstanceStateMask instance_states,
#ifndef OPENDDS_NO_QUERY_CONDITION
                                       DDS::QueryCondition_ptr a_condition)
#else
  int)
#endif
{
  DDS::InstanceHandle_t handle(DDS::HANDLE_NIL);

  ACE_GUARD_RETURN(ACE_Recursive_Thread_Mutex, guard, sample_lock_, DDS::RETCODE_ERROR);

  typename InstanceMap::iterator it;
  const typename InstanceMap::iterator the_end = instance_map_.end ();

  if (a_handle == DDS::HANDLE_NIL) {
      it = instance_map_.begin();

  } else {
    for (it = instance_map_.begin(); it != the_end; ++it) {
      if (a_handle == it->second) {
        ++it;
        break;
      }
    }
  }

  for (; it != the_end; ++it) {
    handle = it->second;
    const DDS::ReturnCode_t status =
      read_instance_i(received_data, info_seq, max_samples, handle,
                      sample_states, view_states, instance_states,
#ifndef OPENDDS_NO_QUERY_CONDITION
                      a_condition);
#else
      0);
#endif
    if (status != DDS::RETCODE_NO_DATA) {
      post_read_or_take();
      return status;
    }
  }

  post_read_or_take();
  return DDS::RETCODE_NO_DATA;
}

DDS::ReturnCode_t take_next_instance_i(MessageSequenceType& received_data,
                                       DDS::SampleInfoSeq& info_seq,
                                       CORBA::Long max_samples,
                                       DDS::InstanceHandle_t a_handle,
                                       DDS::SampleStateMask sample_states,
                                       DDS::ViewStateMask view_states,
                                       DDS::InstanceStateMask instance_states,
#ifndef OPENDDS_NO_QUERY_CONDITION
                                       DDS::QueryCondition_ptr a_condition)
#else
  int)
#endif
{
  ACE_GUARD_RETURN(ACE_Recursive_Thread_Mutex, guard, this->sample_lock_, DDS::RETCODE_ERROR);

  typename InstanceMap::iterator it;
  const typename InstanceMap::iterator the_end = instance_map_.end ();

  if (a_handle == DDS::HANDLE_NIL) {
    it = instance_map_.begin();

  } else {
    for (it = instance_map_.begin(); it != the_end; ++it) {
      if (a_handle == it->second) {
        ++it;
        break;
      }
    }
  }

  DDS::InstanceHandle_t handle(DDS::HANDLE_NIL);
  for (; it != the_end; ++it) {
    handle = it->second;
    const DDS::ReturnCode_t status =
      take_instance_i(received_data, info_seq, max_samples, handle,
                      sample_states, view_states, instance_states,
#ifndef OPENDDS_NO_QUERY_CONDITION
                      a_condition);
#else
      0);
#endif
    if (status != DDS::RETCODE_NO_DATA) {
      total_samples();  // see if we are empty
      post_read_or_take();
      return status;
    }
  }

  post_read_or_take();
  return DDS::RETCODE_NO_DATA;
}

void store_instance_data(unique_ptr<MessageTypeWithAllocator> instance_data,
                         const OpenDDS::DCPS::DataSampleHeader& header,
                         OpenDDS::DCPS::SubscriptionInstance_rch& instance_ptr,
                         bool& just_registered,
                         bool& filtered)
{
  const bool is_dispose_msg =
    header.message_id_ == OpenDDS::DCPS::DISPOSE_INSTANCE ||
    header.message_id_ == OpenDDS::DCPS::DISPOSE_UNREGISTER_INSTANCE;
  const bool is_unregister_msg =
    header.message_id_ == OpenDDS::DCPS::UNREGISTER_INSTANCE ||
    header.message_id_ == OpenDDS::DCPS::DISPOSE_UNREGISTER_INSTANCE;

  // not filtering any data, except what is specifically identified as filtered below
  filtered = false;

  DDS::InstanceHandle_t handle(DDS::HANDLE_NIL);

  //!!! caller should already have the sample_lock_
  //We will unlock it before calling into listeners

  typename InstanceMap::const_iterator const it = instance_map_.find(*instance_data);

  if (it == instance_map_.end()) {
    if (is_dispose_msg || is_unregister_msg) {
      return;
    }

    std::size_t instances_size = 0;
    {
      ACE_GUARD(ACE_Recursive_Thread_Mutex, instance_guard, instances_lock_);
      instances_size = instances_.size();
    }
    if ((this->qos_.resource_limits.max_instances != DDS::LENGTH_UNLIMITED) &&
      ((::CORBA::Long) instances_size >= this->qos_.resource_limits.max_instances))
    {
      DDS::DataReaderListener_var listener
        = listener_for (DDS::SAMPLE_REJECTED_STATUS);

      set_status_changed_flag (DDS::SAMPLE_REJECTED_STATUS, true);

      sample_rejected_status_.last_reason = DDS::REJECTED_BY_INSTANCES_LIMIT;
      ++sample_rejected_status_.total_count;
      ++sample_rejected_status_.total_count_change;
      sample_rejected_status_.last_instance_handle = handle;

      if (!CORBA::is_nil(listener.in()))
      {
        ACE_GUARD(typename DataReaderImpl::Reverse_Lock_t, unlock_guard, reverse_sample_lock_);

        listener->on_sample_rejected(this, sample_rejected_status_);
        sample_rejected_status_.total_count_change = 0;
      }  // do we want to do something if listener is nil???
      notify_status_condition_no_sample_lock();

      return;
    }

#ifndef OPENDDS_NO_OWNERSHIP_KIND_EXCLUSIVE
    SharedInstanceMap_rch inst;
    bool new_handle = true;
    if (this->is_exclusive_ownership_) {
      OwnershipManagerPtr owner_manager = this->ownership_manager();

      if (!owner_manager || owner_manager->instance_lock_acquire () != 0) {
        ACE_ERROR ((LM_ERROR,
                    ACE_TEXT("(%P|%t) ")
                    ACE_TEXT("%CDataReaderImpl::")
                    ACE_TEXT("store_instance_data, ")
                    ACE_TEXT("acquire instance_lock failed.\n"), TraitsType::type_name()));
        return;
      }

      inst = dynamic_rchandle_cast<SharedInstanceMap>(
        owner_manager->get_instance_map(this->topic_servant_->type_name(), this));
      if (inst != 0) {
        typename InstanceMap::const_iterator const iter = inst->find(*instance_data);
        if (iter != inst->end ()) {
          handle = iter->second;
          new_handle = false;
        }
      }
    }
#endif

    just_registered = true;
    DDS::BuiltinTopicKey_t key = OpenDDS::DCPS::keyFromSample(static_cast<MessageType*>(instance_data.get()));
    bool owns_handle = false;
    if (handle == DDS::HANDLE_NIL) {
      handle = get_next_handle(key);
      owns_handle = true;
    }
    OpenDDS::DCPS::SubscriptionInstance_rch instance =
      OpenDDS::DCPS::make_rch<OpenDDS::DCPS::SubscriptionInstance>(
        this,
        this->qos_,
        ref(this->instances_lock_),
        handle, owns_handle);
    {
      ACE_GUARD(ACE_Recursive_Thread_Mutex, instance_guard, instances_lock_);
      int ret = OpenDDS::DCPS::bind(instances_, handle, instance);

      if (ret != 0)
      {
        ACE_ERROR ((LM_ERROR,
                    ACE_TEXT("(%P|%t) ")
                    ACE_TEXT("%CDataReaderImpl::")
                    ACE_TEXT("store_instance_data, ")
                    ACE_TEXT("insert handle failed, ret = %d.\n"), TraitsType::type_name(), ret));
        return;
      }
    }

#ifndef OPENDDS_NO_OWNERSHIP_KIND_EXCLUSIVE
    OwnershipManagerPtr owner_manager = this->ownership_manager();

    if (owner_manager) {
      if (!inst) {
        inst = make_rch<SharedInstanceMap>();
        owner_manager->set_instance_map(
          this->topic_servant_->type_name(),
          inst,
          this);
      }

      if (new_handle) {
        std::pair<typename InstanceMap::iterator, bool> bpair =
          inst->insert(typename InstanceMap::value_type(*instance_data,
            handle));
        if (bpair.second == false)
        {
          ACE_ERROR ((LM_ERROR,
                      ACE_TEXT("(%P|%t) ")
                      ACE_TEXT("%CDataReaderImpl::")
                      ACE_TEXT("store_instance_data, ")
                      ACE_TEXT("insert to participant scope %C failed.\n"), TraitsType::type_name(), TraitsType::type_name()));
          return;
        }
      }

      if (owner_manager->instance_lock_release () != 0) {
        ACE_ERROR ((LM_ERROR,
                    ACE_TEXT("(%P|%t) ")
                    ACE_TEXT("%CDataReaderImpl::")
                    ACE_TEXT("store_instance_data, ")
                    ACE_TEXT("release instance_lock failed.\n"), TraitsType::type_name()));
        return;
      }
    }
#endif

    std::pair<typename InstanceMap::iterator, bool> bpair =
      instance_map_.insert(typename InstanceMap::value_type(*instance_data,
        handle));
    if (bpair.second == false)
    {
      ACE_ERROR ((LM_ERROR,
                  ACE_TEXT("(%P|%t) ")
                  ACE_TEXT("%CDataReaderImpl::")
                  ACE_TEXT("store_instance_data, ")
                  ACE_TEXT("insert %C failed.\n"), TraitsType::type_name(), TraitsType::type_name()));
      return;
    }
  }
  else
  {
    just_registered = false;
    handle = it->second;
  }

  if (header.message_id_ != OpenDDS::DCPS::INSTANCE_REGISTRATION)
  {
    instance_ptr = get_handle_instance(handle);

    if (header.message_id_ == OpenDDS::DCPS::SAMPLE_DATA)
    {
      filtered = ownership_filter_instance(instance_ptr, header.publication_id_);

      TimeDuration filter_time_expired;
      if (!filtered && time_based_filter_instance(instance_ptr, filter_time_expired)) {
        filtered = true;
        if (this->qos_.reliability.kind == DDS::RELIABLE_RELIABILITY_QOS) {
          filter_delayed_handler_->delay_sample(
            handle, move(instance_data), header, just_registered, filter_time_expired);
        }
      } else {
        // nothing time based filtered now
        filter_delayed_handler_->clear_sample(handle);

      }

      if (filtered) {
        return;
      }
    }

    finish_store_instance_data(move(instance_data), header, instance_ptr, is_dispose_msg, is_unregister_msg);
  }
  else
  {
    instance_ptr = this->get_handle_instance(handle);
    instance_ptr->instance_state_->lively(header.publication_id_);
  }
}

void finish_store_instance_data(unique_ptr<MessageTypeWithAllocator> instance_data, const DataSampleHeader& header,
  SubscriptionInstance_rch instance_ptr, bool is_dispose_msg, bool is_unregister_msg )
{
  if ((this->qos_.resource_limits.max_samples_per_instance !=
        DDS::LENGTH_UNLIMITED) &&
      (instance_ptr->rcvd_samples_.size_ >=
        this->qos_.resource_limits.max_samples_per_instance)) {

    // According to spec 1.2, Samples that contain no data do not
    // count towards the limits imposed by the RESOURCE_LIMITS QoS policy
    // so do not remove the oldest sample when unregister/dispose
    // message arrives.

    if (!is_dispose_msg && !is_unregister_msg
      && instance_ptr->rcvd_samples_.head_->sample_state_
      == DDS::NOT_READ_SAMPLE_STATE)
    {
      // for now the implemented QoS means that if the head sample
      // is NOT_READ then none are read.
      // TBD - in future we will reads may not read in order so
      //       just looking at the head will not be enough.
      DDS::DataReaderListener_var listener
        = listener_for(DDS::SAMPLE_REJECTED_STATUS);

      set_status_changed_flag(DDS::SAMPLE_REJECTED_STATUS, true);

      sample_rejected_status_.last_reason =
        DDS::REJECTED_BY_SAMPLES_PER_INSTANCE_LIMIT;
      ++sample_rejected_status_.total_count;
      ++sample_rejected_status_.total_count_change;
      sample_rejected_status_.last_instance_handle = instance_ptr->instance_handle_;

      if (!CORBA::is_nil(listener.in()))
      {
        ACE_GUARD(typename DataReaderImpl::Reverse_Lock_t, unlock_guard, reverse_sample_lock_);

        listener->on_sample_rejected(this, sample_rejected_status_);
        sample_rejected_status_.total_count_change = 0;
      }  // do we want to do something if listener is nil???
      notify_status_condition_no_sample_lock();
      return;
    }
    else if (!is_dispose_msg && !is_unregister_msg)
    {
      // Discard the oldest previously-read sample
      OpenDDS::DCPS::ReceivedDataElement *item =
        instance_ptr->rcvd_samples_.head_;
      instance_ptr->rcvd_samples_.remove(item);
      item->dec_ref();
    }
  }
  else if (this->qos_.resource_limits.max_samples != DDS::LENGTH_UNLIMITED)
  {
    CORBA::Long total_samples = 0;
    {
      ACE_GUARD(ACE_Recursive_Thread_Mutex, instance_guard, this->instances_lock_);
      for (OpenDDS::DCPS::DataReaderImpl::SubscriptionInstanceMapType::iterator iter = instances_.begin();
        iter != instances_.end();
        ++iter) {
        OpenDDS::DCPS::SubscriptionInstance_rch ptr = iter->second;

        total_samples += (CORBA::Long) ptr->rcvd_samples_.size_;
      }
    }

    if (total_samples >= this->qos_.resource_limits.max_samples)
    {
      // According to spec 1.2, Samples that contain no data do not
      // count towards the limits imposed by the RESOURCE_LIMITS QoS policy
      // so do not remove the oldest sample when unregister/dispose
      // message arrives.

      if (!is_dispose_msg && !is_unregister_msg
        && instance_ptr->rcvd_samples_.head_->sample_state_
        == DDS::NOT_READ_SAMPLE_STATE)
      {
        // for now the implemented QoS means that if the head sample
        // is NOT_READ then none are read.
        // TBD - in future we will reads may not read in order so
        //       just looking at the head will not be enough.
        DDS::DataReaderListener_var listener
          = listener_for(DDS::SAMPLE_REJECTED_STATUS);

        set_status_changed_flag(DDS::SAMPLE_REJECTED_STATUS, true);

        sample_rejected_status_.last_reason =
          DDS::REJECTED_BY_SAMPLES_LIMIT;
        ++sample_rejected_status_.total_count;
        ++sample_rejected_status_.total_count_change;
        sample_rejected_status_.last_instance_handle = instance_ptr->instance_handle_;
        if (!CORBA::is_nil(listener.in()))
        {
          ACE_GUARD(typename DataReaderImpl::Reverse_Lock_t, unlock_guard, reverse_sample_lock_);

          listener->on_sample_rejected(this, sample_rejected_status_);
          sample_rejected_status_.total_count_change = 0;
        }  // do we want to do something if listener is nil???
        notify_status_condition_no_sample_lock();

        return;
      }
      else if (!is_dispose_msg && !is_unregister_msg)
      {
        // Discard the oldest previously-read sample
        OpenDDS::DCPS::ReceivedDataElement *item =
          instance_ptr->rcvd_samples_.head_;
        instance_ptr->rcvd_samples_.remove(item);
        item->dec_ref();
      }
    }
  }

  bool event_notify = false;

  if (is_dispose_msg) {
    event_notify = instance_ptr->instance_state_->dispose_was_received(header.publication_id_);
  }

  if (is_unregister_msg) {
    if (instance_ptr->instance_state_->unregister_was_received(header.publication_id_)) {
      event_notify = true;
    }
  }

  if (!is_dispose_msg && !is_unregister_msg) {
    event_notify = true;
    instance_ptr->instance_state_->data_was_received(header.publication_id_);
  }

  if (!event_notify) {
    return;
  }

  ReceivedDataElement* const ptr =
    new (*rd_allocator_.get()) ReceivedDataElementWithType<MessageTypeWithAllocator>(
      header, instance_data.release(), &this->sample_lock_);

  ptr->disposed_generation_count_ =
    instance_ptr->instance_state_->disposed_generation_count();
  ptr->no_writers_generation_count_ =
    instance_ptr->instance_state_->no_writers_generation_count();

  instance_ptr->last_sequence_ = header.sequence_;

  instance_ptr->rcvd_strategy_->add(ptr);

  if (! is_dispose_msg  && ! is_unregister_msg
      && instance_ptr->rcvd_samples_.size_ > get_depth())
    {
      OpenDDS::DCPS::ReceivedDataElement* head_ptr =
        instance_ptr->rcvd_samples_.head_;

      instance_ptr->rcvd_samples_.remove(head_ptr);

      if (head_ptr->sample_state_ == DDS::NOT_READ_SAMPLE_STATE)
        {
          DDS::DataReaderListener_var listener
            = listener_for (DDS::SAMPLE_LOST_STATUS);

          ++sample_lost_status_.total_count;
          ++sample_lost_status_.total_count_change;

          set_status_changed_flag(DDS::SAMPLE_LOST_STATUS, true);

          if (!CORBA::is_nil(listener.in()))
            {
              ACE_GUARD(typename DataReaderImpl::Reverse_Lock_t, unlock_guard, reverse_sample_lock_);

              listener->on_sample_lost(this, sample_lost_status_);

              sample_lost_status_.total_count_change = 0;
            }

          notify_status_condition_no_sample_lock();
        }

      head_ptr->dec_ref();
    }

#ifndef OPENDDS_NO_OBJECT_MODEL_PROFILE
  if (! ptr->coherent_change_) {
#endif
    RcHandle<OpenDDS::DCPS::SubscriberImpl> sub = get_subscriber_servant ();
    if (!sub)
      return;

    sub->set_status_changed_flag(DDS::DATA_ON_READERS_STATUS, true);

    set_status_changed_flag(DDS::DATA_AVAILABLE_STATUS, true);

    DDS::SubscriberListener_var sub_listener =
        sub->listener_for(DDS::DATA_ON_READERS_STATUS);
    if (!CORBA::is_nil(sub_listener.in()) && !this->coherent_)
      {
        ACE_GUARD(typename DataReaderImpl::Reverse_Lock_t, unlock_guard, reverse_sample_lock_);

        sub_listener->on_data_on_readers(sub.in());
        sub->set_status_changed_flag(DDS::DATA_ON_READERS_STATUS, false);
      }
    else
      {
        sub->notify_status_condition();

        DDS::DataReaderListener_var listener =
            listener_for (DDS::DATA_AVAILABLE_STATUS);

        if (!CORBA::is_nil(listener.in()))
          {
            ACE_GUARD(typename DataReaderImpl::Reverse_Lock_t, unlock_guard, reverse_sample_lock_);

            listener->on_data_available(this);
            set_status_changed_flag(DDS::DATA_AVAILABLE_STATUS, false);
            sub->set_status_changed_flag(DDS::DATA_ON_READERS_STATUS, false);
          }
        else
          {
            notify_status_condition_no_sample_lock();
          }
      }
#ifndef OPENDDS_NO_OBJECT_MODEL_PROFILE
  }
#endif
}

/// Release sample_lock_ during status notifications in store_instance_data()
/// as the lock is not needed and could cause deadlock condition.
/// See comments in member function implementation for details.
void notify_status_condition_no_sample_lock()
{
  // This member function avoids a deadlock condition which otherwise
  // could occur as follows:
  // Thread 1: Call to WaitSet::wait() causes WaitSet::lock_ to lock and
  // eventually DataReaderImpl::sample_lock_ to lock in call to
  // DataReaderImpl::contains_samples().
  // Thread2: Call to DataReaderImpl::data_received()
  // causes DataReaderImpl::sample_lock_ to lock and eventually
  // during notify of status condition a call to WaitSet::signal()
  // causes WaitSet::lock_ to lock.
  // Because the DataReaderImpl::sample_lock_ is not needed during
  // status notification this member function is used in
  // store_instance_data() to release sample_lock_ before making
  // the notification.
  ACE_GUARD(typename DataReaderImpl::Reverse_Lock_t, unlock_guard, reverse_sample_lock_);
  notify_status_condition();
}


/// Common input read* & take* input processing and precondition checks
DDS::ReturnCode_t check_inputs(const char* method_name,
                               MessageSequenceType& received_data,
                               DDS::SampleInfoSeq& info_seq,
                               ::CORBA::Long max_samples)
{
  typename MessageSequenceType::PrivateMemberAccess received_data_p (received_data);

  // ---- start of preconditions common to read and take -----
  // SPEC ref v1.2 7.1.2.5.3.8 #1
  // NOTE: We can't check maximum() or release() here since those are
  //       implementation details of the sequences.  In general, the
  //       info_seq will have release() == true and maximum() == 0.
  //       If we're in zero-copy mode, the received_data will have
  //       release() == false and maximum() == 0.  If it's not
  //       zero-copy then received_data will have release == true()
  //       and maximum() == anything.
  if (received_data.length() != info_seq.length())
    {
      ACE_DEBUG((LM_DEBUG,
                 ACE_TEXT("(%P|%t) %CDataReaderImpl::%C ")
                 ACE_TEXT("PRECONDITION_NOT_MET sample and info input ")
                 ACE_TEXT("sequences do not match.\n"),
                 TraitsType::type_name(),
                 method_name ));
      return DDS::RETCODE_PRECONDITION_NOT_MET;
    }

  //SPEC ref v1.2 7.1.2.5.3.8 #4
  if ((received_data.maximum() > 0) && (received_data.release() == false))
    {
      ACE_DEBUG((LM_DEBUG,
                 ACE_TEXT("(%P|%t) %CDataReaderImpl::%C ")
                 ACE_TEXT("PRECONDITION_NOT_MET mismatch of ")
                 ACE_TEXT("maximum %d and owns %d\n"),
                 TraitsType::type_name(),
                 method_name,
                 received_data.maximum(),
                 received_data.release() ));

      return DDS::RETCODE_PRECONDITION_NOT_MET;
    }

  if (received_data.maximum() == 0)
    {
      // not in SPEC but needed.
      if (max_samples == DDS::LENGTH_UNLIMITED)
        {
          max_samples =
            static_cast< ::CORBA::Long> (received_data_p.max_slots());
        }
    }
  else
    {
      if (max_samples == DDS::LENGTH_UNLIMITED)
        {
          //SPEC ref v1.2 7.1.2.5.3.8 #5a
          max_samples = received_data.maximum();
        }
      else if (
               max_samples > static_cast< ::CORBA::Long> (received_data.maximum()))
        {
          //SPEC ref v1.2 7.1.2.5.3.8 #5c
          ACE_DEBUG((LM_DEBUG,
                     ACE_TEXT("(%P|%t) %CDataReaderImpl::%C ")
                     ACE_TEXT("PRECONDITION_NOT_MET max_samples %d > maximum %d\n"),
                     TraitsType::type_name(),
                     method_name,
                     max_samples,
                     received_data.maximum()));
          return DDS::RETCODE_PRECONDITION_NOT_MET;
        }
      //else
      //SPEC ref v1.2 7.1.2.5.3.8 #5b - is true by impl below.
    }

  // The spec does not say what to do in this case but it appears to be a good thing.
  // Note: max_slots is the greater of the sequence's maximum and init_size.
  if (static_cast< ::CORBA::Long> (received_data_p.max_slots()) < max_samples)
    {
      max_samples = static_cast< ::CORBA::Long> (received_data_p.max_slots());
    }
  //---- end of preconditions common to read and take -----

  return DDS::RETCODE_OK;
}

class FilterDelayedHandler : public Watchdog {
public:
  FilterDelayedHandler(DataReaderImpl_T<MessageType>& data_reader_impl)
  // Watchdog's interval_ only used for resetting current intervals
  : Watchdog(TimeDuration::zero_value)
  , data_reader_impl_(data_reader_impl)
  {
  }

  virtual ~FilterDelayedHandler()
  {
  }

  void cancel()
  {
    cancel_all();
    cleanup();
  }

  void delay_sample(DDS::InstanceHandle_t handle,
                    unique_ptr<MessageTypeWithAllocator> data,
                    const OpenDDS::DCPS::DataSampleHeader& header,
                    const bool just_registered,
                    const TimeDuration& filter_time_expired)
  {
    // sample_lock_ should already be held
    RcHandle<DataReaderImpl_T<MessageType> > data_reader_impl(data_reader_impl_.lock());

    if (!data_reader_impl) {
      return;
    }

    MessageTypeWithAllocator* instance_data = data.get();

    DataSampleHeader_ptr hdr(new OpenDDS::DCPS::DataSampleHeader(header));

    typename FilterDelayedSampleMap::iterator i = map_.find(handle);
    if (i == map_.end()) {

      // emplace()/insert() only if the sample is going to be
      // new (otherwise we call move(data) twice).
      std::pair<typename FilterDelayedSampleMap::iterator, bool> result =
#ifdef ACE_HAS_CPP11
      map_.emplace(std::piecewise_construct,
                   std::forward_as_tuple(handle),
                   std::forward_as_tuple(move(data), hdr, just_registered));
#else
      map_.insert(std::make_pair(handle, FilterDelayedSample(move(data), hdr, just_registered)));
#endif
      FilterDelayedSample& sample = result.first->second;

      const TimeDuration interval(
        data_reader_impl->qos_.time_based_filter.minimum_separation);

      const TimeDuration filter_time_remaining =
        TimeDuration(data_reader_impl->qos_.time_based_filter.minimum_separation) -
        filter_time_expired;

      long timer_id = -1;

      {
        ACE_GUARD(Reverse_Lock_t, unlock_guard, data_reader_impl->reverse_sample_lock_);
        timer_id = schedule_timer(reinterpret_cast<const void*>(intptr_t(handle)),
          filter_time_remaining, interval);
      }

      // ensure that another sample has not replaced this while the lock was released
      if (instance_data == sample.message.get()) {
        sample.timer_id = timer_id;
      }
    } else {
      FilterDelayedSample& sample = i->second;
      // we only care about the most recently filtered sample, so clean up the last one

      sample.message = move(data);
      sample.header = hdr;
      sample.new_instance = just_registered;
      // already scheduled for timeout at the desired time
    }
  }

  void clear_sample(DDS::InstanceHandle_t handle)
  {
    // sample_lock_ should already be held

    typename FilterDelayedSampleMap::iterator sample = map_.find(handle);
    if (sample != map_.end()) {
      // leave the entry in the container, so that the key remains valid if the reactor is waiting on this lock while this is occurring
      sample->second.message.reset();
    }
  }

  void drop_sample(DDS::InstanceHandle_t handle)
  {
    // sample_lock_ should already be held

    typename FilterDelayedSampleMap::iterator sample = map_.find(handle);
    if (sample != map_.end()) {
      {
        RcHandle<DataReaderImpl_T<MessageType> > data_reader_impl(data_reader_impl_.lock());
        if (data_reader_impl) {
          ACE_GUARD(Reverse_Lock_t, unlock_guard, data_reader_impl->reverse_sample_lock_);
          cancel_timer(sample->second.timer_id);
        }
      }

      // use the handle to erase, since the sample lock was released
      map_.erase(handle);
    }
  }

private:

  int handle_timeout(const ACE_Time_Value&, const void* act)
  {
    DDS::InstanceHandle_t handle = static_cast<DDS::InstanceHandle_t>(reinterpret_cast<intptr_t>(act));

    RcHandle<DataReaderImpl_T<MessageType> > data_reader_impl(data_reader_impl_.lock());
    if (!data_reader_impl) {
      return -1;
    }

    SubscriptionInstance_rch instance = data_reader_impl->get_handle_instance(handle);
    if (!instance) {
      return 0;
    }

    long cancel_timer_id = -1;

    {
      ACE_GUARD_RETURN(ACE_Recursive_Thread_Mutex, guard, data_reader_impl->sample_lock_, -1);

      typename FilterDelayedSampleMap::iterator data = map_.find(handle);
      if (data == map_.end()) {
        return 0;
      }

      if (data->second.message) {
        const bool NOT_DISPOSE_MSG = false;
        const bool NOT_UNREGISTER_MSG = false;
        // clear the message, since ownership is being transfered to finish_store_instance_data.

        instance->last_accepted_.set_to_now();
        const DataSampleHeader_ptr header = data->second.header;
        const bool new_instance = data->second.new_instance;

        // should not use data iterator anymore, since finish_store_instance_data releases sample_lock_
        data_reader_impl->finish_store_instance_data(
          move(data->second.message),
          *header,
          instance,
          NOT_DISPOSE_MSG,
          NOT_UNREGISTER_MSG);

        data_reader_impl->accept_sample_processing(instance, *header, new_instance);
      } else {
        // this check is performed to handle the corner case where
        // store_instance_data received and delivered a sample, while this
        // method was waiting for the lock
        const TimeDuration interval(data_reader_impl->qos_.time_based_filter.minimum_separation);
        if (MonotonicTimePoint::now() - instance->last_sample_tv_ >= interval) {
          // nothing to process, so unregister this handle for timeout
          cancel_timer_id = data->second.timer_id;
          // no new data to process, so remove from container
          map_.erase(data);
        }
      }
    }

    if (cancel_timer_id != -1) {
      cancel_timer(cancel_timer_id);
    }
    return 0;
  }

  virtual void reschedule_deadline()
  {
    RcHandle<DataReaderImpl_T<MessageType> > data_reader_impl(data_reader_impl_.lock());

    if (data_reader_impl) {
      ACE_GUARD(ACE_Recursive_Thread_Mutex, guard, data_reader_impl->sample_lock_);

      for (typename FilterDelayedSampleMap::iterator sample = map_.begin(); sample != map_.end(); ++sample) {
        reset_timer_interval(sample->second.timer_id);
      }
    }
  }

  void cleanup()
  {
    RcHandle<DataReaderImpl_T<MessageType> > data_reader_impl(data_reader_impl_.lock());
    if (data_reader_impl) {
      ACE_GUARD(ACE_Recursive_Thread_Mutex, guard, data_reader_impl->sample_lock_);
      // insure instance_ptrs get freed
      map_.clear();
    }
  }

  WeakRcHandle<DataReaderImpl_T<MessageType> > data_reader_impl_;

  typedef ACE_Strong_Bound_Ptr<const OpenDDS::DCPS::DataSampleHeader, ACE_Null_Mutex> DataSampleHeader_ptr;

  struct FilterDelayedSample {

    FilterDelayedSample(unique_ptr<MessageTypeWithAllocator> msg, DataSampleHeader_ptr hdr, bool new_inst)
    : message(move(msg))
    , header(hdr)
    , new_instance(new_inst)
    , timer_id(-1) {
    }

    container_supported_unique_ptr<MessageTypeWithAllocator> message;
    DataSampleHeader_ptr header;
    bool new_instance;
    long timer_id;
  };


  typedef OPENDDS_MAP(DDS::InstanceHandle_t, FilterDelayedSample) FilterDelayedSampleMap;

  FilterDelayedSampleMap map_;
public:
  typedef typename DataReaderImpl_T<MessageType>::DataAllocator DataAllocator;
  //We put the data_allocator_ inside FilterDelayedHandler because the reactor thread in FilterDelayedHandler may be still alive
  // after the containing DataReaderImpl is destroyed. This avoids access violation during cleanup.
  unique_ptr<DataAllocator> data_allocator_;
};

unique_ptr<DataAllocator>& data_allocator() { return filter_delayed_handler_->data_allocator_; }

RcHandle<FilterDelayedHandler> filter_delayed_handler_;

InstanceMap instance_map_;

bool marshal_skip_serialize_;

};

template <typename MessageType>
void* DataReaderImpl_T<MessageType>::MessageTypeWithAllocator::operator new(size_t , ACE_New_Allocator& pool)
{
  typedef typename DataReaderImpl_T<MessageType>::MessageTypeMemoryBlock MessageTypeMemoryBlock;
  MessageTypeMemoryBlock* block =
    static_cast<MessageTypeMemoryBlock*>(pool.malloc(sizeof(MessageTypeMemoryBlock)));
  block->allocator_ = &pool;
  return block;
}

template <typename MessageType>
void DataReaderImpl_T<MessageType>::MessageTypeWithAllocator::operator delete(void* memory)
{
  if (memory) {
    MessageTypeMemoryBlock* block = static_cast<MessageTypeMemoryBlock*>(memory);
    block->allocator_->free(block);
  }
}

template <typename MessageType>
void DataReaderImpl_T<MessageType>::MessageTypeWithAllocator::operator delete(void* memory, ACE_New_Allocator&)
{
  operator delete(memory);
}

}
}

OPENDDS_END_VERSIONED_NAMESPACE_DECL

#endif /* OPENDDS_DDS_DCPS_DATAREADERIMPL_T_H */<|MERGE_RESOLUTION|>--- conflicted
+++ resolved
@@ -915,11 +915,7 @@
   void set_instance_state(DDS::InstanceHandle_t instance,
                           DDS::InstanceStateKind state,
                           const SystemTimePoint& timestamp = SystemTimePoint::now(),
-<<<<<<< HEAD
-                          const OpenDDS::DCPS::GUID_t& publication_id = GUID_UNKNOWN)
-=======
                           const GUID_t& publication_id = GUID_UNKNOWN)
->>>>>>> 0c2aa4b0
   {
     using namespace OpenDDS::DCPS;
     ACE_GUARD(ACE_Recursive_Thread_Mutex, guard, sample_lock_);
