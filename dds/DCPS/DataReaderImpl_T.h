--- conflicted
+++ resolved
@@ -38,7 +38,6 @@
     typedef DDSTraits<MessageType> TraitsType;
     typedef MarshalTraits<MessageType> MarshalTraitsType;
     typedef typename TraitsType::MessageSequenceType MessageSequenceType;
-    typedef MarshalTraits<MessageType> MarshalTraitsType;
 
     typedef OPENDDS_MAP_CMP_T(MessageType, DDS::InstanceHandle_t,
                               typename TraitsType::LessThanType) InstanceMap;
@@ -1006,9 +1005,6 @@
                              bool& filtered,
                              OpenDDS::DCPS::MarshalingType marshaling_type)
   {
-<<<<<<< HEAD
-    const bool encapsulated = sample.header_.cdr_encapsulation_;
-=======
     unique_ptr<MessageTypeWithAllocator> data(new (*data_allocator()) MessageTypeWithAllocator);
 
     if (marshal_skip_serialize_) {
@@ -1020,9 +1016,8 @@
       store_instance_data(move(data), sample.header_, instance, just_registered, filtered);
       return;
     }
-    const bool cdr = sample.header_.cdr_encapsulation_;
-
->>>>>>> 1ad067ca
+    const bool encapsulated = sample.header_.cdr_encapsulation_;
+
     OpenDDS::DCPS::Serializer ser(
       sample.sample_.get(),
       encapsulated ? Encoding::KIND_XCDR1 : Encoding::KIND_UNALIGNED_CDR,
@@ -1064,8 +1059,6 @@
       ser.encoding(encoding);
     }
 
-    unique_ptr<MessageTypeWithAllocator> data(
-      new (*data_allocator()) MessageTypeWithAllocator);
     const bool key_only_marshaling =
       marshaling_type == OpenDDS::DCPS::KEY_ONLY_MARSHALING;
     if (key_only_marshaling) {
@@ -2312,14 +2305,10 @@
 
 RcHandle<FilterDelayedHandler> filter_delayed_handler_;
 
-<<<<<<< HEAD
 InstanceMap instance_map_;
-=======
-InstanceMap  instance_map_;
 
 bool marshal_skip_serialize_;
 
->>>>>>> 1ad067ca
 };
 
 template <typename MessageType>
