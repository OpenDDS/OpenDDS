/*
 *
 *
 * Distributed under the OpenDDS License.
 * See: http://www.opendds.org/license.html
 */
#include "DCPS/DdsDcps_pch.h" //Only the _pch include should start with DCPS/

#include "dds/DCPS/SafetyProfileStreams.h"
#include "dds/DCPS/Definitions.h"

#ifdef OPENDDS_SECURITY
#  include "dds/DdsSecurityCoreC.h"
#endif

OPENDDS_BEGIN_VERSIONED_NAMESPACE_DECL

namespace OpenDDS {
namespace DCPS {

OPENDDS_STRING
to_dds_string(unsigned short to_convert)
{
  const char* fmt = "%hu";
  const int buff_size = 5 + 1; // note +1 for null terminator
  char buf[buff_size];
  ACE_OS::snprintf(&buf[0], buff_size, fmt, to_convert);
  return OPENDDS_STRING(buf);
}

OPENDDS_STRING
to_dds_string(int to_convert)
{
  const char* fmt = "%d";
  const int buff_size = 20 + 1; // note +1 for null terminator
  char buf[buff_size];
  ACE_OS::snprintf(&buf[0], buff_size, fmt, to_convert);
  return OPENDDS_STRING(buf);
}

OPENDDS_STRING
to_dds_string(unsigned int to_convert, bool as_hex)
{
  const char* fmt;
  if (as_hex) {
    fmt = "%02x";
    const int buff_size = 3; // note +1 for null terminator
    char buf[buff_size];
    ACE_OS::snprintf(&buf[0], buff_size, fmt, to_convert);
    return OPENDDS_STRING(buf);
  } else {
    fmt = "%u";
    const int buff_size = 20 + 1; // note +1 for null terminator
    char buf[buff_size];
    ACE_OS::snprintf(&buf[0], buff_size, fmt, to_convert);
    return OPENDDS_STRING(buf);
  }
}

OPENDDS_STRING
to_dds_string(long to_convert)
{
  const char* fmt = "%ld";
  const int buff_size = 20 + 1; // note +1 for null terminator
  char buf[buff_size];
  ACE_OS::snprintf(&buf[0], buff_size, fmt, to_convert);
  return OPENDDS_STRING(buf);
}

OPENDDS_STRING
to_dds_string(long long to_convert)
{
  const char* fmt = "%lld";
  const int buff_size = 20 + 1; // note +1 for null terminator
  char buf[buff_size];
  ACE_OS::snprintf(&buf[0], buff_size, fmt, to_convert);
  return OPENDDS_STRING(buf);
}

OPENDDS_STRING
to_dds_string(unsigned long long to_convert, bool as_hex)
{
  const char* fmt;
  if (as_hex) {
    fmt = "%0llx";
  } else {
    fmt = "%llu";
  }
  const int buff_size = 20 + 1; // note +1 for null terminator
  char buf[buff_size];
  ACE_OS::snprintf(&buf[0], buff_size, fmt, to_convert);
  return OPENDDS_STRING(buf);
}

OPENDDS_STRING
to_dds_string(unsigned long to_convert, bool as_hex)
{
  const char* fmt;
  if (as_hex) {
    fmt = "%0.8lx";
  } else {
    fmt = "%lu";
  }
  const int buff_size = 20 + 1; // note +1 for null terminator
  char buf[buff_size];
  ACE_OS::snprintf(&buf[0], buff_size, fmt, to_convert);
  return OPENDDS_STRING(buf);
}

OPENDDS_STRING to_hex_dds_string(
  const unsigned char* data, const size_t size, const char delim, const size_t delim_every)
{
  return to_hex_dds_string(reinterpret_cast<const char*>(data), size, delim, delim_every);
}

static inline char nibble_to_hex_char(char nibble)
{
  nibble &= 0x0F;
  return ((nibble < 0xA) ? '0' : ('a' - 0xA)) + nibble;
}

OPENDDS_STRING to_hex_dds_string(
  const char* data, size_t size, const char delim, const size_t delim_every)
{
  const bool valid_delim = delim && delim_every;
  size_t l = size * 2;
  if (valid_delim && size > 1) {
    l += size / delim_every;
    if (!(size % delim_every)) {
      l--;
    }
  }

  OPENDDS_STRING rv;
  rv.reserve(l);
  for (size_t i = 0; i < size; i++) {
    if (valid_delim && i && !(i % delim_every)) {
      rv.push_back(delim);
    }
    rv.push_back(nibble_to_hex_char(data[i] >> 4));
    rv.push_back(nibble_to_hex_char(data[i]));
  }
  return rv;
}

<<<<<<< HEAD
=======
OPENDDS_STRING to_dds_string(const ACE_INET_Addr& addr)
{
  ACE_TCHAR buffer[AddrToStringSize];
  addr.addr_to_string(buffer, AddrToStringSize);
  return ACE_TEXT_ALWAYS_CHAR(buffer);
}

const char* retcode_to_string(DDS::ReturnCode_t value)
{
  switch (value) {
  case DDS::RETCODE_OK:
    return "OK";
  case DDS::RETCODE_ERROR:
    return "Error";
  case DDS::RETCODE_UNSUPPORTED:
    return "Unsupported";
  case DDS::RETCODE_BAD_PARAMETER:
    return "Bad parameter";
  case DDS::RETCODE_PRECONDITION_NOT_MET:
    return "Precondition not met";
  case DDS::RETCODE_OUT_OF_RESOURCES:
    return "Out of resources";
  case DDS::RETCODE_NOT_ENABLED:
    return "Not enabled";
  case DDS::RETCODE_IMMUTABLE_POLICY:
    return "Immutable policy";
  case DDS::RETCODE_INCONSISTENT_POLICY:
    return "Inconsistent policy";
  case DDS::RETCODE_ALREADY_DELETED:
    return "Already deleted";
  case DDS::RETCODE_TIMEOUT:
    return "Timeout";
  case DDS::RETCODE_NO_DATA:
    return "No data";
  case DDS::RETCODE_ILLEGAL_OPERATION:
    return "Illegal operation";
#ifdef OPENDDS_SECURITY
  case DDS::Security::RETCODE_NOT_ALLOWED_BY_SECURITY:
    return "Not allowed by security";
#endif
  default:
    ACE_ERROR((LM_ERROR, ACE_TEXT("(%P|%t) ERROR: retcode_to_string: ")
      ACE_TEXT("%d is either invalid or not recognized.\n"),
      value));
    return "Invalid return code";
  }
}

>>>>>>> 2dd1e581
} // namespace DCPS
} // namespace OpenDDS

OPENDDS_END_VERSIONED_NAMESPACE_DECL<|MERGE_RESOLUTION|>--- conflicted
+++ resolved
@@ -143,8 +143,6 @@
   return rv;
 }
 
-<<<<<<< HEAD
-=======
 OPENDDS_STRING to_dds_string(const ACE_INET_Addr& addr)
 {
   ACE_TCHAR buffer[AddrToStringSize];
@@ -152,48 +150,6 @@
   return ACE_TEXT_ALWAYS_CHAR(buffer);
 }
 
-const char* retcode_to_string(DDS::ReturnCode_t value)
-{
-  switch (value) {
-  case DDS::RETCODE_OK:
-    return "OK";
-  case DDS::RETCODE_ERROR:
-    return "Error";
-  case DDS::RETCODE_UNSUPPORTED:
-    return "Unsupported";
-  case DDS::RETCODE_BAD_PARAMETER:
-    return "Bad parameter";
-  case DDS::RETCODE_PRECONDITION_NOT_MET:
-    return "Precondition not met";
-  case DDS::RETCODE_OUT_OF_RESOURCES:
-    return "Out of resources";
-  case DDS::RETCODE_NOT_ENABLED:
-    return "Not enabled";
-  case DDS::RETCODE_IMMUTABLE_POLICY:
-    return "Immutable policy";
-  case DDS::RETCODE_INCONSISTENT_POLICY:
-    return "Inconsistent policy";
-  case DDS::RETCODE_ALREADY_DELETED:
-    return "Already deleted";
-  case DDS::RETCODE_TIMEOUT:
-    return "Timeout";
-  case DDS::RETCODE_NO_DATA:
-    return "No data";
-  case DDS::RETCODE_ILLEGAL_OPERATION:
-    return "Illegal operation";
-#ifdef OPENDDS_SECURITY
-  case DDS::Security::RETCODE_NOT_ALLOWED_BY_SECURITY:
-    return "Not allowed by security";
-#endif
-  default:
-    ACE_ERROR((LM_ERROR, ACE_TEXT("(%P|%t) ERROR: retcode_to_string: ")
-      ACE_TEXT("%d is either invalid or not recognized.\n"),
-      value));
-    return "Invalid return code";
-  }
-}
-
->>>>>>> 2dd1e581
 } // namespace DCPS
 } // namespace OpenDDS
 
