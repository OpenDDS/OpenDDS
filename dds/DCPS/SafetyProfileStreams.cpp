--- conflicted
+++ resolved
@@ -94,8 +94,6 @@
   char buf[buff_size];
   ACE_OS::snprintf(&buf[0], buff_size, fmt, to_convert);
   return String(buf);
-<<<<<<< HEAD
-=======
 }
 
 String to_dds_string(const unsigned char* array, size_t length)
@@ -116,7 +114,6 @@
 
   ret.resize(total_used);
   return ret;
->>>>>>> 143859da
 }
 
 String to_hex_dds_string(
