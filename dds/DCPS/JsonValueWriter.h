--- conflicted
+++ resolved
@@ -68,7 +68,6 @@
   bool write_int8(ACE_CDR::Int8 value);
   bool write_uint8(ACE_CDR::UInt8 value);
 #endif
-<<<<<<< HEAD
   bool write_int16(ACE_CDR::Short value);
   bool write_uint16(ACE_CDR::UShort value);
   bool write_int32(ACE_CDR::Long value);
@@ -78,31 +77,13 @@
   bool write_float32(ACE_CDR::Float value);
   bool write_float64(ACE_CDR::Double value);
   bool write_float128(ACE_CDR::LongDouble value);
-  bool write_fixed(const OpenDDS::FaceTypes::Fixed& value);
+  bool write_fixed(const ACE_CDR::Fixed& value);
   bool write_char8(ACE_CDR::Char value);
   bool write_char16(ACE_CDR::WChar value);
   bool write_string(const ACE_CDR::Char* value, size_t length);
   bool write_wstring(const ACE_CDR::WChar* value, size_t length);
   bool write_enum(const char* /*name*/, ACE_CDR::Long value, XTypes::TypeKind as_int = XTypes::TK_INT32);
   bool write_absent_value();
-=======
-  void write_int16(ACE_CDR::Short value);
-  void write_uint16(ACE_CDR::UShort value);
-  void write_int32(ACE_CDR::Long value);
-  void write_uint32(ACE_CDR::ULong value);
-  void write_int64(ACE_CDR::LongLong value);
-  void write_uint64(ACE_CDR::ULongLong value);
-  void write_float32(ACE_CDR::Float value);
-  void write_float64(ACE_CDR::Double value);
-  void write_float128(ACE_CDR::LongDouble value);
-  void write_fixed(const ACE_CDR::Fixed& value);
-  void write_char8(ACE_CDR::Char value);
-  void write_char16(ACE_CDR::WChar value);
-  void write_string(const ACE_CDR::Char* value, size_t length);
-  void write_wstring(const ACE_CDR::WChar* value, size_t length);
-  void write_enum(const char* /*name*/, ACE_CDR::Long value);
-  void write_absent_value();
->>>>>>> 26b946f4
 
 private:
   Writer& writer_;
@@ -286,19 +267,13 @@
 }
 
 template <typename Writer>
-<<<<<<< HEAD
-bool JsonValueWriter<Writer>::write_fixed(const OpenDDS::FaceTypes::Fixed& /*value*/)
-{
-  // TODO
-  return writer_.String("fixed");
-=======
-void JsonValueWriter<Writer>::write_fixed(const ACE_CDR::Fixed& value)
+bool JsonValueWriter<Writer>::write_fixed(const ACE_CDR::Fixed& value)
 {
   char buffer[ACE_CDR::Fixed::MAX_STRING_SIZE];
   if (value.to_string(buffer, sizeof buffer)) {
-    writer_.String(buffer);
+    return writer_.String(buffer);
   }
->>>>>>> 26b946f4
+  return false;
 }
 
 template <typename Writer>
