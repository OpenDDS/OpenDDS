/*
 * Distributed under the OpenDDS License.
 * See: http://www.opendds.org/license.html
 */

#ifndef OPENDDS_DDS_DCPS_DISCOVERYBASE_H
#define OPENDDS_DDS_DCPS_DISCOVERYBASE_H

#include "TopicDetails.h"
#include "BuiltInTopicUtils.h"
#include "DataReaderImpl_T.h"
#include "DCPS_Utils.h"
#include "Discovery.h"
#include "DomainParticipantImpl.h"
#include "GuidUtils.h"
#include "Marked_Default_Qos.h"
#include "PoolAllocationBase.h"
#include "Registered_Data_Types.h"
#include "SubscriberImpl.h"
#include "SporadicTask.h"
#include "TimeTypes.h"
#include "ConditionVariable.h"
#ifdef OPENDDS_SECURITY
#  include "Ice.h"
#endif
#include "XTypes/TypeAssignability.h"

#include <dds/DdsDcpsCoreTypeSupportImpl.h>
#ifdef OPENDDS_SECURITY
#  include <dds/DdsSecurityCoreC.h>
#endif

#include <ace/Thread_Mutex.h>

#if !defined (ACE_LACKS_PRAGMA_ONCE)
#pragma once
#endif /* ACE_LACKS_PRAGMA_ONCE */

OPENDDS_BEGIN_VERSIONED_NAMESPACE_DECL

namespace OpenDDS {
  namespace DCPS {
    typedef DataReaderImpl_T<DDS::ParticipantBuiltinTopicData> ParticipantBuiltinTopicDataDataReaderImpl;
    typedef DataReaderImpl_T<DDS::PublicationBuiltinTopicData> PublicationBuiltinTopicDataDataReaderImpl;
    typedef DataReaderImpl_T<DDS::SubscriptionBuiltinTopicData> SubscriptionBuiltinTopicDataDataReaderImpl;
    typedef DataReaderImpl_T<DDS::TopicBuiltinTopicData> TopicBuiltinTopicDataDataReaderImpl;
    typedef DataReaderImpl_T<ParticipantLocationBuiltinTopicData> ParticipantLocationBuiltinTopicDataDataReaderImpl;
    typedef DataReaderImpl_T<InternalThreadBuiltinTopicData> InternalThreadBuiltinTopicDataDataReaderImpl;
    typedef DataReaderImpl_T<ConnectionRecord> ConnectionRecordDataReaderImpl;

#ifdef OPENDDS_SECURITY
    typedef OPENDDS_MAP_CMP(RepoId, DDS::Security::DatareaderCryptoHandle, GUID_tKeyLessThan)
      DatareaderCryptoHandleMap;
    typedef OPENDDS_MAP_CMP(RepoId, DDS::Security::DatawriterCryptoHandle, GUID_tKeyLessThan)
      DatawriterCryptoHandleMap;
    typedef OPENDDS_MAP_CMP(RepoId, DDS::Security::DatareaderCryptoTokenSeq, GUID_tKeyLessThan)
      DatareaderCryptoTokenSeqMap;
    typedef OPENDDS_MAP_CMP(RepoId, DDS::Security::DatawriterCryptoTokenSeq, GUID_tKeyLessThan)
      DatawriterCryptoTokenSeqMap;
    typedef OPENDDS_MAP_CMP(RepoId, DDS::Security::EndpointSecurityAttributes, GUID_tKeyLessThan)
      EndpointSecurityAttributesMap;

    enum AuthState {
      AUTH_STATE_HANDSHAKE,
      AUTH_STATE_AUTHENTICATED,
      AUTH_STATE_UNAUTHENTICATED
    };

    enum HandshakeState {
      // Requester should call begin_handshake_request
      HANDSHAKE_STATE_BEGIN_HANDSHAKE_REQUEST,

      // Replier should call begin_handshake_reply
      HANDSHAKE_STATE_BEGIN_HANDSHAKE_REPLY,

      // Requester and replier should call process handshake
      HANDSHAKE_STATE_PROCESS_HANDSHAKE,

      // Requester is waiting to see a token from replier.
      HANDSHAKE_STATE_WAITING_FOR_TOKEN,

      // Handshake concluded or timed out
      HANDSHAKE_STATE_DONE
    };
#endif

    inline void assign(EntityKey_t& lhs, unsigned int rhs)
    {
      lhs[0] = static_cast<CORBA::Octet>(rhs);
      lhs[1] = static_cast<CORBA::Octet>(rhs >> 8);
      lhs[2] = static_cast<CORBA::Octet>(rhs >> 16);
    }

    struct DcpsUpcalls : ACE_Task_Base {
      bool has_timeout() {
        return interval_ > TimeDuration(0);
      }

      DcpsUpcalls(DataReaderCallbacks* drr,
                  const RepoId& reader,
                  const WriterAssociation& wa,
                  bool active,
                  DataWriterCallbacks* dwr)
        : drr_(drr), reader_(reader), wa_(wa), active_(active), dwr_(dwr)
        , reader_done_(false), writer_done_(false), cnd_(mtx_)
        , interval_(TimeDuration(0))
        , status_(0)
      {
        interval_ = TheServiceParticipant->get_thread_status_interval();
        status_ = TheServiceParticipant->get_thread_statuses();
#ifdef ACE_HAS_MAC_OSX
        uint64_t osx_tid;
        if (!pthread_threadid_np(0, &osx_tid)) {
          tid_ = static_cast<unsigned long>(osx_tid);
        } else {
          tid_ = 0;
<<<<<<< HEAD
          ACE_ERROR((LM_ERROR, ACE_TEXT("(%P|%t) DcpsUpcalls: "
            "Error getting OSX thread id: %p\n")));
=======
          ACE_ERROR((LM_ERROR, ACE_TEXT("(%P|%t) DcpsUpcalls::svc. Error getting OSX thread id\n")));
>>>>>>> 5ff32c50
        }
#else
        tid_ = ACE_OS::thr_self();
#endif /* ACE_HAS_MAC_OSX */

#ifndef OPENDDS_SAFETY_PROFILE
        key_ = to_dds_string(tid_) + " (DcpsUpcalls)";
#else
        key_ = "(DcpsUpcalls)";
#endif
      }

      int svc()
      {
        MonotonicTimePoint expire;
        const bool use_expire = has_timeout();
        if (use_expire) {
          expire = MonotonicTimePoint::now() + interval_;
        }

        drr_->add_association(reader_, wa_, active_);
        {
          ACE_GUARD_RETURN(ACE_Thread_Mutex, g, mtx_, -1);
          reader_done_ = true;
          cnd_.notify_one();
          while (!writer_done_) {
<<<<<<< HEAD
            if (use_expire) {
              switch (cnd_.wait_until(expire)) {
              case CvStatus_NoTimeout:
                break;

              case CvStatus_Timeout: {
                const MonotonicTimePoint now = MonotonicTimePoint::now();
                expire = now + interval_;
                if (status_) {
                  if (DCPS_debug_level > 4) {
                    ACE_DEBUG((LM_DEBUG, "(%P|%t) DcpsUpcalls::svc: "
                      "Updating thread status.\n"));
                  }
                  ACE_WRITE_GUARD_RETURN(ACE_Thread_Mutex, g, status_->lock, -1);
                  status_->map[key_] = now;
                }
                break;
              }

              case CvStatus_Error:
                if (DCPS_debug_level) {
                  ACE_ERROR((LM_ERROR, "(%P|t) ERROR: DcpsUpcalls::svc: error in wait_utill\n"));
=======
            cnd_.wait(expire_ptr);

            const MonotonicTimePoint now = MonotonicTimePoint::now();
            if (expire_ptr && now.value() > expire) {
              expire = now.value() + interval_.value();
              if (status_) {
                if (DCPS_debug_level > 4) {
                  ACE_DEBUG((LM_DEBUG,
                            "(%P|%t) DcpsUpcalls::svc. Updating thread status.\n"));
>>>>>>> 5ff32c50
                }
                return -1;
              }
            } else if (cnd_.wait() == CvStatus_Error) {
              if (DCPS_debug_level) {
                ACE_ERROR((LM_ERROR, "(%P|t) ERROR: DcpsUpcalls::svc: error in wait\n"));
              }
              return -1;
            }
          }
        }
        return 0;
      }

      void writer_done()
      {
        {
          ACE_GUARD(ACE_Thread_Mutex, g, mtx_);
          writer_done_ = true;
          cnd_.notify_one();
        }

        const MonotonicTimePoint expire = has_timeout() ?
          MonotonicTimePoint::now() + interval_ : MonotonicTimePoint();

        wait(); // ACE_Task_Base::wait does not accept a timeout

        const MonotonicTimePoint now = MonotonicTimePoint::now();
<<<<<<< HEAD
        if (status_ && has_timeout() && now > expire) {
          if (DCPS_debug_level > 4) {
            ACE_DEBUG((LM_DEBUG,
                       "(%P|%t) DcpsUpcalls::writer_done. Updating thread status.\n"));
=======
        if (has_timeout() && now.value() > expire) {
          expire = now.value() + interval_.value();
          if (status_) {
            if (DCPS_debug_level > 4) {
              ACE_DEBUG((LM_DEBUG,
                        "(%P|%t) DcpsUpcalls::writer_done. Updating thread status.\n"));
            }
            ACE_WRITE_GUARD(ACE_Thread_Mutex, g, status_->lock);
            status_->map[key_] = now;
>>>>>>> 5ff32c50
          }
          ACE_WRITE_GUARD(ACE_Thread_Mutex, g, status_->lock);
          status_->map[key_] = now;
        }
      }

      DataReaderCallbacks* const drr_;
      const RepoId& reader_;
      const WriterAssociation& wa_;
      bool active_;
      DataWriterCallbacks* const dwr_;
      bool reader_done_, writer_done_;
      ACE_Thread_Mutex mtx_;
      ConditionVariable<ACE_Thread_Mutex> cnd_;

      // thread reporting
      TimeDuration interval_;
      ThreadStatus* status_;
#ifdef ACE_HAS_MAC_OSX
      unsigned long tid_;
#else
      ACE_thread_t tid_;
#endif
      OPENDDS_STRING key_;
    };

    template <typename DiscoveredParticipantData_>
    class EndpointManager : public RcEventHandler {
    protected:

      struct DiscoveredSubscription : PoolAllocationBase {
        DiscoveredSubscription()
        : bit_ih_(DDS::HANDLE_NIL)
#ifdef OPENDDS_SECURITY
        , have_ice_agent_info_(false)
#endif
        {
        }

        explicit DiscoveredSubscription(const DiscoveredReaderData& r)
        : reader_data_(r)
        , bit_ih_(DDS::HANDLE_NIL)
#ifdef OPENDDS_SECURITY
        , have_ice_agent_info_(false)
#endif
        {
        }

        RepoIdSet matched_endpoints_;
        DiscoveredReaderData reader_data_;
        DDS::InstanceHandle_t bit_ih_;
        XTypes::TypeInformation type_info_;

#ifdef OPENDDS_SECURITY
        DDS::Security::EndpointSecurityAttributes security_attribs_;
        bool have_ice_agent_info_;
        ICE::AgentInfo ice_agent_info_;
#endif

        const char* get_topic_name() const
        {
          return reader_data_.ddsSubscriptionData.topic_name;
        }

        const char* get_type_name() const
        {
          return reader_data_.ddsSubscriptionData.type_name;
        }
      };

      typedef OPENDDS_MAP_CMP(RepoId, DiscoveredSubscription,
                              GUID_tKeyLessThan) DiscoveredSubscriptionMap;

      typedef typename DiscoveredSubscriptionMap::iterator DiscoveredSubscriptionIter;

      struct DiscoveredPublication : PoolAllocationBase {
        DiscoveredPublication()
        : bit_ih_(DDS::HANDLE_NIL)
#ifdef OPENDDS_SECURITY
        , have_ice_agent_info_(false)
#endif
        {
        }

        explicit DiscoveredPublication(const DiscoveredWriterData& w)
        : writer_data_(w)
        , bit_ih_(DDS::HANDLE_NIL)
#ifdef OPENDDS_SECURITY
        , have_ice_agent_info_(false)
#endif
        {
        }

        RepoIdSet matched_endpoints_;
        DiscoveredWriterData writer_data_;
        DDS::InstanceHandle_t bit_ih_;
        XTypes::TypeInformation type_info_;

#ifdef OPENDDS_SECURITY
        DDS::Security::EndpointSecurityAttributes security_attribs_;
        bool have_ice_agent_info_;
        ICE::AgentInfo ice_agent_info_;
#endif

        const char* get_topic_name() const
        {
          return writer_data_.ddsPublicationData.topic_name;
        }

        const char* get_type_name() const
        {
          return writer_data_.ddsPublicationData.type_name;
        }
      };

      typedef OPENDDS_MAP_CMP(RepoId, DiscoveredPublication,
                              GUID_tKeyLessThan) DiscoveredPublicationMap;
      typedef typename DiscoveredPublicationMap::iterator DiscoveredPublicationIter;

    public:
      typedef DiscoveredParticipantData_ DiscoveredParticipantData;
      typedef DCPS::TopicDetails TopicDetails;

      EndpointManager(const RepoId& participant_id, ACE_Thread_Mutex& lock)
        : max_type_lookup_service_reply_period_(0)
        , type_lookup_service_sequence_number_(0)
        , use_xtypes_(true)
        , lock_(lock)
        , participant_id_(participant_id)
        , publication_counter_(0)
        , subscription_counter_(0)
        , topic_counter_(0)
#ifdef OPENDDS_SECURITY
        , permissions_handle_(DDS::HANDLE_NIL)
        , crypto_handle_(DDS::HANDLE_NIL)
#endif
      { }

      virtual ~EndpointManager()
      {
        type_lookup_fini();
      }

      void type_lookup_init(ReactorInterceptor_rch reactor_interceptor)
      {
        if (!type_lookup_reply_deadline_processor_) {
          type_lookup_reply_deadline_processor_ = DCPS::make_rch<EndpointManagerSporadic>(reactor_interceptor, ref(*this), &EndpointManager::remove_expired_endpoints);
        }
      }

      void type_lookup_fini()
      {
        if (type_lookup_reply_deadline_processor_) {
          type_lookup_reply_deadline_processor_->cancel_and_wait();
          type_lookup_reply_deadline_processor_.reset();
        }
      }

      void type_lookup_service(const XTypes::TypeLookupService_rch type_lookup_service)
      {
        type_lookup_service_ = type_lookup_service;
      }

      void purge_dead_topic(const OPENDDS_STRING& topic_name) {
        typename OPENDDS_MAP(OPENDDS_STRING, TopicDetails)::iterator top_it = topics_.find(topic_name);
        topic_names_.erase(top_it->second.topic_id());
        topics_.erase(top_it);
      }

      void ignore(const RepoId& to_ignore)
      {
        // Locked prior to call from Spdp.
        ignored_guids_.insert(to_ignore);
        {
          const DiscoveredPublicationIter iter =
            discovered_publications_.find(to_ignore);
          if (iter != discovered_publications_.end()) {
            // clean up tracking info
            const OPENDDS_STRING topic_name = iter->second.get_topic_name();
            TopicDetails& td = topics_[topic_name];
            td.remove_discovered_publication(to_ignore);
            remove_from_bit(iter->second);
            discovered_publications_.erase(iter);
            // break associations
            match_endpoints(to_ignore, td, true /*remove*/);
            if (td.is_dead()) {
              purge_dead_topic(topic_name);
            }
            return;
          }
        }
        {
          const DiscoveredSubscriptionIter iter =
            discovered_subscriptions_.find(to_ignore);
          if (iter != discovered_subscriptions_.end()) {
            // clean up tracking info
            const OPENDDS_STRING topic_name = iter->second.get_topic_name();
            TopicDetails& td = topics_[topic_name];
            td.remove_discovered_publication(to_ignore);
            remove_from_bit(iter->second);
            discovered_subscriptions_.erase(iter);
            // break associations
            match_endpoints(to_ignore, td, true /*remove*/);
            if (td.is_dead()) {
              purge_dead_topic(topic_name);
            }
            return;
          }
        }
        {
          const OPENDDS_MAP_CMP(RepoId, OPENDDS_STRING, GUID_tKeyLessThan)::iterator
            iter = topic_names_.find(to_ignore);
          if (iter != topic_names_.end()) {
            ignored_topics_.insert(iter->second);
            // Remove all publications and subscriptions on this topic
            TopicDetails& td = topics_[iter->second];
            {
              const RepoIdSet ids = td.discovered_publications();
              for (RepoIdSet::const_iterator ep = ids.begin(); ep!= ids.end(); ++ep) {
                match_endpoints(*ep, td, true /*remove*/);
                td.remove_discovered_publication(*ep);
                // TODO: Do we need to remove from discovered_subscriptions?
                if (shutting_down()) { return; }
              }
            }
            {
              const RepoIdSet ids = td.discovered_subscriptions();
              for (RepoIdSet::const_iterator ep = ids.begin(); ep!= ids.end(); ++ep) {
                match_endpoints(*ep, td, true /*remove*/);
                td.remove_discovered_subscription(*ep);
                // TODO: Do we need to remove from discovered_publications?
                if (shutting_down()) { return; }
              }
            }
            if (td.is_dead()) {
              purge_dead_topic(iter->second);
            }
          }
        }
      }

      bool ignoring(const RepoId& guid) const {
        return ignored_guids_.count(guid);
      }
      bool ignoring(const char* topic_name) const {
        return ignored_topics_.count(topic_name);
      }

      TopicStatus assert_topic(RepoId_out topicId, const char* topicName,
                                     const char* dataTypeName, const DDS::TopicQos& qos,
                                     bool hasDcpsKey, TopicCallbacks* topic_callbacks)
      {
        ACE_GUARD_RETURN(ACE_Thread_Mutex, g, lock_, INTERNAL_ERROR);
        typename OPENDDS_MAP(OPENDDS_STRING, TopicDetails)::iterator iter =
          topics_.find(topicName);
        if (iter != topics_.end()) {
          if (iter->second.local_is_set() && iter->second.local_data_type_name() != dataTypeName) {
            return CONFLICTING_TYPENAME;
          }
          topicId = iter->second.topic_id();
          iter->second.set_local(dataTypeName, qos, hasDcpsKey, topic_callbacks);
          return FOUND;
        }

        TopicDetails& td = topics_[topicName];
        topicId = make_topic_guid();
        td.init(topicName, topicId);
        topic_names_[topicId] = topicName;
        td.set_local(dataTypeName, qos, hasDcpsKey, topic_callbacks);

        return CREATED;
      }

      TopicStatus find_topic(const char* topicName,
                                   CORBA::String_out dataTypeName,
                                   DDS::TopicQos_out qos,
                                   RepoId_out topicId)
      {
        ACE_GUARD_RETURN(ACE_Thread_Mutex, g, lock_, INTERNAL_ERROR);
        typename OPENDDS_MAP(OPENDDS_STRING, TopicDetails)::const_iterator iter =
          topics_.find(topicName);
        if (iter == topics_.end()) {
          return NOT_FOUND;
        }

        const TopicDetails& td = iter->second;

        dataTypeName = td.local_data_type_name().c_str();
        qos = new DDS::TopicQos(td.local_qos());
        topicId = td.topic_id();
        return FOUND;
      }

      TopicStatus remove_topic(const RepoId& topicId)
      {
        ACE_GUARD_RETURN(ACE_Thread_Mutex, g, lock_, INTERNAL_ERROR);
        TopicNameMap::iterator name_iter = topic_names_.find(topicId);
        if (name_iter == topic_names_.end()) {
          return NOT_FOUND;
        }
        const OPENDDS_STRING& name = name_iter->second;
        TopicDetails& td = topics_[name];
        td.unset_local();
        if (td.is_dead()) {
          purge_dead_topic(name);
        }

        return REMOVED;
      }

      virtual bool update_topic_qos(const RepoId& topicId, const DDS::TopicQos& qos) = 0;

      RepoId add_publication(const RepoId& topicId,
                             DataWriterCallbacks* publication,
                             const DDS::DataWriterQos& qos,
                             const TransportLocatorSeq& transInfo,
                             const DDS::PublisherQos& publisherQos,
                             const XTypes::TypeInformation& type_info)
      {
        ACE_GUARD_RETURN(ACE_Thread_Mutex, g, lock_, RepoId());

        RepoId rid = participant_id_;
        assign_publication_key(rid, topicId, qos);
        LocalPublication& pb = local_publications_[rid];
        pb.topic_id_ = topicId;
        pb.publication_ = publication;
        pb.qos_ = qos;
        pb.trans_info_ = transInfo;
        pb.publisher_qos_ = publisherQos;
        pb.type_info_ = type_info;
        const OPENDDS_STRING& topic_name = topic_names_[topicId];

#ifdef OPENDDS_SECURITY
        if (is_security_enabled()) {
          DDS::Security::SecurityException ex;

          DDS::Security::TopicSecurityAttributes topic_sec_attr;
          DDS::Security::PermissionsHandle permh = get_permissions_handle();
          if (!get_access_control()->get_topic_sec_attributes(permh, topic_name.data(), topic_sec_attr, ex)) {
            ACE_ERROR((LM_ERROR,
              ACE_TEXT("(%P|%t) ERROR: ")
              ACE_TEXT("DomainParticipant::add_publication, ")
              ACE_TEXT("Unable to get security attributes for topic '%C'. SecurityException[%d.%d]: %C\n"),
                topic_name.data(), ex.code, ex.minor_code, ex.message.in()));
            return RepoId();
          }

          if (topic_sec_attr.is_write_protected == true) {
            if (!get_access_control()->check_create_datawriter(
                  permh, get_domain_id(), topic_name.data(), qos,
                  publisherQos.partition, DDS::Security::DataTagQosPolicy(), ex)) {
              ACE_ERROR((LM_WARNING, ACE_TEXT("(%P|%t) WARNING: ")
                ACE_TEXT("EndpointManager::add_publication() - ")
                ACE_TEXT("Permissions check failed for local datawriter on topic '%C'. ")
                ACE_TEXT("Security Exception[%d.%d]: %C\n"), topic_name.data(),
                  ex.code, ex.minor_code, ex.message.in()));
              return RepoId();
            }
          }

          if (!get_access_control()->get_datawriter_sec_attributes(permh, topic_name.data(),
              publisherQos.partition, DDS::Security::DataTagQosPolicy(), pb.security_attribs_, ex)) {
            ACE_ERROR((LM_ERROR, ACE_TEXT("(%P|%t) ERROR: ")
                       ACE_TEXT("EndpointManager::add_publication() - ")
                       ACE_TEXT("Unable to get security attributes for local datawriter. ")
                       ACE_TEXT("Security Exception[%d.%d]: %C\n"),
                       ex.code, ex.minor_code, ex.message.in()));
            return RepoId();
          }

          if (pb.security_attribs_.is_submessage_protected || pb.security_attribs_.is_payload_protected) {
            const DDS::Security::DatawriterCryptoHandle handle =
              get_crypto_key_factory()->register_local_datawriter(
                crypto_handle_, DDS::PropertySeq(), pb.security_attribs_, ex);
            if (handle == DDS::HANDLE_NIL) {
              ACE_ERROR((LM_ERROR, ACE_TEXT("(%P|%t) ERROR: ")
                         ACE_TEXT("EndpointManager::add_publication() - ")
                         ACE_TEXT("Unable to get local datawriter crypto handle. ")
                         ACE_TEXT("Security Exception[%d.%d]: %C\n"),
                         ex.code, ex.minor_code, ex.message.in()));
            }

            local_writer_crypto_handles_[rid] = handle;
            local_writer_security_attribs_[rid] = pb.security_attribs_;
          }
        }
#endif

        TopicDetails& td = topics_[topic_name];
        td.add_local_publication(rid);

        if (DDS::RETCODE_OK != add_publication_i(rid, pb)) {
          return RepoId();
        }

        if (DDS::RETCODE_OK != write_publication_data(rid, pb)) {
          return RepoId();
        }

        if (DCPS_debug_level > 3) {
          ACE_DEBUG((LM_DEBUG, ACE_TEXT("(%P|%t) EndpointManager::add_publication - ")
                     ACE_TEXT("calling match_endpoints\n")));
        }
        match_endpoints(rid, td);

        return rid;
      }

      void remove_publication(const RepoId& publicationId)
      {
        ACE_GUARD(ACE_Thread_Mutex, g, lock_);
        LocalPublicationIter iter = local_publications_.find(publicationId);
        if (iter != local_publications_.end()) {
          if (DDS::RETCODE_OK == remove_publication_i(publicationId, iter->second)) {
            OPENDDS_STRING topic_name = topic_names_[iter->second.topic_id_];
            local_publications_.erase(publicationId);
            typename OPENDDS_MAP(OPENDDS_STRING, TopicDetails)::iterator top_it =
              topics_.find(topic_name);
            if (top_it != topics_.end()) {
              match_endpoints(publicationId, top_it->second, true /*remove*/);
              top_it->second.remove_local_publication(publicationId);
              // Local, no need to check for dead topic.
            }
          } else {
            ACE_ERROR((LM_ERROR,
                       ACE_TEXT("(%P|%t) ERROR: EndpointManager::remove_publication - ")
                       ACE_TEXT("Failed to publish dispose msg\n")));
          }
        }
      }

      virtual bool update_publication_qos(const RepoId& publicationId,
                                          const DDS::DataWriterQos& qos,
                                          const DDS::PublisherQos& publisherQos) = 0;

      void update_publication_locators(const RepoId& publicationId,
                                       const TransportLocatorSeq& transInfo)
      {
        ACE_GUARD(ACE_Thread_Mutex, g, lock_);
        LocalPublicationIter iter = local_publications_.find(publicationId);
        if (iter != local_publications_.end()) {
          if (DCPS_debug_level > 3) {
            const GuidConverter conv(publicationId);
            ACE_DEBUG((LM_INFO, ACE_TEXT("(%P|%t) EndpointManager::update_publication_locators updating locators for %C\n"), OPENDDS_STRING(conv).c_str()));
          }
          iter->second.trans_info_ = transInfo;
          write_publication_data(publicationId, iter->second);
        }
      }

      RepoId add_subscription(const RepoId& topicId,
                                    DataReaderCallbacks* subscription,
                                    const DDS::DataReaderQos& qos,
                                    const TransportLocatorSeq& transInfo,
                                    const DDS::SubscriberQos& subscriberQos,
                                    const char* filterClassName,
                                    const char* filterExpr,
                                    const DDS::StringSeq& params,
                                    const XTypes::TypeInformation& type_info)
      {
        ACE_GUARD_RETURN(ACE_Thread_Mutex, g, lock_, RepoId());

        RepoId rid = participant_id_;
        assign_subscription_key(rid, topicId, qos);
        LocalSubscription& sb = local_subscriptions_[rid];
        sb.topic_id_ = topicId;
        sb.subscription_ = subscription;
        sb.qos_ = qos;
        sb.trans_info_ = transInfo;
        sb.subscriber_qos_ = subscriberQos;
        sb.filterProperties.filterClassName = filterClassName;
        sb.filterProperties.filterExpression = filterExpr;
        sb.filterProperties.expressionParameters = params;
        sb.type_info_ = type_info;
        const OPENDDS_STRING& topic_name = topic_names_[topicId];

#ifdef OPENDDS_SECURITY
        if (is_security_enabled()) {
          DDS::Security::SecurityException ex;

          DDS::Security::TopicSecurityAttributes topic_sec_attr;
          if (!get_access_control()->get_topic_sec_attributes(
              get_permissions_handle(), topic_name.data(), topic_sec_attr, ex)) {
            ACE_ERROR((LM_ERROR,
              ACE_TEXT("(%P|%t) ERROR: ")
              ACE_TEXT("DomainParticipant::add_subscription, ")
              ACE_TEXT("Unable to get security attributes for topic '%C'. ")
              ACE_TEXT("SecurityException[%d.%d]: %C\n"),
                topic_name.data(), ex.code, ex.minor_code, ex.message.in()));
            return RepoId();
          }

          if (topic_sec_attr.is_read_protected == true) {
            if (!get_access_control()->check_create_datareader(
              get_permissions_handle(), get_domain_id(), topic_name.data(), qos,
              subscriberQos.partition, DDS::Security::DataTagQosPolicy(), ex)) {
              ACE_ERROR((LM_WARNING, ACE_TEXT("(%P|%t) WARNING: ")
                ACE_TEXT("EndpointManager::add_subscription() - ")
                ACE_TEXT("Permissions check failed for local datareader on topic '%C'. ")
                ACE_TEXT("Security Exception[%d.%d]: %C\n"), topic_name.data(),
                  ex.code, ex.minor_code, ex.message.in()));
              return RepoId();
            }
          }

          if (!get_access_control()->get_datareader_sec_attributes(get_permissions_handle(), topic_name.data(),
              subscriberQos.partition, DDS::Security::DataTagQosPolicy(), sb.security_attribs_, ex)) {
            ACE_ERROR((LM_ERROR, ACE_TEXT("(%P|%t) ERROR: ")
                       ACE_TEXT("EndpointManager::add_subscription() - ")
                       ACE_TEXT("Unable to get security attributes for local datareader. ")
                       ACE_TEXT("Security Exception[%d.%d]: %C\n"),
                       ex.code, ex.minor_code, ex.message.in()));
            return RepoId();
          }

          if (sb.security_attribs_.is_submessage_protected || sb.security_attribs_.is_payload_protected) {
            DDS::Security::DatareaderCryptoHandle handle =
              get_crypto_key_factory()->register_local_datareader(
                crypto_handle_, DDS::PropertySeq(), sb.security_attribs_, ex);
            if (handle == DDS::HANDLE_NIL) {
              ACE_ERROR((LM_ERROR, ACE_TEXT("(%P|%t) ERROR: ")
                         ACE_TEXT("EndpointManager::add_subscription() - ")
                         ACE_TEXT("Unable to get local datareader crypto handle. ")
                         ACE_TEXT("Security Exception[%d.%d]: %C\n"),
                         ex.code, ex.minor_code, ex.message.in()));
            }

            local_reader_crypto_handles_[rid] = handle;
            local_reader_security_attribs_[rid] = sb.security_attribs_;
          }
        }
#endif

        TopicDetails& td = topics_[topic_name];
        td.add_local_subscription(rid);

        if (DDS::RETCODE_OK != add_subscription_i(rid, sb)) {
          return RepoId();
        }

        if (DDS::RETCODE_OK != write_subscription_data(rid, sb)) {
          return RepoId();
        }

        if (DCPS_debug_level > 3) {
          ACE_DEBUG((LM_DEBUG, ACE_TEXT("(%P|%t) EndpointManager::add_subscription - ")
                     ACE_TEXT("calling match_endpoints\n")));
        }
        match_endpoints(rid, td);

        return rid;
      }

      void remove_subscription(const RepoId& subscriptionId)
      {
        ACE_GUARD(ACE_Thread_Mutex, g, lock_);
        LocalSubscriptionIter iter = local_subscriptions_.find(subscriptionId);
        if (iter != local_subscriptions_.end()) {
          if (DDS::RETCODE_OK == remove_subscription_i(subscriptionId, iter->second)) {
            OPENDDS_STRING topic_name = topic_names_[iter->second.topic_id_];
            local_subscriptions_.erase(subscriptionId);
            typename OPENDDS_MAP(OPENDDS_STRING, TopicDetails)::iterator top_it =
              topics_.find(topic_name);
            if (top_it != topics_.end()) {
              match_endpoints(subscriptionId, top_it->second, true /*remove*/);
              top_it->second.remove_local_subscription(subscriptionId);
              // Local, no need to check for dead topic.
            }
          } else {
            ACE_ERROR((LM_ERROR,
                       ACE_TEXT("(%P|%t) ERROR: EndpointManager::remove_subscription - ")
                       ACE_TEXT("Failed to publish dispose msg\n")));
          }
        }
      }

      virtual bool update_subscription_qos(const RepoId& subscriptionId,
                                           const DDS::DataReaderQos& qos,
                                           const DDS::SubscriberQos& subscriberQos) = 0;

      virtual bool update_subscription_params(const RepoId& subId,
                                              const DDS::StringSeq& params) = 0;

      void update_subscription_locators(const RepoId& subscriptionId,
                                        const TransportLocatorSeq& transInfo)
      {
        ACE_GUARD(ACE_Thread_Mutex, g, lock_);
        LocalSubscriptionIter iter = local_subscriptions_.find(subscriptionId);
        if (iter != local_subscriptions_.end()) {
          if (DCPS_debug_level > 3) {
            const GuidConverter conv(subscriptionId);
            ACE_DEBUG((LM_INFO, ACE_TEXT("(%P|%t) EndpointManager::update_subscription_locators updating locators for %C\n"), OPENDDS_STRING(conv).c_str()));
          }
          iter->second.trans_info_ = transInfo;
          write_subscription_data(subscriptionId, iter->second);
        }
      }

      virtual bool disassociate(DiscoveredParticipantData& pdata) = 0;

    protected:
      struct LocalEndpoint {
        LocalEndpoint() : topic_id_(GUID_UNKNOWN), sequence_(SequenceNumber::SEQUENCENUMBER_UNKNOWN())
#ifdef OPENDDS_SECURITY
          , have_ice_agent_info(false)
        {
          security_attribs_.base.is_read_protected = false;
          security_attribs_.base.is_write_protected = false;
          security_attribs_.base.is_discovery_protected = false;
          security_attribs_.base.is_liveliness_protected = false;
          security_attribs_.is_submessage_protected = false;
          security_attribs_.is_payload_protected = false;
          security_attribs_.is_key_protected = false;
          security_attribs_.plugin_endpoint_attributes = 0;
        }
#else
        {}
#endif

        RepoId topic_id_;
        TransportLocatorSeq trans_info_;
        RepoIdSet matched_endpoints_;
        SequenceNumber sequence_;
        RepoIdSet remote_expectant_opendds_associations_;
        XTypes::TypeInformation type_info_;
#ifdef OPENDDS_SECURITY
        bool have_ice_agent_info;
        ICE::AgentInfo ice_agent_info;
        DDS::Security::EndpointSecurityAttributes security_attribs_;
#endif
      };

      struct LocalPublication : LocalEndpoint {
        DataWriterCallbacks* publication_;
        DDS::DataWriterQos qos_;
        DDS::PublisherQos publisher_qos_;
      };

      struct LocalSubscription : LocalEndpoint {
        DataReaderCallbacks* subscription_;
        DDS::DataReaderQos qos_;
        DDS::SubscriberQos subscriber_qos_;
        ContentFilterProperty_t filterProperties;
      };

      typedef OPENDDS_MAP_CMP(RepoId, LocalPublication,
                              GUID_tKeyLessThan) LocalPublicationMap;
      typedef typename LocalPublicationMap::iterator LocalPublicationIter;
      typedef typename LocalPublicationMap::const_iterator LocalPublicationCIter;

      typedef OPENDDS_MAP_CMP(RepoId, LocalSubscription,
                              GUID_tKeyLessThan) LocalSubscriptionMap;
      typedef typename LocalSubscriptionMap::iterator LocalSubscriptionIter;
      typedef typename LocalSubscriptionMap::const_iterator LocalSubscriptionCIter;

      typedef typename OPENDDS_MAP_CMP(RepoId, OPENDDS_STRING, GUID_tKeyLessThan) TopicNameMap;

      static DDS::BuiltinTopicKey_t get_key(const DiscoveredPublication& pub) {
        return pub.writer_data_.ddsPublicationData.key;
      }
      static DDS::BuiltinTopicKey_t get_key(const DiscoveredSubscription& sub) {
        return sub.reader_data_.ddsSubscriptionData.key;
      }

      virtual void remove_from_bit_i(const DiscoveredPublication& /*pub*/) { }
      virtual void remove_from_bit_i(const DiscoveredSubscription& /*sub*/) { }

      virtual void assign_publication_key(RepoId& rid,
                                          const RepoId& topicId,
                                          const DDS::DataWriterQos& /*qos*/) {
        rid.entityId.entityKind =
          has_dcps_key(topicId)
          ? ENTITYKIND_USER_WRITER_WITH_KEY
          : ENTITYKIND_USER_WRITER_NO_KEY;
        assign(rid.entityId.entityKey, publication_counter_++);
      }
      virtual void assign_subscription_key(RepoId& rid,
                                           const RepoId& topicId,
                                           const DDS::DataReaderQos& /*qos*/) {
        rid.entityId.entityKind =
          has_dcps_key(topicId)
          ? ENTITYKIND_USER_READER_WITH_KEY
          : ENTITYKIND_USER_READER_NO_KEY;
        assign(rid.entityId.entityKey, subscription_counter_++);
      }
      virtual void assign_topic_key(RepoId& guid) {
        assign(guid.entityId.entityKey, topic_counter_++);

        if (topic_counter_ == 0x1000000) {
          ACE_ERROR((LM_ERROR,
                     ACE_TEXT("(%P|%t) ERROR: EndpointManager::make_topic_guid: ")
                     ACE_TEXT("Exceeded Maximum number of topic entity keys!")
                     ACE_TEXT("Next key will be a duplicate!\n")));
          topic_counter_ = 0;
        }
      }

      virtual DDS::ReturnCode_t add_publication_i(const RepoId& /*rid*/,
                                                  LocalPublication& /*pub*/)
      { return DDS::RETCODE_OK; }

      virtual DDS::ReturnCode_t write_publication_data(const RepoId& /*rid*/,
                                                       LocalPublication& /*pub*/,
                                                       const RepoId& reader = GUID_UNKNOWN)
      { ACE_UNUSED_ARG(reader); return DDS::RETCODE_OK; }

      virtual DDS::ReturnCode_t remove_publication_i(const RepoId& publicationId,
                                                     LocalPublication& /*pub*/) = 0;

      virtual DDS::ReturnCode_t add_subscription_i(const RepoId& /*rid*/,
                                                   LocalSubscription& /*pub*/)
      { return DDS::RETCODE_OK; };

      virtual DDS::ReturnCode_t write_subscription_data(const RepoId& /*rid*/,
                                                        LocalSubscription& /*pub*/,
                                                        const RepoId& reader = GUID_UNKNOWN)
      { ACE_UNUSED_ARG(reader); return DDS::RETCODE_OK; }

      virtual DDS::ReturnCode_t remove_subscription_i(const RepoId& subscriptionId, LocalSubscription& /*sub*/) = 0;

      virtual bool send_type_lookup_request(const XTypes::TypeIdentifierSeq& /*type_ids*/,
                                            const DCPS::RepoId& /*endpoint*/,
                                            bool /*is_discovery_protected*/,
                                            bool /*send_get_types*/)
      { return true; }

      // TODO: This is perhaps too generic since the context probably has the details this function computes.
      void match_endpoints(RepoId repoId, const TopicDetails& td,
                           bool remove = false)
      {
        const bool reader = GuidConverter(repoId).isReader();
        // Copy the endpoint set - lock can be released in match()
        RepoIdSet local_endpoints;
        RepoIdSet discovered_endpoints;
        if (reader) {
          local_endpoints = td.local_publications();
          discovered_endpoints = td.discovered_publications();
        } else {
          local_endpoints = td.local_subscriptions();
          discovered_endpoints = td.discovered_subscriptions();
        }

        for (RepoIdSet::const_iterator iter = local_endpoints.begin();
             iter != local_endpoints.end(); ++iter) {
          // check to make sure it's a Reader/Writer or Writer/Reader match
          if (GuidConverter(*iter).isReader() != reader) {
            if (remove) {
              remove_assoc(*iter, repoId);
            } else {
              match(reader ? *iter : repoId, reader ? repoId : *iter);
            }
          }
        }

        for (RepoIdSet::const_iterator iter = discovered_endpoints.begin();
             iter != discovered_endpoints.end(); ++iter) {
          // check to make sure it's a Reader/Writer or Writer/Reader match
          if (GuidConverter(*iter).isReader() != reader) {
            if (remove) {
              remove_assoc(*iter, repoId);
            } else {
              match(reader ? *iter : repoId, reader ? repoId : *iter);
            }
          }
        }
      }

      void
      remove_assoc(const RepoId& remove_from,
                   const RepoId& removing)
      {
        if (GuidConverter(remove_from).isReader()) {
          const LocalSubscriptionIter lsi = local_subscriptions_.find(remove_from);
          if (lsi != local_subscriptions_.end()) {
            lsi->second.matched_endpoints_.erase(removing);
            const DiscoveredPublicationIter dpi = discovered_publications_.find(removing);
            if (dpi != discovered_publications_.end()) {
              dpi->second.matched_endpoints_.erase(remove_from);
            }
            WriterIdSeq writer_seq(1);
            writer_seq.length(1);
            writer_seq[0] = removing;
            const size_t count = lsi->second.remote_expectant_opendds_associations_.erase(removing);
            lsi->second.subscription_->remove_associations(writer_seq,
                                                           false /*notify_lost*/);
            remove_assoc_i(remove_from, lsi->second, removing);
            // Update writer
            if (count) {
              write_subscription_data(remove_from, lsi->second);
            }
          }

        } else {
          const LocalPublicationIter lpi = local_publications_.find(remove_from);
          if (lpi != local_publications_.end()) {
            lpi->second.matched_endpoints_.erase(removing);
            const DiscoveredSubscriptionIter dsi = discovered_subscriptions_.find(removing);
            if (dsi != discovered_subscriptions_.end()) {
              dsi->second.matched_endpoints_.erase(remove_from);
            }
            ReaderIdSeq reader_seq(1);
            reader_seq.length(1);
            reader_seq[0] = removing;
            lpi->second.remote_expectant_opendds_associations_.erase(removing);
            lpi->second.publication_->remove_associations(reader_seq,
                                                          false /*notify_lost*/);
            remove_assoc_i(remove_from, lpi->second, removing);
          }
        }
      }

      virtual void add_assoc_i(const RepoId& /* local_guid */, const LocalPublication& /* lpub */,
                               const RepoId& /* remote_guid */, const DiscoveredSubscription& /* dsub */) {}
      virtual void remove_assoc_i(const RepoId& /* local_guid */, const LocalPublication& /* lpub */,
                                  const RepoId& /* remote_guid */) {}
      virtual void add_assoc_i(const RepoId& /* local_guid */, const LocalSubscription& /* lsub */,
                               const RepoId& /* remote_guid */, const DiscoveredPublication& /* dpub */) {}
      virtual void remove_assoc_i(const RepoId& /* local_guid */, const LocalSubscription& /* lsub */,
                                  const RepoId& /* remote_guid */) {}

#ifdef OPENDDS_SECURITY
      virtual DDS::Security::DatawriterCryptoHandle
      generate_remote_matched_writer_crypto_handle(const RepoId&, const DDS::Security::DatareaderCryptoHandle&)
      {
        return DDS::HANDLE_NIL;
      }

      virtual DDS::Security::DatareaderCryptoHandle
      generate_remote_matched_reader_crypto_handle(const RepoId&, const DDS::Security::DatawriterCryptoHandle&, bool)
      {
        return DDS::HANDLE_NIL;
      }

      virtual void
      create_and_send_datareader_crypto_tokens(
        const DDS::Security::DatareaderCryptoHandle&, const RepoId&,
        const DDS::Security::DatawriterCryptoHandle&, const RepoId&)
      {
        return;
      }

      virtual void
      create_and_send_datawriter_crypto_tokens(
        const DDS::Security::DatawriterCryptoHandle&, const RepoId&,
        const DDS::Security::DatareaderCryptoHandle&, const RepoId&)
      {
        return;
      }
#endif

      virtual DDS::DomainId_t
      get_domain_id() const
      {
        return -1;
      }


      struct MatchingData {
        RepoId writer;
        RepoId reader;
        SequenceNumber rpc_sequence_number;
        MonotonicTimePoint time_added_to_map;
      };

      struct MatchingPair {
        MatchingPair(RepoId writer, RepoId reader)
          : writer_(writer), reader_(reader) {}

        RepoId writer_;
        RepoId reader_;

        bool operator<(const MatchingPair& a_other) const
        {
          if (GUID_tKeyLessThan()(writer_, a_other.writer_)) return true;

          if (GUID_tKeyLessThan()(a_other.writer_, writer_)) return false;

          if (GUID_tKeyLessThan()(reader_, a_other.reader_)) return true;

          if (GUID_tKeyLessThan()(a_other.reader_, reader_)) return false;

          return false;
        }
      };

      typedef std::map<MatchingPair, MatchingData> MatchingDataMap;
      typedef typename MatchingDataMap::iterator MatchingDataIter;
      MatchingDataMap matching_data_buffer_;
      typedef PmfSporadicTask<EndpointManager> EndpointManagerSporadic;
      RcHandle<EndpointManagerSporadic> type_lookup_reply_deadline_processor_;
      TimeDuration max_type_lookup_service_reply_period_;
      DCPS::SequenceNumber type_lookup_service_sequence_number_;
      bool use_xtypes_;

      void
      match(const RepoId& writer, const RepoId& reader)
      {
        // 1. collect type info about the writer, which may be local or discovered
        XTypes::TypeInformation* writer_type_info = 0;

        const LocalPublicationIter lpi = local_publications_.find(writer);
        DiscoveredPublicationIter dpi;
        bool writer_local = false;
        if (lpi != local_publications_.end()) {
          writer_local = true;
          writer_type_info = &lpi->second.type_info_;
        } else if ((dpi = discovered_publications_.find(writer))
                   != discovered_publications_.end()) {
          writer_type_info = &dpi->second.type_info_;
        } else {
          return; // Possible and ok, since lock is released
        }

        // 2. collect type info about the reader, which may be local or discovered
        XTypes::TypeInformation* reader_type_info = 0;

        const LocalSubscriptionIter lsi = local_subscriptions_.find(reader);
        DiscoveredSubscriptionIter dsi;
        bool reader_local = false;
        if (lsi != local_subscriptions_.end()) {
          reader_local = true;
          reader_type_info = &lsi->second.type_info_;
        } else if ((dsi = discovered_subscriptions_.find(reader))
                   != discovered_subscriptions_.end()) {
          reader_type_info = &dsi->second.type_info_;
        } else {
          return; // Possible and ok, since lock is released
        }

        MatchingData md;

        // if the type object is not in cache, send RPC request
        md.writer = writer;
        md.reader = reader;
        md.time_added_to_map = MonotonicTimePoint::now();

        if ((writer_type_info->minimal.typeid_with_size.type_id.kind() != XTypes::TK_NONE) &&
            (reader_type_info->minimal.typeid_with_size.type_id.kind() != XTypes::TK_NONE)) {
          if (!writer_local && reader_local) {
            if (type_lookup_service_ && !type_lookup_service_->type_object_in_cache(writer_type_info->minimal.typeid_with_size.type_id)) {
              bool is_discovery_protected = false;
#ifdef OPENDDS_SECURITY
              is_discovery_protected = lpi->second.security_attribs_.base.is_discovery_protected;
#endif
              save_matching_data_and_get_typeobjects(writer_type_info, md, MatchingPair(writer, reader), writer, is_discovery_protected);
              return;
            }
          } else if (!reader_local && writer_local) {
            if (type_lookup_service_ && !type_lookup_service_->type_object_in_cache(reader_type_info->minimal.typeid_with_size.type_id)) {
              bool is_discovery_protected = false;
#ifdef OPENDDS_SECURITY
              is_discovery_protected = lsi->second.security_attribs_.base.is_discovery_protected;
#endif
              save_matching_data_and_get_typeobjects(reader_type_info, md, MatchingPair(writer, reader), reader, is_discovery_protected);
              return;
            }
          }

          MatchingDataIter md_it = matching_data_buffer_.find(MatchingPair(writer, reader));
          if (md_it != matching_data_buffer_.end()) {
            md_it->second = md;
          } else {
            matching_data_buffer_.insert(std::make_pair(MatchingPair(writer, reader), md));
          }
        }

        match_continue(writer, reader);
      }

      void
      remove_expired_endpoints(const MonotonicTimePoint& /*now*/)
      {
        ACE_GUARD(ACE_Thread_Mutex, g, lock_);
        const MonotonicTimePoint now = MonotonicTimePoint::now();

        MatchingDataIter end_iter = matching_data_buffer_.end();
        for (MatchingDataIter iter = matching_data_buffer_.begin(); iter != end_iter; ) {
          if (now - iter->second.time_added_to_map >= max_type_lookup_service_reply_period_) {
            matching_data_buffer_.erase(iter++);
          } else {
            ++iter;
          }
        }

        // Clean up internal data used by getTypeDependencies
        for (typename OrigSeqNumberMap::iterator it = orig_seq_numbers_.begin(); it != orig_seq_numbers_.end();) {
          if (now - it->second.time_started >= max_type_lookup_service_reply_period_) {
            cleanup_type_lookup_data(it->second.participant, it->second.type_id, it->second.secure);
            orig_seq_numbers_.erase(it++);
          } else {
            ++it;
          }
        }
      }

      /// This assumes that lock_ is being held
      void match_continue(SequenceNumber rpc_sequence_number)
      {
        MatchingDataIter it;
        for (it = matching_data_buffer_.begin(); it != matching_data_buffer_.end(); ++it) {
          if (it->second.rpc_sequence_number == rpc_sequence_number) {
            RepoId reader = it->second.reader;
            RepoId writer = it->second.writer;
            matching_data_buffer_.erase(MatchingPair(writer, reader));
            return match_continue(writer, reader);
          }
        }
      }

      void
      match_continue(const RepoId& writer, const RepoId& reader)
      {
        // 0. For discovered endpoints, we'll have the QoS info in the form of the
        // publication or subscription BIT data which doesn't use the same structures
        // for QoS.  In those cases we can copy the individual QoS policies to temp
        // QoS structs:
        DDS::DataWriterQos tempDwQos;
        DDS::PublisherQos tempPubQos;
        DDS::DataReaderQos tempDrQos;
        DDS::SubscriberQos tempSubQos;
        ContentFilterProperty_t tempCfp;

        // 1. collect details about the writer, which may be local or discovered
        const DDS::DataWriterQos* dwQos = 0;
        const DDS::PublisherQos* pubQos = 0;
        TransportLocatorSeq* wTls = 0;
        XTypes::TypeInformation* writer_type_info = 0;
        OPENDDS_STRING topic_name;

        const LocalPublicationIter lpi = local_publications_.find(writer);
        DiscoveredPublicationIter dpi;
        bool writer_local = false, already_matched = false;
        if (lpi != local_publications_.end()) {
          writer_local = true;
          dwQos = &lpi->second.qos_;
          pubQos = &lpi->second.publisher_qos_;
          wTls = &lpi->second.trans_info_;
          already_matched = lpi->second.matched_endpoints_.count(reader);
          writer_type_info = &lpi->second.type_info_;
          topic_name = topic_names_[lpi->second.topic_id_];

        } else if ((dpi = discovered_publications_.find(writer))
                   != discovered_publications_.end()) {
          wTls = &dpi->second.writer_data_.writerProxy.allLocators;
          writer_type_info = &dpi->second.type_info_;
          topic_name = dpi->second.get_topic_name();
        } else {
          return; // Possible and ok, since lock is released
        }

        // 2. collect details about the reader, which may be local or discovered
        const DDS::DataReaderQos* drQos = 0;
        const DDS::SubscriberQos* subQos = 0;
        TransportLocatorSeq* rTls = 0;
        const ContentFilterProperty_t* cfProp = 0;
        XTypes::TypeInformation* reader_type_info = 0;

        const LocalSubscriptionIter lsi = local_subscriptions_.find(reader);
        DiscoveredSubscriptionIter dsi;
        bool reader_local = false;
        if (lsi != local_subscriptions_.end()) {
          reader_local = true;
          drQos = &lsi->second.qos_;
          subQos = &lsi->second.subscriber_qos_;
          rTls = &lsi->second.trans_info_;
          reader_type_info = &lsi->second.type_info_;
          if (lsi->second.filterProperties.filterExpression[0] != 0) {
            tempCfp.filterExpression = lsi->second.filterProperties.filterExpression;
            tempCfp.expressionParameters = lsi->second.filterProperties.expressionParameters;
          }
          cfProp = &tempCfp;
          if (!already_matched) {
            already_matched = lsi->second.matched_endpoints_.count(writer);
          }
        } else if ((dsi = discovered_subscriptions_.find(reader))
                   != discovered_subscriptions_.end()) {
          if (!writer_local) {
            // this is a discovered/discovered match, nothing for us to do
            return;
          }
          rTls = &dsi->second.reader_data_.readerProxy.allLocators;

          populate_transport_locator_sequence(rTls, dsi, reader);

          const DDS::SubscriptionBuiltinTopicData& bit =
            dsi->second.reader_data_.ddsSubscriptionData;
          tempDrQos.durability = bit.durability;
          tempDrQos.deadline = bit.deadline;
          tempDrQos.latency_budget = bit.latency_budget;
          tempDrQos.liveliness = bit.liveliness;
          tempDrQos.reliability = bit.reliability;
          tempDrQos.destination_order = bit.destination_order;
          tempDrQos.history = TheServiceParticipant->initial_HistoryQosPolicy();
          tempDrQos.resource_limits =
            TheServiceParticipant->initial_ResourceLimitsQosPolicy();
          tempDrQos.user_data = bit.user_data;
          tempDrQos.ownership = bit.ownership;
          tempDrQos.time_based_filter = bit.time_based_filter;
          tempDrQos.reader_data_lifecycle =
            TheServiceParticipant->initial_ReaderDataLifecycleQosPolicy();
          tempDrQos.representation = bit.representation;
          drQos = &tempDrQos;
          tempSubQos.presentation = bit.presentation;
          tempSubQos.partition = bit.partition;
          tempSubQos.group_data = bit.group_data;
          tempSubQos.entity_factory =
            TheServiceParticipant->initial_EntityFactoryQosPolicy();
          subQos = &tempSubQos;
          cfProp = &dsi->second.reader_data_.contentFilterProperty;
          reader_type_info = &dsi->second.type_info_;
        } else {
          return; // Possible and ok, since lock is released
        }

        // check consistency
        bool consistent = false;

        typename OPENDDS_MAP(OPENDDS_STRING, TopicDetails)::iterator td_iter = topics_.find(topic_name);
        if (td_iter == topics_.end()) {
          ACE_ERROR((LM_ERROR,
                    ACE_TEXT("(%P|%t) EndpointManager::match_continue - ERROR ")
                    ACE_TEXT("Didn't find topic for consistency check\n")));
          return;
        } else {
          const XTypes::TypeIdentifier& writer_type_id = writer_type_info->minimal.typeid_with_size.type_id;
          const XTypes::TypeIdentifier& reader_type_id = reader_type_info->minimal.typeid_with_size.type_id;
          if (writer_type_id.kind() != XTypes::TK_NONE && reader_type_id.kind() != XTypes::TK_NONE) {
            XTypes::TypeAssignability ta(type_lookup_service_);
            consistent = ta.assignable(writer_type_id, reader_type_id);
          } else {
            //check remote and local type names match
            OPENDDS_STRING writer_type_name;
            OPENDDS_STRING reader_type_name;
            if (writer_local) { //local local
              writer_type_name = td_iter->second.local_data_type_name();
            } else {
              writer_type_name = dpi->second.get_type_name();
            }
            if (reader_local) {
              reader_type_name = td_iter->second.local_data_type_name();
            } else {
              reader_type_name = dsi->second.get_type_name();
            }
            consistent = writer_type_name == reader_type_name;
          }

          if (!consistent) {
            td_iter->second.increment_inconsistent();
            if (DCPS::DCPS_debug_level) {
              ACE_DEBUG((LM_WARNING,
                        ACE_TEXT("(%P|%t) EndpointManager::match_continue - WARNING ")
                        ACE_TEXT("topic %C does not match data types (inconsistent)\n"),
                        topic_name.c_str()));
            }
            return;
          }
        }

        // This is really part of step 1, but we're doing it here just in case we
        // are in the discovered/discovered match and we don't need the QoS data.
        if (!writer_local) {
          const DDS::PublicationBuiltinTopicData& bit =
            dpi->second.writer_data_.ddsPublicationData;
          tempDwQos.durability = bit.durability;
          tempDwQos.durability_service = bit.durability_service;
          tempDwQos.deadline = bit.deadline;
          tempDwQos.latency_budget = bit.latency_budget;
          tempDwQos.liveliness = bit.liveliness;
          tempDwQos.reliability = bit.reliability;
          tempDwQos.destination_order = bit.destination_order;
          tempDwQos.history = TheServiceParticipant->initial_HistoryQosPolicy();
          tempDwQos.resource_limits =
            TheServiceParticipant->initial_ResourceLimitsQosPolicy();
          tempDwQos.transport_priority =
            TheServiceParticipant->initial_TransportPriorityQosPolicy();
          tempDwQos.lifespan = bit.lifespan;
          tempDwQos.user_data = bit.user_data;
          tempDwQos.ownership = bit.ownership;
          tempDwQos.ownership_strength = bit.ownership_strength;
          tempDwQos.writer_data_lifecycle =
            TheServiceParticipant->initial_WriterDataLifecycleQosPolicy();
          tempDwQos.representation = bit.representation;
          dwQos = &tempDwQos;
          tempPubQos.presentation = bit.presentation;
          tempPubQos.partition = bit.partition;
          tempPubQos.group_data = bit.group_data;
          tempPubQos.entity_factory =
            TheServiceParticipant->initial_EntityFactoryQosPolicy();
          pubQos = &tempPubQos;

          populate_transport_locator_sequence(wTls, dpi, writer);
        }

        // Need to release lock, below, for callbacks into DCPS which could
        // call into Spdp/Sedp.  Note that this doesn't unlock, it just constructs
        // an ACE object which will be used below for unlocking.
        ACE_Reverse_Lock<ACE_Thread_Mutex> rev_lock(lock_);

        // 3. check transport and QoS compatibility

        // Copy entries from local publication and local subscription maps
        // prior to releasing lock
        DataWriterCallbacks* dwr = 0;
        DataReaderCallbacks* drr = 0;
        if (writer_local) {
          dwr = lpi->second.publication_;
        }
        if (reader_local) {
          drr = lsi->second.subscription_;
        }

        IncompatibleQosStatus writerStatus = {0, 0, 0, DDS::QosPolicyCountSeq()};
        IncompatibleQosStatus readerStatus = {0, 0, 0, DDS::QosPolicyCountSeq()};

        if (compatibleQOS(&writerStatus, &readerStatus, *wTls, *rTls,
          dwQos, drQos, pubQos, subQos)) {

          bool call_writer = false, call_reader = false;

          if (writer_local) {
            call_writer = lpi->second.matched_endpoints_.insert(reader).second;
            dwr = lpi->second.publication_;
            if (!reader_local) {
              dsi->second.matched_endpoints_.insert(writer);
            }
          }
          if (reader_local) {
            call_reader = lsi->second.matched_endpoints_.insert(writer).second;
            drr = lsi->second.subscription_;
            if (!writer_local) {
              dpi->second.matched_endpoints_.insert(reader);
            }
          }

          if (writer_local && !reader_local) {
            add_assoc_i(writer, lpi->second, reader, dsi->second);
          }
          if (reader_local && !writer_local) {
            add_assoc_i(reader, lsi->second, writer, dpi->second);
          }

          if (!call_writer && !call_reader) {
            return; // nothing more to do
          }

#ifdef OPENDDS_SECURITY
          if (is_security_enabled()) {
            match_continue_security_enabled(writer, reader, call_writer, call_reader);
          }
#endif

          // Copy reader and writer association data prior to releasing lock
          DDS::OctetSeq octet_seq_type_info_reader;
          XTypes::serialize_type_info(*reader_type_info, octet_seq_type_info_reader);
          const ReaderAssociation ra = {
            add_security_info(*rTls, writer, reader), reader, *subQos, *drQos,
  #ifndef OPENDDS_NO_CONTENT_FILTERED_TOPIC
            cfProp->filterClassName, cfProp->filterExpression,
  #else
            "", "",
  #endif
            cfProp->expressionParameters,
            octet_seq_type_info_reader
          };

          DDS::OctetSeq octet_seq_type_info_writer;
          XTypes::serialize_type_info(*writer_type_info, octet_seq_type_info_writer);
          const WriterAssociation wa = {
            add_security_info(*wTls, writer, reader), writer, *pubQos, *dwQos,
            octet_seq_type_info_writer
          };
          ACE_GUARD(ACE_Reverse_Lock<ACE_Thread_Mutex>, rg, rev_lock);
          static const bool writer_active = true;

          if (call_writer) {
            if (DCPS_debug_level > 3) {
              ACE_DEBUG((LM_DEBUG, ACE_TEXT("(%P|%t) EndpointManager::match_continue - ")
                ACE_TEXT("adding writer %C association for reader %C\n"), OPENDDS_STRING(GuidConverter(writer)).c_str(),
                OPENDDS_STRING(GuidConverter(reader)).c_str()));
            }
            DcpsUpcalls thr(drr, reader, wa, !writer_active, dwr);
            if (call_reader) {
              thr.activate();
            }
            dwr->add_association(writer, ra, writer_active);
            if (call_reader) {
              thr.writer_done();
            }

          } else if (call_reader) {
            if (DCPS_debug_level > 3) {
              ACE_DEBUG((LM_DEBUG, ACE_TEXT("(%P|%t) EndpointManager::match_continue - ")
                ACE_TEXT("adding reader %C association for writer %C\n"),
                OPENDDS_STRING(GuidConverter(reader)).c_str(), OPENDDS_STRING(GuidConverter(writer)).c_str()));
            }
            drr->add_association(reader, wa, !writer_active);
          }

        } else if (already_matched) { // break an existing associtaion
          if (writer_local) {
            lpi->second.matched_endpoints_.erase(reader);
            lpi->second.remote_expectant_opendds_associations_.erase(reader);
            dsi->second.matched_endpoints_.erase(writer);
          }
          if (reader_local) {
            lsi->second.matched_endpoints_.erase(writer);
            lsi->second.remote_expectant_opendds_associations_.erase(writer);
            dpi->second.matched_endpoints_.erase(reader);
          }
          if (writer_local && !reader_local) {
            remove_assoc_i(writer, lpi->second, reader);
          }
          if (reader_local && !writer_local) {
            remove_assoc_i(reader, lsi->second, writer);
          }
          ACE_GUARD(ACE_Reverse_Lock<ACE_Thread_Mutex>, rg, rev_lock);
          if (writer_local) {
            ReaderIdSeq reader_seq(1);
            reader_seq.length(1);
            reader_seq[0] = reader;
            dwr->remove_associations(reader_seq, false /*notify_lost*/);
          }
          if (reader_local) {
            WriterIdSeq writer_seq(1);
            writer_seq.length(1);
            writer_seq[0] = writer;
            drr->remove_associations(writer_seq, false /*notify_lost*/);
          }
        } else { // something was incompatible
          ACE_GUARD(ACE_Reverse_Lock< ACE_Thread_Mutex>, rg, rev_lock);
          if (writer_local && writerStatus.count_since_last_send) {
            if (DCPS_debug_level > 3) {
              ACE_DEBUG((LM_DEBUG, ACE_TEXT("(%P|%t) EndpointManager::match - ")
                         ACE_TEXT("writer incompatible\n")));
            }
            dwr->update_incompatible_qos(writerStatus);
          }
          if (reader_local && readerStatus.count_since_last_send) {
            if (DCPS_debug_level > 3) {
              ACE_DEBUG((LM_DEBUG, ACE_TEXT("(%P|%t) EndpointManager::match - ")
                         ACE_TEXT("reader incompatible\n")));
            }
            drr->update_incompatible_qos(readerStatus);
          }
        }
      }

      void save_matching_data_and_get_typeobjects(const XTypes::TypeInformation* type_info,
                                                  MatchingData& md, const MatchingPair& mp,
                                                  const RepoId& remote_id,
                                                  bool is_discovery_protected)
      {
        md.rpc_sequence_number = ++type_lookup_service_sequence_number_;
        MatchingDataIter md_it = matching_data_buffer_.find(mp);
        if (md_it != matching_data_buffer_.end()) {
          md_it->second = md;
        } else {
          matching_data_buffer_.insert(std::make_pair(mp, md));
        }
        // Store an entry for the first request
        TypeIdOrigSeqNumber orig_req_data;
        std::memcpy(orig_req_data.participant, remote_id.guidPrefix, sizeof(GuidPrefix_t));
        orig_req_data.type_id = type_info->minimal.typeid_with_size.type_id;
        orig_req_data.seq_number = md.rpc_sequence_number;
        orig_req_data.secure = false;
#ifdef OPENDDS_SECURITY
        if (is_security_enabled() && is_discovery_protected) {
          orig_req_data.secure = true;
        }
#endif
        orig_req_data.time_started = md.time_added_to_map;
        orig_seq_numbers_.insert(std::make_pair(md.rpc_sequence_number, orig_req_data));

        XTypes::TypeIdentifierSeq type_ids;
        if (type_info->minimal.dependent_typeid_count == -1 ||
            type_info->minimal.dependent_typeids.length() < (CORBA::ULong)type_info->minimal.dependent_typeid_count) {
          type_ids.append(type_info->minimal.typeid_with_size.type_id);

          // Get dependencies of topic type
          send_type_lookup_request(type_ids, remote_id, is_discovery_protected, false);
        } else {
          type_ids.length(type_info->minimal.dependent_typeid_count + 1);
          type_ids[0] = type_info->minimal.typeid_with_size.type_id;
          for (unsigned i = 1; i <= (unsigned)type_info->minimal.dependent_typeid_count; ++i) {
            type_ids[i] = type_info->minimal.dependent_typeids[i - 1].type_id;
          }
          // Get TypeObjects of topic type and all of its dependencies
          send_type_lookup_request(type_ids, remote_id, is_discovery_protected, true);
        }
        type_lookup_reply_deadline_processor_->schedule(max_type_lookup_service_reply_period_);
      }

      // Cleanup internal data used by type lookup operations
      virtual void cleanup_type_lookup_data(const GuidPrefix_t& guid_prefix,
                                            const XTypes::TypeIdentifier& ti,
                                            bool secure) = 0;

#ifdef OPENDDS_SECURITY
      void match_continue_security_enabled(const RepoId& writer, const RepoId& reader, bool call_writer, bool call_reader)
      {
        DDS::Security::CryptoKeyExchange_var keyexg = get_crypto_key_exchange();
        if (call_reader) {
          RepoId writer_participant = writer;
          writer_participant.entityId = ENTITYID_PARTICIPANT;
          DatareaderCryptoHandleMap::const_iterator iter =
            local_reader_crypto_handles_.find(reader);

          // It might not exist due to security attributes, and that's OK
          if (iter != local_reader_crypto_handles_.end()) {
            DDS::Security::DatareaderCryptoHandle drch = iter->second;
            DDS::Security::DatawriterCryptoHandle dwch =
              generate_remote_matched_writer_crypto_handle(writer_participant, drch);
            remote_writer_crypto_handles_[writer] = dwch;
            DatawriterCryptoTokenSeqMap::iterator t_iter =
              pending_remote_writer_crypto_tokens_.find(writer);
            if (t_iter != pending_remote_writer_crypto_tokens_.end()) {
              DDS::Security::SecurityException se;
              if (!keyexg->set_remote_datawriter_crypto_tokens(iter->second, dwch, t_iter->second, se)) {
                ACE_ERROR((LM_ERROR, ACE_TEXT("(%P|%t) ERROR: ")
                  ACE_TEXT("(%P|%t) ERROR: DiscoveryBase::match_continue_security_enabled() - ")
                  ACE_TEXT("Unable to set pending remote datawriter crypto tokens with ")
                  ACE_TEXT("crypto key exchange plugin. Security Exception[%d.%d]: %C\n"),
                  se.code, se.minor_code, se.message.in()));
              }
              pending_remote_writer_crypto_tokens_.erase(t_iter);
            }
            EndpointSecurityAttributesMap::const_iterator s_iter =
              local_reader_security_attribs_.find(reader);
            // Yes, this is different for remote datawriters than readers (see 8.8.9.3 vs 8.8.9.2)
            if (s_iter != local_reader_security_attribs_.end() && s_iter->second.is_submessage_protected) {
              create_and_send_datareader_crypto_tokens(drch, reader, dwch, writer);
            }
          }
        }

        if (call_writer) {
          RepoId reader_participant = reader;
          reader_participant.entityId = ENTITYID_PARTICIPANT;
          DatawriterCryptoHandleMap::const_iterator iter =
            local_writer_crypto_handles_.find(writer);

          // It might not exist due to security attributes, and that's OK
          if (iter != local_writer_crypto_handles_.end()) {
            DDS::Security::DatawriterCryptoHandle dwch = iter->second;
            DDS::Security::DatareaderCryptoHandle drch =
              generate_remote_matched_reader_crypto_handle(
                reader_participant, dwch, relay_only_readers_.count(reader));
            remote_reader_crypto_handles_[reader] = drch;
            DatareaderCryptoTokenSeqMap::iterator t_iter =
              pending_remote_reader_crypto_tokens_.find(reader);
            if (t_iter != pending_remote_reader_crypto_tokens_.end()) {
              DDS::Security::SecurityException se;
              if (!keyexg->set_remote_datareader_crypto_tokens(iter->second, drch, t_iter->second, se)) {
                ACE_ERROR((LM_ERROR, ACE_TEXT("(%P|%t) ERROR: ")
                  ACE_TEXT("(%P|%t) ERROR: DiscoveryBase::match_continue_security_enabled() - ")
                  ACE_TEXT("Unable to set pending remote datareader crypto tokens with crypto ")
                  ACE_TEXT("key exchange plugin. Security Exception[%d.%d]: %C\n"),
                  se.code, se.minor_code, se.message.in()));
              }
              pending_remote_reader_crypto_tokens_.erase(t_iter);
            }
            EndpointSecurityAttributesMap::const_iterator s_iter =
              local_writer_security_attribs_.find(writer);
            if (s_iter != local_writer_security_attribs_.end() &&
              (s_iter->second.is_submessage_protected || s_iter->second.is_payload_protected)) {
              create_and_send_datawriter_crypto_tokens(dwch, writer, drch, reader);
            }
          }
        }
      }
#endif

      virtual bool is_expectant_opendds(const GUID_t& endpoint) const = 0;

      virtual bool shutting_down() const = 0;

      virtual void populate_transport_locator_sequence(TransportLocatorSeq*& tls,
                                                       DiscoveredSubscriptionIter& iter,
                                                       const RepoId& reader) = 0;

      virtual void populate_transport_locator_sequence(TransportLocatorSeq*& tls,
                                                       DiscoveredPublicationIter& iter,
                                                       const RepoId& reader) = 0;

      virtual TransportLocatorSeq
      add_security_info(const TransportLocatorSeq& locators,
                        const RepoId& /*writer*/, const RepoId& /*reader*/)
      { return locators; }

      void remove_from_bit(const DiscoveredPublication& pub)
      {
        remove_from_bit_i(pub);
      }

      void remove_from_bit(const DiscoveredSubscription& sub)
      {
        remove_from_bit_i(sub);
      }

      RepoId make_topic_guid()
      {
        RepoId guid;
        guid = participant_id_;
        guid.entityId.entityKind = ENTITYKIND_OPENDDS_TOPIC;
        assign_topic_key(guid);
        return guid;
      }

      bool has_dcps_key(const RepoId& topicId) const
      {
        typedef OPENDDS_MAP_CMP(RepoId, OPENDDS_STRING, GUID_tKeyLessThan) TNMap;
        TNMap::const_iterator tn = topic_names_.find(topicId);
        if (tn == topic_names_.end()) return false;

        typedef OPENDDS_MAP(OPENDDS_STRING, TopicDetails) TDMap;
        typename TDMap::const_iterator td = topics_.find(tn->second);
        if (td == topics_.end()) return false;

        return td->second.has_dcps_key();
      }

#ifdef OPENDDS_SECURITY
      inline bool is_security_enabled()
      {
        return (permissions_handle_ != DDS::HANDLE_NIL) && (access_control_ != 0);
      }

      inline void set_permissions_handle(DDS::Security::PermissionsHandle h)
      {
        permissions_handle_ = h;
      }

      inline DDS::Security::PermissionsHandle get_permissions_handle() const
      {
        return permissions_handle_;
      }

      inline void set_access_control(DDS::Security::AccessControl_var acl)
      {
        access_control_ = acl;
      }

      inline DDS::Security::AccessControl_var get_access_control() const
      {
        return access_control_;
      }

      inline void set_crypto_key_factory(DDS::Security::CryptoKeyFactory_var ckf)
      {
        crypto_key_factory_ = ckf;
      }

      inline DDS::Security::CryptoKeyFactory_var get_crypto_key_factory() const
      {
        return crypto_key_factory_;
      }

      inline void set_crypto_key_exchange(DDS::Security::CryptoKeyExchange_var ckf)
      {
        crypto_key_exchange_ = ckf;
      }

      inline DDS::Security::CryptoKeyExchange_var get_crypto_key_exchange() const
      {
        return crypto_key_exchange_;
      }
#endif

      ACE_Thread_Mutex& lock_;
      RepoId participant_id_;
      RepoIdSet ignored_guids_;
      unsigned int publication_counter_, subscription_counter_, topic_counter_;
      LocalPublicationMap local_publications_;
      LocalSubscriptionMap local_subscriptions_;
      DiscoveredPublicationMap discovered_publications_;
      DiscoveredSubscriptionMap discovered_subscriptions_;
      OPENDDS_MAP(OPENDDS_STRING, TopicDetails) topics_;
      TopicNameMap topic_names_;
      OPENDDS_SET(OPENDDS_STRING) ignored_topics_;
      OPENDDS_SET_CMP(RepoId, GUID_tKeyLessThan) relay_only_readers_;
      XTypes::TypeLookupService_rch type_lookup_service_;

      struct TypeIdOrigSeqNumber {
        GuidPrefix_t participant; // Prefix of remote participant
        XTypes::TypeIdentifier type_id; // Remote type
        SequenceNumber seq_number; // Of the original request
        bool secure; // Communicate via secure endpoints or not
        MonotonicTimePoint time_started;
      };

      // Map from the sequence number of the most recent request for a type to its TypeIdentifier
      // and the sequence number of the first request sent for that type. Every time a new request
      // is sent for a type, a new entry must be stored.
      typedef OPENDDS_MAP(SequenceNumber, TypeIdOrigSeqNumber) OrigSeqNumberMap;
      OrigSeqNumberMap orig_seq_numbers_;

#ifdef OPENDDS_SECURITY
      DDS::Security::AccessControl_var access_control_;
      DDS::Security::CryptoKeyFactory_var crypto_key_factory_;
      DDS::Security::CryptoKeyExchange_var crypto_key_exchange_;

      DDS::Security::PermissionsHandle permissions_handle_;
      DDS::Security::ParticipantCryptoHandle crypto_handle_;

      DatareaderCryptoHandleMap local_reader_crypto_handles_;
      DatawriterCryptoHandleMap local_writer_crypto_handles_;

      EndpointSecurityAttributesMap local_reader_security_attribs_;
      EndpointSecurityAttributesMap local_writer_security_attribs_;

      DatareaderCryptoHandleMap remote_reader_crypto_handles_;
      DatawriterCryptoHandleMap remote_writer_crypto_handles_;

      DatareaderCryptoTokenSeqMap pending_remote_reader_crypto_tokens_;
      DatawriterCryptoTokenSeqMap pending_remote_writer_crypto_tokens_;
#endif

    };

    template <typename EndpointManagerType>
    class LocalParticipant : public RcObject {
    public:
      typedef typename EndpointManagerType::DiscoveredParticipantData DiscoveredParticipantData;
      typedef typename EndpointManagerType::TopicDetails TopicDetails;

      LocalParticipant (const DDS::DomainParticipantQos& qos)
        : qos_(qos)
      { }

      virtual ~LocalParticipant() { }

      void ignore_domain_participant(const RepoId& ignoreId)
      {
        ACE_GUARD(ACE_Thread_Mutex, g, lock_);
        endpoint_manager().ignore(ignoreId);

        const DiscoveredParticipantIter iter = participants_.find(ignoreId);
        if (iter != participants_.end()) {
          remove_discovered_participant(iter);
        }
      }

      virtual bool
      announce_domain_participant_qos()
      {
        return true;
      }

      bool
      update_domain_participant_qos(const DDS::DomainParticipantQos& qos)
      {
        ACE_GUARD_RETURN(ACE_Thread_Mutex, g, lock_, false);
        qos_ = qos;
        return announce_domain_participant_qos();
      }

      TopicStatus
      assert_topic(RepoId_out topicId, const char* topicName,
                   const char* dataTypeName, const DDS::TopicQos& qos,
                   bool hasDcpsKey, TopicCallbacks* topic_callbacks)
      {
        if (std::strlen(topicName) > 256 || std::strlen(dataTypeName) > 256) {
          if (DCPS_debug_level) {
            ACE_ERROR((LM_ERROR, ACE_TEXT("(%P|%t) ERROR LocalParticipant::assert_topic() - ")
                       ACE_TEXT("topic or type name length limit (256) exceeded\n")));
          }
          return PRECONDITION_NOT_MET;
        }

        return endpoint_manager().assert_topic(topicId, topicName, dataTypeName, qos, hasDcpsKey, topic_callbacks);
      }

      TopicStatus
      find_topic(const char* topicName,
                 CORBA::String_out dataTypeName,
                 DDS::TopicQos_out qos,
                 RepoId_out topicId)
      {
        return endpoint_manager().find_topic(topicName, dataTypeName, qos, topicId);
      }

      TopicStatus
      remove_topic(const RepoId& topicId)
      {
        return endpoint_manager().remove_topic(topicId);
      }

      void
      ignore_topic(const RepoId& ignoreId)
      {
        ACE_GUARD(ACE_Thread_Mutex, g, lock_);
        endpoint_manager().ignore(ignoreId);
      }

      bool
      update_topic_qos(const RepoId& topicId, const DDS::TopicQos& qos)
      {
        return endpoint_manager().update_topic_qos(topicId, qos);
      }

      RepoId
      add_publication(const RepoId& topicId,
                      DataWriterCallbacks* publication,
                      const DDS::DataWriterQos& qos,
                      const TransportLocatorSeq& transInfo,
                      const DDS::PublisherQos& publisherQos,
                      const XTypes::TypeInformation& type_info)
      {
        return endpoint_manager().add_publication(topicId, publication, qos,
                                                  transInfo, publisherQos, type_info);
      }

      void
      remove_publication(const RepoId& publicationId)
      {
        endpoint_manager().remove_publication(publicationId);
      }

      void
      ignore_publication(const RepoId& ignoreId)
      {
        ACE_GUARD(ACE_Thread_Mutex, g, lock_);
        return endpoint_manager().ignore(ignoreId);
      }

      bool
      update_publication_qos(const RepoId& publicationId,
                             const DDS::DataWriterQos& qos,
                             const DDS::PublisherQos& publisherQos)
      {
        return endpoint_manager().update_publication_qos(publicationId, qos, publisherQos);
      }

      void update_publication_locators(const RepoId& publicationId,
                                       const TransportLocatorSeq& transInfo)
      {
        endpoint_manager().update_publication_locators(publicationId, transInfo);
      }

      RepoId
      add_subscription(const RepoId& topicId,
                       DataReaderCallbacks* subscription,
                       const DDS::DataReaderQos& qos,
                       const TransportLocatorSeq& transInfo,
                       const DDS::SubscriberQos& subscriberQos,
                       const char* filterClassName,
                       const char* filterExpr,
                       const DDS::StringSeq& params,
                       const XTypes::TypeInformation& type_info)
      {
        return endpoint_manager().add_subscription(topicId, subscription, qos, transInfo,
                                                   subscriberQos, filterClassName, filterExpr, params, type_info);
      }

      void
      remove_subscription(const RepoId& subscriptionId)
      {
        endpoint_manager().remove_subscription(subscriptionId);
      }

      void
      ignore_subscription(const RepoId& ignoreId)
      {
        ACE_GUARD(ACE_Thread_Mutex, g, lock_);
        return endpoint_manager().ignore(ignoreId);
      }

      bool
      update_subscription_qos(const RepoId& subscriptionId,
                              const DDS::DataReaderQos& qos,
                              const DDS::SubscriberQos& subscriberQos)
      {
        return endpoint_manager().update_subscription_qos(subscriptionId, qos, subscriberQos);
      }

      bool
      update_subscription_params(const RepoId& subId,
                                 const DDS::StringSeq& params)
      {
        return endpoint_manager().update_subscription_params(subId, params);
      }

      void
      update_subscription_locators(const RepoId& subId,
                                   const TransportLocatorSeq& transInfo)
      {
        endpoint_manager().update_subscription_locators(subId, transInfo);
      }

      DDS::Subscriber_var bit_subscriber() const { return bit_subscriber_; }

      void type_lookup_service(const XTypes::TypeLookupService_rch type_lookup_service)
      {
        endpoint_manager().type_lookup_service(type_lookup_service);
      }

    protected:

      struct DiscoveredParticipant {

        DiscoveredParticipant()
        : location_ih_(DDS::HANDLE_NIL)
        , bit_ih_(DDS::HANDLE_NIL)
        , seq_reset_count_(0)
#ifdef OPENDDS_SECURITY
        , have_spdp_info_(false)
        , have_sedp_info_(false)
        , have_auth_req_msg_(false)
        , have_handshake_msg_(false)
        , auth_state_(AUTH_STATE_HANDSHAKE)
        , handshake_state_(HANDSHAKE_STATE_BEGIN_HANDSHAKE_REQUEST)
        , is_requester_(false)
        , auth_req_sequence_number_(0)
        , handshake_sequence_number_(0)
        , identity_handle_(DDS::HANDLE_NIL)
        , handshake_handle_(DDS::HANDLE_NIL)
        , permissions_handle_(DDS::HANDLE_NIL)
        , crypto_handle_(DDS::HANDLE_NIL)
        , extended_builtin_endpoints_(0)
#endif
        {
#ifdef OPENDDS_SECURITY
          security_info_.participant_security_attributes = 0;
          security_info_.plugin_participant_security_attributes = 0;
#endif
        }

        DiscoveredParticipant(
          const DiscoveredParticipantData& p,
          const SequenceNumber& seq)
        : pdata_(p)
        , location_ih_(DDS::HANDLE_NIL)
        , bit_ih_(DDS::HANDLE_NIL)
        , last_seq_(seq)
        , seq_reset_count_(0)
#ifdef OPENDDS_SECURITY
        , have_spdp_info_(false)
        , have_sedp_info_(false)
        , have_auth_req_msg_(false)
        , have_handshake_msg_(false)
        , auth_state_(AUTH_STATE_HANDSHAKE)
        , handshake_state_(HANDSHAKE_STATE_BEGIN_HANDSHAKE_REQUEST)
        , is_requester_(false)
        , auth_req_sequence_number_(0)
        , handshake_sequence_number_(0)
        , identity_handle_(DDS::HANDLE_NIL)
        , handshake_handle_(DDS::HANDLE_NIL)
        , permissions_handle_(DDS::HANDLE_NIL)
        , crypto_handle_(DDS::HANDLE_NIL)
        , extended_builtin_endpoints_(0)
#endif
        {
          const RepoId guid = make_guid(p.participantProxy.guidPrefix, DCPS::ENTITYID_PARTICIPANT);
          std::memcpy(location_data_.guid, &guid, sizeof(guid));
          location_data_.location = 0;
          location_data_.change_mask = 0;
          location_data_.local_timestamp.sec = 0;
          location_data_.local_timestamp.nanosec = 0;
          location_data_.ice_timestamp.sec = 0;
          location_data_.ice_timestamp.nanosec = 0;
          location_data_.relay_timestamp.sec = 0;
          location_data_.relay_timestamp.nanosec = 0;
          location_data_.local6_timestamp.sec = 0;
          location_data_.local6_timestamp.nanosec = 0;
          location_data_.ice6_timestamp.sec = 0;
          location_data_.ice6_timestamp.nanosec = 0;
          location_data_.relay6_timestamp.sec = 0;
          location_data_.relay6_timestamp.nanosec = 0;

#ifdef OPENDDS_SECURITY
          security_info_.participant_security_attributes = 0;
          security_info_.plugin_participant_security_attributes = 0;
#endif
        }

        DiscoveredParticipantData pdata_;
        struct LocationUpdate {
          ParticipantLocation mask_;
          ACE_INET_Addr from_;
          LocationUpdate() {}
          LocationUpdate(ParticipantLocation mask,
                         const ACE_INET_Addr& from)
            : mask_(mask), from_(from) {}
        };
        typedef OPENDDS_VECTOR(LocationUpdate) LocationUpdateList;
        LocationUpdateList location_updates_;
        ParticipantLocationBuiltinTopicData location_data_;
        DDS::InstanceHandle_t location_ih_;

        MonotonicTimePoint lease_expiration_;
        DDS::InstanceHandle_t bit_ih_;
        SequenceNumber last_seq_;
        ACE_UINT16 seq_reset_count_;
#ifdef OPENDDS_SECURITY
        bool have_spdp_info_;
        ICE::AgentInfo spdp_info_;
        bool have_sedp_info_;
        ICE::AgentInfo sedp_info_;
        bool have_auth_req_msg_;
        DDS::Security::ParticipantStatelessMessage auth_req_msg_;
        bool have_handshake_msg_;
        DDS::Security::ParticipantStatelessMessage handshake_msg_;
        MonotonicTimePoint stateless_msg_deadline_;

        MonotonicTimePoint handshake_deadline_;
        AuthState auth_state_;
        HandshakeState handshake_state_;
        bool is_requester_;
        CORBA::LongLong auth_req_sequence_number_;
        CORBA::LongLong handshake_sequence_number_;

        DDS::Security::IdentityToken identity_token_;
        DDS::Security::PermissionsToken permissions_token_;
        DDS::Security::PropertyQosPolicy property_qos_;
        DDS::Security::ParticipantSecurityInfo security_info_;
        DDS::Security::IdentityStatusToken identity_status_token_;
        DDS::Security::IdentityHandle identity_handle_;
        DDS::Security::HandshakeHandle handshake_handle_;
        DDS::Security::AuthRequestMessageToken local_auth_request_token_;
        DDS::Security::AuthRequestMessageToken remote_auth_request_token_;
        DDS::Security::AuthenticatedPeerCredentialToken authenticated_peer_credential_token_;
        DDS::Security::SharedSecretHandle_var shared_secret_handle_;
        DDS::Security::PermissionsHandle permissions_handle_;
        DDS::Security::ParticipantCryptoHandle crypto_handle_;
        DDS::Security::ParticipantCryptoTokenSeq crypto_tokens_;
        DDS::Security::ExtendedBuiltinEndpointSet_t extended_builtin_endpoints_;
#endif
      };

      typedef OPENDDS_MAP_CMP(RepoId, DiscoveredParticipant,
                              GUID_tKeyLessThan) DiscoveredParticipantMap;
      typedef typename DiscoveredParticipantMap::iterator DiscoveredParticipantIter;
      typedef typename DiscoveredParticipantMap::const_iterator
        DiscoveredParticipantConstIter;

#ifdef OPENDDS_SECURITY
      typedef OPENDDS_MAP_CMP(RepoId, DDS::Security::AuthRequestMessageToken, GUID_tKeyLessThan)
        PendingRemoteAuthTokenMap;
#endif

      virtual EndpointManagerType& endpoint_manager() = 0;

      void remove_discovered_participant(DiscoveredParticipantIter iter)
      {
        RepoId part_id = iter->first;
        bool removed = endpoint_manager().disassociate(iter->second.pdata_);
        iter = participants_.find(part_id); // refresh iter after disassociate, which can unlock
        if (iter == participants_.end()) {
          return;
        }
        if (removed) {
#ifndef DDS_HAS_MINIMUM_BIT
          ParticipantBuiltinTopicDataDataReaderImpl* bit = part_bit();
          ParticipantLocationBuiltinTopicDataDataReaderImpl* loc_bit = part_loc_bit();
          // bit may be null if the DomainParticipant is shutting down
          if ((bit && iter->second.bit_ih_ != DDS::HANDLE_NIL) ||
              (loc_bit && iter->second.location_ih_ != DDS::HANDLE_NIL)) {
            {
              const DDS::InstanceHandle_t bit_ih = iter->second.bit_ih_;
              const DDS::InstanceHandle_t location_ih = iter->second.location_ih_;

              ACE_Reverse_Lock<ACE_Thread_Mutex> rev_lock(lock_);
              ACE_GUARD(ACE_Reverse_Lock<ACE_Thread_Mutex>, rg, rev_lock);
              if (bit && bit_ih != DDS::HANDLE_NIL) {
                bit->set_instance_state(bit_ih,
                                        DDS::NOT_ALIVE_DISPOSED_INSTANCE_STATE);
              }
              if (loc_bit && location_ih != DDS::HANDLE_NIL) {
                loc_bit->set_instance_state(location_ih,
                                            DDS::NOT_ALIVE_DISPOSED_INSTANCE_STATE);
              }
            }
            iter = participants_.find(part_id);
            if (iter == participants_.end()) {
              return;
            }
          }
#endif /* DDS_HAS_MINIMUM_BIT */
          if (DCPS_debug_level > 3) {
            GuidConverter conv(iter->first);
            ACE_DEBUG((LM_INFO, ACE_TEXT("(%P|%t) LocalParticipant::remove_discovered_participant")
                       ACE_TEXT(" - erasing %C\n"), OPENDDS_STRING(conv).c_str()));
          }

          remove_discovered_participant_i(iter);

          participants_.erase(iter);
        }
      }

      virtual void remove_discovered_participant_i(DiscoveredParticipantIter) {}

#ifndef DDS_HAS_MINIMUM_BIT
    DCPS::ParticipantBuiltinTopicDataDataReaderImpl* part_bit()
    {
      if (!bit_subscriber_.in())
        return 0;

      DDS::DataReader_var d =
        bit_subscriber_->lookup_datareader(BUILT_IN_PARTICIPANT_TOPIC);
      return dynamic_cast<ParticipantBuiltinTopicDataDataReaderImpl*>(d.in());
    }

    DCPS::ParticipantLocationBuiltinTopicDataDataReaderImpl* part_loc_bit()
    {
      if (!bit_subscriber_.in())
        return 0;

      DDS::DataReader_var d =
        bit_subscriber_->lookup_datareader(DCPS::BUILT_IN_PARTICIPANT_LOCATION_TOPIC);
      return dynamic_cast<ParticipantLocationBuiltinTopicDataDataReaderImpl*>(d.in());
    }

    DCPS::ConnectionRecordDataReaderImpl* connection_record_bit()
    {
      if (!bit_subscriber_.in())
        return 0;

      DDS::DataReader_var d =
        bit_subscriber_->lookup_datareader(DCPS::BUILT_IN_CONNECTION_RECORD_TOPIC);
      return dynamic_cast<ConnectionRecordDataReaderImpl*>(d.in());
    }

    DCPS::InternalThreadBuiltinTopicDataDataReaderImpl* internal_thread_bit()
    {
      if (!bit_subscriber_.in())
        return 0;

      DDS::DataReader_var d =
        bit_subscriber_->lookup_datareader(DCPS::BUILT_IN_INTERNAL_THREAD_TOPIC);
      return dynamic_cast<InternalThreadBuiltinTopicDataDataReaderImpl*>(d.in());
    }
#endif /* DDS_HAS_MINIMUM_BIT */

      mutable ACE_Thread_Mutex lock_;
      DDS::Subscriber_var bit_subscriber_;
      DDS::DomainParticipantQos qos_;
      DiscoveredParticipantMap participants_;

#ifdef OPENDDS_SECURITY
      PendingRemoteAuthTokenMap pending_remote_auth_tokens_;
#endif

    };

    template<typename Participant>
    class PeerDiscovery : public Discovery {
    public:
      typedef typename Participant::TopicDetails TopicDetails;

      explicit PeerDiscovery(const RepoKey& key) : Discovery(key) { }

      virtual DDS::Subscriber_ptr init_bit(DomainParticipantImpl* participant) {
        DDS::Subscriber_var bit_subscriber;
#ifndef DDS_HAS_MINIMUM_BIT
        if (!TheServiceParticipant->get_BIT()) {
          get_part(participant->get_domain_id(), participant->get_id())->init_bit(bit_subscriber);
          return 0;
        }

        if (create_bit_topics(participant) != DDS::RETCODE_OK) {
          return 0;
        }

        bit_subscriber =
          participant->create_subscriber(SUBSCRIBER_QOS_DEFAULT,
                                         DDS::SubscriberListener::_nil(),
                                         DEFAULT_STATUS_MASK);
        SubscriberImpl* sub = dynamic_cast<SubscriberImpl*>(bit_subscriber.in());
        if (sub == 0) {
          ACE_ERROR((LM_ERROR, ACE_TEXT("(%P|%t) PeerDiscovery::init_bit")
                     ACE_TEXT(" - Could not cast Subscriber to SubscriberImpl\n")));
          return 0;
        }

        DDS::DataReaderQos dr_qos;
        sub->get_default_datareader_qos(dr_qos);
        dr_qos.durability.kind = DDS::TRANSIENT_LOCAL_DURABILITY_QOS;

        dr_qos.reader_data_lifecycle.autopurge_nowriter_samples_delay = TheServiceParticipant->bit_autopurge_nowriter_samples_delay();
        dr_qos.reader_data_lifecycle.autopurge_disposed_samples_delay = TheServiceParticipant->bit_autopurge_disposed_samples_delay();

        DDS::TopicDescription_var bit_part_topic =
          participant->lookup_topicdescription(BUILT_IN_PARTICIPANT_TOPIC);
        create_bit_dr(bit_part_topic, BUILT_IN_PARTICIPANT_TOPIC_TYPE,
                      sub, dr_qos);

        DDS::TopicDescription_var bit_topic_topic =
          participant->lookup_topicdescription(BUILT_IN_TOPIC_TOPIC);
        create_bit_dr(bit_topic_topic, BUILT_IN_TOPIC_TOPIC_TYPE,
                      sub, dr_qos);

        DDS::TopicDescription_var bit_pub_topic =
          participant->lookup_topicdescription(BUILT_IN_PUBLICATION_TOPIC);
        create_bit_dr(bit_pub_topic, BUILT_IN_PUBLICATION_TOPIC_TYPE,
                      sub, dr_qos);

        DDS::TopicDescription_var bit_sub_topic =
          participant->lookup_topicdescription(BUILT_IN_SUBSCRIPTION_TOPIC);
        create_bit_dr(bit_sub_topic, BUILT_IN_SUBSCRIPTION_TOPIC_TYPE,
                      sub, dr_qos);

        DDS::TopicDescription_var bit_part_loc_topic =
          participant->lookup_topicdescription(BUILT_IN_PARTICIPANT_LOCATION_TOPIC);
        create_bit_dr(bit_part_loc_topic, BUILT_IN_PARTICIPANT_LOCATION_TOPIC_TYPE,
                      sub, dr_qos);

        DDS::TopicDescription_var bit_connection_record_topic =
          participant->lookup_topicdescription(BUILT_IN_CONNECTION_RECORD_TOPIC);
        create_bit_dr(bit_connection_record_topic, BUILT_IN_CONNECTION_RECORD_TOPIC_TYPE,
                      sub, dr_qos);

        DDS::TopicDescription_var bit_internal_thread_topic =
          participant->lookup_topicdescription(BUILT_IN_INTERNAL_THREAD_TOPIC);
        create_bit_dr(bit_internal_thread_topic, BUILT_IN_INTERNAL_THREAD_TOPIC_TYPE,
                      sub, dr_qos);

        const DDS::ReturnCode_t ret = bit_subscriber->enable();
        if (ret != DDS::RETCODE_OK) {
          if (DCPS_debug_level) {
            ACE_DEBUG((LM_INFO, ACE_TEXT("(%P|%t) PeerDiscovery::init_bit")
                       ACE_TEXT(" - Error %d enabling subscriber\n"), ret));
          }
          return 0;
        }
#endif /* DDS_HAS_MINIMUM_BIT */

        get_part(participant->get_domain_id(), participant->get_id())->init_bit(bit_subscriber);

        return bit_subscriber._retn();
      }

      virtual void fini_bit(DomainParticipantImpl* participant)
      {
        get_part(participant->get_domain_id(), participant->get_id())->fini_bit();
      }

      virtual bool attach_participant(DDS::DomainId_t /*domainId*/,
                                      const RepoId& /*participantId*/)
      {
        return false; // This is just for DCPSInfoRepo?
      }

      virtual bool remove_domain_participant(DDS::DomainId_t domain_id,
                                             const RepoId& participantId)
      {
        // Use reference counting to ensure participant
        // does not get deleted until lock as been released.
        ParticipantHandle participant;
        ACE_GUARD_RETURN(ACE_Thread_Mutex, g, lock_, false);
        typename DomainParticipantMap::iterator domain = participants_.find(domain_id);
        if (domain == participants_.end()) {
          return false;
        }
        typename ParticipantMap::iterator part = domain->second.find(participantId);
        if (part == domain->second.end()) {
          return false;
        }
        participant = part->second;
        domain->second.erase(part);
        if (domain->second.empty()) {
          participants_.erase(domain);
        }

        return true;
      }

      virtual bool ignore_domain_participant(DDS::DomainId_t domain,
                                             const RepoId& myParticipantId,
                                             const RepoId& ignoreId)
      {
        get_part(domain, myParticipantId)->ignore_domain_participant(ignoreId);
        return true;
      }

      virtual bool update_domain_participant_qos(DDS::DomainId_t domain,
                                                 const RepoId& participant,
                                                 const DDS::DomainParticipantQos& qos)
      {
        return get_part(domain, participant)->update_domain_participant_qos(qos);
      }

      virtual TopicStatus assert_topic(RepoId_out topicId,
                                             DDS::DomainId_t domainId,
                                             const RepoId& participantId,
                                             const char* topicName,
                                             const char* dataTypeName,
                                             const DDS::TopicQos& qos,
                                             bool hasDcpsKey,
                                             TopicCallbacks* topic_callbacks)
      {
        ACE_GUARD_RETURN(ACE_Thread_Mutex, g, lock_, INTERNAL_ERROR);
        // Verified its safe to hold lock during call to assert_topic
        return participants_[domainId][participantId]->assert_topic(topicId, topicName,
                                                                    dataTypeName, qos,
                                                                    hasDcpsKey, topic_callbacks);
      }

      virtual TopicStatus find_topic(DDS::DomainId_t domainId,
                                           const RepoId& participantId,
                                           const char* topicName,
                                           CORBA::String_out dataTypeName,
                                           DDS::TopicQos_out qos,
                                           RepoId_out topicId)
      {
        ACE_GUARD_RETURN(ACE_Thread_Mutex, g, lock_, INTERNAL_ERROR);
        return participants_[domainId][participantId]->find_topic(topicName, dataTypeName, qos, topicId);
      }

      virtual TopicStatus remove_topic(DDS::DomainId_t domainId,
                                             const RepoId& participantId,
                                             const RepoId& topicId)
      {
        ACE_GUARD_RETURN(ACE_Thread_Mutex, g, lock_, INTERNAL_ERROR);
        // Safe to hold lock while calling remove topic
        return participants_[domainId][participantId]->remove_topic(topicId);
      }

      virtual bool ignore_topic(DDS::DomainId_t domainId, const RepoId& myParticipantId,
                                const RepoId& ignoreId)
      {
        get_part(domainId, myParticipantId)->ignore_topic(ignoreId);
        return true;
      }

      virtual bool update_topic_qos(const RepoId& topicId, DDS::DomainId_t domainId,
                                    const RepoId& participantId, const DDS::TopicQos& qos)
      {
        ACE_GUARD_RETURN(ACE_Thread_Mutex, g, lock_, false);
        // Safe to hold lock while calling update_topic_qos
        return participants_[domainId][participantId]->update_topic_qos(topicId, qos);
      }

      virtual RepoId add_publication(DDS::DomainId_t domainId,
                                                    const RepoId& participantId,
                                                    const RepoId& topicId,
                                                    DataWriterCallbacks* publication,
                                                    const DDS::DataWriterQos& qos,
                                                    const TransportLocatorSeq& transInfo,
                                                    const DDS::PublisherQos& publisherQos,
                                                    const XTypes::TypeInformation& type_info)
      {
        return get_part(domainId, participantId)->add_publication(topicId, publication, qos, transInfo, publisherQos, type_info);
      }

      virtual bool remove_publication(DDS::DomainId_t domainId,
                                      const RepoId& participantId,
                                      const RepoId& publicationId)
      {
        get_part(domainId, participantId)->remove_publication(publicationId);
        return true;
      }

      virtual bool ignore_publication(DDS::DomainId_t domainId,
                                      const RepoId& participantId,
                                      const RepoId& ignoreId)
      {
        get_part(domainId, participantId)->ignore_publication(ignoreId);
        return true;
      }

      virtual bool update_publication_qos(DDS::DomainId_t domainId,
                                          const RepoId& partId,
                                          const RepoId& dwId,
                                          const DDS::DataWriterQos& qos,
                                          const DDS::PublisherQos& publisherQos)
      {
        return get_part(domainId, partId)->update_publication_qos(dwId, qos,
                                                                  publisherQos);
      }

      virtual void update_publication_locators(DDS::DomainId_t domainId,
                                               const RepoId& partId,
                                               const RepoId& dwId,
                                               const TransportLocatorSeq& transInfo)
      {
        get_part(domainId, partId)->update_publication_locators(dwId, transInfo);
      }

      virtual RepoId add_subscription(DDS::DomainId_t domainId,
                                                     const RepoId& participantId,
                                                     const RepoId& topicId,
                                                     DataReaderCallbacks* subscription,
                                                     const DDS::DataReaderQos& qos,
                                                     const TransportLocatorSeq& transInfo,
                                                     const DDS::SubscriberQos& subscriberQos,
                                                     const char* filterClassName,
                                                     const char* filterExpr,
                                                     const DDS::StringSeq& params,
                                                     const XTypes::TypeInformation& type_info)
      {
        return get_part(domainId, participantId)->
          add_subscription(
            topicId, subscription, qos, transInfo, subscriberQos, filterClassName, filterExpr, params, type_info);
      }

      virtual bool remove_subscription(DDS::DomainId_t domainId,
                                       const RepoId& participantId,
                                       const RepoId& subscriptionId)
      {
        get_part(domainId, participantId)->remove_subscription(subscriptionId);
        return true;
      }

      virtual bool ignore_subscription(DDS::DomainId_t domainId,
                                       const RepoId& participantId,
                                       const RepoId& ignoreId)
      {
        get_part(domainId, participantId)->ignore_subscription(ignoreId);
        return true;
      }

      virtual bool update_subscription_qos(DDS::DomainId_t domainId,
                                           const RepoId& partId,
                                           const RepoId& drId,
                                           const DDS::DataReaderQos& qos,
                                           const DDS::SubscriberQos& subQos)
      {
        return get_part(domainId, partId)->update_subscription_qos(drId, qos, subQos);
      }

      virtual bool update_subscription_params(DDS::DomainId_t domainId,
                                              const RepoId& partId,
                                              const RepoId& subId,
                                              const DDS::StringSeq& params)
      {
        return get_part(domainId, partId)->update_subscription_params(subId, params);
      }

      virtual void update_subscription_locators(DDS::DomainId_t domainId,
                                                const RepoId& partId,
                                                const RepoId& subId,
                                                const TransportLocatorSeq& transInfo)
      {
        get_part(domainId, partId)->update_subscription_locators(subId, transInfo);
      }


      virtual void set_type_lookup_service(DDS::DomainId_t domainId,
                                           const RepoId& participantId,
                                           XTypes::TypeLookupService_rch type_lookup_service)
      {
        get_part(domainId, participantId)->type_lookup_service(type_lookup_service);
      }

    protected:

      typedef RcHandle<Participant> ParticipantHandle;
      typedef OPENDDS_MAP_CMP(RepoId, ParticipantHandle, GUID_tKeyLessThan) ParticipantMap;
      typedef OPENDDS_MAP(DDS::DomainId_t, ParticipantMap) DomainParticipantMap;

      ParticipantHandle
        get_part(const DDS::DomainId_t domain_id,
                 const RepoId& part_id) const
      {
        ACE_GUARD_RETURN(ACE_Thread_Mutex, g, lock_, ParticipantHandle());
        typename DomainParticipantMap::const_iterator domain = participants_.find(domain_id);
        if (domain == participants_.end()) {
          return ParticipantHandle();
        }
        typename ParticipantMap::const_iterator part = domain->second.find(part_id);
        if (part == domain->second.end()) {
          return ParticipantHandle();
        }
        return part->second;
      }

      void create_bit_dr(DDS::TopicDescription_ptr topic, const char* type,
                         SubscriberImpl* sub,
                         const DDS::DataReaderQos& qos)
      {
        TopicDescriptionImpl* bit_topic_i =
          dynamic_cast<TopicDescriptionImpl*>(topic);
        if (bit_topic_i == 0) {
          ACE_ERROR((LM_ERROR, ACE_TEXT("(%P|%t) PeerDiscovery::create_bit_dr")
                     ACE_TEXT(" - Could not cast TopicDescription to TopicDescriptionImpl\n")));
          return;
        }

        DDS::DomainParticipant_var participant = sub->get_participant();
        DomainParticipantImpl* participant_i =
          dynamic_cast<DomainParticipantImpl*>(participant.in());
        if (participant_i == 0) {
          ACE_ERROR((LM_ERROR, ACE_TEXT("(%P|%t) PeerDiscovery::create_bit_dr")
                     ACE_TEXT(" - Could not cast DomainParticipant to DomainParticipantImpl\n")));
          return;
        }

        TypeSupport_var type_support =
          Registered_Data_Types->lookup(participant, type);

        DDS::DataReader_var dr = type_support->create_datareader();
        DataReaderImpl* dri = dynamic_cast<DataReaderImpl*>(dr.in());
        if (dri == 0) {
          ACE_ERROR((LM_ERROR, ACE_TEXT("(%P|%t) PeerDiscovery::create_bit_dr")
                     ACE_TEXT(" - Could not cast DataReader to DataReaderImpl\n")));
          return;
        }

        dri->init(bit_topic_i, qos, 0 /*listener*/, 0 /*mask*/, participant_i, sub);
        dri->disable_transport();
        dri->enable();
      }

      mutable ACE_Thread_Mutex lock_;

      DomainParticipantMap participants_;
    };

  } // namespace DCPS
} // namespace OpenDDS

OPENDDS_END_VERSIONED_NAMESPACE_DECL

#endif /* OPENDDS_DCPS_DISCOVERYBASE_H  */<|MERGE_RESOLUTION|>--- conflicted
+++ resolved
@@ -114,12 +114,7 @@
           tid_ = static_cast<unsigned long>(osx_tid);
         } else {
           tid_ = 0;
-<<<<<<< HEAD
-          ACE_ERROR((LM_ERROR, ACE_TEXT("(%P|%t) DcpsUpcalls: "
-            "Error getting OSX thread id: %p\n")));
-=======
           ACE_ERROR((LM_ERROR, ACE_TEXT("(%P|%t) DcpsUpcalls::svc. Error getting OSX thread id\n")));
->>>>>>> 5ff32c50
         }
 #else
         tid_ = ACE_OS::thr_self();
@@ -146,19 +141,18 @@
           reader_done_ = true;
           cnd_.notify_one();
           while (!writer_done_) {
-<<<<<<< HEAD
             if (use_expire) {
               switch (cnd_.wait_until(expire)) {
               case CvStatus_NoTimeout:
                 break;
 
               case CvStatus_Timeout: {
-                const MonotonicTimePoint now = MonotonicTimePoint::now();
+            const MonotonicTimePoint now = MonotonicTimePoint::now();
                 expire = now + interval_;
-                if (status_) {
-                  if (DCPS_debug_level > 4) {
-                    ACE_DEBUG((LM_DEBUG, "(%P|%t) DcpsUpcalls::svc: "
-                      "Updating thread status.\n"));
+              if (status_) {
+                if (DCPS_debug_level > 4) {
+                  ACE_DEBUG((LM_DEBUG,
+                            "(%P|%t) DcpsUpcalls::svc. Updating thread status.\n"));
                   }
                   ACE_WRITE_GUARD_RETURN(ACE_Thread_Mutex, g, status_->lock, -1);
                   status_->map[key_] = now;
@@ -169,17 +163,6 @@
               case CvStatus_Error:
                 if (DCPS_debug_level) {
                   ACE_ERROR((LM_ERROR, "(%P|t) ERROR: DcpsUpcalls::svc: error in wait_utill\n"));
-=======
-            cnd_.wait(expire_ptr);
-
-            const MonotonicTimePoint now = MonotonicTimePoint::now();
-            if (expire_ptr && now.value() > expire) {
-              expire = now.value() + interval_.value();
-              if (status_) {
-                if (DCPS_debug_level > 4) {
-                  ACE_DEBUG((LM_DEBUG,
-                            "(%P|%t) DcpsUpcalls::svc. Updating thread status.\n"));
->>>>>>> 5ff32c50
                 }
                 return -1;
               }
@@ -208,22 +191,10 @@
         wait(); // ACE_Task_Base::wait does not accept a timeout
 
         const MonotonicTimePoint now = MonotonicTimePoint::now();
-<<<<<<< HEAD
         if (status_ && has_timeout() && now > expire) {
           if (DCPS_debug_level > 4) {
             ACE_DEBUG((LM_DEBUG,
                        "(%P|%t) DcpsUpcalls::writer_done. Updating thread status.\n"));
-=======
-        if (has_timeout() && now.value() > expire) {
-          expire = now.value() + interval_.value();
-          if (status_) {
-            if (DCPS_debug_level > 4) {
-              ACE_DEBUG((LM_DEBUG,
-                        "(%P|%t) DcpsUpcalls::writer_done. Updating thread status.\n"));
-            }
-            ACE_WRITE_GUARD(ACE_Thread_Mutex, g, status_->lock);
-            status_->map[key_] = now;
->>>>>>> 5ff32c50
           }
           ACE_WRITE_GUARD(ACE_Thread_Mutex, g, status_->lock);
           status_->map[key_] = now;
