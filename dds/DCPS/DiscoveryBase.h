--- conflicted
+++ resolved
@@ -1478,19 +1478,6 @@
             drr->add_association(reader, wa, !writer_active);
           }
 
-<<<<<<< HEAD
-          // change this if 'writer_active' (above) changes
-          if (call_writer && !call_reader && !is_expectant_opendds(reader)) {
-            if (DCPS_debug_level > 3) {
-              ACE_DEBUG((LM_DEBUG,
-                ACE_TEXT("(%P|%t) EndpointManager::match_continue - ")
-                ACE_TEXT("calling writer %C association_complete for %C\n"),
-                OPENDDS_STRING(GuidConverter(writer)).c_str(), OPENDDS_STRING(GuidConverter(reader)).c_str()));
-            }
-            dwr->association_complete(reader);
-          }
-=======
->>>>>>> f3dcfa53
         } else if (already_matched) { // break an existing associtaion
           if (writer_local) {
             lpi->second.matched_endpoints_.erase(reader);
@@ -2530,14 +2517,6 @@
         get_part(domainId, partId)->update_subscription_locators(subId, transInfo);
       }
 
-<<<<<<< HEAD
-      virtual void association_complete(DDS::DomainId_t domainId,
-                                        const RepoId& participantId,
-                                        const RepoId& localId,
-                                        const RepoId& remoteId)
-      {
-        get_part(domainId, participantId)->association_complete(localId, remoteId);
-      }
 
       virtual void set_type_lookup_service(DDS::DomainId_t domainId,
                                            const RepoId& participantId,
@@ -2546,9 +2525,6 @@
         get_part(domainId, participantId)->type_lookup_service(type_lookup_service);
       }
 
-
-=======
->>>>>>> f3dcfa53
     protected:
 
       typedef RcHandle<Participant> ParticipantHandle;
