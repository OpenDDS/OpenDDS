--- conflicted
+++ resolved
@@ -1261,30 +1261,19 @@
 #endif
 
           // Copy reader and writer association data prior to releasing lock
-          const ReaderAssociation ra =
-<<<<<<< HEAD
-            {*rTls, reader, *subQos, *drQos,
-=======
-            {add_security_info(*rTls, writer, reader),
-             rTransportContext,
-             reader, *subQos, *drQos,
->>>>>>> 9ac3dc24
+          const ReaderAssociation ra = {
+            *rTls, rTransportContext, reader, *subQos, *drQos,
 #ifndef OPENDDS_NO_CONTENT_FILTERED_TOPIC
-             cfProp->filterClassName, cfProp->filterExpression,
+            cfProp->filterClassName, cfProp->filterExpression,
 #else
-             "", "",
-#endif
-             cfProp->expressionParameters};
-
-          const WriterAssociation wa =
-<<<<<<< HEAD
-            {*wTls, writer, *pubQos, *dwQos};
-#endif
-=======
-            {add_security_info(*wTls, writer, reader),
-             wTransportContext,
-             writer, *pubQos, *dwQos};
->>>>>>> 9ac3dc24
+            "", "",
+#endif
+            cfProp->expressionParameters
+          };
+
+          const WriterAssociation wa = {
+            *wTls, wTransportContext, writer, *pubQos, *dwQos
+          };
 
           ACE_GUARD(ACE_Reverse_Lock<ACE_Thread_Mutex>, rg, rev_lock);
           static const bool writer_active = true;
