--- conflicted
+++ resolved
@@ -2292,13 +2292,9 @@
         ParticipantLocationBuiltinTopicData location_data_;
         DDS::InstanceHandle_t location_ih_;
 
-<<<<<<< HEAD
         MonotonicTime_t discovered_at_;
         ACE_INET_Addr local_address_;
-=======
-        ACE_INET_Addr local_address_;
         MonotonicTimePoint discovered_at_;
->>>>>>> b3e9bac9
         MonotonicTimePoint lease_expiration_;
         DDS::InstanceHandle_t bit_ih_;
         SequenceNumber last_seq_;
