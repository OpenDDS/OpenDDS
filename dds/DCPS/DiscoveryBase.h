/*
 * Distributed under the OpenDDS License.
 * See: http://www.opendds.org/license.html
 */

#ifndef OPENDDS_DCPS_DISCOVERYBASE_H
#define OPENDDS_DCPS_DISCOVERYBASE_H

#include "TopicDetails.h"
#include "BuiltInTopicUtils.h"
#include "DataReaderImpl_T.h"
#include "DCPS_Utils.h"
#include "Discovery.h"
#include "DomainParticipantImpl.h"
#include "GuidUtils.h"
#include "Marked_Default_Qos.h"
#include "PoolAllocationBase.h"
#include "Registered_Data_Types.h"
#include "SubscriberImpl.h"
#include "SporadicTask.h"
#include "TimeTypes.h"
#include "ConditionVariable.h"
#ifdef OPENDDS_SECURITY
#  include "Ice.h"
#  include "security/framework/HandleRegistry.h"
#endif
#include "XTypes/TypeAssignability.h"

#include <dds/DdsDcpsCoreTypeSupportImpl.h>
#ifdef OPENDDS_SECURITY
#  include <dds/DdsSecurityCoreC.h>
#endif

#include <ace/Thread_Mutex.h>

#if !defined (ACE_LACKS_PRAGMA_ONCE)
#pragma once
#endif /* ACE_LACKS_PRAGMA_ONCE */

OPENDDS_BEGIN_VERSIONED_NAMESPACE_DECL

namespace OpenDDS {
  namespace DCPS {
    typedef DataReaderImpl_T<DDS::ParticipantBuiltinTopicData> ParticipantBuiltinTopicDataDataReaderImpl;
    typedef DataReaderImpl_T<DDS::PublicationBuiltinTopicData> PublicationBuiltinTopicDataDataReaderImpl;
    typedef DataReaderImpl_T<DDS::SubscriptionBuiltinTopicData> SubscriptionBuiltinTopicDataDataReaderImpl;
    typedef DataReaderImpl_T<DDS::TopicBuiltinTopicData> TopicBuiltinTopicDataDataReaderImpl;
    typedef DataReaderImpl_T<ParticipantLocationBuiltinTopicData> ParticipantLocationBuiltinTopicDataDataReaderImpl;
    typedef DataReaderImpl_T<InternalThreadBuiltinTopicData> InternalThreadBuiltinTopicDataDataReaderImpl;
    typedef DataReaderImpl_T<ConnectionRecord> ConnectionRecordDataReaderImpl;

#ifdef OPENDDS_SECURITY
    typedef OPENDDS_MAP_CMP(RepoId, DDS::Security::DatareaderCryptoTokenSeq, GUID_tKeyLessThan)
      DatareaderCryptoTokenSeqMap;
    typedef OPENDDS_MAP_CMP(RepoId, DDS::Security::DatawriterCryptoTokenSeq, GUID_tKeyLessThan)
      DatawriterCryptoTokenSeqMap;

    enum AuthState {
      AUTH_STATE_HANDSHAKE,
      AUTH_STATE_AUTHENTICATED,
      AUTH_STATE_UNAUTHENTICATED
    };

    enum HandshakeState {
      // Requester should call begin_handshake_request
      HANDSHAKE_STATE_BEGIN_HANDSHAKE_REQUEST,

      // Replier should call begin_handshake_reply
      HANDSHAKE_STATE_BEGIN_HANDSHAKE_REPLY,

      // Requester and replier should call process handshake
      HANDSHAKE_STATE_PROCESS_HANDSHAKE,

      // Handshake concluded or timed out
      HANDSHAKE_STATE_DONE
    };
#endif

    inline void assign(EntityKey_t& lhs, unsigned int rhs)
    {
      lhs[0] = static_cast<CORBA::Octet>(rhs);
      lhs[1] = static_cast<CORBA::Octet>(rhs >> 8);
      lhs[2] = static_cast<CORBA::Octet>(rhs >> 16);
    }

    struct DcpsUpcalls : ACE_Task_Base {
      bool has_timeout() {
        return interval_ > TimeDuration(0);
      }

      DcpsUpcalls(DataReaderCallbacks_rch drr,
                  const RepoId& reader,
                  const WriterAssociation& wa,
                  bool active,
                  DataWriterCallbacks_rch dwr)
        : drr_(drr), reader_(reader), wa_(wa), active_(active), dwr_(dwr)
        , reader_done_(false), writer_done_(false), cnd_(mtx_)
        , interval_(TheServiceParticipant->get_thread_status_interval())
        , status_(TheServiceParticipant->get_thread_statuses())
        , thread_key_(ThreadStatus::get_key("DcpsUpcalls"))
      {
      }

      int svc()
      {
        MonotonicTimePoint expire;
        const bool use_expire = has_timeout();
        if (use_expire) {
          expire = MonotonicTimePoint::now() + interval_;
        }

        DataReaderCallbacks_rch drr = drr_.lock();
        if (!drr) {
          return 0;
        }
        drr->add_association(reader_, wa_, active_);
        {
          ACE_GUARD_RETURN(ACE_Thread_Mutex, g, mtx_, -1);
          reader_done_ = true;
          cnd_.notify_one();
          while (!writer_done_) {
            if (use_expire) {
              switch (cnd_.wait_until(expire)) {
              case CvStatus_NoTimeout:
                break;

              case CvStatus_Timeout:
                {
                  expire = MonotonicTimePoint::now() + interval_;
                  if (status_) {
                    if (DCPS_debug_level >= 4) {
                      ACE_DEBUG((LM_DEBUG,
                                 "(%P|%t) DcpsUpcalls::svc. Updating thread status.\n"));
                    }
                    if (!status_->update(thread_key_)) {
                      if (DCPS_debug_level) {
                        ACE_ERROR((LM_ERROR, "(%P|%t) ERROR: DcpsUpcalls::svc: "
                          "update failed\n"));
                      }
                      return -1;
                    }
                  }
                }
                break;

              case CvStatus_Error:
                if (DCPS_debug_level) {
                  ACE_ERROR((LM_ERROR, "(%P|t) ERROR: DcpsUpcalls::svc: error in wait_utill\n"));
                }
                return -1;
              }
            } else if (cnd_.wait() == CvStatus_Error) {
              if (DCPS_debug_level) {
                ACE_ERROR((LM_ERROR, "(%P|t) ERROR: DcpsUpcalls::svc: error in wait\n"));
              }
              return -1;
            }
          }
        }
        return 0;
      }

      void writer_done()
      {
        {
          ACE_GUARD(ACE_Thread_Mutex, g, mtx_);
          writer_done_ = true;
          cnd_.notify_one();
        }

        const MonotonicTimePoint expire = has_timeout() ?
          MonotonicTimePoint::now() + interval_ : MonotonicTimePoint();

        wait(); // ACE_Task_Base::wait does not accept a timeout

        if (status_ && has_timeout() && MonotonicTimePoint::now() > expire) {
          if (DCPS_debug_level >= 4) {
            ACE_DEBUG((LM_DEBUG,
                       "(%P|%t) DcpsUpcalls::writer_done. Updating thread status.\n"));
          }
          if (!status_->update(thread_key_) && DCPS_debug_level) {
            ACE_ERROR((LM_ERROR, "(%P|%t) ERROR: DcpsUpcalls::writer_done: "
              "update failed\n"));
          }
        }
      }

      DataReaderCallbacks_wrch drr_;
      const RepoId& reader_;
      const WriterAssociation& wa_;
      bool active_;
      DataWriterCallbacks_wrch dwr_;
      bool reader_done_, writer_done_;
      ACE_Thread_Mutex mtx_;
      ConditionVariable<ACE_Thread_Mutex> cnd_;

      // thread reporting
      const TimeDuration interval_;
      ThreadStatus* const status_;
      const String thread_key_;
    };

    template <typename DiscoveredParticipantData_>
    class EndpointManager : public RcEventHandler {
    protected:

      struct DiscoveredSubscription : PoolAllocationBase {
        DiscoveredSubscription()
        : bit_ih_(DDS::HANDLE_NIL)
        , transport_context_(0)
#ifdef OPENDDS_SECURITY
        , have_ice_agent_info_(false)
#endif
        {
        }

        explicit DiscoveredSubscription(const DiscoveredReaderData& r)
        : reader_data_(r)
        , bit_ih_(DDS::HANDLE_NIL)
        , transport_context_(0)
#ifdef OPENDDS_SECURITY
        , have_ice_agent_info_(false)
#endif
        {
        }

        RepoIdSet matched_endpoints_;
        DiscoveredReaderData reader_data_;
        DDS::InstanceHandle_t bit_ih_;
        MonotonicTime_t participant_discovered_at_;
        ACE_CDR::ULong transport_context_;
        XTypes::TypeInformation type_info_;

#ifdef OPENDDS_SECURITY
        DDS::Security::EndpointSecurityAttributes security_attribs_;
        bool have_ice_agent_info_;
        ICE::AgentInfo ice_agent_info_;
#endif

        const char* get_topic_name() const
        {
          return reader_data_.ddsSubscriptionData.topic_name;
        }

        const char* get_type_name() const
        {
          return reader_data_.ddsSubscriptionData.type_name;
        }
      };

      typedef OPENDDS_MAP_CMP(RepoId, DiscoveredSubscription,
                              GUID_tKeyLessThan) DiscoveredSubscriptionMap;

      typedef typename DiscoveredSubscriptionMap::iterator DiscoveredSubscriptionIter;

      struct DiscoveredPublication : PoolAllocationBase {
        DiscoveredPublication()
        : bit_ih_(DDS::HANDLE_NIL)
        , transport_context_(0)
#ifdef OPENDDS_SECURITY
        , have_ice_agent_info_(false)
#endif
        {
        }

        explicit DiscoveredPublication(const DiscoveredWriterData& w)
        : writer_data_(w)
        , bit_ih_(DDS::HANDLE_NIL)
        , transport_context_(0)
#ifdef OPENDDS_SECURITY
        , have_ice_agent_info_(false)
#endif
        {
        }

        RepoIdSet matched_endpoints_;
        DiscoveredWriterData writer_data_;
        DDS::InstanceHandle_t bit_ih_;
        MonotonicTime_t participant_discovered_at_;
        ACE_CDR::ULong transport_context_;
        XTypes::TypeInformation type_info_;

#ifdef OPENDDS_SECURITY
        DDS::Security::EndpointSecurityAttributes security_attribs_;
        bool have_ice_agent_info_;
        ICE::AgentInfo ice_agent_info_;
#endif

        const char* get_topic_name() const
        {
          return writer_data_.ddsPublicationData.topic_name;
        }

        const char* get_type_name() const
        {
          return writer_data_.ddsPublicationData.type_name;
        }
      };

      typedef OPENDDS_MAP_CMP(RepoId, DiscoveredPublication,
                              GUID_tKeyLessThan) DiscoveredPublicationMap;
      typedef typename DiscoveredPublicationMap::iterator DiscoveredPublicationIter;

    public:
      typedef DiscoveredParticipantData_ DiscoveredParticipantData;
      typedef DCPS::TopicDetails TopicDetails;

      EndpointManager(const RepoId& participant_id, ACE_Thread_Mutex& lock)
        : max_type_lookup_service_reply_period_(0)
        , type_lookup_service_sequence_number_(0)
        , use_xtypes_(true)
        , lock_(lock)
        , participant_id_(participant_id)
        , publication_counter_(0)
        , subscription_counter_(0)
        , topic_counter_(0)
#ifdef OPENDDS_SECURITY
        , permissions_handle_(DDS::HANDLE_NIL)
        , crypto_handle_(DDS::HANDLE_NIL)
#endif
      { }

      virtual ~EndpointManager()
      {
        type_lookup_fini();
      }

      void type_lookup_init(ReactorInterceptor_rch reactor_interceptor)
      {
        if (!type_lookup_reply_deadline_processor_) {
          type_lookup_reply_deadline_processor_ =
            DCPS::make_rch<EndpointManagerSporadic>(reactor_interceptor, ref(*this), &EndpointManager::remove_expired_endpoints);
        }
      }

      void type_lookup_fini()
      {
        if (type_lookup_reply_deadline_processor_) {
          type_lookup_reply_deadline_processor_->cancel_and_wait();
          type_lookup_reply_deadline_processor_.reset();
        }
      }

      void type_lookup_service(const XTypes::TypeLookupService_rch type_lookup_service)
      {
        type_lookup_service_ = type_lookup_service;
      }

      void purge_dead_topic(const OPENDDS_STRING& topic_name) {
        typename OPENDDS_MAP(OPENDDS_STRING, TopicDetails)::iterator top_it = topics_.find(topic_name);
        topic_names_.erase(top_it->second.topic_id());
        topics_.erase(top_it);
      }

      void ignore(const RepoId& to_ignore)
      {
        // Locked prior to call from Spdp.
        ignored_guids_.insert(to_ignore);
        {
          const DiscoveredPublicationIter iter =
            discovered_publications_.find(to_ignore);
          if (iter != discovered_publications_.end()) {
            // clean up tracking info
            const OPENDDS_STRING topic_name = iter->second.get_topic_name();
            TopicDetails& td = topics_[topic_name];
            td.remove_discovered_publication(to_ignore);
            remove_from_bit(iter->second);
            discovered_publications_.erase(iter);
            // break associations
            match_endpoints(to_ignore, td, true /*remove*/);
            if (td.is_dead()) {
              purge_dead_topic(topic_name);
            }
            return;
          }
        }
        {
          const DiscoveredSubscriptionIter iter =
            discovered_subscriptions_.find(to_ignore);
          if (iter != discovered_subscriptions_.end()) {
            // clean up tracking info
            const OPENDDS_STRING topic_name = iter->second.get_topic_name();
            TopicDetails& td = topics_[topic_name];
            td.remove_discovered_publication(to_ignore);
            remove_from_bit(iter->second);
            discovered_subscriptions_.erase(iter);
            // break associations
            match_endpoints(to_ignore, td, true /*remove*/);
            if (td.is_dead()) {
              purge_dead_topic(topic_name);
            }
            return;
          }
        }
        {
          const OPENDDS_MAP_CMP(RepoId, OPENDDS_STRING, GUID_tKeyLessThan)::iterator
            iter = topic_names_.find(to_ignore);
          if (iter != topic_names_.end()) {
            ignored_topics_.insert(iter->second);
            // Remove all publications and subscriptions on this topic
            TopicDetails& td = topics_[iter->second];
            {
              const RepoIdSet ids = td.discovered_publications();
              for (RepoIdSet::const_iterator ep = ids.begin(); ep!= ids.end(); ++ep) {
                match_endpoints(*ep, td, true /*remove*/);
                td.remove_discovered_publication(*ep);
                // TODO: Do we need to remove from discovered_subscriptions?
                if (shutting_down()) { return; }
              }
            }
            {
              const RepoIdSet ids = td.discovered_subscriptions();
              for (RepoIdSet::const_iterator ep = ids.begin(); ep!= ids.end(); ++ep) {
                match_endpoints(*ep, td, true /*remove*/);
                td.remove_discovered_subscription(*ep);
                // TODO: Do we need to remove from discovered_publications?
                if (shutting_down()) { return; }
              }
            }
            if (td.is_dead()) {
              purge_dead_topic(iter->second);
            }
          }
        }
      }

      bool ignoring(const RepoId& guid) const {
        return ignored_guids_.count(guid);
      }
      bool ignoring(const char* topic_name) const {
        return ignored_topics_.count(topic_name);
      }

      TopicStatus assert_topic(RepoId_out topicId, const char* topicName,
                                     const char* dataTypeName, const DDS::TopicQos& qos,
                                     bool hasDcpsKey, TopicCallbacks* topic_callbacks)
      {
        ACE_GUARD_RETURN(ACE_Thread_Mutex, g, lock_, INTERNAL_ERROR);
        typename OPENDDS_MAP(OPENDDS_STRING, TopicDetails)::iterator iter =
          topics_.find(topicName);
        if (iter != topics_.end()) {
          if (iter->second.local_is_set() && iter->second.local_data_type_name() != dataTypeName) {
            return CONFLICTING_TYPENAME;
          }
          topicId = iter->second.topic_id();
          iter->second.set_local(dataTypeName, qos, hasDcpsKey, topic_callbacks);
          return FOUND;
        }

        TopicDetails& td = topics_[topicName];
        topicId = make_topic_guid();
        td.init(topicName, topicId);
        topic_names_[topicId] = topicName;
        td.set_local(dataTypeName, qos, hasDcpsKey, topic_callbacks);

        return CREATED;
      }

      TopicStatus find_topic(const char* topicName,
                                   CORBA::String_out dataTypeName,
                                   DDS::TopicQos_out qos,
                                   RepoId_out topicId)
      {
        ACE_GUARD_RETURN(ACE_Thread_Mutex, g, lock_, INTERNAL_ERROR);
        typename OPENDDS_MAP(OPENDDS_STRING, TopicDetails)::const_iterator iter =
          topics_.find(topicName);
        if (iter == topics_.end()) {
          return NOT_FOUND;
        }

        const TopicDetails& td = iter->second;

        dataTypeName = td.local_data_type_name().c_str();
        qos = new DDS::TopicQos(td.local_qos());
        topicId = td.topic_id();
        return FOUND;
      }

      TopicStatus remove_topic(const RepoId& topicId)
      {
        ACE_GUARD_RETURN(ACE_Thread_Mutex, g, lock_, INTERNAL_ERROR);
        TopicNameMap::iterator name_iter = topic_names_.find(topicId);
        if (name_iter == topic_names_.end()) {
          return NOT_FOUND;
        }
        const OPENDDS_STRING& name = name_iter->second;
        TopicDetails& td = topics_[name];
        td.unset_local();
        if (td.is_dead()) {
          purge_dead_topic(name);
        }

        return REMOVED;
      }

      virtual bool update_topic_qos(const RepoId& topicId, const DDS::TopicQos& qos) = 0;

      RepoId add_publication(const RepoId& topicId,
                             DataWriterCallbacks_rch publication,
                             const DDS::DataWriterQos& qos,
                             const TransportLocatorSeq& transInfo,
                             const DDS::PublisherQos& publisherQos,
                             const XTypes::TypeInformation& type_info)
      {
        ACE_GUARD_RETURN(ACE_Thread_Mutex, g, lock_, RepoId());

        RepoId rid = participant_id_;
        assign_publication_key(rid, topicId, qos);
        LocalPublication& pb = local_publications_[rid];
        pb.topic_id_ = topicId;
        pb.publication_ = publication;
        pb.qos_ = qos;
        pb.trans_info_ = transInfo;
        pb.publisher_qos_ = publisherQos;
        pb.type_info_ = type_info;
        const OPENDDS_STRING& topic_name = topic_names_[topicId];

#ifdef OPENDDS_SECURITY
        if (is_security_enabled()) {
          DDS::Security::SecurityException ex;

          DDS::Security::TopicSecurityAttributes topic_sec_attr;
          DDS::Security::PermissionsHandle permh = get_permissions_handle();
          if (!get_access_control()->get_topic_sec_attributes(permh, topic_name.data(), topic_sec_attr, ex)) {
            ACE_ERROR((LM_ERROR,
              ACE_TEXT("(%P|%t) ERROR: ")
              ACE_TEXT("DomainParticipant::add_publication, ")
              ACE_TEXT("Unable to get security attributes for topic '%C'. SecurityException[%d.%d]: %C\n"),
                topic_name.data(), ex.code, ex.minor_code, ex.message.in()));
            return RepoId();
          }

          if (topic_sec_attr.is_write_protected == true) {
            if (!get_access_control()->check_create_datawriter(
                  permh, get_domain_id(), topic_name.data(), qos,
                  publisherQos.partition, DDS::Security::DataTagQosPolicy(), ex)) {
              ACE_ERROR((LM_WARNING, ACE_TEXT("(%P|%t) WARNING: ")
                ACE_TEXT("EndpointManager::add_publication() - ")
                ACE_TEXT("Permissions check failed for local datawriter on topic '%C'. ")
                ACE_TEXT("Security Exception[%d.%d]: %C\n"), topic_name.data(),
                  ex.code, ex.minor_code, ex.message.in()));
              return RepoId();
            }
          }

          if (!get_access_control()->get_datawriter_sec_attributes(permh, topic_name.data(),
              publisherQos.partition, DDS::Security::DataTagQosPolicy(), pb.security_attribs_, ex)) {
            ACE_ERROR((LM_ERROR, ACE_TEXT("(%P|%t) ERROR: ")
                       ACE_TEXT("EndpointManager::add_publication() - ")
                       ACE_TEXT("Unable to get security attributes for local datawriter. ")
                       ACE_TEXT("Security Exception[%d.%d]: %C\n"),
                       ex.code, ex.minor_code, ex.message.in()));
            return RepoId();
          }

          if (pb.security_attribs_.is_submessage_protected || pb.security_attribs_.is_payload_protected) {
            const DDS::Security::DatawriterCryptoHandle handle =
              get_crypto_key_factory()->register_local_datawriter(
                crypto_handle_, DDS::PropertySeq(), pb.security_attribs_, ex);
            if (handle == DDS::HANDLE_NIL) {
              ACE_ERROR((LM_ERROR, ACE_TEXT("(%P|%t) ERROR: ")
                         ACE_TEXT("EndpointManager::add_publication() - ")
                         ACE_TEXT("Unable to get local datawriter crypto handle. ")
                         ACE_TEXT("Security Exception[%d.%d]: %C\n"),
                         ex.code, ex.minor_code, ex.message.in()));
            }

            get_handle_registry()->insert_local_datawriter_crypto_handle(rid, handle, pb.security_attribs_);
          }
        }
#endif

        TopicDetails& td = topics_[topic_name];
        td.add_local_publication(rid);

        if (DDS::RETCODE_OK != add_publication_i(rid, pb)) {
          return RepoId();
        }

        if (DDS::RETCODE_OK != write_publication_data(rid, pb)) {
          return RepoId();
        }

        if (DCPS_debug_level > 3) {
          ACE_DEBUG((LM_DEBUG, ACE_TEXT("(%P|%t) EndpointManager::add_publication - ")
                     ACE_TEXT("calling match_endpoints\n")));
        }
        match_endpoints(rid, td);

        return rid;
      }

#ifdef OPENDDS_SECURITY
      void cleanup_secure_writer(const RepoId& publicationId)
      {
        using namespace DDS::Security;

        Security::HandleRegistry_rch handle_registry = get_handle_registry();
        if (!handle_registry) {
          return;
        }
        const DatawriterCryptoHandle dwch =
          handle_registry->get_local_datawriter_crypto_handle(publicationId);
        if (dwch == DDS::HANDLE_NIL) {
          return;
        }

        SecurityException ex = {"", 0, 0};
        if (!get_crypto_key_factory()->unregister_datawriter(dwch, ex)) {
          if (security_debug.cleanup_error) {
            ACE_ERROR((LM_ERROR,
                       ACE_TEXT("(%P|%t) {cleanup_error} Sedp::cleanup_secure_writer() - ")
                       ACE_TEXT("Failure calling unregister_datawriter. (ch %d)")
                       ACE_TEXT(" Security Exception[%d.%d]: %C\n"),
                       dwch, ex.code, ex.minor_code, ex.message.in()));
          }
        }
        handle_registry->erase_local_datawriter_crypto_handle(publicationId);
      }
#endif

      void remove_publication(const RepoId& publicationId)
      {
        ACE_GUARD(ACE_Thread_Mutex, g, lock_);
        LocalPublicationIter iter = local_publications_.find(publicationId);
        if (iter != local_publications_.end()) {
          if (DDS::RETCODE_OK == remove_publication_i(publicationId, iter->second)) {
            OPENDDS_STRING topic_name = topic_names_[iter->second.topic_id_];
#ifdef OPENDDS_SECURITY
            if (is_security_enabled()) {
              cleanup_secure_writer(publicationId);
            }
#endif
            local_publications_.erase(publicationId);
            typename OPENDDS_MAP(OPENDDS_STRING, TopicDetails)::iterator top_it =
              topics_.find(topic_name);
            if (top_it != topics_.end()) {
              match_endpoints(publicationId, top_it->second, true /*remove*/);
              top_it->second.remove_local_publication(publicationId);
              // Local, no need to check for dead topic.
            }
          } else {
            ACE_ERROR((LM_ERROR,
                       ACE_TEXT("(%P|%t) ERROR: EndpointManager::remove_publication - ")
                       ACE_TEXT("Failed to publish dispose msg\n")));
          }
        }
      }

      virtual bool update_publication_qos(const RepoId& publicationId,
                                          const DDS::DataWriterQos& qos,
                                          const DDS::PublisherQos& publisherQos) = 0;

      void update_publication_locators(const RepoId& publicationId,
                                       const TransportLocatorSeq& transInfo)
      {
        ACE_GUARD(ACE_Thread_Mutex, g, lock_);
        LocalPublicationIter iter = local_publications_.find(publicationId);
        if (iter != local_publications_.end()) {
          if (DCPS_debug_level > 3) {
            const GuidConverter conv(publicationId);
            ACE_DEBUG((LM_INFO,
              ACE_TEXT("(%P|%t) EndpointManager::update_publication_locators updating locators for %C\n"),
              OPENDDS_STRING(conv).c_str()));
          }
          iter->second.trans_info_ = transInfo;
          write_publication_data(publicationId, iter->second);
        }
      }

      RepoId add_subscription(const RepoId& topicId,
                                    DataReaderCallbacks_rch subscription,
                                    const DDS::DataReaderQos& qos,
                                    const TransportLocatorSeq& transInfo,
                                    const DDS::SubscriberQos& subscriberQos,
                                    const char* filterClassName,
                                    const char* filterExpr,
                                    const DDS::StringSeq& params,
                                    const XTypes::TypeInformation& type_info)
      {
        ACE_GUARD_RETURN(ACE_Thread_Mutex, g, lock_, RepoId());

        RepoId rid = participant_id_;
        assign_subscription_key(rid, topicId, qos);
        LocalSubscription& sb = local_subscriptions_[rid];
        sb.topic_id_ = topicId;
        sb.subscription_ = subscription;
        sb.qos_ = qos;
        sb.trans_info_ = transInfo;
        sb.subscriber_qos_ = subscriberQos;
        sb.filterProperties.filterClassName = filterClassName;
        sb.filterProperties.filterExpression = filterExpr;
        sb.filterProperties.expressionParameters = params;
        sb.type_info_ = type_info;
        const OPENDDS_STRING& topic_name = topic_names_[topicId];

#ifdef OPENDDS_SECURITY
        if (is_security_enabled()) {
          DDS::Security::SecurityException ex;

          DDS::Security::TopicSecurityAttributes topic_sec_attr;
          if (!get_access_control()->get_topic_sec_attributes(
              get_permissions_handle(), topic_name.data(), topic_sec_attr, ex)) {
            ACE_ERROR((LM_ERROR,
              ACE_TEXT("(%P|%t) ERROR: ")
              ACE_TEXT("DomainParticipant::add_subscription, ")
              ACE_TEXT("Unable to get security attributes for topic '%C'. ")
              ACE_TEXT("SecurityException[%d.%d]: %C\n"),
                topic_name.data(), ex.code, ex.minor_code, ex.message.in()));
            return RepoId();
          }

          if (topic_sec_attr.is_read_protected == true) {
            if (!get_access_control()->check_create_datareader(
              get_permissions_handle(), get_domain_id(), topic_name.data(), qos,
              subscriberQos.partition, DDS::Security::DataTagQosPolicy(), ex)) {
              ACE_ERROR((LM_WARNING, ACE_TEXT("(%P|%t) WARNING: ")
                ACE_TEXT("EndpointManager::add_subscription() - ")
                ACE_TEXT("Permissions check failed for local datareader on topic '%C'. ")
                ACE_TEXT("Security Exception[%d.%d]: %C\n"), topic_name.data(),
                  ex.code, ex.minor_code, ex.message.in()));
              return RepoId();
            }
          }

          if (!get_access_control()->get_datareader_sec_attributes(get_permissions_handle(), topic_name.data(),
              subscriberQos.partition, DDS::Security::DataTagQosPolicy(), sb.security_attribs_, ex)) {
            ACE_ERROR((LM_ERROR, ACE_TEXT("(%P|%t) ERROR: ")
                       ACE_TEXT("EndpointManager::add_subscription() - ")
                       ACE_TEXT("Unable to get security attributes for local datareader. ")
                       ACE_TEXT("Security Exception[%d.%d]: %C\n"),
                       ex.code, ex.minor_code, ex.message.in()));
            return RepoId();
          }

          if (sb.security_attribs_.is_submessage_protected || sb.security_attribs_.is_payload_protected) {
            DDS::Security::DatareaderCryptoHandle handle =
              get_crypto_key_factory()->register_local_datareader(
                crypto_handle_, DDS::PropertySeq(), sb.security_attribs_, ex);
            if (handle == DDS::HANDLE_NIL) {
              ACE_ERROR((LM_ERROR, ACE_TEXT("(%P|%t) ERROR: ")
                         ACE_TEXT("EndpointManager::add_subscription() - ")
                         ACE_TEXT("Unable to get local datareader crypto handle. ")
                         ACE_TEXT("Security Exception[%d.%d]: %C\n"),
                         ex.code, ex.minor_code, ex.message.in()));
            }

            get_handle_registry()->insert_local_datareader_crypto_handle(rid, handle, sb.security_attribs_);
          }
        }
#endif

        TopicDetails& td = topics_[topic_name];
        td.add_local_subscription(rid);

        if (DDS::RETCODE_OK != add_subscription_i(rid, sb)) {
          return RepoId();
        }

        if (DDS::RETCODE_OK != write_subscription_data(rid, sb)) {
          return RepoId();
        }

        if (DCPS_debug_level > 3) {
          ACE_DEBUG((LM_DEBUG, ACE_TEXT("(%P|%t) EndpointManager::add_subscription - ")
                     ACE_TEXT("calling match_endpoints\n")));
        }
        match_endpoints(rid, td);

        return rid;
      }

#ifdef OPENDDS_SECURITY
      void cleanup_secure_reader(const RepoId& subscriptionId)
      {
        using namespace DDS::Security;

        Security::HandleRegistry_rch handle_registry = get_handle_registry();
        if (!handle_registry) {
          return;
        }
        const DatareaderCryptoHandle drch =
          handle_registry->get_local_datareader_crypto_handle(subscriptionId);
        if (drch == DDS::HANDLE_NIL) {
          return;
        }

        SecurityException ex = {"", 0, 0};
        if (!get_crypto_key_factory()->unregister_datareader(drch, ex)) {
          if (security_debug.cleanup_error) {
            ACE_ERROR((LM_ERROR,
                       ACE_TEXT("(%P|%t) {cleanup_error} Sedp::cleanup_secure_reader() - ")
                       ACE_TEXT("Failure calling unregister_datareader (ch %d).")
                       ACE_TEXT(" Security Exception[%d.%d]: %C\n"),
                       drch, ex.code, ex.minor_code, ex.message.in()));
          }
        }
        handle_registry->erase_local_datareader_crypto_handle(subscriptionId);
      }
#endif

      void remove_subscription(const RepoId& subscriptionId)
      {
        ACE_GUARD(ACE_Thread_Mutex, g, lock_);
        LocalSubscriptionIter iter = local_subscriptions_.find(subscriptionId);
        if (iter != local_subscriptions_.end()) {
          if (DDS::RETCODE_OK == remove_subscription_i(subscriptionId, iter->second)) {
            OPENDDS_STRING topic_name = topic_names_[iter->second.topic_id_];
#ifdef OPENDDS_SECURITY
            if (is_security_enabled()) {
              cleanup_secure_reader(subscriptionId);
            }
#endif
            local_subscriptions_.erase(subscriptionId);
            typename OPENDDS_MAP(OPENDDS_STRING, TopicDetails)::iterator top_it =
              topics_.find(topic_name);
            if (top_it != topics_.end()) {
              match_endpoints(subscriptionId, top_it->second, true /*remove*/);
              top_it->second.remove_local_subscription(subscriptionId);
              // Local, no need to check for dead topic.
            }
          } else {
            ACE_ERROR((LM_ERROR,
                       ACE_TEXT("(%P|%t) ERROR: EndpointManager::remove_subscription - ")
                       ACE_TEXT("Failed to publish dispose msg\n")));
          }
        }
      }

      virtual bool update_subscription_qos(const RepoId& subscriptionId,
                                           const DDS::DataReaderQos& qos,
                                           const DDS::SubscriberQos& subscriberQos) = 0;

      virtual bool update_subscription_params(const RepoId& subId,
                                              const DDS::StringSeq& params) = 0;

      void update_subscription_locators(const RepoId& subscriptionId,
                                        const TransportLocatorSeq& transInfo)
      {
        ACE_GUARD(ACE_Thread_Mutex, g, lock_);
        LocalSubscriptionIter iter = local_subscriptions_.find(subscriptionId);
        if (iter != local_subscriptions_.end()) {
          if (DCPS_debug_level > 3) {
            const GuidConverter conv(subscriptionId);
            ACE_DEBUG((LM_INFO,
              ACE_TEXT("(%P|%t) EndpointManager::update_subscription_locators updating locators for %C\n"),
              OPENDDS_STRING(conv).c_str()));
          }
          iter->second.trans_info_ = transInfo;
          write_subscription_data(subscriptionId, iter->second);
        }
      }

      virtual bool disassociate(DiscoveredParticipantData& pdata) = 0;

#ifdef OPENDDS_SECURITY
      inline Security::HandleRegistry_rch get_handle_registry() const
      {
        return handle_registry_;
      }
#endif

    protected:
      struct LocalEndpoint {
        LocalEndpoint()
          : topic_id_(GUID_UNKNOWN)
          , transport_context_(0)
          , sequence_(SequenceNumber::SEQUENCENUMBER_UNKNOWN())
#ifdef OPENDDS_SECURITY
          , have_ice_agent_info(false)
        {
          security_attribs_.base.is_read_protected = false;
          security_attribs_.base.is_write_protected = false;
          security_attribs_.base.is_discovery_protected = false;
          security_attribs_.base.is_liveliness_protected = false;
          security_attribs_.is_submessage_protected = false;
          security_attribs_.is_payload_protected = false;
          security_attribs_.is_key_protected = false;
          security_attribs_.plugin_endpoint_attributes = 0;
        }
#else
        {}
#endif

        RepoId topic_id_;
        TransportLocatorSeq trans_info_;
        MonotonicTime_t participant_discovered_at_;
        ACE_CDR::ULong transport_context_;
        RepoIdSet matched_endpoints_;
        SequenceNumber sequence_;
        RepoIdSet remote_expectant_opendds_associations_;
        XTypes::TypeInformation type_info_;
#ifdef OPENDDS_SECURITY
        bool have_ice_agent_info;
        ICE::AgentInfo ice_agent_info;
        DDS::Security::EndpointSecurityAttributes security_attribs_;
#endif
      };

      struct LocalPublication : LocalEndpoint {
        DataWriterCallbacks_wrch publication_;
        DDS::DataWriterQos qos_;
        DDS::PublisherQos publisher_qos_;
      };

      struct LocalSubscription : LocalEndpoint {
        DataReaderCallbacks_wrch subscription_;
        DDS::DataReaderQos qos_;
        DDS::SubscriberQos subscriber_qos_;
        ContentFilterProperty_t filterProperties;
      };

      typedef OPENDDS_MAP_CMP(RepoId, LocalPublication,
                              GUID_tKeyLessThan) LocalPublicationMap;
      typedef typename LocalPublicationMap::iterator LocalPublicationIter;
      typedef typename LocalPublicationMap::const_iterator LocalPublicationCIter;

      typedef OPENDDS_MAP_CMP(RepoId, LocalSubscription,
                              GUID_tKeyLessThan) LocalSubscriptionMap;
      typedef typename LocalSubscriptionMap::iterator LocalSubscriptionIter;
      typedef typename LocalSubscriptionMap::const_iterator LocalSubscriptionCIter;

      typedef typename OPENDDS_MAP_CMP(RepoId, OPENDDS_STRING, GUID_tKeyLessThan) TopicNameMap;

      static DDS::BuiltinTopicKey_t get_key(const DiscoveredPublication& pub) {
        return pub.writer_data_.ddsPublicationData.key;
      }
      static DDS::BuiltinTopicKey_t get_key(const DiscoveredSubscription& sub) {
        return sub.reader_data_.ddsSubscriptionData.key;
      }

      virtual void remove_from_bit_i(const DiscoveredPublication& /*pub*/) { }
      virtual void remove_from_bit_i(const DiscoveredSubscription& /*sub*/) { }

      virtual void assign_publication_key(RepoId& rid,
                                          const RepoId& topicId,
                                          const DDS::DataWriterQos& /*qos*/) {
        rid.entityId.entityKind =
          has_dcps_key(topicId)
          ? ENTITYKIND_USER_WRITER_WITH_KEY
          : ENTITYKIND_USER_WRITER_NO_KEY;
        assign(rid.entityId.entityKey, publication_counter_++);
      }
      virtual void assign_subscription_key(RepoId& rid,
                                           const RepoId& topicId,
                                           const DDS::DataReaderQos& /*qos*/) {
        rid.entityId.entityKind =
          has_dcps_key(topicId)
          ? ENTITYKIND_USER_READER_WITH_KEY
          : ENTITYKIND_USER_READER_NO_KEY;
        assign(rid.entityId.entityKey, subscription_counter_++);
      }
      virtual void assign_topic_key(RepoId& guid) {
        assign(guid.entityId.entityKey, topic_counter_++);

        if (topic_counter_ == 0x1000000) {
          ACE_ERROR((LM_ERROR,
                     ACE_TEXT("(%P|%t) ERROR: EndpointManager::make_topic_guid: ")
                     ACE_TEXT("Exceeded Maximum number of topic entity keys!")
                     ACE_TEXT("Next key will be a duplicate!\n")));
          topic_counter_ = 0;
        }
      }

      virtual DDS::ReturnCode_t add_publication_i(const RepoId& /*rid*/,
                                                  LocalPublication& /*pub*/)
      { return DDS::RETCODE_OK; }

      virtual DDS::ReturnCode_t write_publication_data(const RepoId& /*rid*/,
                                                       LocalPublication& /*pub*/,
                                                       const RepoId& reader = GUID_UNKNOWN)
      { ACE_UNUSED_ARG(reader); return DDS::RETCODE_OK; }

      virtual DDS::ReturnCode_t remove_publication_i(const RepoId& publicationId,
                                                     LocalPublication& /*pub*/) = 0;

      virtual DDS::ReturnCode_t add_subscription_i(const RepoId& /*rid*/,
                                                   LocalSubscription& /*pub*/)
      { return DDS::RETCODE_OK; };

      virtual DDS::ReturnCode_t write_subscription_data(const RepoId& /*rid*/,
                                                        LocalSubscription& /*pub*/,
                                                        const RepoId& reader = GUID_UNKNOWN)
      { ACE_UNUSED_ARG(reader); return DDS::RETCODE_OK; }

      virtual DDS::ReturnCode_t remove_subscription_i(const RepoId& subscriptionId, LocalSubscription& /*sub*/) = 0;

      virtual bool send_type_lookup_request(const XTypes::TypeIdentifierSeq& /*type_ids*/,
                                            const DCPS::RepoId& /*endpoint*/,
                                            bool /*is_discovery_protected*/,
                                            bool /*send_get_types*/)
      { return true; }

      // TODO: This is perhaps too generic since the context probably has the details this function computes.
      void match_endpoints(RepoId repoId, const TopicDetails& td,
                           bool remove = false)
      {
        if (DCPS_debug_level >= 4) {
          ACE_DEBUG((LM_DEBUG, "(%P|%t) EndpointManager::match_endpoints %C%C\n",
            remove ? "remove " : "", LogGuid(repoId).c_str()));
        }

        const bool reader = GuidConverter(repoId).isReader();
        // Copy the endpoint set - lock can be released in match()
        RepoIdSet local_endpoints;
        RepoIdSet discovered_endpoints;
        if (reader) {
          local_endpoints = td.local_publications();
          discovered_endpoints = td.discovered_publications();
        } else {
          local_endpoints = td.local_subscriptions();
          discovered_endpoints = td.discovered_subscriptions();
        }

        const bool is_remote = !equal_guid_prefixes(repoId, participant_id_);
        if (is_remote && local_endpoints.empty()) {
          // Nothing to match.
          return;
        }

        for (RepoIdSet::const_iterator iter = local_endpoints.begin();
             iter != local_endpoints.end(); ++iter) {
          // check to make sure it's a Reader/Writer or Writer/Reader match
          if (GuidConverter(*iter).isReader() != reader) {
            if (remove) {
              remove_assoc(*iter, repoId);
            } else {
              match(reader ? *iter : repoId, reader ? repoId : *iter);
            }
          }
        }

        // Remote/remote matches are a waste of time
        if (is_remote) {
          return;
        }

        for (RepoIdSet::const_iterator iter = discovered_endpoints.begin();
             iter != discovered_endpoints.end(); ++iter) {
          // check to make sure it's a Reader/Writer or Writer/Reader match
          if (GuidConverter(*iter).isReader() != reader) {
            if (remove) {
              remove_assoc(*iter, repoId);
            } else {
              match(reader ? *iter : repoId, reader ? repoId : *iter);
            }
          }
        }
      }

      void
      remove_assoc(const RepoId& remove_from,
                   const RepoId& removing)
      {
        if (GuidConverter(remove_from).isReader()) {
          const LocalSubscriptionIter lsi = local_subscriptions_.find(remove_from);
          if (lsi != local_subscriptions_.end()) {
            lsi->second.matched_endpoints_.erase(removing);
            const DiscoveredPublicationIter dpi = discovered_publications_.find(removing);
            if (dpi != discovered_publications_.end()) {
              dpi->second.matched_endpoints_.erase(remove_from);
            }
            WriterIdSeq writer_seq(1);
            writer_seq.length(1);
            writer_seq[0] = removing;
            const size_t count = lsi->second.remote_expectant_opendds_associations_.erase(removing);
            DataReaderCallbacks_rch drr = lsi->second.subscription_.lock();
            if (drr) {
              drr->remove_associations(writer_seq,
                                       false /*notify_lost*/);
            }
            remove_assoc_i(remove_from, lsi->second, removing);
            // Update writer
            if (count) {
              write_subscription_data(remove_from, lsi->second);
            }
          }

        } else {
          const LocalPublicationIter lpi = local_publications_.find(remove_from);
          if (lpi != local_publications_.end()) {
            lpi->second.matched_endpoints_.erase(removing);
            const DiscoveredSubscriptionIter dsi = discovered_subscriptions_.find(removing);
            if (dsi != discovered_subscriptions_.end()) {
              dsi->second.matched_endpoints_.erase(remove_from);
            }
            ReaderIdSeq reader_seq(1);
            reader_seq.length(1);
            reader_seq[0] = removing;
            lpi->second.remote_expectant_opendds_associations_.erase(removing);
            DataWriterCallbacks_rch dwr = lpi->second.publication_.lock();
            if (dwr) {
              dwr->remove_associations(reader_seq,
                                       false /*notify_lost*/);
            }
            remove_assoc_i(remove_from, lpi->second, removing);
          }
        }
      }

      virtual void add_assoc_i(const RepoId& /* local_guid */, const LocalPublication& /* lpub */,
                               const RepoId& /* remote_guid */, const DiscoveredSubscription& /* dsub */) {}
      virtual void remove_assoc_i(const RepoId& /* local_guid */, const LocalPublication& /* lpub */,
                                  const RepoId& /* remote_guid */) {}
      virtual void add_assoc_i(const RepoId& /* local_guid */, const LocalSubscription& /* lsub */,
                               const RepoId& /* remote_guid */, const DiscoveredPublication& /* dpub */) {}
      virtual void remove_assoc_i(const RepoId& /* local_guid */, const LocalSubscription& /* lsub */,
                                  const RepoId& /* remote_guid */) {}

#ifdef OPENDDS_SECURITY
      virtual DDS::Security::DatawriterCryptoHandle
      generate_remote_matched_writer_crypto_handle(const RepoId& /*writer*/,
                                                   const RepoId& /*reader*/)
      {
        return DDS::HANDLE_NIL;
      }

      virtual DDS::Security::DatareaderCryptoHandle
      generate_remote_matched_reader_crypto_handle(const RepoId& /*reader*/,
                                                   const RepoId& /*writer*/,
                                                   bool)
      {
        return DDS::HANDLE_NIL;
      }

      virtual void
      create_and_send_datareader_crypto_tokens(
        const DDS::Security::DatareaderCryptoHandle&, const RepoId&,
        const DDS::Security::DatawriterCryptoHandle&, const RepoId&)
      {
        return;
      }

      virtual void
      create_and_send_datawriter_crypto_tokens(
        const DDS::Security::DatawriterCryptoHandle&, const RepoId&,
        const DDS::Security::DatareaderCryptoHandle&, const RepoId&)
      {
        return;
      }
#endif

      virtual DDS::DomainId_t
      get_domain_id() const
      {
        return -1;
      }


      struct MatchingData {
        RepoId writer;
        RepoId reader;
        SequenceNumber rpc_sequence_number;
        MonotonicTimePoint time_added_to_map;
      };

      struct MatchingPair {
        MatchingPair(RepoId writer, RepoId reader)
          : writer_(writer), reader_(reader) {}

        RepoId writer_;
        RepoId reader_;

        bool operator<(const MatchingPair& a_other) const
        {
          if (GUID_tKeyLessThan()(writer_, a_other.writer_)) return true;

          if (GUID_tKeyLessThan()(a_other.writer_, writer_)) return false;

          if (GUID_tKeyLessThan()(reader_, a_other.reader_)) return true;

          if (GUID_tKeyLessThan()(a_other.reader_, reader_)) return false;

          return false;
        }
      };

      typedef OPENDDS_MAP_T(MatchingPair, MatchingData) MatchingDataMap;
      typedef typename MatchingDataMap::iterator MatchingDataIter;
      MatchingDataMap matching_data_buffer_;
      typedef PmfSporadicTask<EndpointManager> EndpointManagerSporadic;
      RcHandle<EndpointManagerSporadic> type_lookup_reply_deadline_processor_;
      TimeDuration max_type_lookup_service_reply_period_;
      DCPS::SequenceNumber type_lookup_service_sequence_number_;
      bool use_xtypes_;

      void
      match(const RepoId& writer, const RepoId& reader)
      {
        if (DCPS_debug_level >= 4) {
          ACE_DEBUG((LM_DEBUG, "(%P|%t) EndpointManager::match: w: %C r: %C\n",
            LogGuid(writer).c_str(), LogGuid(reader).c_str()));
        }

        // 1. collect type info about the writer, which may be local or discovered
        XTypes::TypeInformation* writer_type_info = 0;

        const LocalPublicationIter lpi = local_publications_.find(writer);
        DiscoveredPublicationIter dpi;
        bool writer_local = false;
        if (lpi != local_publications_.end()) {
          writer_local = true;
          writer_type_info = &lpi->second.type_info_;
        } else if ((dpi = discovered_publications_.find(writer))
                   != discovered_publications_.end()) {
          writer_type_info = &dpi->second.type_info_;
        } else {
          if (DCPS_debug_level >= 4) {
            ACE_DEBUG((LM_DEBUG, "(%P|%t) EndpointManager::match: Undiscovered Writer\n"));
          }
          return; // Possible and ok, since lock is released
        }

        // 2. collect type info about the reader, which may be local or discovered
        XTypes::TypeInformation* reader_type_info = 0;

        const LocalSubscriptionIter lsi = local_subscriptions_.find(reader);
        DiscoveredSubscriptionIter dsi;
        bool reader_local = false;
        if (lsi != local_subscriptions_.end()) {
          reader_local = true;
          reader_type_info = &lsi->second.type_info_;
        } else if ((dsi = discovered_subscriptions_.find(reader))
                   != discovered_subscriptions_.end()) {
          reader_type_info = &dsi->second.type_info_;
        } else {
          if (DCPS_debug_level >= 4) {
            ACE_DEBUG((LM_DEBUG, "(%P|%t) EndpointManager::match: Undiscovered Reader\n"));
          }
          return; // Possible and ok, since lock is released
        }

        MatchingData md;

        // if the type object is not in cache, send RPC request
        md.writer = writer;
        md.reader = reader;
        md.time_added_to_map = MonotonicTimePoint::now();

        if ((writer_type_info->minimal.typeid_with_size.type_id.kind() != XTypes::TK_NONE) &&
            (reader_type_info->minimal.typeid_with_size.type_id.kind() != XTypes::TK_NONE)) {
          if (!writer_local && reader_local) {
            if (type_lookup_service_ &&
                !type_lookup_service_->type_object_in_cache(
                  writer_type_info->minimal.typeid_with_size.type_id)) {
              if (DCPS_debug_level >= 4) {
                ACE_DEBUG((LM_DEBUG, "(%P|%t) EndpointManager::match: Remote Writer\n"));
              }
              bool is_discovery_protected = false;
#ifdef OPENDDS_SECURITY
              is_discovery_protected = lsi->second.security_attribs_.base.is_discovery_protected;
#endif
              save_matching_data_and_get_typeobjects(
                writer_type_info, md, MatchingPair(writer, reader), writer, is_discovery_protected);
              return;
            }
          } else if (!reader_local && writer_local) {
            if (type_lookup_service_ && !type_lookup_service_->type_object_in_cache(
                reader_type_info->minimal.typeid_with_size.type_id)) {
              if (DCPS_debug_level >= 4) {
                ACE_DEBUG((LM_DEBUG, "(%P|%t) EndpointManager::match: Remote Reader\n"));
              }
              bool is_discovery_protected = false;
#ifdef OPENDDS_SECURITY
              is_discovery_protected = lpi->second.security_attribs_.base.is_discovery_protected;
#endif
              save_matching_data_and_get_typeobjects(
                reader_type_info, md, MatchingPair(writer, reader), reader, is_discovery_protected);
              return;
            }
          }
        }

        match_continue(writer, reader);
      }

      void
      remove_expired_endpoints(const MonotonicTimePoint& /*now*/)
      {
        ACE_GUARD(ACE_Thread_Mutex, g, lock_);
        const MonotonicTimePoint now = MonotonicTimePoint::now();

        MatchingDataIter end_iter = matching_data_buffer_.end();
        for (MatchingDataIter iter = matching_data_buffer_.begin(); iter != end_iter; ) {
          // Do not try to simplify increment: "associative container erase idiom"
          if (now - iter->second.time_added_to_map >= max_type_lookup_service_reply_period_) {
            if (DCPS_debug_level >= 4) {
              ACE_DEBUG((LM_DEBUG, "(%P|%t) EndpointManager::remove_expired_endpoints: "
                "clean up pending pair w: %C r: %C\n",
                LogGuid(iter->second.writer).c_str(), LogGuid(iter->second.reader).c_str()));
            }
            matching_data_buffer_.erase(iter++);
          } else {
            ++iter;
          }
        }

        // Clean up internal data used by getTypeDependencies
        for (typename OrigSeqNumberMap::iterator it = orig_seq_numbers_.begin(); it != orig_seq_numbers_.end();) {
          if (now - it->second.time_started >= max_type_lookup_service_reply_period_) {
            if (DCPS_debug_level >= 4) {
              ACE_DEBUG((LM_DEBUG, "(%P|%t) EndpointManager::remove_expired_endpoints: "
                "clean up type lookup data for %C\n",
                LogGuid(it->second.participant).c_str()));
            }
            cleanup_type_lookup_data(it->second.participant, it->second.type_id, it->second.secure);
            orig_seq_numbers_.erase(it++);
          } else {
            ++it;
          }
        }
      }

      /// This assumes that lock_ is being held
      void match_continue(SequenceNumber rpc_sequence_number)
      {
        if (DCPS_debug_level >= 4) {
          ACE_DEBUG((LM_DEBUG, "(%P|%t) EndpointManager::match_continue: rpc seq: %q\n",
            rpc_sequence_number.getValue()));
        }

        MatchingDataIter it;
        for (it = matching_data_buffer_.begin(); it != matching_data_buffer_.end(); ++it) {
          if (DCPS_debug_level >= 4) {
            ACE_DEBUG((LM_DEBUG, "(%P|%t) EndpointManager::match_continue: matches %q?\n",
              it->second.rpc_sequence_number.getValue()));
          }
          if (it->second.rpc_sequence_number == rpc_sequence_number) {
            RepoId reader = it->second.reader;
            RepoId writer = it->second.writer;
            matching_data_buffer_.erase(MatchingPair(writer, reader));
            return match_continue(writer, reader);
          }
        }
        if (DCPS_debug_level) {
          ACE_ERROR((LM_ERROR, "(%P|%t) EndpointManager::match_continue: "
            " rpc seq: %q: No data found in matching data buffer\n",
            rpc_sequence_number.getValue()));
        }
      }

      void
      match_continue(const RepoId& writer, const RepoId& reader)
      {
        if (DCPS_debug_level >= 4) {
          ACE_DEBUG((LM_DEBUG, "(%P|%t) EndpointManager::match_continue: w: %C r: %C\n",
            LogGuid(writer).c_str(), LogGuid(reader).c_str()));
        }

        // 0. For discovered endpoints, we'll have the QoS info in the form of the
        // publication or subscription BIT data which doesn't use the same structures
        // for QoS.  In those cases we can copy the individual QoS policies to temp
        // QoS structs:
        DDS::DataWriterQos tempDwQos;
        DDS::PublisherQos tempPubQos;
        DDS::DataReaderQos tempDrQos;
        DDS::SubscriberQos tempSubQos;
        ContentFilterProperty_t tempCfp;

        DiscoveredPublicationIter dpi = discovered_publications_.find(writer);
        DiscoveredSubscriptionIter dsi = discovered_subscriptions_.find(reader);
        if (dpi != discovered_publications_.end() && dsi != discovered_subscriptions_.end()) {
          // This is a discovered/discovered match, nothing for us to do
          return;
        }

        // 1. Collect details about the writer, which may be local or discovered
        const DDS::DataWriterQos* dwQos = 0;
        const DDS::PublisherQos* pubQos = 0;
        TransportLocatorSeq* wTls = 0;
        ACE_CDR::ULong wTransportContext = 0;
        XTypes::TypeInformation* writer_type_info = 0;
        OPENDDS_STRING topic_name;
        MonotonicTime_t writer_participant_discovered_at;

        const LocalPublicationIter lpi = local_publications_.find(writer);
        bool writer_local = false, already_matched = false;
        if (lpi != local_publications_.end()) {
          writer_local = true;
          dwQos = &lpi->second.qos_;
          pubQos = &lpi->second.publisher_qos_;
          wTls = &lpi->second.trans_info_;
          wTransportContext = lpi->second.transport_context_;
          already_matched = lpi->second.matched_endpoints_.count(reader);
          writer_type_info = &lpi->second.type_info_;
          topic_name = topic_names_[lpi->second.topic_id_];
          writer_participant_discovered_at = lpi->second.participant_discovered_at_;
        } else if (dpi != discovered_publications_.end()) {
          wTls = &dpi->second.writer_data_.writerProxy.allLocators;
          wTransportContext = dpi->second.transport_context_;
          writer_type_info = &dpi->second.type_info_;
          topic_name = dpi->second.get_topic_name();
          writer_participant_discovered_at = dpi->second.participant_discovered_at_;

          const DDS::PublicationBuiltinTopicData& bit =
            dpi->second.writer_data_.ddsPublicationData;
          tempDwQos.durability = bit.durability;
          tempDwQos.durability_service = bit.durability_service;
          tempDwQos.deadline = bit.deadline;
          tempDwQos.latency_budget = bit.latency_budget;
          tempDwQos.liveliness = bit.liveliness;
          tempDwQos.reliability = bit.reliability;
          tempDwQos.destination_order = bit.destination_order;
          tempDwQos.history = TheServiceParticipant->initial_HistoryQosPolicy();
          tempDwQos.resource_limits =
            TheServiceParticipant->initial_ResourceLimitsQosPolicy();
          tempDwQos.transport_priority =
            TheServiceParticipant->initial_TransportPriorityQosPolicy();
          tempDwQos.lifespan = bit.lifespan;
          tempDwQos.user_data = bit.user_data;
          tempDwQos.ownership = bit.ownership;
          tempDwQos.ownership_strength = bit.ownership_strength;
          tempDwQos.writer_data_lifecycle =
            TheServiceParticipant->initial_WriterDataLifecycleQosPolicy();
          tempDwQos.representation = bit.representation;
          dwQos = &tempDwQos;

          tempPubQos.presentation = bit.presentation;
          tempPubQos.partition = bit.partition;
          tempPubQos.group_data = bit.group_data;
          tempPubQos.entity_factory =
            TheServiceParticipant->initial_EntityFactoryQosPolicy();
          pubQos = &tempPubQos;

          populate_transport_locator_sequence(wTls, dpi, writer);
        } else {
          return; // Possible and ok, since lock is released
        }

        // 2. Collect details about the reader, which may be local or discovered
        const DDS::DataReaderQos* drQos = 0;
        const DDS::SubscriberQos* subQos = 0;
        TransportLocatorSeq* rTls = 0;
        ACE_CDR::ULong rTransportContext = 0;
        const ContentFilterProperty_t* cfProp = 0;
        XTypes::TypeInformation* reader_type_info = 0;
        MonotonicTime_t reader_participant_discovered_at;

        const LocalSubscriptionIter lsi = local_subscriptions_.find(reader);
        bool reader_local = false;
        if (lsi != local_subscriptions_.end()) {
          reader_local = true;
          drQos = &lsi->second.qos_;
          subQos = &lsi->second.subscriber_qos_;
          rTls = &lsi->second.trans_info_;
          rTransportContext = lsi->second.transport_context_;
          reader_type_info = &lsi->second.type_info_;
          if (lsi->second.filterProperties.filterExpression[0] != 0) {
            tempCfp.filterExpression = lsi->second.filterProperties.filterExpression;
            tempCfp.expressionParameters = lsi->second.filterProperties.expressionParameters;
          }
          cfProp = &tempCfp;
          if (!already_matched) {
            already_matched = lsi->second.matched_endpoints_.count(writer);
          }
          reader_participant_discovered_at = lsi->second.participant_discovered_at_;
        } else if (dsi != discovered_subscriptions_.end()) {
          rTls = &dsi->second.reader_data_.readerProxy.allLocators;

          populate_transport_locator_sequence(rTls, dsi, reader);
          rTransportContext = dsi->second.transport_context_;

          const DDS::SubscriptionBuiltinTopicData& bit =
            dsi->second.reader_data_.ddsSubscriptionData;
          tempDrQos.durability = bit.durability;
          tempDrQos.deadline = bit.deadline;
          tempDrQos.latency_budget = bit.latency_budget;
          tempDrQos.liveliness = bit.liveliness;
          tempDrQos.reliability = bit.reliability;
          tempDrQos.destination_order = bit.destination_order;
          tempDrQos.history = TheServiceParticipant->initial_HistoryQosPolicy();
          tempDrQos.resource_limits =
            TheServiceParticipant->initial_ResourceLimitsQosPolicy();
          tempDrQos.user_data = bit.user_data;
          tempDrQos.ownership = bit.ownership;
          tempDrQos.time_based_filter = bit.time_based_filter;
          tempDrQos.reader_data_lifecycle =
            TheServiceParticipant->initial_ReaderDataLifecycleQosPolicy();
          tempDrQos.representation = bit.representation;
          tempDrQos.type_consistency = bit.type_consistency;
          drQos = &tempDrQos;

          tempSubQos.presentation = bit.presentation;
          tempSubQos.partition = bit.partition;
          tempSubQos.group_data = bit.group_data;
          tempSubQos.entity_factory =
            TheServiceParticipant->initial_EntityFactoryQosPolicy();
          subQos = &tempSubQos;

          cfProp = &dsi->second.reader_data_.contentFilterProperty;
          reader_type_info = &dsi->second.type_info_;
          reader_participant_discovered_at = dsi->second.participant_discovered_at_;
        } else {
          return; // Possible and ok, since lock is released
        }

        // 3. Perform type consistency check (XTypes 1.3, Section 7.6.3.4.2)
        bool consistent = false;

        typename OPENDDS_MAP(OPENDDS_STRING, TopicDetails)::iterator td_iter = topics_.find(topic_name);
        if (td_iter == topics_.end()) {
          ACE_ERROR((LM_ERROR,
                    ACE_TEXT("(%P|%t) EndpointManager::match_continue - ERROR ")
                    ACE_TEXT("Didn't find topic for consistency check\n")));
          return;
        } else {
          const XTypes::TypeIdentifier& writer_type_id = writer_type_info->minimal.typeid_with_size.type_id;
          const XTypes::TypeIdentifier& reader_type_id = reader_type_info->minimal.typeid_with_size.type_id;
          if (writer_type_id.kind() != XTypes::TK_NONE && reader_type_id.kind() != XTypes::TK_NONE) {
            if (!writer_local || !reader_local) {
              const DDS::DataRepresentationIdSeq repIds =
                get_effective_data_rep_qos(writer_local ? tempDrQos.representation.value : tempDwQos.representation.value);
              for (CORBA::ULong i = 0; i < repIds.length(); ++i) {
                Encoding::Kind encoding_kind;
                if (repr_to_encoding_kind(repIds[i], encoding_kind) && encoding_kind == Encoding::KIND_XCDR1) {
                  const XTypes::TypeFlag extensibility_mask = XTypes::IS_APPENDABLE;

                  if (type_lookup_service_->extensibility(extensibility_mask,
                                                          writer_local ? reader_type_id : writer_type_id)) {
                    if (OpenDDS::DCPS::DCPS_debug_level) {
                      ACE_DEBUG((LM_WARNING, ACE_TEXT("(%P|%t) WARNING: ")
                        ACE_TEXT("EndpointManager::match_continue: ")
                        ACE_TEXT("Encountered unsupported combination of XCDR1 encoding and appendable extensibility\n")));
                    }
                  }
                }
              }
            }

            XTypes::TypeConsistencyAttributes type_consistency;
            type_consistency.ignore_sequence_bounds = drQos->type_consistency.ignore_sequence_bounds;
            type_consistency.ignore_string_bounds = drQos->type_consistency.ignore_string_bounds;
            type_consistency.ignore_member_names = drQos->type_consistency.ignore_member_names;
            type_consistency.prevent_type_widening = drQos->type_consistency.prevent_type_widening;
            XTypes::TypeAssignability ta(type_lookup_service_, type_consistency);

            if (drQos->type_consistency.kind == DDS::ALLOW_TYPE_COERCION) {
              consistent = ta.assignable(reader_type_id, writer_type_id);
            } else {
              // The two types must be equivalent for DISALLOW_TYPE_COERCION
              consistent = reader_type_id == writer_type_id;
            }
          } else {
            if (drQos->type_consistency.force_type_validation) {
              // Cannot do type validation since not both TypeObjects are available
              consistent = false;
            } else {
              // Fall back to matching type names
              OPENDDS_STRING writer_type_name;
              OPENDDS_STRING reader_type_name;
              if (writer_local) {
                writer_type_name = td_iter->second.local_data_type_name();
              } else {
                writer_type_name = dpi->second.get_type_name();
              }
              if (reader_local) {
                reader_type_name = td_iter->second.local_data_type_name();
              } else {
                reader_type_name = dsi->second.get_type_name();
              }
              consistent = writer_type_name == reader_type_name;
            }
          }

          if (!consistent) {
            td_iter->second.increment_inconsistent();
            if (DCPS::DCPS_debug_level) {
              ACE_DEBUG((LM_WARNING,
                        ACE_TEXT("(%P|%t) EndpointManager::match_continue - WARNING ")
                        ACE_TEXT("Data types of topic %C does not match (inconsistent)\n"),
                        topic_name.c_str()));
            }
            return;
          }
        }

        // Need to release lock, below, for callbacks into DCPS which could
        // call into Spdp/Sedp.  Note that this doesn't unlock, it just constructs
        // an ACE object which will be used below for unlocking.
        ACE_Reverse_Lock<ACE_Thread_Mutex> rev_lock(lock_);

        // 4. Check transport and QoS compatibility

        // Copy entries from local publication and local subscription maps
        // prior to releasing lock
        DataWriterCallbacks_wrch dwr;
        DataReaderCallbacks_wrch drr;
        if (writer_local) {
          dwr = lpi->second.publication_;
          OPENDDS_ASSERT(lpi->second.publication_);
          OPENDDS_ASSERT(dwr);
        }
        if (reader_local) {
          drr = lsi->second.subscription_;
          OPENDDS_ASSERT(lsi->second.subscription_);
          OPENDDS_ASSERT(drr);
        }

        IncompatibleQosStatus writerStatus = {0, 0, 0, DDS::QosPolicyCountSeq()};
        IncompatibleQosStatus readerStatus = {0, 0, 0, DDS::QosPolicyCountSeq()};

        if (compatibleQOS(&writerStatus, &readerStatus, *wTls, *rTls,
          dwQos, drQos, pubQos, subQos)) {

          bool call_writer = false, call_reader = false;

          if (writer_local) {
            call_writer = lpi->second.matched_endpoints_.insert(reader).second;
            dwr = lpi->second.publication_;
            if (!reader_local) {
              dsi->second.matched_endpoints_.insert(writer);
            }
          }
          if (reader_local) {
            call_reader = lsi->second.matched_endpoints_.insert(writer).second;
            drr = lsi->second.subscription_;
            if (!writer_local) {
              dpi->second.matched_endpoints_.insert(reader);
            }
          }

          if (writer_local && !reader_local) {
            add_assoc_i(writer, lpi->second, reader, dsi->second);
          }
          if (reader_local && !writer_local) {
            add_assoc_i(reader, lsi->second, writer, dpi->second);
          }

          if (!call_writer && !call_reader) {
            return; // nothing more to do
          }

#ifdef OPENDDS_SECURITY
          if (is_security_enabled()) {
            match_continue_security_enabled(writer, reader, call_writer, call_reader);
          }
#endif

          // Copy reader and writer association data prior to releasing lock
          DDS::OctetSeq octet_seq_type_info_reader;
          XTypes::serialize_type_info(*reader_type_info, octet_seq_type_info_reader);
          const ReaderAssociation ra = {
            *rTls, rTransportContext, reader, *subQos, *drQos,
#ifndef OPENDDS_NO_CONTENT_FILTERED_TOPIC
            cfProp->filterClassName, cfProp->filterExpression,
#else
            "", "",
#endif
            cfProp->expressionParameters,
            octet_seq_type_info_reader,
            reader_participant_discovered_at
          };

          DDS::OctetSeq octet_seq_type_info_writer;
          XTypes::serialize_type_info(*writer_type_info, octet_seq_type_info_writer);
          const WriterAssociation wa = {
            *wTls, wTransportContext, writer, *pubQos, *dwQos,
            octet_seq_type_info_writer,
            writer_participant_discovered_at
          };

          ACE_GUARD(ACE_Reverse_Lock<ACE_Thread_Mutex>, rg, rev_lock);
          static const bool writer_active = true;

          if (call_writer) {
            if (DCPS_debug_level > 3) {
              ACE_DEBUG((LM_DEBUG, ACE_TEXT("(%P|%t) EndpointManager::match_continue - ")
                ACE_TEXT("adding writer %C association for reader %C\n"), OPENDDS_STRING(GuidConverter(writer)).c_str(),
                OPENDDS_STRING(GuidConverter(reader)).c_str()));
            }
            DataWriterCallbacks_rch dwr_lock = dwr.lock();
            if (dwr_lock) {
              if (call_reader) {
                DataReaderCallbacks_rch drr_lock = drr.lock();
                if (drr_lock) {
                  DcpsUpcalls thr(drr_lock, reader, wa, !writer_active, dwr_lock);
                  thr.activate();
                  dwr_lock->add_association(writer, ra, writer_active);
                  thr.writer_done();
                }
              } else {
                dwr_lock->add_association(writer, ra, writer_active);
              }
            }
          } else if (call_reader) {
            if (DCPS_debug_level > 3) {
              ACE_DEBUG((LM_DEBUG, ACE_TEXT("(%P|%t) EndpointManager::match_continue - ")
                ACE_TEXT("adding reader %C association for writer %C\n"),
                OPENDDS_STRING(GuidConverter(reader)).c_str(), OPENDDS_STRING(GuidConverter(writer)).c_str()));
            }
            DataReaderCallbacks_rch drr_lock = drr.lock();
            if (drr_lock) {
              drr_lock->add_association(reader, wa, !writer_active);
            }
          }

        } else if (already_matched) { // break an existing associtaion
          if (writer_local) {
            lpi->second.matched_endpoints_.erase(reader);
            lpi->second.remote_expectant_opendds_associations_.erase(reader);
            if (dsi != discovered_subscriptions_.end()) {
              dsi->second.matched_endpoints_.erase(writer);
            }
          }
          if (reader_local) {
            lsi->second.matched_endpoints_.erase(writer);
            lsi->second.remote_expectant_opendds_associations_.erase(writer);
            if (dpi != discovered_publications_.end()) {
              dpi->second.matched_endpoints_.erase(reader);
            }
          }
          if (writer_local && !reader_local) {
            remove_assoc_i(writer, lpi->second, reader);
          }
          if (reader_local && !writer_local) {
            remove_assoc_i(reader, lsi->second, writer);
          }
          ACE_GUARD(ACE_Reverse_Lock<ACE_Thread_Mutex>, rg, rev_lock);
          if (writer_local) {
            ReaderIdSeq reader_seq(1);
            reader_seq.length(1);
            reader_seq[0] = reader;
            DataWriterCallbacks_rch dwr_lock = dwr.lock();
            if (dwr_lock) {
              dwr_lock->remove_associations(reader_seq, false /*notify_lost*/);
            }
          }
          if (reader_local) {
            WriterIdSeq writer_seq(1);
            writer_seq.length(1);
            writer_seq[0] = writer;
            DataReaderCallbacks_rch drr_lock = drr.lock();
            if (drr_lock) {
              drr_lock->remove_associations(writer_seq, false /*notify_lost*/);
            }
          }
        } else { // something was incompatible
          ACE_GUARD(ACE_Reverse_Lock< ACE_Thread_Mutex>, rg, rev_lock);
          if (writer_local && writerStatus.count_since_last_send) {
            if (DCPS_debug_level > 3) {
              ACE_DEBUG((LM_DEBUG, ACE_TEXT("(%P|%t) EndpointManager::match - ")
                         ACE_TEXT("writer incompatible\n")));
            }
            DataWriterCallbacks_rch dwr_lock = dwr.lock();
            if (dwr_lock) {
              dwr_lock->update_incompatible_qos(writerStatus);
            }
          }
          if (reader_local && readerStatus.count_since_last_send) {
            if (DCPS_debug_level > 3) {
              ACE_DEBUG((LM_DEBUG, ACE_TEXT("(%P|%t) EndpointManager::match - ")
                         ACE_TEXT("reader incompatible\n")));
            }
            DataReaderCallbacks_rch drr_lock = drr.lock();
            if (drr_lock) {
              drr_lock->update_incompatible_qos(readerStatus);
            }
          }
        }
      }

      void save_matching_data_and_get_typeobjects(const XTypes::TypeInformation* type_info,
                                                  MatchingData& md, const MatchingPair& mp,
                                                  const RepoId& remote_id,
                                                  bool is_discovery_protected)
      {
        const SequenceNumber seqnum = ++type_lookup_service_sequence_number_;
        if (DCPS_debug_level >= 4) {
          ACE_DEBUG((LM_DEBUG,
            "(%P|%t) EndpointManager::save_matching_data_and_get_typeobjects: "
            "remote: %C seq: %q\n", LogGuid(remote_id).c_str(), seqnum.getValue()));
        }
        md.rpc_sequence_number = seqnum;
        MatchingDataIter md_it = matching_data_buffer_.find(mp);
        if (md_it != matching_data_buffer_.end()) {
          md_it->second = md;
        } else {
          matching_data_buffer_.insert(std::make_pair(mp, md));
        }
        // Store an entry for the first request
        TypeIdOrigSeqNumber orig_req_data;
        std::memcpy(orig_req_data.participant, remote_id.guidPrefix, sizeof(GuidPrefix_t));
        orig_req_data.type_id = type_info->minimal.typeid_with_size.type_id;
        orig_req_data.seq_number = md.rpc_sequence_number;
        orig_req_data.secure = false;
#ifdef OPENDDS_SECURITY
        if (is_security_enabled() && is_discovery_protected) {
          orig_req_data.secure = true;
        }
#endif
        orig_req_data.time_started = md.time_added_to_map;
        orig_seq_numbers_.insert(std::make_pair(md.rpc_sequence_number, orig_req_data));

        XTypes::TypeIdentifierSeq type_ids;
        if (type_info->minimal.dependent_typeid_count == -1 ||
            type_info->minimal.dependent_typeids.length() < (CORBA::ULong)type_info->minimal.dependent_typeid_count) {
          type_ids.append(type_info->minimal.typeid_with_size.type_id);

          // Get dependencies of topic type
          send_type_lookup_request(type_ids, remote_id, is_discovery_protected, false);
        } else {
          type_ids.length(type_info->minimal.dependent_typeid_count + 1);
          type_ids[0] = type_info->minimal.typeid_with_size.type_id;
          for (unsigned i = 1; i <= (unsigned)type_info->minimal.dependent_typeid_count; ++i) {
            type_ids[i] = type_info->minimal.dependent_typeids[i - 1].type_id;
          }
          // Get TypeObjects of topic type and all of its dependencies
          send_type_lookup_request(type_ids, remote_id, is_discovery_protected, true);
        }
        type_lookup_reply_deadline_processor_->schedule(max_type_lookup_service_reply_period_);
      }

      // Cleanup internal data used by type lookup operations
      virtual void cleanup_type_lookup_data(const GuidPrefix_t& guid_prefix,
                                            const XTypes::TypeIdentifier& ti,
                                            bool secure) = 0;

#ifdef OPENDDS_SECURITY
      void match_continue_security_enabled(
        const RepoId& writer, const RepoId& reader, bool call_writer, bool call_reader)
      {
        DDS::Security::CryptoKeyExchange_var keyexg = get_crypto_key_exchange();
        if (call_reader) {
          const DDS::Security::DatareaderCryptoHandle drch =
            get_handle_registry()->get_local_datareader_crypto_handle(reader);
          const DDS::Security::EndpointSecurityAttributes attribs =
            get_handle_registry()->get_local_datareader_security_attributes(reader);

          // It might not exist due to security attributes, and that's OK
          if (drch != DDS::HANDLE_NIL) {
            DDS::Security::DatawriterCryptoHandle dwch =
              generate_remote_matched_writer_crypto_handle(writer, reader);
            DatawriterCryptoTokenSeqMap::iterator t_iter =
              pending_remote_writer_crypto_tokens_.find(writer);
            if (t_iter != pending_remote_writer_crypto_tokens_.end()) {
              DDS::Security::SecurityException se;
              if (!keyexg->set_remote_datawriter_crypto_tokens(drch, dwch, t_iter->second, se)) {
                ACE_ERROR((LM_ERROR, ACE_TEXT("(%P|%t) ERROR: ")
                  ACE_TEXT("DiscoveryBase::match_continue_security_enabled: ")
                  ACE_TEXT("Unable to set pending remote datawriter crypto tokens with ")
                  ACE_TEXT("crypto key exchange plugin. Security Exception[%d.%d]: %C\n"),
                    se.code, se.minor_code, se.message.in()));
              }
              pending_remote_writer_crypto_tokens_.erase(t_iter);
            }
            // Yes, this is different for remote datawriters than readers (see 8.8.9.3 vs 8.8.9.2)
            if (attribs.is_submessage_protected) {
              create_and_send_datareader_crypto_tokens(drch, reader, dwch, writer);
            }
          }
        }

        if (call_writer) {
          const DDS::Security::DatawriterCryptoHandle dwch =
            get_handle_registry()->get_local_datawriter_crypto_handle(writer);
          const DDS::Security::EndpointSecurityAttributes attribs =
            get_handle_registry()->get_local_datawriter_security_attributes(writer);

          // It might not exist due to security attributes, and that's OK
          if (dwch != DDS::HANDLE_NIL) {
            DDS::Security::DatareaderCryptoHandle drch =
              generate_remote_matched_reader_crypto_handle(reader, writer,
                                                           relay_only_readers_.count(reader));
            DatareaderCryptoTokenSeqMap::iterator t_iter =
              pending_remote_reader_crypto_tokens_.find(reader);
            if (t_iter != pending_remote_reader_crypto_tokens_.end()) {
              DDS::Security::SecurityException se;
              if (!keyexg->set_remote_datareader_crypto_tokens(dwch, drch, t_iter->second, se)) {
                ACE_ERROR((LM_ERROR, ACE_TEXT("(%P|%t) ERROR: ")
                  ACE_TEXT("DiscoveryBase::match_continue_security_enabled: ")
                  ACE_TEXT("Unable to set pending remote datareader crypto tokens with crypto ")
                  ACE_TEXT("key exchange plugin. Security Exception[%d.%d]: %C\n"),
                    se.code, se.minor_code, se.message.in()));
              }
              pending_remote_reader_crypto_tokens_.erase(t_iter);
            }
            if (attribs.is_submessage_protected || attribs.is_payload_protected) {
              create_and_send_datawriter_crypto_tokens(dwch, writer, drch, reader);
            }
          }
        }
      }
#endif

      virtual bool is_expectant_opendds(const GUID_t& endpoint) const = 0;

      virtual bool shutting_down() const = 0;

      virtual void populate_transport_locator_sequence(TransportLocatorSeq*& tls,
                                                       DiscoveredSubscriptionIter& iter,
                                                       const RepoId& reader) = 0;

      virtual void populate_transport_locator_sequence(TransportLocatorSeq*& tls,
                                                       DiscoveredPublicationIter& iter,
                                                       const RepoId& reader) = 0;

      void remove_from_bit(const DiscoveredPublication& pub)
      {
        remove_from_bit_i(pub);
      }

      void remove_from_bit(const DiscoveredSubscription& sub)
      {
        remove_from_bit_i(sub);
      }

      RepoId make_topic_guid()
      {
        RepoId guid;
        guid = participant_id_;
        guid.entityId.entityKind = ENTITYKIND_OPENDDS_TOPIC;
        assign_topic_key(guid);
        return guid;
      }

      bool has_dcps_key(const RepoId& topicId) const
      {
        typedef OPENDDS_MAP_CMP(RepoId, OPENDDS_STRING, GUID_tKeyLessThan) TNMap;
        TNMap::const_iterator tn = topic_names_.find(topicId);
        if (tn == topic_names_.end()) return false;

        typedef OPENDDS_MAP(OPENDDS_STRING, TopicDetails) TDMap;
        typename TDMap::const_iterator td = topics_.find(tn->second);
        if (td == topics_.end()) return false;

        return td->second.has_dcps_key();
      }

#ifdef OPENDDS_SECURITY
      inline bool is_security_enabled()
      {
        return (permissions_handle_ != DDS::HANDLE_NIL) && (access_control_ != 0);
      }

      inline void set_permissions_handle(DDS::Security::PermissionsHandle h)
      {
        permissions_handle_ = h;
      }

      inline DDS::Security::PermissionsHandle get_permissions_handle() const
      {
        return permissions_handle_;
      }

      inline void set_access_control(DDS::Security::AccessControl_var acl)
      {
        access_control_ = acl;
      }

      inline DDS::Security::AccessControl_var get_access_control() const
      {
        return access_control_;
      }

      inline void set_crypto_key_factory(DDS::Security::CryptoKeyFactory_var ckf)
      {
        crypto_key_factory_ = ckf;
      }

      inline DDS::Security::CryptoKeyFactory_var get_crypto_key_factory() const
      {
        return crypto_key_factory_;
      }

      inline void set_crypto_key_exchange(DDS::Security::CryptoKeyExchange_var ckf)
      {
        crypto_key_exchange_ = ckf;
      }

      inline DDS::Security::CryptoKeyExchange_var get_crypto_key_exchange() const
      {
        return crypto_key_exchange_;
      }

      inline void set_handle_registry(const Security::HandleRegistry_rch& hr)
      {
        handle_registry_ = hr;
      }

#endif

      ACE_Thread_Mutex& lock_;
      RepoId participant_id_;
      RepoIdSet ignored_guids_;
      unsigned int publication_counter_, subscription_counter_, topic_counter_;
      LocalPublicationMap local_publications_;
      LocalSubscriptionMap local_subscriptions_;
      DiscoveredPublicationMap discovered_publications_;
      DiscoveredSubscriptionMap discovered_subscriptions_;
      OPENDDS_MAP(OPENDDS_STRING, TopicDetails) topics_;
      TopicNameMap topic_names_;
      OPENDDS_SET(OPENDDS_STRING) ignored_topics_;
      OPENDDS_SET_CMP(RepoId, GUID_tKeyLessThan) relay_only_readers_;
      XTypes::TypeLookupService_rch type_lookup_service_;

      struct TypeIdOrigSeqNumber {
        GuidPrefix_t participant; // Prefix of remote participant
        XTypes::TypeIdentifier type_id; // Remote type
        SequenceNumber seq_number; // Of the original request
        bool secure; // Communicate via secure endpoints or not
        MonotonicTimePoint time_started;
      };

      // Map from the sequence number of the most recent request for a type to its TypeIdentifier
      // and the sequence number of the first request sent for that type. Every time a new request
      // is sent for a type, a new entry must be stored.
      typedef OPENDDS_MAP(SequenceNumber, TypeIdOrigSeqNumber) OrigSeqNumberMap;
      OrigSeqNumberMap orig_seq_numbers_;

#ifdef OPENDDS_SECURITY
      DDS::Security::AccessControl_var access_control_;
      DDS::Security::CryptoKeyFactory_var crypto_key_factory_;
      DDS::Security::CryptoKeyExchange_var crypto_key_exchange_;
      Security::HandleRegistry_rch handle_registry_;

      DDS::Security::PermissionsHandle permissions_handle_;
      DDS::Security::ParticipantCryptoHandle crypto_handle_;

      DatareaderCryptoTokenSeqMap pending_remote_reader_crypto_tokens_;
      DatawriterCryptoTokenSeqMap pending_remote_writer_crypto_tokens_;
#endif

    };

    template <typename EndpointManagerType>
    class LocalParticipant : public RcObject {
    public:
      typedef typename EndpointManagerType::DiscoveredParticipantData DiscoveredParticipantData;
      typedef typename EndpointManagerType::TopicDetails TopicDetails;

      LocalParticipant (const DDS::DomainParticipantQos& qos)
        : qos_(qos)
      { }

      virtual ~LocalParticipant() { }

      void ignore_domain_participant(const RepoId& ignoreId)
      {
        ACE_GUARD(ACE_Thread_Mutex, g, lock_);
        endpoint_manager().ignore(ignoreId);

        DiscoveredParticipantIter iter = participants_.find(ignoreId);
        if (iter != participants_.end()) {
          remove_discovered_participant(iter);
        }
      }

      virtual bool
      announce_domain_participant_qos()
      {
        return true;
      }

      bool
      update_domain_participant_qos(const DDS::DomainParticipantQos& qos)
      {
        ACE_GUARD_RETURN(ACE_Thread_Mutex, g, lock_, false);
        qos_ = qos;
        return announce_domain_participant_qos();
      }

      TopicStatus
      assert_topic(RepoId_out topicId, const char* topicName,
                   const char* dataTypeName, const DDS::TopicQos& qos,
                   bool hasDcpsKey, TopicCallbacks* topic_callbacks)
      {
        if (std::strlen(topicName) > 256 || std::strlen(dataTypeName) > 256) {
          if (DCPS_debug_level) {
            ACE_ERROR((LM_ERROR, ACE_TEXT("(%P|%t) ERROR LocalParticipant::assert_topic() - ")
                       ACE_TEXT("topic or type name length limit (256) exceeded\n")));
          }
          return PRECONDITION_NOT_MET;
        }

        return endpoint_manager().assert_topic(topicId, topicName, dataTypeName, qos, hasDcpsKey, topic_callbacks);
      }

      TopicStatus
      find_topic(const char* topicName,
                 CORBA::String_out dataTypeName,
                 DDS::TopicQos_out qos,
                 RepoId_out topicId)
      {
        return endpoint_manager().find_topic(topicName, dataTypeName, qos, topicId);
      }

      TopicStatus
      remove_topic(const RepoId& topicId)
      {
        return endpoint_manager().remove_topic(topicId);
      }

      void
      ignore_topic(const RepoId& ignoreId)
      {
        ACE_GUARD(ACE_Thread_Mutex, g, lock_);
        endpoint_manager().ignore(ignoreId);
      }

      bool
      update_topic_qos(const RepoId& topicId, const DDS::TopicQos& qos)
      {
        return endpoint_manager().update_topic_qos(topicId, qos);
      }

      RepoId
      add_publication(const RepoId& topicId,
                      DataWriterCallbacks_rch publication,
                      const DDS::DataWriterQos& qos,
                      const TransportLocatorSeq& transInfo,
                      const DDS::PublisherQos& publisherQos,
                      const XTypes::TypeInformation& type_info)
      {
        return endpoint_manager().add_publication(topicId, publication, qos,
                                                  transInfo, publisherQos, type_info);
      }

      void
      remove_publication(const RepoId& publicationId)
      {
        endpoint_manager().remove_publication(publicationId);
      }

      void
      ignore_publication(const RepoId& ignoreId)
      {
        ACE_GUARD(ACE_Thread_Mutex, g, lock_);
        return endpoint_manager().ignore(ignoreId);
      }

      bool
      update_publication_qos(const RepoId& publicationId,
                             const DDS::DataWriterQos& qos,
                             const DDS::PublisherQos& publisherQos)
      {
        return endpoint_manager().update_publication_qos(publicationId, qos, publisherQos);
      }

      void update_publication_locators(const RepoId& publicationId,
                                       const TransportLocatorSeq& transInfo)
      {
        endpoint_manager().update_publication_locators(publicationId, transInfo);
      }

      RepoId
      add_subscription(const RepoId& topicId,
                       DataReaderCallbacks_rch subscription,
                       const DDS::DataReaderQos& qos,
                       const TransportLocatorSeq& transInfo,
                       const DDS::SubscriberQos& subscriberQos,
                       const char* filterClassName,
                       const char* filterExpr,
                       const DDS::StringSeq& params,
                       const XTypes::TypeInformation& type_info)
      {
        return endpoint_manager().add_subscription(topicId, subscription, qos, transInfo,
                                                   subscriberQos, filterClassName, filterExpr, params, type_info);
      }

      void
      remove_subscription(const RepoId& subscriptionId)
      {
        endpoint_manager().remove_subscription(subscriptionId);
      }

      void
      ignore_subscription(const RepoId& ignoreId)
      {
        ACE_GUARD(ACE_Thread_Mutex, g, lock_);
        return endpoint_manager().ignore(ignoreId);
      }

      bool
      update_subscription_qos(const RepoId& subscriptionId,
                              const DDS::DataReaderQos& qos,
                              const DDS::SubscriberQos& subscriberQos)
      {
        return endpoint_manager().update_subscription_qos(subscriptionId, qos, subscriberQos);
      }

      bool
      update_subscription_params(const RepoId& subId,
                                 const DDS::StringSeq& params)
      {
        return endpoint_manager().update_subscription_params(subId, params);
      }

      void
      update_subscription_locators(const RepoId& subId,
                                   const TransportLocatorSeq& transInfo)
      {
        endpoint_manager().update_subscription_locators(subId, transInfo);
      }

      DDS::Subscriber_var bit_subscriber() const { return bit_subscriber_; }

      void type_lookup_service(const XTypes::TypeLookupService_rch type_lookup_service)
      {
        endpoint_manager().type_lookup_service(type_lookup_service);
      }

    protected:

      struct DiscoveredParticipant {

        DiscoveredParticipant()
        : location_ih_(DDS::HANDLE_NIL)
        , bit_ih_(DDS::HANDLE_NIL)
        , seq_reset_count_(0)
#ifdef OPENDDS_SECURITY
        , have_spdp_info_(false)
        , have_sedp_info_(false)
        , have_auth_req_msg_(false)
        , have_handshake_msg_(false)
        , auth_state_(AUTH_STATE_HANDSHAKE)
        , handshake_state_(HANDSHAKE_STATE_BEGIN_HANDSHAKE_REQUEST)
        , is_requester_(false)
        , auth_req_sequence_number_(0)
        , handshake_sequence_number_(0)
        , identity_handle_(DDS::HANDLE_NIL)
        , handshake_handle_(DDS::HANDLE_NIL)
        , permissions_handle_(DDS::HANDLE_NIL)
        , extended_builtin_endpoints_(0)
#endif
        {
#ifdef OPENDDS_SECURITY
          security_info_.participant_security_attributes = 0;
          security_info_.plugin_participant_security_attributes = 0;
#endif
        }

        DiscoveredParticipant(
          const DiscoveredParticipantData& p,
          const SequenceNumber& seq)
        : pdata_(p)
        , location_ih_(DDS::HANDLE_NIL)
        , bit_ih_(DDS::HANDLE_NIL)
        , last_seq_(seq)
        , seq_reset_count_(0)
#ifdef OPENDDS_SECURITY
        , have_spdp_info_(false)
        , have_sedp_info_(false)
        , have_auth_req_msg_(false)
        , have_handshake_msg_(false)
        , auth_state_(AUTH_STATE_HANDSHAKE)
        , handshake_state_(HANDSHAKE_STATE_BEGIN_HANDSHAKE_REQUEST)
        , is_requester_(false)
        , auth_req_sequence_number_(0)
        , handshake_sequence_number_(0)
        , identity_handle_(DDS::HANDLE_NIL)
        , handshake_handle_(DDS::HANDLE_NIL)
        , permissions_handle_(DDS::HANDLE_NIL)
        , extended_builtin_endpoints_(0)
#endif
        {
          const RepoId guid = make_id(p.participantProxy.guidPrefix, DCPS::ENTITYID_PARTICIPANT);
          std::memcpy(location_data_.guid, &guid, sizeof(guid));
          location_data_.location = 0;
          location_data_.change_mask = 0;
          location_data_.local_timestamp.sec = 0;
          location_data_.local_timestamp.nanosec = 0;
          location_data_.ice_timestamp.sec = 0;
          location_data_.ice_timestamp.nanosec = 0;
          location_data_.relay_timestamp.sec = 0;
          location_data_.relay_timestamp.nanosec = 0;
          location_data_.local6_timestamp.sec = 0;
          location_data_.local6_timestamp.nanosec = 0;
          location_data_.ice6_timestamp.sec = 0;
          location_data_.ice6_timestamp.nanosec = 0;
          location_data_.relay6_timestamp.sec = 0;
          location_data_.relay6_timestamp.nanosec = 0;

#ifdef OPENDDS_SECURITY
          security_info_.participant_security_attributes = 0;
          security_info_.plugin_participant_security_attributes = 0;
#endif
        }

        DiscoveredParticipantData pdata_;
        struct LocationUpdate {
          ParticipantLocation mask_;
          ACE_INET_Addr from_;
          SystemTimePoint timestamp_;
          LocationUpdate() {}
          LocationUpdate(ParticipantLocation mask,
                         const ACE_INET_Addr& from,
                         const SystemTimePoint& timestamp)
            : mask_(mask), from_(from), timestamp_(timestamp) {}
        };
        typedef OPENDDS_VECTOR(LocationUpdate) LocationUpdateList;
        LocationUpdateList location_updates_;
        ParticipantLocationBuiltinTopicData location_data_;
        DDS::InstanceHandle_t location_ih_;

<<<<<<< HEAD
        ACE_INET_Addr local_address_;
        MonotonicTimePoint discovered_at_;
=======
        MonotonicTime_t discovered_at_;
>>>>>>> 65b88b2c
        MonotonicTimePoint lease_expiration_;
        DDS::InstanceHandle_t bit_ih_;
        SequenceNumber last_seq_;
        ACE_UINT16 seq_reset_count_;
#ifdef OPENDDS_SECURITY
        bool have_spdp_info_;
        ICE::AgentInfo spdp_info_;
        bool have_sedp_info_;
        ICE::AgentInfo sedp_info_;
        bool have_auth_req_msg_;
        DDS::Security::ParticipantStatelessMessage auth_req_msg_;
        bool have_handshake_msg_;
        DDS::Security::ParticipantStatelessMessage handshake_msg_;
        MonotonicTimePoint stateless_msg_deadline_;

        MonotonicTimePoint handshake_deadline_;
        AuthState auth_state_;
        HandshakeState handshake_state_;
        bool is_requester_;
        CORBA::LongLong auth_req_sequence_number_;
        CORBA::LongLong handshake_sequence_number_;

        DDS::Security::IdentityToken identity_token_;
        DDS::Security::PermissionsToken permissions_token_;
        DDS::Security::PropertyQosPolicy property_qos_;
        DDS::Security::ParticipantSecurityInfo security_info_;
        DDS::Security::IdentityStatusToken identity_status_token_;
        DDS::Security::IdentityHandle identity_handle_;
        DDS::Security::HandshakeHandle handshake_handle_;
        DDS::Security::AuthRequestMessageToken local_auth_request_token_;
        DDS::Security::AuthRequestMessageToken remote_auth_request_token_;
        DDS::Security::AuthenticatedPeerCredentialToken authenticated_peer_credential_token_;
        DDS::Security::SharedSecretHandle_var shared_secret_handle_;
        DDS::Security::PermissionsHandle permissions_handle_;
        DDS::Security::ParticipantCryptoTokenSeq crypto_tokens_;
        DDS::Security::ExtendedBuiltinEndpointSet_t extended_builtin_endpoints_;
#endif
      };

      typedef OPENDDS_MAP_CMP(RepoId, DiscoveredParticipant,
                              GUID_tKeyLessThan) DiscoveredParticipantMap;
      typedef typename DiscoveredParticipantMap::iterator DiscoveredParticipantIter;
      typedef typename DiscoveredParticipantMap::const_iterator
        DiscoveredParticipantConstIter;

#ifdef OPENDDS_SECURITY
      typedef OPENDDS_MAP_CMP(RepoId, DDS::Security::AuthRequestMessageToken, GUID_tKeyLessThan)
        PendingRemoteAuthTokenMap;
#endif

      virtual EndpointManagerType& endpoint_manager() = 0;

      void remove_discovered_participant(DiscoveredParticipantIter& iter)
      {
        if (iter == participants_.end()) {
          return;
        }
        RepoId part_id = iter->first;
        bool removed = endpoint_manager().disassociate(iter->second.pdata_);
        iter = participants_.find(part_id); // refresh iter after disassociate, which can unlock
        if (iter == participants_.end()) {
          return;
        }
        if (removed) {
#ifndef DDS_HAS_MINIMUM_BIT
          ParticipantBuiltinTopicDataDataReaderImpl* bit = part_bit();
          ParticipantLocationBuiltinTopicDataDataReaderImpl* loc_bit = part_loc_bit();
          // bit may be null if the DomainParticipant is shutting down
          if ((bit && iter->second.bit_ih_ != DDS::HANDLE_NIL) ||
              (loc_bit && iter->second.location_ih_ != DDS::HANDLE_NIL)) {
            {
              const DDS::InstanceHandle_t bit_ih = iter->second.bit_ih_;
              const DDS::InstanceHandle_t location_ih = iter->second.location_ih_;

              ACE_Reverse_Lock<ACE_Thread_Mutex> rev_lock(lock_);
              ACE_GUARD(ACE_Reverse_Lock<ACE_Thread_Mutex>, rg, rev_lock);
              if (bit && bit_ih != DDS::HANDLE_NIL) {
                bit->set_instance_state(bit_ih,
                                        DDS::NOT_ALIVE_DISPOSED_INSTANCE_STATE);
              }
              if (loc_bit && location_ih != DDS::HANDLE_NIL) {
                loc_bit->set_instance_state(location_ih,
                                            DDS::NOT_ALIVE_DISPOSED_INSTANCE_STATE);
              }
            }
            iter = participants_.find(part_id);
            if (iter == participants_.end()) {
              return;
            }
          }
#endif /* DDS_HAS_MINIMUM_BIT */
          if (DCPS_debug_level > 3) {
            GuidConverter conv(iter->first);
            ACE_DEBUG((LM_INFO, ACE_TEXT("(%P|%t) LocalParticipant::remove_discovered_participant")
                       ACE_TEXT(" - erasing %C\n"), OPENDDS_STRING(conv).c_str()));
          }

          remove_discovered_participant_i(iter);

          participants_.erase(iter);
        }
      }

      virtual void remove_discovered_participant_i(DiscoveredParticipantIter&) {}

#ifndef DDS_HAS_MINIMUM_BIT
    DCPS::ParticipantBuiltinTopicDataDataReaderImpl* part_bit()
    {
      if (!bit_subscriber_.in())
        return 0;

      DDS::DataReader_var d =
        bit_subscriber_->lookup_datareader(BUILT_IN_PARTICIPANT_TOPIC);
      return dynamic_cast<ParticipantBuiltinTopicDataDataReaderImpl*>(d.in());
    }

    DCPS::ParticipantLocationBuiltinTopicDataDataReaderImpl* part_loc_bit()
    {
      if (!bit_subscriber_.in())
        return 0;

      DDS::DataReader_var d =
        bit_subscriber_->lookup_datareader(DCPS::BUILT_IN_PARTICIPANT_LOCATION_TOPIC);
      return dynamic_cast<ParticipantLocationBuiltinTopicDataDataReaderImpl*>(d.in());
    }

    DCPS::ConnectionRecordDataReaderImpl* connection_record_bit()
    {
      if (!bit_subscriber_.in())
        return 0;

      DDS::DataReader_var d =
        bit_subscriber_->lookup_datareader(DCPS::BUILT_IN_CONNECTION_RECORD_TOPIC);
      return dynamic_cast<ConnectionRecordDataReaderImpl*>(d.in());
    }

    DCPS::InternalThreadBuiltinTopicDataDataReaderImpl* internal_thread_bit()
    {
      if (!bit_subscriber_.in())
        return 0;

      DDS::DataReader_var d =
        bit_subscriber_->lookup_datareader(DCPS::BUILT_IN_INTERNAL_THREAD_TOPIC);
      return dynamic_cast<InternalThreadBuiltinTopicDataDataReaderImpl*>(d.in());
    }
#endif /* DDS_HAS_MINIMUM_BIT */

      mutable ACE_Thread_Mutex lock_;
      DDS::Subscriber_var bit_subscriber_;
      DDS::DomainParticipantQos qos_;
      DiscoveredParticipantMap participants_;

#ifdef OPENDDS_SECURITY
      PendingRemoteAuthTokenMap pending_remote_auth_tokens_;
#endif

    };

    template<typename Participant>
    class PeerDiscovery : public Discovery {
    public:
      typedef typename Participant::TopicDetails TopicDetails;

      explicit PeerDiscovery(const RepoKey& key) : Discovery(key) { }

      virtual DDS::Subscriber_ptr init_bit(DomainParticipantImpl* participant) {
        DDS::Subscriber_var bit_subscriber;
#ifndef DDS_HAS_MINIMUM_BIT
        if (!TheServiceParticipant->get_BIT()) {
          get_part(participant->get_domain_id(), participant->get_id())->init_bit(bit_subscriber);
          return 0;
        }

        if (create_bit_topics(participant) != DDS::RETCODE_OK) {
          return 0;
        }

        bit_subscriber =
          participant->create_subscriber(SUBSCRIBER_QOS_DEFAULT,
                                         DDS::SubscriberListener::_nil(),
                                         DEFAULT_STATUS_MASK);
        SubscriberImpl* sub = dynamic_cast<SubscriberImpl*>(bit_subscriber.in());
        if (sub == 0) {
          ACE_ERROR((LM_ERROR, ACE_TEXT("(%P|%t) PeerDiscovery::init_bit")
                     ACE_TEXT(" - Could not cast Subscriber to SubscriberImpl\n")));
          return 0;
        }

        DDS::DataReaderQos dr_qos;
        sub->get_default_datareader_qos(dr_qos);
        dr_qos.durability.kind = DDS::TRANSIENT_LOCAL_DURABILITY_QOS;

        dr_qos.reader_data_lifecycle.autopurge_nowriter_samples_delay =
          TheServiceParticipant->bit_autopurge_nowriter_samples_delay();
        dr_qos.reader_data_lifecycle.autopurge_disposed_samples_delay =
          TheServiceParticipant->bit_autopurge_disposed_samples_delay();

        DDS::TopicDescription_var bit_part_topic =
          participant->lookup_topicdescription(BUILT_IN_PARTICIPANT_TOPIC);
        create_bit_dr(bit_part_topic, BUILT_IN_PARTICIPANT_TOPIC_TYPE,
                      sub, dr_qos);

        DDS::TopicDescription_var bit_topic_topic =
          participant->lookup_topicdescription(BUILT_IN_TOPIC_TOPIC);
        create_bit_dr(bit_topic_topic, BUILT_IN_TOPIC_TOPIC_TYPE,
                      sub, dr_qos);

        DDS::TopicDescription_var bit_pub_topic =
          participant->lookup_topicdescription(BUILT_IN_PUBLICATION_TOPIC);
        create_bit_dr(bit_pub_topic, BUILT_IN_PUBLICATION_TOPIC_TYPE,
                      sub, dr_qos);

        DDS::TopicDescription_var bit_sub_topic =
          participant->lookup_topicdescription(BUILT_IN_SUBSCRIPTION_TOPIC);
        create_bit_dr(bit_sub_topic, BUILT_IN_SUBSCRIPTION_TOPIC_TYPE,
                      sub, dr_qos);

        DDS::TopicDescription_var bit_part_loc_topic =
          participant->lookup_topicdescription(BUILT_IN_PARTICIPANT_LOCATION_TOPIC);
        create_bit_dr(bit_part_loc_topic, BUILT_IN_PARTICIPANT_LOCATION_TOPIC_TYPE,
                      sub, dr_qos);

        DDS::TopicDescription_var bit_connection_record_topic =
          participant->lookup_topicdescription(BUILT_IN_CONNECTION_RECORD_TOPIC);
        create_bit_dr(bit_connection_record_topic, BUILT_IN_CONNECTION_RECORD_TOPIC_TYPE,
                      sub, dr_qos);

        DDS::TopicDescription_var bit_internal_thread_topic =
          participant->lookup_topicdescription(BUILT_IN_INTERNAL_THREAD_TOPIC);
        create_bit_dr(bit_internal_thread_topic, BUILT_IN_INTERNAL_THREAD_TOPIC_TYPE,
                      sub, dr_qos);

        const DDS::ReturnCode_t ret = bit_subscriber->enable();
        if (ret != DDS::RETCODE_OK) {
          if (DCPS_debug_level) {
            ACE_DEBUG((LM_INFO, ACE_TEXT("(%P|%t) PeerDiscovery::init_bit")
                       ACE_TEXT(" - Error %d enabling subscriber\n"), ret));
          }
          return 0;
        }
#endif /* DDS_HAS_MINIMUM_BIT */

        get_part(participant->get_domain_id(), participant->get_id())->init_bit(bit_subscriber);

        return bit_subscriber._retn();
      }

      virtual void fini_bit(DomainParticipantImpl* participant)
      {
        get_part(participant->get_domain_id(), participant->get_id())->fini_bit();
      }

      virtual bool attach_participant(DDS::DomainId_t /*domainId*/,
                                      const RepoId& /*participantId*/)
      {
        return false; // This is just for DCPSInfoRepo?
      }

      virtual bool remove_domain_participant(DDS::DomainId_t domain_id,
                                             const RepoId& participantId)
      {
        // Use reference counting to ensure participant
        // does not get deleted until lock as been released.
        ParticipantHandle participant;
        ACE_GUARD_RETURN(ACE_Thread_Mutex, g, lock_, false);
        typename DomainParticipantMap::iterator domain = participants_.find(domain_id);
        if (domain == participants_.end()) {
          return false;
        }
        typename ParticipantMap::iterator part = domain->second.find(participantId);
        if (part == domain->second.end()) {
          return false;
        }
        participant = part->second;
        domain->second.erase(part);
        if (domain->second.empty()) {
          participants_.erase(domain);
        }

        participant->shutdown();
        return true;
      }

      virtual bool ignore_domain_participant(DDS::DomainId_t domain,
                                             const RepoId& myParticipantId,
                                             const RepoId& ignoreId)
      {
        get_part(domain, myParticipantId)->ignore_domain_participant(ignoreId);
        return true;
      }

      virtual bool update_domain_participant_qos(DDS::DomainId_t domain,
                                                 const RepoId& participant,
                                                 const DDS::DomainParticipantQos& qos)
      {
        return get_part(domain, participant)->update_domain_participant_qos(qos);
      }

      virtual TopicStatus assert_topic(RepoId_out topicId,
                                             DDS::DomainId_t domainId,
                                             const RepoId& participantId,
                                             const char* topicName,
                                             const char* dataTypeName,
                                             const DDS::TopicQos& qos,
                                             bool hasDcpsKey,
                                             TopicCallbacks* topic_callbacks)
      {
        ACE_GUARD_RETURN(ACE_Thread_Mutex, g, lock_, INTERNAL_ERROR);
        // Verified its safe to hold lock during call to assert_topic
        return participants_[domainId][participantId]->assert_topic(topicId, topicName,
                                                                    dataTypeName, qos,
                                                                    hasDcpsKey, topic_callbacks);
      }

      virtual TopicStatus find_topic(DDS::DomainId_t domainId,
                                           const RepoId& participantId,
                                           const char* topicName,
                                           CORBA::String_out dataTypeName,
                                           DDS::TopicQos_out qos,
                                           RepoId_out topicId)
      {
        ACE_GUARD_RETURN(ACE_Thread_Mutex, g, lock_, INTERNAL_ERROR);
        return participants_[domainId][participantId]->find_topic(topicName, dataTypeName, qos, topicId);
      }

      virtual TopicStatus remove_topic(DDS::DomainId_t domainId,
                                             const RepoId& participantId,
                                             const RepoId& topicId)
      {
        ACE_GUARD_RETURN(ACE_Thread_Mutex, g, lock_, INTERNAL_ERROR);
        // Safe to hold lock while calling remove topic
        return participants_[domainId][participantId]->remove_topic(topicId);
      }

      virtual bool ignore_topic(DDS::DomainId_t domainId, const RepoId& myParticipantId,
                                const RepoId& ignoreId)
      {
        get_part(domainId, myParticipantId)->ignore_topic(ignoreId);
        return true;
      }

      virtual bool update_topic_qos(const RepoId& topicId, DDS::DomainId_t domainId,
                                    const RepoId& participantId, const DDS::TopicQos& qos)
      {
        ACE_GUARD_RETURN(ACE_Thread_Mutex, g, lock_, false);
        // Safe to hold lock while calling update_topic_qos
        return participants_[domainId][participantId]->update_topic_qos(topicId, qos);
      }

      virtual RepoId add_publication(DDS::DomainId_t domainId,
                                                    const RepoId& participantId,
                                                    const RepoId& topicId,
                                                    DataWriterCallbacks_rch publication,
                                                    const DDS::DataWriterQos& qos,
                                                    const TransportLocatorSeq& transInfo,
                                                    const DDS::PublisherQos& publisherQos,
                                                    const XTypes::TypeInformation& type_info)
      {
        return get_part(domainId, participantId)->add_publication(topicId, publication, qos, transInfo, publisherQos, type_info);
      }

      virtual bool remove_publication(DDS::DomainId_t domainId,
                                      const RepoId& participantId,
                                      const RepoId& publicationId)
      {
        get_part(domainId, participantId)->remove_publication(publicationId);
        return true;
      }

      virtual bool ignore_publication(DDS::DomainId_t domainId,
                                      const RepoId& participantId,
                                      const RepoId& ignoreId)
      {
        get_part(domainId, participantId)->ignore_publication(ignoreId);
        return true;
      }

      virtual bool update_publication_qos(DDS::DomainId_t domainId,
                                          const RepoId& partId,
                                          const RepoId& dwId,
                                          const DDS::DataWriterQos& qos,
                                          const DDS::PublisherQos& publisherQos)
      {
        return get_part(domainId, partId)->update_publication_qos(dwId, qos,
                                                                  publisherQos);
      }

      virtual void update_publication_locators(DDS::DomainId_t domainId,
                                               const RepoId& partId,
                                               const RepoId& dwId,
                                               const TransportLocatorSeq& transInfo)
      {
        get_part(domainId, partId)->update_publication_locators(dwId, transInfo);
      }

      virtual RepoId add_subscription(DDS::DomainId_t domainId,
                                                     const RepoId& participantId,
                                                     const RepoId& topicId,
                                                     DataReaderCallbacks_rch subscription,
                                                     const DDS::DataReaderQos& qos,
                                                     const TransportLocatorSeq& transInfo,
                                                     const DDS::SubscriberQos& subscriberQos,
                                                     const char* filterClassName,
                                                     const char* filterExpr,
                                                     const DDS::StringSeq& params,
                                                     const XTypes::TypeInformation& type_info)
      {
        return get_part(domainId, participantId)->
          add_subscription(
            topicId, subscription, qos, transInfo, subscriberQos, filterClassName, filterExpr, params, type_info);
      }

      virtual bool remove_subscription(DDS::DomainId_t domainId,
                                       const RepoId& participantId,
                                       const RepoId& subscriptionId)
      {
        get_part(domainId, participantId)->remove_subscription(subscriptionId);
        return true;
      }

      virtual bool ignore_subscription(DDS::DomainId_t domainId,
                                       const RepoId& participantId,
                                       const RepoId& ignoreId)
      {
        get_part(domainId, participantId)->ignore_subscription(ignoreId);
        return true;
      }

      virtual bool update_subscription_qos(DDS::DomainId_t domainId,
                                           const RepoId& partId,
                                           const RepoId& drId,
                                           const DDS::DataReaderQos& qos,
                                           const DDS::SubscriberQos& subQos)
      {
        return get_part(domainId, partId)->update_subscription_qos(drId, qos, subQos);
      }

      virtual bool update_subscription_params(DDS::DomainId_t domainId,
                                              const RepoId& partId,
                                              const RepoId& subId,
                                              const DDS::StringSeq& params)
      {
        return get_part(domainId, partId)->update_subscription_params(subId, params);
      }

      virtual void update_subscription_locators(DDS::DomainId_t domainId,
                                                const RepoId& partId,
                                                const RepoId& subId,
                                                const TransportLocatorSeq& transInfo)
      {
        get_part(domainId, partId)->update_subscription_locators(subId, transInfo);
      }


      virtual void set_type_lookup_service(DDS::DomainId_t domainId,
                                           const RepoId& participantId,
                                           XTypes::TypeLookupService_rch type_lookup_service)
      {
        get_part(domainId, participantId)->type_lookup_service(type_lookup_service);
      }

    protected:

      typedef RcHandle<Participant> ParticipantHandle;
      typedef OPENDDS_MAP_CMP(RepoId, ParticipantHandle, GUID_tKeyLessThan) ParticipantMap;
      typedef OPENDDS_MAP(DDS::DomainId_t, ParticipantMap) DomainParticipantMap;

      ParticipantHandle
        get_part(const DDS::DomainId_t domain_id,
                 const RepoId& part_id) const
      {
        ACE_GUARD_RETURN(ACE_Thread_Mutex, g, lock_, ParticipantHandle());
        typename DomainParticipantMap::const_iterator domain = participants_.find(domain_id);
        if (domain == participants_.end()) {
          return ParticipantHandle();
        }
        typename ParticipantMap::const_iterator part = domain->second.find(part_id);
        if (part == domain->second.end()) {
          return ParticipantHandle();
        }
        return part->second;
      }

      void create_bit_dr(DDS::TopicDescription_ptr topic, const char* type,
                         SubscriberImpl* sub,
                         const DDS::DataReaderQos& qos)
      {
        TopicDescriptionImpl* bit_topic_i =
          dynamic_cast<TopicDescriptionImpl*>(topic);
        if (bit_topic_i == 0) {
          ACE_ERROR((LM_ERROR, ACE_TEXT("(%P|%t) PeerDiscovery::create_bit_dr")
                     ACE_TEXT(" - Could not cast TopicDescription to TopicDescriptionImpl\n")));
          return;
        }

        DDS::DomainParticipant_var participant = sub->get_participant();
        DomainParticipantImpl* participant_i =
          dynamic_cast<DomainParticipantImpl*>(participant.in());
        if (participant_i == 0) {
          ACE_ERROR((LM_ERROR, ACE_TEXT("(%P|%t) PeerDiscovery::create_bit_dr")
                     ACE_TEXT(" - Could not cast DomainParticipant to DomainParticipantImpl\n")));
          return;
        }

        TypeSupport_var type_support =
          Registered_Data_Types->lookup(participant, type);

        DDS::DataReader_var dr = type_support->create_datareader();
        DataReaderImpl* dri = dynamic_cast<DataReaderImpl*>(dr.in());
        if (dri == 0) {
          ACE_ERROR((LM_ERROR, ACE_TEXT("(%P|%t) PeerDiscovery::create_bit_dr")
                     ACE_TEXT(" - Could not cast DataReader to DataReaderImpl\n")));
          return;
        }

        dri->init(bit_topic_i, qos, 0 /*listener*/, 0 /*mask*/, participant_i, sub);
        dri->disable_transport();
        dri->enable();
      }

      mutable ACE_Thread_Mutex lock_;

      DomainParticipantMap participants_;
    };

  } // namespace DCPS
} // namespace OpenDDS

OPENDDS_END_VERSIONED_NAMESPACE_DECL

#endif /* OPENDDS_DCPS_DISCOVERYBASE_H  */<|MERGE_RESOLUTION|>--- conflicted
+++ resolved
@@ -2292,12 +2292,8 @@
         ParticipantLocationBuiltinTopicData location_data_;
         DDS::InstanceHandle_t location_ih_;
 
-<<<<<<< HEAD
         ACE_INET_Addr local_address_;
-        MonotonicTimePoint discovered_at_;
-=======
         MonotonicTime_t discovered_at_;
->>>>>>> 65b88b2c
         MonotonicTimePoint lease_expiration_;
         DDS::InstanceHandle_t bit_ih_;
         SequenceNumber last_seq_;
