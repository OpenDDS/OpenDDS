--- conflicted
+++ resolved
@@ -77,20 +77,12 @@
   if (report) {
     if (use_deadline) {
       ACE_DEBUG((LM_DEBUG,
-<<<<<<< HEAD
-                ACE_TEXT("(%P|%t) MessageTracker::wait_messages_pending %T ")
-=======
                 ACE_TEXT("(%P|%t) MessageTracker::wait_messages_pending ")
->>>>>>> 5ff32c50
                 ACE_TEXT("from source=%C will wait until %#T.\n"),
                 msg_src_.c_str(), &deadline.value()));
     } else {
       ACE_DEBUG((LM_DEBUG,
-<<<<<<< HEAD
-                ACE_TEXT("(%P|%t) MessageTracker::wait_messages_pending %T ")
-=======
                 ACE_TEXT("(%P|%t) MessageTracker::wait_messages_pending ")
->>>>>>> 5ff32c50
                 ACE_TEXT("from source=%C will wait with no timeout.\n")));
     }
   }
@@ -120,12 +112,7 @@
     }
   }
   if (report) {
-<<<<<<< HEAD
     ACE_DEBUG((LM_DEBUG, "(%P|%t) MessageTracker::wait_messages_pending %T done\n"));
-=======
-    ACE_DEBUG((LM_DEBUG,
-               "(%P|%t) MessageTracker::wait_messages_pending done\n"));
->>>>>>> 5ff32c50
   }
 }
 
