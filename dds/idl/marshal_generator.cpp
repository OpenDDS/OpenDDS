--- conflicted
+++ resolved
@@ -867,16 +867,6 @@
         key_rem = key.substr(pos+1);
       }
     }
-<<<<<<< HEAD
-    for (size_t i = 0; i < fields.size(); ++i) {
-      string field_name = fields[i]->local_name()->get_string();
-      if (field_name == key_base) {
-        AST_Type* field_type = resolveActualType(fields[i]->field_type());
-        AST_Typedef* typedef_node = dynamic_cast<AST_Typedef*>(field_type);
-        if (typedef_node) {
-          field_type = typedef_node->primitive_base_type();
-        }
-=======
 
     const Fields fields(struct_node);
     const Fields::Iterator fields_end = fields.end();
@@ -884,7 +874,10 @@
       AST_Field* field = *i;
       if (key_base == field->local_name()->get_string()) {
         AST_Type* field_type = resolveActualType(field->field_type());
->>>>>>> 46fc955c
+        AST_Typedef* typedef_node = dynamic_cast<AST_Typedef*>(field_type);
+        if (typedef_node) {
+          field_type = typedef_node->primitive_base_type();
+        }
         if (!is_array && key_rem.empty()) {
           // The requested key field matches this one.  We do not allow
           // arrays (must be indexed specifically) or structs (must
