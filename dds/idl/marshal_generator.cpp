--- conflicted
+++ resolved
@@ -1463,15 +1463,9 @@
       extraction.addArg("strm", "Serializer&");
       extraction.addArg(use_cxx11 ? "wrap" : "arr", cxx);
       extraction.endArgs();
-<<<<<<< HEAD
       be_global->impl_ << "  bool discard_flag = false;\n"
-                       << "  const Encoding& encoding = strm.encoding();\n";
-=======
-
-      be_global->impl_ <<
-        "  const Encoding& encoding = strm.encoding();\n"
-        "  ACE_UNUSED_ARG(encoding);\n";
->>>>>>> 5068c3e4
+                          "  const Encoding& encoding = strm.encoding();\n"
+		          "  ACE_UNUSED_ARG(encoding);\n";
       std::vector<string> code;
       code.push_back("if (!strm.read_delimiter(total_size)) {");
       code.push_back("  return false;");
@@ -2909,7 +2903,8 @@
       for (size_t i = 0; i < fields.size(); ++i) {
         const unsigned id = be_global->get_id(node, fields[i], static_cast<unsigned>(i));
         const string field_name = fields[i]->local_name()->get_string();
-<<<<<<< HEAD
+        bool is_key = false;
+        be_global->check_key(fields[i], is_key);
         fields_encode << "\n";
         expr = "";
         if (!findSizeAnonymous(fields[i], "stru", intro, expr)) {
@@ -2917,15 +2912,8 @@
         }
         fields_encode << expr << "\n";
         expr = "";
-        fields_encode << "  if (!strm.write_parameter_id(" << id << ", size)) {\n"
-=======
-        bool is_key = false;
-        be_global->check_key(fields[i], is_key);
-        fields_encode <<
-          "\n" <<
-            findSizeCommon(field_name, fields[i]->field_type(), "stru", intro) <<
-          "  if (!strm.write_parameter_id(" << id << ", size" << (is_key ? ", true" : "") << ")) {\n"
->>>>>>> 5068c3e4
+        fields_encode << "  if (!strm.write_parameter_id(" << id << ", size" << (is_key ? ", true" : "") << ")) {\n"
+
           "    return false;\n"
           "  }\n"
           "  size = 0;\n"
@@ -2973,15 +2961,10 @@
     extraction.addArg("stru", cxx + "&");
     extraction.endArgs();
     string intro;
-<<<<<<< HEAD
     string expr;
-    be_global->impl_ << "  const Encoding& encoding = strm.encoding();\n";
-=======
-
     be_global->impl_ <<
       "  const Encoding& encoding = strm.encoding();\n"
       "  ACE_UNUSED_ARG(encoding);\n";
->>>>>>> 5068c3e4
     std::vector<string> code;
     code.push_back("if (!strm.read_delimiter(total_size)) {");
     code.push_back("  return false;");
