/*
 * Distributed under the OpenDDS License.
 * See: http://www.opendds.org/license.html
 */

#include "value_writer_generator.h"

#include "be_extern.h"
#include "global_extern.h"

#include <dds/DCPS/Definitions.h>

#include <utl_identifier.h>
#include <utl_labellist.h>
#include <ast_fixed.h>

using namespace AstTypeClassification;

namespace {

  void generate_write(const std::string& expression, const std::string& field_name,
                      AST_Type* type, const std::string& idx, int level = 1,
                      FieldFilter field_filter = FieldFilter_All);

  std::string primitive_type(AST_PredefinedType::PredefinedType pt)
  {
    switch (pt) {
    case AST_PredefinedType::PT_long:
      return "int32";
    case AST_PredefinedType::PT_ulong:
      return "uint32";
    case AST_PredefinedType::PT_longlong:
      return "int64";
    case AST_PredefinedType::PT_ulonglong:
      return "uint64";
    case AST_PredefinedType::PT_short:
      return "int16";
    case AST_PredefinedType::PT_ushort:
      return "uint16";
#if OPENDDS_HAS_EXPLICIT_INTS
    case AST_PredefinedType::PT_int8:
      return "int8";
    case AST_PredefinedType::PT_uint8:
      return "uint8";
#endif
    case AST_PredefinedType::PT_float:
      return "float32";
    case AST_PredefinedType::PT_double:
      return "float64";
    case AST_PredefinedType::PT_longdouble:
      return "float128";
    case AST_PredefinedType::PT_char:
      return "char8";
    case AST_PredefinedType::PT_wchar:
      return "char16";
    case AST_PredefinedType::PT_boolean:
      return "boolean";
    case AST_PredefinedType::PT_octet:
      return "byte";
    default:
      return "";
    }
  }

  void array_helper(const std::string& expression, AST_Array* array, size_t dim_idx,
                    const std::string& idx, int level, FieldFilter filter_kind)
  {
    const bool use_cxx11 = be_global->language_mapping() == BE_GlobalData::LANGMAP_CXX11;
    const std::string indent(size_t(level) * 2, ' ');
    const Classification c = classify(array->base_type());
    const bool primitive = c & CL_PRIMITIVE;
    // When we have a primitive type the last dimension is written using the write_*_array
    // operation, when we have a not primitive type the last dimension is written element by element
    // in a loop in the generated code
    const std::string elem_kind = type_kind(array->base_type());
    if ((primitive && (dim_idx < array->n_dims() - 1)) || (!primitive && (dim_idx < array->n_dims()))) {
      const size_t dim = array->dims()[dim_idx]->ev()->u.ulval;
      be_global->impl_ <<
        indent << "if (!value_writer.begin_array(" << elem_kind << ")) {\n" <<
        indent << "  return false;\n" <<
        indent << "}\n";
      be_global->impl_ <<
        indent << "for (" << (use_cxx11 ? "size_t " : "::CORBA::ULong ") << idx << " = 0; "
        << idx << " != " << dim << "; ++" << idx << ") {\n" <<
        indent << "  if (!value_writer.begin_element(static_cast<ACE_CDR::ULong>(" << idx << "))) {\n" <<
        indent << "    return false;\n" <<
        indent << "  }\n";
      array_helper(expression + "[" + idx + "]", array, dim_idx + 1, idx + "i", level + 1, filter_kind);
      be_global->impl_ <<
        indent << "  if (!value_writer.end_element()) {\n" <<
        indent << "    return false;\n" <<
        indent << "  }\n" <<
        indent << "}\n" <<
        indent << "if (!value_writer.end_array()) {\n" <<
        indent << "  return false;\n" <<
        indent << "}\n";
    } else {
      if (primitive) {
        const size_t dim = array->dims()[dim_idx]->ev()->u.ulval;
        AST_Type* const actual = resolveActualType(array->base_type());
        const AST_PredefinedType::PredefinedType pt =
          dynamic_cast<AST_PredefinedType*>(actual)->pt();

        be_global->impl_ <<
          indent << "if (!value_writer.begin_array(" << elem_kind << ")) {\n" <<
          indent << "  return false;\n" <<
          indent << "}\n";
        be_global->impl_ <<
          indent <<
          "if (!value_writer.write_" << primitive_type(pt) << "_array (" << expression << (use_cxx11 ? ".data()" : "") << ", " << dim << ")) {\n" <<
          indent << "  return false;\n" <<
          indent << "}\n";
        be_global->impl_ <<
          indent << "if (!value_writer.end_array()) {\n" <<
          indent << "  return false;\n" <<
          indent << "}\n";

      } else {
        generate_write(expression, "elem", array->base_type(), idx + "i", level, nested(filter_kind));
      }
    }
  }

  void sequence_helper(const std::string& expression, AST_Sequence* sequence,
                       const std::string& idx, int level, FieldFilter filter_kind)
  {
    const bool use_cxx11 = be_global->language_mapping() == BE_GlobalData::LANGMAP_CXX11;
    const char* const length_func = use_cxx11 ? "size" : "length";
    const std::string indent(size_t(level) * 2, ' ');
    AST_Type* const base_type = sequence->base_type();
    const std::string elem_tk = type_kind(base_type);
    be_global->impl_ <<
      indent << "if (!value_writer.begin_sequence(" << elem_tk <<
      ", static_cast<ACE_CDR::ULong>(" << expression << "." << length_func << "()))) {\n" <<
      indent << "  return false;\n" <<
      indent << "}\n";

    const Classification c = classify(base_type);
    AST_Type* const actual = resolveActualType(base_type);
    bool use_optimized_write_ = false;
    if (c & CL_PRIMITIVE) {
      if (use_cxx11) {
        const AST_PredefinedType::PredefinedType pt = dynamic_cast<AST_PredefinedType*>(actual)->pt();
        use_optimized_write_ = !(pt == AST_PredefinedType::PT_boolean);
      } else {
        use_optimized_write_ = true;
      }
    }

    if (use_optimized_write_) {
      const AST_PredefinedType::PredefinedType pt =
        dynamic_cast<AST_PredefinedType*>(actual)->pt();
      be_global->impl_ << indent <<
        "if (!value_writer.write_" << primitive_type(pt) << "_array (" <<
        expression << (use_cxx11 ? ".data()" : ".get_buffer()") <<
        ", static_cast<ACE_CDR::ULong>(" << expression << "." << length_func << "()))) {\n" <<
        indent << "  return false;\n" <<
        indent << "}\n";
    } else {
      be_global->impl_ <<
        indent << "for (" << (use_cxx11 ? "size_t " : "::CORBA::ULong ") << idx << " = 0; "
        << idx << " != " << expression << "." << length_func << "(); ++" << idx << ") {\n" <<
        indent << "  if (!value_writer.begin_element(static_cast<ACE_CDR::ULong>(" << idx << "))) {\n" <<
        indent << "    return false;\n" <<
        indent << "  }\n";
      generate_write(expression + "[" + idx + "]", "elem", base_type, idx + "i", level + 1, nested(filter_kind));
      be_global->impl_ <<
        indent << "  if (!value_writer.end_element()) {\n" <<
        indent << "    return false;\n" <<
        indent << "  }\n" <<
        indent << "}\n";
    }

    be_global->impl_ <<
      indent << "if (!value_writer.end_sequence()) {\n" <<
      indent << "  return false;\n" <<
      indent << "}\n";
  }

<<<<<<< HEAD
  void map_helper(const std::string& expression, AST_Map* map, int level, FieldFilter filter_kind)
  {
    const std::string indent(level * 2, ' ');
    const std::string key_tk = type_kind(map->key_type()),
      value_tk = type_kind(map->value_type());
    be_global->impl_ <<
      indent << "if (!value_writer.begin_map(" << key_tk << ", " << value_tk << ")) return false;\n" <<
      indent << "for (const auto& elt : " << expression << ") {\n" <<
      indent << "  if (!value_writer.begin_element(0)) return false;\n";
    generate_write("elt.first", "?", map->key_type(), "", level + 1, nested(filter_kind));
    generate_write("elt.second", "?", map->value_type(), "", level + 1, nested(filter_kind));
    be_global->impl_ <<
      indent << "  if (!value_writer.end_element()) return false;\n" <<
      indent << "}\n" <<
      indent << "if (!value_writer.end_map()) return false;\n";
  }
=======
#if OPENDDS_HAS_IDL_MAP
  void map_helper(const std::string& expression, AST_Map* map, const std::string& idx, int level, FieldFilter filter_kind)
  {
    // const bool use_cxx11 = be_global->language_mapping() == BE_GlobalData::LANGMAP_CXX11;
    const std::string indent(level * 2, ' ');
    be_global->impl_ << indent << "value_writer.begin_map();\n";


    be_global->impl_ <<
        indent << "for (auto "<< idx << " = " <<  expression << ".begin(); " << idx << " != " << expression << ".end(); ++" << idx << ") {\n" <<
        indent << "  value_writer.begin_pair();\n" <<
        indent << "  value_writer.write_key();\n";
    generate_write(idx + "->first", "key", map->key_type(), idx + "i", level + 1);

    be_global->impl_ <<
        indent << "  value_writer.write_value();\n";

    generate_write(idx + "->second", "value", map->value_type(), idx + "i", level + 1);
    be_global->impl_ <<
      indent << "  value_writer.end_pair();\n";

    be_global->impl_ <<
      indent << "}\n" <<
      indent << "value_writer.end_map();\n";
  }
#endif

#if OPENDDS_HAS_IDL_MAP
  void map_helper(const std::string& expression, AST_Map* map, const std::string& idx, int level)
  {
    // const bool use_cxx11 = be_global->language_mapping() == BE_GlobalData::LANGMAP_CXX11;
    const std::string indent(level * 2, ' ');
    be_global->impl_ << indent << "value_writer.begin_map();\n";


    be_global->impl_ <<
        indent << "for (auto "<< idx << " = " <<  expression << ".begin(); " << idx << " != " << expression << ".end(); ++" << idx << ") {\n" <<
        indent << "  value_writer.begin_pair();\n" <<
        indent << "  value_writer.write_key();\n";
    generate_write(idx + "->first", "key", map->key_type(), idx + "i", level + 1);

    be_global->impl_ <<
        indent << "  value_writer.write_value();\n";

    generate_write(idx + "->second", "value", map->value_type(), idx + "i", level + 1);
    be_global->impl_ <<
      indent << "  value_writer.end_pair();\n";

    be_global->impl_ <<
      indent << "}\n" <<
      indent << "value_writer.end_map();\n";
  }
#endif
>>>>>>> d39b777e

  void generate_write(const std::string& expression, const std::string& field_name,
                      AST_Type* type, const std::string& idx, int level, FieldFilter field_filter)
  {
    AST_Type* const actual = resolveActualType(type);

    const Classification c = classify(actual);
    if (c & CL_SEQUENCE) {
      AST_Sequence* const sequence = dynamic_cast<AST_Sequence*>(actual);
      sequence_helper(expression, sequence, idx, level, field_filter);
      return;
    }

    if (c & CL_ARRAY) {
      AST_Array* const array = dynamic_cast<AST_Array*>(actual);
      array_helper(expression, array, 0, idx, level, field_filter);
      return;
    }
#if OPENDDS_HAS_IDL_MAP
    if (c & CL_MAP) {
      AST_Map* const map = dynamic_cast<AST_Map*>(actual);
      map_helper(expression, map, idx, level);
      return;
    }
#endif

    if (c & CL_MAP) {
      AST_Map* const map = dynamic_cast<AST_Map*>(actual);
      map_helper(expression, map, level, field_filter);
      return;
    }

    const std::string indent(size_t(level) * 2, ' ');

    if (c & CL_FIXED) {
      be_global->impl_ <<
        indent << "if (!value_writer.write_fixed(" << expression << ".to_ace_fixed())) {\n" <<
        indent << "  return false;\n" <<
        indent << "}\n";

    } else if (c & CL_STRING) {
      be_global->impl_ <<
        indent << "if (!value_writer.write_" << ((c & CL_WIDE) ? "w" : "") << "string(" << expression << ")) {\n" <<
        indent << "  return false;\n" <<
        indent << "}\n";

    } else if (c & CL_PRIMITIVE) {
      const AST_PredefinedType::PredefinedType pt =
        dynamic_cast<AST_PredefinedType*>(actual)->pt();
      be_global->impl_ <<
        indent << "if (!value_writer.write_" << primitive_type(pt) << '(' << expression << ")) {\n" <<
        indent << "  return false;\n" <<
        indent << "}\n";

    } else {
      std::string value_expr = expression;
      if (!(c & CL_ENUM)) {
        const std::string type_name = scoped(type->name());
        switch (field_filter) {
        case FieldFilter_NestedKeyOnly:
          value_expr = field_name + "_nested_key_only";
          be_global->impl_ <<
            indent << "const NestedKeyOnly<const" << type_name << "> " << value_expr << "(" << expression <<  ");\n";
          break;
        case FieldFilter_KeyOnly:
          value_expr = field_name + "_key_only";
          be_global->impl_ <<
            indent << "const KeyOnly<const" << type_name << "> " << value_expr << "(" << expression << ");\n";
          break;
        default:
          break;
        }
      }

      be_global->impl_ <<
        indent << "if (!vwrite(value_writer, " << value_expr << ")) {\n" <<
        indent << "  return false;\n" <<
        indent << "}\n";
    }
  }

  std::string branch_helper(const std::string&,
                            AST_Decl* branch,
                            const std::string& field_name,
                            AST_Type* type,
                            const std::string&,
                            bool,
                            Intro&,
                            const std::string&)
  {
    // TODO: Update the arguments when @optional is available.
    const OpenDDS::XTypes::MemberId id = be_global->get_id(dynamic_cast<AST_UnionBranch*>(branch));
    const bool must_understand = be_global->is_effectively_must_understand(branch);
    be_global->impl_ <<
      "    if (!value_writer.begin_union_member(MemberParam(" << id << ", " <<
      (must_understand ? "true" : "false") << ", \"" << canonical_name(branch) << "\", false, true))) {\n"
      "      return false;\n"
      "    }\n";
    generate_write("value." + field_name + "()", field_name, type, "i", 2);
    be_global->impl_ <<
      "    if (!value_writer.end_union_member()) {\n"
      "      return false;\n"
      "    }\n";
    return "";
  }

  bool gen_struct_i(AST_Structure* node, const std::string& type_name,
                    bool use_cxx11, ExtensibilityKind ek, FieldFilter field_filter)
  {
    const std::string wrapped_name = key_only_type_name(node, type_name, field_filter, true);
    Function write("vwrite", "bool");
    write.addArg("value_writer", "OpenDDS::DCPS::ValueWriter&");
    write.addArg("value", wrapped_name);
    write.endArgs();

    const std::string value_prefix = field_filter == FieldFilter_All ? "value." : "value.value.";
    const Fields fields(node, field_filter);
    const FieldFilter nested_field_filter = nested(field_filter);

    be_global->impl_ <<
      "  if (!value_writer.begin_struct(" << extensibility_kind(ek) << ")) {\n"
      "    return false;\n"
      "  }\n";
    for (Fields::Iterator i = fields.begin(); i != fields.end(); ++i) {
      AST_Field* const field = *i;
      const std::string field_name = field->local_name()->get_string();
      const std::string idl_name = canonical_name(field);
      const OpenDDS::XTypes::MemberId id = be_global->get_id(field);
      const bool must_understand = be_global->is_effectively_must_understand(field);
      const bool is_optional = be_global->is_optional(field);
      const std::string value_name = value_prefix + field_name + (use_cxx11 ? "()" : "") + (is_optional ? ".value()" : "");
      const std::string optional_is_present = !is_optional ? "true" : value_prefix + field_name + "().has_value()";

      be_global->impl_ <<
        "  {\n" <<
        "    MemberParam param(" << id << ", " << (must_understand ? "true" : "false") << ", \"" << idl_name << "\", " << is_optional << ", " << optional_is_present << ");\n" <<
        "    if (!value_writer.begin_struct_member(param)) {\n"
        "      return false;\n"
        "    }\n" <<
        "    if (param.present) {\n";
      generate_write(value_name, field_name,
                     field->field_type(), "i", 3, nested_field_filter);
      be_global->impl_ <<
        "    } else {\n" <<
        "      value_writer.write_absent_value();\n" <<
        "    }\n" <<
        "    if (!value_writer.end_struct_member()) {\n"
        "      return false;\n"
        "    }\n" <<
        "  }\n";
    }
    be_global->impl_ <<
      "  return value_writer.end_struct();\n";
    return true;
  }

  bool gen_union_i(AST_Union* u, const std::string& type_name,
                   const std::vector<AST_UnionBranch*>& branches,
                   AST_Type* discriminator, ExtensibilityKind ek, FieldFilter filter_kind)
  {
    const std::string wrapped_name = key_only_type_name(u, type_name, filter_kind, true);
    Function write("vwrite", "bool");
    write.addArg("value_writer", "OpenDDS::DCPS::ValueWriter&");
    write.addArg("value", wrapped_name);
    write.endArgs();

    const std::string value_prefix = filter_kind == FieldFilter_All ? "value." : "value.value.";
    be_global->impl_ <<
      "  if (!value_writer.begin_union(" << extensibility_kind(ek) << ")) {\n"
      "    return false;\n"
      "  }\n";

    if (has_discriminator(u, filter_kind)) {
      const bool must_understand = be_global->is_effectively_must_understand(discriminator);
      be_global->impl_ <<
        "  if (!value_writer.begin_discriminator(MemberParam(0, " <<
        (must_understand ? "true" : "false") << "))) {\n"
        "    return false;\n"
        "  }\n";
      generate_write(value_prefix + "_d()", "disc", discriminator, "i", 1, nested(filter_kind));
      be_global->impl_ <<
        "  if (!value_writer.end_discriminator()) {\n"
        "    return false;\n"
        "  }\n";
    }

    if (filter_kind == FieldFilter_All) {
      generateSwitchForUnion(u, "value._d()", branch_helper, branches,
                             discriminator, "", "", type_name.c_str(),
                             false, false);
    }

    be_global->impl_ <<
      "  return value_writer.end_union();\n";
    return true;
  }
}

bool value_writer_generator::gen_enum(AST_Enum*,
                                      UTL_ScopedName* name,
                                      const std::vector<AST_EnumVal*>&,
                                      const char*)
{
  be_global->add_include("dds/DCPS/ValueWriter.h", BE_GlobalData::STREAM_H);

  const std::string type_name = scoped(name);

  NamespaceGuard guard;
  Function write("vwrite", "bool");
  write.addArg("value_writer", "OpenDDS::DCPS::ValueWriter&");
  write.addArg("value", "const " + type_name + "&");
  write.endArgs();
  be_global->impl_ <<
    "  return value_writer.write_enum(value, * ::OpenDDS::DCPS::gen_"
    << scoped_helper(name, "_") << "_helper);\n";
  return true;
}

bool value_writer_generator::gen_typedef(AST_Typedef*,
                                         UTL_ScopedName*,
                                         AST_Type*,
                                         const char*)
{
  return true;
}

bool value_writer_generator::gen_struct(AST_Structure* node,
                                        UTL_ScopedName* name,
                                        const std::vector<AST_Field*>& /*fields*/,
                                        AST_Type::SIZE_TYPE,
                                        const char*)
{
  be_global->add_include("dds/DCPS/ValueWriter.h", BE_GlobalData::STREAM_H);

  const std::string type_name = scoped(name);
  const bool use_cxx11 = be_global->language_mapping() == BE_GlobalData::LANGMAP_CXX11;
  const ExtensibilityKind ek = be_global->extensibility(node);

  NamespaceGuard guard;
  if (!gen_struct_i(node, type_name, use_cxx11, ek, FieldFilter_All) ||
      !gen_struct_i(node, type_name, use_cxx11, ek, FieldFilter_NestedKeyOnly)) {
    return false;
  }

  if (be_global->is_topic_type(node)) {
    if (!gen_struct_i(node, type_name, use_cxx11, ek, FieldFilter_KeyOnly)) {
      return false;
    }
  }
  return true;
}

bool value_writer_generator::gen_union(AST_Union* u,
                                       UTL_ScopedName* name,
                                       const std::vector<AST_UnionBranch*>& branches,
                                       AST_Type* discriminator,
                                       const char*)
{
  be_global->add_include("dds/DCPS/ValueWriter.h", BE_GlobalData::STREAM_H);

  const std::string type_name = scoped(name);
  const ExtensibilityKind ek = be_global->extensibility(u);

  NamespaceGuard guard;
  if (!gen_union_i(u, type_name, branches, discriminator, ek, FieldFilter_All) ||
      !gen_union_i(u, type_name, branches, discriminator, ek, FieldFilter_NestedKeyOnly)) {
    return false;
  }

  if (be_global->is_topic_type(u)) {
    if (!gen_union_i(u, type_name, branches, discriminator, ek, FieldFilter_KeyOnly)) {
      return false;
    }
  }
  return true;
}<|MERGE_RESOLUTION|>--- conflicted
+++ resolved
@@ -177,7 +177,6 @@
       indent << "}\n";
   }
 
-<<<<<<< HEAD
   void map_helper(const std::string& expression, AST_Map* map, int level, FieldFilter filter_kind)
   {
     const std::string indent(level * 2, ' ');
@@ -194,61 +193,6 @@
       indent << "}\n" <<
       indent << "if (!value_writer.end_map()) return false;\n";
   }
-=======
-#if OPENDDS_HAS_IDL_MAP
-  void map_helper(const std::string& expression, AST_Map* map, const std::string& idx, int level, FieldFilter filter_kind)
-  {
-    // const bool use_cxx11 = be_global->language_mapping() == BE_GlobalData::LANGMAP_CXX11;
-    const std::string indent(level * 2, ' ');
-    be_global->impl_ << indent << "value_writer.begin_map();\n";
-
-
-    be_global->impl_ <<
-        indent << "for (auto "<< idx << " = " <<  expression << ".begin(); " << idx << " != " << expression << ".end(); ++" << idx << ") {\n" <<
-        indent << "  value_writer.begin_pair();\n" <<
-        indent << "  value_writer.write_key();\n";
-    generate_write(idx + "->first", "key", map->key_type(), idx + "i", level + 1);
-
-    be_global->impl_ <<
-        indent << "  value_writer.write_value();\n";
-
-    generate_write(idx + "->second", "value", map->value_type(), idx + "i", level + 1);
-    be_global->impl_ <<
-      indent << "  value_writer.end_pair();\n";
-
-    be_global->impl_ <<
-      indent << "}\n" <<
-      indent << "value_writer.end_map();\n";
-  }
-#endif
-
-#if OPENDDS_HAS_IDL_MAP
-  void map_helper(const std::string& expression, AST_Map* map, const std::string& idx, int level)
-  {
-    // const bool use_cxx11 = be_global->language_mapping() == BE_GlobalData::LANGMAP_CXX11;
-    const std::string indent(level * 2, ' ');
-    be_global->impl_ << indent << "value_writer.begin_map();\n";
-
-
-    be_global->impl_ <<
-        indent << "for (auto "<< idx << " = " <<  expression << ".begin(); " << idx << " != " << expression << ".end(); ++" << idx << ") {\n" <<
-        indent << "  value_writer.begin_pair();\n" <<
-        indent << "  value_writer.write_key();\n";
-    generate_write(idx + "->first", "key", map->key_type(), idx + "i", level + 1);
-
-    be_global->impl_ <<
-        indent << "  value_writer.write_value();\n";
-
-    generate_write(idx + "->second", "value", map->value_type(), idx + "i", level + 1);
-    be_global->impl_ <<
-      indent << "  value_writer.end_pair();\n";
-
-    be_global->impl_ <<
-      indent << "}\n" <<
-      indent << "value_writer.end_map();\n";
-  }
-#endif
->>>>>>> d39b777e
 
   void generate_write(const std::string& expression, const std::string& field_name,
                       AST_Type* type, const std::string& idx, int level, FieldFilter field_filter)
