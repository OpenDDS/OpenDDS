--- conflicted
+++ resolved
@@ -9,12 +9,7 @@
 #include "be_extern.h"
 #include "be_util.h"
 
-<<<<<<< HEAD
-#include <dds/DCPS/RestoreOutputStreamState.h>
-#include <dds/DCPS/Definitions.h>
-=======
 #include <dds/DCPS/ValueHelper.h>
->>>>>>> 143859da
 
 #include <utl_scoped_name.h>
 #include <utl_identifier.h>
@@ -598,84 +593,6 @@
   return e.replace(colon + 2, std::string::npos, label);
 }
 
-template <typename IntType>
-std::ostream& signed_int_helper(std::ostream& o, IntType value, IntType min)
-{
-  /*
-   * It seems that in C/C++ the minus sign and the bare number are parsed
-   * separately for negative integer literals. This can cause compilers
-   * to complain when using the minimum value of a signed integer because
-   * the number without the minus sign is 1 past the max signed value.
-   *
-   * https://stackoverflow.com/questions/65007935
-   *
-   * Apparently the workaround is to write it as `VALUE_PLUS_ONE - 1`.
-   */
-  const bool min_value = value == min;
-  if (min_value) ++value;
-  o << value;
-  if (min_value) o << " - 1";
-  return o;
-}
-
-inline
-std::ostream& hex_value(std::ostream& o, unsigned value, size_t bytes)
-{
-  OpenDDS::DCPS::RestoreOutputStreamState ross(o);
-  o << std::hex << std::setw(bytes * 2) << std::setfill('0') << value;
-  return o;
-}
-
-template <typename CharType>
-unsigned char_value(CharType value)
-{
-  return value;
-}
-
-#if CHAR_MIN < 0
-/*
- * If char is signed, then it needs to be reinterpreted as unsigned char or
- * else static casting '\xff' to a 32-bit unsigned int would result in
- * 0xffffffff because those are both the signed 2's complement forms of -1.
- */
-template <>
-inline unsigned char_value<char>(char value)
-{
-  return reinterpret_cast<unsigned char&>(value);
-}
-#endif
-
-template <typename CharType>
-std::ostream& char_helper(std::ostream& o, CharType value)
-{
-  switch (value) {
-  case '\'':
-  case '\"':
-  case '\\':
-  case '\?':
-    return o << '\\' << static_cast<char>(value);
-  case '\n':
-    return o << "\\n";
-  case '\t':
-    return o << "\\t";
-  case '\v':
-    return o << "\\v";
-  case '\b':
-    return o << "\\b";
-  case '\r':
-    return o << "\\r";
-  case '\f':
-    return o << "\\f";
-  case '\a':
-    return o << "\\a";
-  }
-  const unsigned cvalue = char_value(value);
-  if (cvalue <= UCHAR_MAX && isprint(cvalue)) {
-    return o << static_cast<char>(value);
-  }
-  return hex_value(o << "\\x", cvalue, sizeof(CharType) == 1 ? 1 : 2);
-}
-
 inline
 std::ostream& operator<<(std::ostream& o,
                          const AST_Expression::AST_ExprValue& ev)
