/*
 *
 *
 * Distributed under the OpenDDS License.
 * See: http://www.opendds.org/license.html
 */

#ifndef dds_generator_H
#define dds_generator_H

#include "be_extern.h"
#include "../DCPS/RestoreOutputStreamState.h"

#include <utl_scoped_name.h>
#include <utl_identifier.h>
#include <utl_string.h>
#include <ast.h>
#include <ast_component_fwd.h>
#include <ast_eventtype_fwd.h>
#include <ast_structure_fwd.h>
#include <ast_union_fwd.h>
#include <ast_valuetype_fwd.h>

#include <ace/CDR_Base.h>

#include <string>
#include <vector>
#include <cstring>
#include <set>

class dds_generator {
public:
  virtual ~dds_generator() = 0;

  virtual bool do_included_files() const { return false; }

  virtual void gen_prologue() {}

  virtual void gen_epilogue() {}

  virtual bool gen_const(UTL_ScopedName* /*name*/,
                         bool /*nestedInInteface*/,
                         AST_Constant* /*constant*/)
  { return true; }

  virtual bool gen_enum(AST_Enum* /*node*/, UTL_ScopedName* /*name*/,
                        const std::vector<AST_EnumVal*>& /*contents*/,
                        const char* /*repoid*/)
  { return true; }

  virtual bool gen_struct(AST_Structure* node, UTL_ScopedName* name,
                          const std::vector<AST_Field*>& fields,
                          AST_Type::SIZE_TYPE size,
                          const char* repoid) = 0;

  virtual bool gen_struct_fwd(UTL_ScopedName* /*name*/,
                              AST_Type::SIZE_TYPE /*size*/)
  { return true; }

  virtual bool gen_typedef(AST_Typedef* node, UTL_ScopedName* name, AST_Type* base,
                           const char* repoid) = 0;

  virtual bool gen_interf(AST_Interface* /*node*/, UTL_ScopedName* /*name*/, bool /*local*/,
                          const std::vector<AST_Interface*>& /*inherits*/,
                          const std::vector<AST_Interface*>& /*inherits_flat*/,
                          const std::vector<AST_Attribute*>& /*attrs*/,
                          const std::vector<AST_Operation*>& /*ops*/,
                          const char* /*repoid*/)
  { return true; }

  virtual bool gen_interf_fwd(UTL_ScopedName* /*name*/)
  { return true; }

  virtual bool gen_native(AST_Native* /*node*/, UTL_ScopedName* /*name*/, const char* /*repoid*/)
  { return true; }

  virtual bool gen_union(AST_Union* node, UTL_ScopedName* name,
                         const std::vector<AST_UnionBranch*>& branches,
                         AST_Type* discriminator,
                         const char* repoid) = 0;

  virtual bool gen_union_fwd(AST_UnionFwd* /*node*/, UTL_ScopedName* /*name*/,
                             AST_Type::SIZE_TYPE /*size*/)
  { return true; }

  static std::string to_string(Identifier* id);
  static std::string scoped_helper(UTL_ScopedName* sn, const char* sep);
  static std::string module_scope_helper(UTL_ScopedName* sn, const char* sep);
};

class composite_generator : public dds_generator {
public:
  void gen_prologue();

  void gen_epilogue();

  bool gen_const(UTL_ScopedName* name, bool nestedInInteface,
                 AST_Constant* constant);

  bool gen_enum(AST_Enum* node, UTL_ScopedName* name,
                const std::vector<AST_EnumVal*>& contents, const char* repoid);

  bool gen_struct(AST_Structure* node, UTL_ScopedName* name,
                  const std::vector<AST_Field*>& fields,
                  AST_Type::SIZE_TYPE size, const char* repoid);

  bool gen_struct_fwd(UTL_ScopedName* name, AST_Type::SIZE_TYPE size);

  bool gen_typedef(AST_Typedef* node, UTL_ScopedName* name, AST_Type* base, const char* repoid);

  bool gen_interf(AST_Interface* node, UTL_ScopedName* name, bool local,
                  const std::vector<AST_Interface*>& inherits,
                  const std::vector<AST_Interface*>& inherits_flat,
                  const std::vector<AST_Attribute*>& attrs,
                  const std::vector<AST_Operation*>& ops, const char* repoid);

  bool gen_interf_fwd(UTL_ScopedName* name);

  bool gen_native(AST_Native* node, UTL_ScopedName* name, const char* repoid);

  bool gen_union(AST_Union* node, UTL_ScopedName* name,
                 const std::vector<AST_UnionBranch*>& branches,
                 AST_Type* discriminator,
                 const char* repoid);

  bool gen_union_fwd(AST_UnionFwd*, UTL_ScopedName* name, AST_Type::SIZE_TYPE size);

  composite_generator() : components_() {}

  template <typename InputIterator>
  composite_generator(InputIterator begin, InputIterator end)
  : components_(begin, end) {}

  void add_generator(dds_generator* gen) { components_.push_back(gen); }

private:
  std::vector<dds_generator*> components_;
};

// common utilities for all "generator" derived classes

struct NamespaceGuard {
  const bool enabled_;
  const char* const start =
    "OPENDDS_BEGIN_VERSIONED_NAMESPACE_DECL\n"
    "namespace OpenDDS { namespace DCPS {\n\n";
  const char* const end =
    "} }\n"
    "OPENDDS_END_VERSIONED_NAMESPACE_DECL\n\n";

  NamespaceGuard(bool enabled = true)
  : enabled_(enabled)
  {
    if (enabled_) {
      be_global->header_ << start;
      be_global->impl_ << start;
    }
  }
  ~NamespaceGuard()
  {
    if (enabled_) {
      be_global->header_ << end;
      be_global->impl_ << end;
    }
  }
};

struct ScopedNamespaceGuard  {
  ScopedNamespaceGuard(UTL_ScopedName* name, std::ostream& os,
                       const char* keyword = "namespace")
    : os_(os)
    , semi_()
    , n_(0)
  {
    for (n_ = 0; name->tail();
         name = static_cast<UTL_ScopedName*>(name->tail())) {
      const char* str = name->head()->get_string();
      if (str && str[0]) {
        ++n_;
        os_ << keyword << ' ' << dds_generator::to_string(name->head()) << " {\n";
      }
    }
    if (std::strcmp(keyword, "module") == 0) semi_ = ";";
  }

  ~ScopedNamespaceGuard()
  {
    for (int i = 0; i < n_; ++i) os_ << '}' << semi_ << '\n';
  }

  std::ostream& os_;
  std::string semi_;
  int n_;
};

struct Function {
  bool has_arg_;
  std::string preamble_;
  bool extra_newline_;

  Function(const std::string& name, const std::string returntype,
           const char* template_args = 0)
    : has_arg_(false)
    , extra_newline_(true)
  {
    using std::string;
    if (template_args) {
      const string tmpl = string("template<") + template_args + "> ";
      be_global->header_ << tmpl;
      be_global->impl_ << tmpl;
    }
    ACE_CString ace_exporter = be_global->export_macro();
    bool use_exp = ace_exporter != "";
    string exporter = use_exp ? (string(" ") + ace_exporter.c_str()) : "";
    be_global->header_ << ace_exporter << (use_exp ? "\n" : "")
      << returntype << " " << name << "(";
    be_global->impl_ << returntype << " " << name << "(";
  }

  void addArg(const char* name, const std::string& type)
  {
    std::string sig = (has_arg_ ? ", " : "") + type + (name[0] ? " " : "")
      + (name[0] ? name : "");
    be_global->header_ << sig;
    be_global->impl_ << sig;
    if (name[0]) {
      preamble_ += "  ACE_UNUSED_ARG(" + std::string(name) + ");\n";
    }
    has_arg_ = true;
  }

  void endArgs()
  {
    be_global->header_ << ");\n\n";
    be_global->impl_ << ")\n{\n" << preamble_;
  }

  ~Function()
  {
    be_global->impl_ << "}\n";
    if (extra_newline_) {
      be_global->impl_ << "\n";
    }
  }
};

class PreprocessorIfGuard {
public:
  PreprocessorIfGuard(
    const std::string& what,
    bool impl = true, bool header = true,
    const std::string& indent = "")
  : what_(what)
  , impl_(impl)
  , header_(header)
  , indent_(indent)
  , extra_newline_(false)
  {
    output("#" + indent + "if" + what + "\n");
  }

  ~PreprocessorIfGuard()
  {
    output("#" + indent_ + "endif // if" + what_ + "\n");
    if (extra_newline_) {
      output("\n");
    }
  }

  void output(const std::string& str) const
  {
    if (impl_) {
      be_global->impl_ << str;
    }
    if (header_) {
      be_global->header_ << str;
    }
  }

  void extra_newline(bool value)
  {
    extra_newline_ = value;
  }

private:
  const std::string what_;
  const bool impl_;
  const bool header_;
  const std::string indent_;
  bool extra_newline_;
};

inline std::string scoped(UTL_ScopedName* sn)
{
  return dds_generator::scoped_helper(sn, "::");
}

inline std::string module_scope(UTL_ScopedName* sn)
{
  return dds_generator::module_scope_helper(sn, "::");
}

namespace AstTypeClassification {
  inline AST_Type* resolveActualType(AST_Type* element)
  {
    if (element->node_type() == AST_Decl::NT_typedef) {
      AST_Typedef* td = dynamic_cast<AST_Typedef*>(element);
      return td->primitive_base_type();
    }

    switch(element->node_type()) {
    case AST_Decl::NT_interface_fwd:
    {
      AST_InterfaceFwd* td = dynamic_cast<AST_InterfaceFwd*>(element);
      return td->full_definition();
    }
    case AST_Decl::NT_valuetype_fwd:
    {
      AST_ValueTypeFwd* td = dynamic_cast<AST_ValueTypeFwd*>(element);
      return td->full_definition();
    }
    case AST_Decl::NT_union_fwd:
    {
      AST_UnionFwd* td = dynamic_cast<AST_UnionFwd*>(element);
      return td->full_definition();
    }
    case AST_Decl::NT_struct_fwd:
    {
      AST_StructureFwd* td = dynamic_cast<AST_StructureFwd*>(element);
      return td->full_definition();
    }
    case AST_Decl::NT_component_fwd:
    {
      AST_ComponentFwd* td = dynamic_cast<AST_ComponentFwd*>(element);
      return td->full_definition();
    }
    case AST_Decl::NT_eventtype_fwd:
    {
      AST_EventTypeFwd* td = dynamic_cast<AST_EventTypeFwd*>(element);
      return td->full_definition();
    }
    default:
      return element;
    }
  }

  typedef size_t Classification;
  const Classification CL_UNKNOWN = 0, CL_SCALAR = 1, CL_PRIMITIVE = 2,
    CL_STRUCTURE = 4, CL_STRING = 8, CL_ENUM = 16, CL_UNION = 32, CL_ARRAY = 64,
    CL_SEQUENCE = 128, CL_WIDE = 256, CL_BOUNDED = 512, CL_INTERFACE = 1024,
    CL_FIXED = 2048;

  inline Classification classify(AST_Type* type)
  {
    type = AstTypeClassification::resolveActualType(type);
    switch (type->node_type()) {
    case AST_Decl::NT_pre_defined: {
      AST_PredefinedType* p = dynamic_cast<AST_PredefinedType*>(type);
      switch (p->pt()) {
      case AST_PredefinedType::PT_any:
      case AST_PredefinedType::PT_object:
        return CL_UNKNOWN;
      case AST_PredefinedType::PT_wchar:
        return CL_SCALAR | CL_PRIMITIVE | CL_WIDE;
      default:
        return CL_SCALAR | CL_PRIMITIVE;
      }
    }
    case AST_Decl::NT_array:
      return CL_ARRAY;
    case AST_Decl::NT_union:
      return CL_UNION;
    case AST_Decl::NT_string:
    case AST_Decl::NT_wstring:
      return CL_SCALAR | CL_STRING |
        ((dynamic_cast<AST_String*>(type)->max_size()->ev()->u.ulval == 0)
        ? 0 : CL_BOUNDED) |
        ((type->node_type() == AST_Decl::NT_wstring) ? CL_WIDE : 0);
    case AST_Decl::NT_sequence:
      return CL_SEQUENCE |
        ((dynamic_cast<AST_Sequence*>(type)->unbounded()) ? 0 : CL_BOUNDED);
    case AST_Decl::NT_struct:
      return CL_STRUCTURE;
    case AST_Decl::NT_enum:
      return CL_SCALAR | CL_ENUM;
    case AST_Decl::NT_interface:
      return CL_INTERFACE;
#ifdef ACE_HAS_CDR_FIXED
    case AST_Decl::NT_fixed:
      return CL_FIXED;
#endif
    default:
      return CL_UNKNOWN;
    }
  }
}

struct NestedForLoops {
  NestedForLoops(const char* type, const char* prefix, AST_Array* arr,
                 std::string& indent, bool followTypedefs = false);
  ~NestedForLoops();

  size_t n_;
  std::string& indent_;
  std::string index_;
};

enum WrapDirection {WD_OUTPUT, WD_INPUT};

inline
std::string wrapPrefix(AST_Type* type, WrapDirection wd)
{
  switch (type->node_type()) {
  case AST_Decl::NT_pre_defined: {
    AST_PredefinedType* p = dynamic_cast<AST_PredefinedType*>(type);
    switch (p->pt()) {
    case AST_PredefinedType::PT_char:
      return (wd == WD_OUTPUT)
        ? "ACE_OutputCDR::from_char(" : "ACE_InputCDR::to_char(";
    case AST_PredefinedType::PT_wchar:
      return (wd == WD_OUTPUT)
        ? "ACE_OutputCDR::from_wchar(" : "ACE_InputCDR::to_wchar(";
    case AST_PredefinedType::PT_octet:
      return (wd == WD_OUTPUT)
        ? "ACE_OutputCDR::from_octet(" : "ACE_InputCDR::to_octet(";
    case AST_PredefinedType::PT_boolean:
      return (wd == WD_OUTPUT)
        ? "ACE_OutputCDR::from_boolean(" : "ACE_InputCDR::to_boolean(";
    default:
      return "";
    }
  }
  case AST_Decl::NT_string:
    return (wd == WD_OUTPUT)
      ? "ACE_OutputCDR::from_string(" : "ACE_InputCDR::to_string(";
  case AST_Decl::NT_wstring:
    return (wd == WD_OUTPUT)
      ? "ACE_OutputCDR::from_wstring(" : "ACE_InputCDR::to_wstring(";
  default:
    return "";
  }
}

inline
std::string getWrapper(const std::string& name, AST_Type* type, WrapDirection wd)
{
  using namespace AstTypeClassification;
  if (be_global->language_mapping() == BE_GlobalData::LANGMAP_CXX11) {
    const Classification cls = classify(type);
    if ((cls & (CL_BOUNDED | CL_STRING)) == (CL_BOUNDED | CL_STRING)) {
      return (wd == WD_OUTPUT ? "Serializer::FromBoundedString" : "Serializer::ToBoundedString")
        + std::string(cls & CL_WIDE ? "<wchar_t>(" : "<char>(") + name + ')';
    }
  }
  std::string pre = wrapPrefix(type, wd);
  return (pre.empty()) ? name : (pre + name + ')');
}

inline
std::string getEnumLabel(AST_Expression* label_val, AST_Type* disc)
{
  std::string e = scoped(disc->name()),
    label = label_val->n()->last_component()->get_string();
  if (be_global->language_mapping() == BE_GlobalData::LANGMAP_CXX11) {
    return e + "::" + label;
  }
  const size_t colon = e.rfind("::");
  if (colon == std::string::npos) {
    return label;
  }
  return e.replace(colon + 2, std::string::npos, label);
}

inline
std::ostream& operator<<(std::ostream& o,
                         const AST_Expression::AST_ExprValue& ev)
{
  OpenDDS::DCPS::RestoreOutputStreamState ross(o);
  switch (ev.et) {
  case AST_Expression::EV_octet:
    return o << static_cast<int>(ev.u.oval);
  case AST_Expression::EV_short:
    return o << ev.u.sval;
  case AST_Expression::EV_ushort:
    return o << ev.u.usval << 'u';
  case AST_Expression::EV_long:
    return o << ev.u.lval;
  case AST_Expression::EV_ulong:
    return o << ev.u.ulval << 'u';
  case AST_Expression::EV_longlong:
    return o << ev.u.llval << "LL";
  case AST_Expression::EV_ulonglong:
    return o << ev.u.ullval << "ULL";
  case AST_Expression::EV_wchar:
    return o << "L'" << static_cast<char>(ev.u.wcval) << '\'';
  case AST_Expression::EV_char:
    return o << '\'' << ev.u.cval << '\'';
  case AST_Expression::EV_bool:
    return o << std::boolalpha << static_cast<bool>(ev.u.bval);
  case AST_Expression::EV_float:
    return o << ev.u.fval << 'f';
  case AST_Expression::EV_double:
    return o << ev.u.dval;
  case AST_Expression::EV_wstring:
    return o << "L\"" << ev.u.wstrval << '"';
  case AST_Expression::EV_string:
    return o << '"' << ev.u.strval->get_string() << '"';
#ifdef ACE_HAS_CDR_FIXED
  case AST_Expression::EV_fixed: {
    char buf[ACE_CDR::Fixed::MAX_STRING_SIZE];
    ev.u.fixedval.to_string(buf, sizeof buf);
    return o << "\"" << buf << "\"";
  }
#endif
  default:
    return o;
  }
}

inline std::string bounded_arg(AST_Type* type)
{
  using namespace AstTypeClassification;
  std::ostringstream arg;
  const Classification cls = classify(type);
  if (cls & CL_STRING) {
    AST_String* const str = dynamic_cast<AST_String*>(type);
    arg << str->max_size()->ev()->u.ulval;
  } else if (cls & CL_SEQUENCE) {
    AST_Sequence* const seq = dynamic_cast<AST_Sequence*>(type);
    arg << seq->max_size()->ev()->u.ulval;
  }
  return arg.str();
}

std::string type_to_default(AST_Type* type, const std::string& name, bool is_anonymous = false, bool is_union = false);

inline
void generateBranchLabels(AST_UnionBranch* branch, AST_Type* discriminator,
                          size_t& n_labels, bool& has_default)
{
  for (unsigned long j = 0; j < branch->label_list_length(); ++j) {
    ++n_labels;
    AST_UnionLabel* label = branch->label(j);
    if (label->label_kind() == AST_UnionLabel::UL_default) {
      be_global->impl_ << "  default:";
      has_default = true;
    } else if (discriminator->node_type() == AST_Decl::NT_enum) {
      be_global->impl_ << "  case "
        << getEnumLabel(label->label_val(), discriminator) << ':';
    } else {
      be_global->impl_ << "  case " << *label->label_val()->ev() << ':';
    }
    be_global->impl_<< ((j == branch->label_list_length() - 1) ? " {\n" : "\n");
  }
}

// see TAO_IDL_BE be_union::gen_empty_default_label()
inline bool needSyntheticDefault(AST_Type* disc, size_t n_labels)
{
  AST_Decl::NodeType nt = disc->node_type();
  if (nt == AST_Decl::NT_enum) return true;

  AST_PredefinedType* pdt = dynamic_cast<AST_PredefinedType*>(disc);
  switch (pdt->pt()) {
  case AST_PredefinedType::PT_boolean:
    return n_labels < 2;
  case AST_PredefinedType::PT_char:
    return n_labels < ACE_OCTET_MAX;
  case AST_PredefinedType::PT_short:
  case AST_PredefinedType::PT_ushort:
    return n_labels < ACE_UINT16_MAX;
  case AST_PredefinedType::PT_long:
  case AST_PredefinedType::PT_ulong:
    return n_labels < ACE_UINT32_MAX;
  default:
    return true;
  }
}

struct Intro {
  typedef std::set<std::string> LineSet;
  LineSet line_set;
  typedef std::vector<std::string> LineVec;
  LineVec line_vec;

  void join(std::ostream& os, const std::string& indent)
  {
    for (LineVec::iterator i = line_vec.begin(); i != line_vec.end(); ++i)
    {
      os << indent << *i << '\n';
    }
  }

  void insert(const std::string& line)
  {
    if (line_set.insert(line).second) {
      line_vec.push_back(line);
    }
  }

  void insert(const Intro& other)
  {
    for (LineVec::const_iterator i = other.line_vec.begin(); i != other.line_vec.end(); ++i) {
      insert(*i);
    }
  }
};

typedef std::string (*CommonFn)(
  const std::string& indent,
  const std::string& name, AST_Type* type,
  const std::string& prefix, bool wrap_nested_key_only, Intro& intro,
  const std::string&, bool printing);

inline
void generateCaseBody(
  CommonFn commonFn, CommonFn commonFn2,
  AST_UnionBranch* branch, AutoidKind auto_id, ACE_CDR::ULong& member_id,
  const char* statementPrefix, const char* namePrefix, const char* uni, bool generateBreaks, bool parens,
  bool printing = false)
{
  using namespace AstTypeClassification;
  const BE_GlobalData::LanguageMapping lmap = be_global->language_mapping();
  const bool use_cxx11 = lmap == BE_GlobalData::LANGMAP_CXX11;
  const std::string name = branch->local_name()->get_string();
  if (namePrefix == std::string(">> ")) {
    std::string brType = scoped(branch->field_type()->name()), forany;
    AST_Type* br = resolveActualType(branch->field_type());
    Classification br_cls = classify(br);
    if (!br->in_main_file()
        && br->node_type() != AST_Decl::NT_pre_defined) {
      be_global->add_referenced(br->file_name().c_str());
    }

    std::string rhs;
    const bool is_face = lmap == BE_GlobalData::LANGMAP_FACE_CXX;
    const bool is_wide = br_cls & CL_WIDE;
    const bool is_bound_string = (br_cls & (CL_STRING | CL_BOUNDED)) == (CL_STRING | CL_BOUNDED);
    const std::string bound_string_suffix = (is_bound_string && !is_face) ? ".c_str()" : "";

    if (is_bound_string) {
      const std::string to_type = is_face ? is_wide ? "ACE_InputCDR::to_wstring" : "ACE_InputCDR::to_string"
        : is_wide ? "Serializer::ToBoundedString<wchar_t>" : "Serializer::ToBoundedString<char>";
      const std::string face_suffix = is_face ? ".out()" : "";
      brType = is_face ? is_wide ? "FACE::WString_var" : "FACE::String_var"
        : is_wide ? "OPENDDS_WSTRING" : "OPENDDS_STRING";
      rhs = to_type + "(tmp" + face_suffix + ", " + bounded_arg(br) + ")";
    } else if (br_cls & CL_STRING) {
      const std::string nmspace = is_face ? "FACE::" : "CORBA::";
      brType = use_cxx11 ? std::string("std::") + (is_wide ? "w" : "") + "string"
        : nmspace + (is_wide ? "W" : "") + "String_var";
      rhs = use_cxx11 ? "tmp" : "tmp.out()";
    } else if (use_cxx11 && (br_cls & (CL_ARRAY | CL_SEQUENCE))) {  //array or seq C++11
      rhs = "IDL::DistinctType<" + brType + ", "
        + dds_generator::scoped_helper(branch->field_type()->name(), "_")
        + "_tag>(tmp)";
    } else if (br_cls & CL_ARRAY) { //array classic
      forany = "    " + brType + "_forany fa = tmp;\n";
      rhs = getWrapper("fa", br, WD_INPUT);
    } else { // anything else
      rhs = getWrapper("tmp", br, WD_INPUT);
    }
    be_global->impl_ <<
      "    " << brType << " tmp;\n" << forany <<
      "    if (strm >> " << rhs << ") {\n"
      "      uni." << name << (use_cxx11 ? "(std::move(tmp));\n" : "(tmp" + bound_string_suffix + ");\n") <<
      "      uni._d(disc);\n"
      "      return true;\n"
      "    }\n";

    if (be_global->try_construct(branch) == tryconstructfailaction_use_default) {
      be_global->impl_ <<
        "        " << type_to_default(br, "uni." + name, branch->anonymous(), true) <<
        "        strm.set_construction_status(Serializer::ConstructionSuccessful);\n"
        "        return true;\n";
    } else if ((be_global->try_construct(branch) == tryconstructfailaction_trim) && (br_cls & CL_BOUNDED) &&
                (br_cls & (CL_STRING | CL_SEQUENCE))) {
      if (is_bound_string) {
        const std::string check_not_empty = "!tmp.empty()";
        const std::string get_length = use_cxx11 ? "tmp.length()" : "ACE_OS::strlen(tmp.c_str())";
        const std::string inout = use_cxx11 ? "" : ".inout()";
        const std::string strtype = br_cls & CL_WIDE ? "std::wstring" : "std::string";
        be_global->impl_ <<
          "        if (strm.get_construction_status() == Serializer::BoundConstructionFailure && " << check_not_empty << " && ("
                    << bounded_arg(br) << " < " << get_length << ")) {\n"
          "          " << strtype << " s = tmp;\n"
          "          s.resize(" << bounded_arg(br) << ");\n"
          "          uni." << name << "(s.c_str());\n"
          "          strm.set_construction_status(Serializer::ConstructionSuccessful);\n"
          "          return true;\n"
          "        } else {\n"
          "          strm.set_construction_status(Serializer::ElementConstructionFailure);\n"
          "          return false;\n"
          "        }\n";
      } else if (br_cls & CL_SEQUENCE) {
        be_global->impl_ <<
          "        if(strm.get_construction_status() == Serializer::ElementConstructionFailure) {\n"
          "          return false;\n"
          "        }\n"
          "        uni." << name << (use_cxx11 ? "(std::move(tmp));\n" : "(tmp);\n") <<
          "        uni._d(disc);\n"
          "        strm.set_construction_status(Serializer::ConstructionSuccessful);\n"
          "        return true;\n";
      }
    } else {
      //discard/default
      be_global->impl_ <<
        "        strm.set_construction_status(Serializer::ElementConstructionFailure);\n"
        "        return false;\n  ";
    }
  } else {
    const char* breakString = generateBreaks ? "    break;\n" : "";
    const std::string indent = "    ";
    Intro intro;
    std::ostringstream contents;
    if (commonFn2) {
      const unsigned id = be_global->get_id(branch, auto_id, member_id);
<<<<<<< HEAD
      contents
        << commonFn2(indent, name + (parens ? "()" : ""), branch->field_type(), "uni", false, intro, "", false)
        << indent << "if (!strm.write_parameter_id(" << id << ", size)) {\n"
        << indent << "  return false;\n"
        << indent << "}\n";
    }
    const std::string expr = commonFn(indent,
=======
      const std::string expr = commonFn2(name + (parens ? "()" : ""), branch->field_type(), "uni", intro, "", false);
      be_global->impl_ << intro <<
        expr <<
        "    if (!strm.write_parameter_id(" << id << ", size)) {\n"
        "      return false;\n"
        "    }\n";
    }
    std::string intro;
    std::string expr = commonFn(
>>>>>>> 1c6c5393
      name + (parens ? "()" : ""), branch->field_type(),
      std::string(namePrefix) + "uni", false, intro, uni, printing);
    if (*statementPrefix) {
      contents <<
        indent << statementPrefix << " " << expr << ";\n" <<
        (statementPrefix == std::string("return") ? "" : breakString);
    } else {
      contents << expr << breakString;
    }
    intro.join(be_global->impl_, indent);
    be_global->impl_ << contents.str();
  }
}

inline
bool generateSwitchBody(AST_Union* u, CommonFn commonFn,
                        const std::vector<AST_UnionBranch*>& branches,
                        AST_Type* discriminator, const char* statementPrefix,
                        const char* namePrefix = "", const char* uni = "",
                        bool forceDisableDefault = false, bool parens = true,
                        bool breaks = true, CommonFn commonFn2 = 0)
{
  const AutoidKind auto_id = be_global->autoid(u);
  ACE_CDR::ULong member_id = 0;

  size_t n_labels = 0;
  bool has_default = false;
  for (size_t i = 0; i < branches.size(); ++i) {
    AST_UnionBranch* branch = branches[i];
    if (forceDisableDefault) {
      bool foundDefault = false;
      for (unsigned long j = 0; j < branch->label_list_length(); ++j) {
        if (branch->label(j)->label_kind() == AST_UnionLabel::UL_default) {
          foundDefault = true;
        }
      }
      if (foundDefault) {
        has_default = true;
        continue;
      }
    }
    generateBranchLabels(branch, discriminator, n_labels, has_default);
    generateCaseBody(commonFn, commonFn2, branch, auto_id, member_id, statementPrefix, namePrefix,
                     uni, breaks, parens, false);
    be_global->impl_ <<
      "  }\n";
  }
  if (!has_default && needSyntheticDefault(discriminator, n_labels)) {
    be_global->impl_ <<
      "  default:\n" <<
      ((namePrefix == std::string(">> ")) ? "    uni._d(disc);\n" : "") <<
      "    break;\n";
    return true;
  }
  return false;
}

/// returns true if a default: branch was generated (no default: label in IDL)
inline
bool generateSwitchForUnion(AST_Union* u, const char* switchExpr, CommonFn commonFn,
                            const std::vector<AST_UnionBranch*>& branches,
                            AST_Type* discriminator, const char* statementPrefix,
                            const char* namePrefix = "", const char* uni = "",
                            bool forceDisableDefault = false, bool parens = true,
                            bool breaks = true, CommonFn commonFn2 = 0)
{
  using namespace AstTypeClassification;
  AST_Type* dt = resolveActualType(discriminator);
  AST_PredefinedType* bt = dynamic_cast<AST_PredefinedType*>(dt);
  if (bt && bt->pt() == AST_PredefinedType::PT_boolean) {
    AST_UnionBranch* true_branch = 0;
    AST_UnionBranch* false_branch = 0;
    AST_UnionBranch* default_branch = 0;
    for (std::vector<AST_UnionBranch*>::const_iterator pos = branches.begin(),
         limit = branches.end(); pos != limit; ++pos) {
      AST_UnionBranch* branch = *pos;
      for (unsigned long j = 0; j < branch->label_list_length(); ++j) {
        AST_UnionLabel* label = branch->label(j);
        if (label->label_kind() == AST_UnionLabel::UL_default) {
          default_branch = branch;
        } else if (label->label_val()->ev()->u.bval) {
          true_branch = branch;
        } else if (!label->label_val()->ev()->u.bval) {
          false_branch = branch;
        }
      }
    }

    if (true_branch || false_branch) {
      be_global->impl_ <<
        "  if (" << switchExpr << ") {\n";
    } else {
      be_global->impl_ <<
        "  {\n";
    }

    const AutoidKind auto_id = be_global->autoid(u);
    ACE_CDR::ULong member_id = 0;

    if (true_branch || default_branch) {
      generateCaseBody(commonFn, commonFn2, true_branch ? true_branch : default_branch,
                       auto_id, member_id, statementPrefix, namePrefix, uni, false, parens);
    }

    if (false_branch || (default_branch && true_branch)) {
      be_global->impl_ <<
        "  } else {\n";
      generateCaseBody(commonFn, commonFn2, false_branch ? false_branch : default_branch,
                       auto_id, member_id, statementPrefix, namePrefix, uni, false, parens);
    }

    be_global->impl_ <<
      "  }\n";

    return !default_branch && bool(true_branch) != bool(false_branch);

  } else {
    be_global->impl_ <<
      "  switch (" << switchExpr << ") {\n";
    bool b(generateSwitchBody(u, commonFn, branches, discriminator,
                              statementPrefix, namePrefix, uni,
                              forceDisableDefault, parens, breaks,
                              commonFn2));
    be_global->impl_ <<
      "  }\n";
    return b;
  }
}

inline
std::string insert_cxx11_accessor_parens(
  const std::string& full_var_name_, bool is_union_member = false)
{
  const bool use_cxx11 = be_global->language_mapping() == BE_GlobalData::LANGMAP_CXX11;
  if (!use_cxx11 || is_union_member || full_var_name_.empty()) {
    return full_var_name_;
  }

  std::string full_var_name(full_var_name_);
  std::string::size_type n = 0;
  while ((n = full_var_name.find('.', n)) != std::string::npos) {
    if (full_var_name[n-1] != ']') {
      full_var_name.insert(n, "()");
      n += 3;
    } else {
      ++n;
    }
  }
  n = 0;
  while ((n = full_var_name.find('[', n)) != std::string::npos) {
    full_var_name.insert(n, "()");
    n += 3;
  }
  return full_var_name[full_var_name.size() - 1] == ']'
    ? full_var_name : full_var_name + "()";
}

enum FieldFilter {
  FieldFilter_All,
  FieldFilter_NestedKeyOnly,
  FieldFilter_KeyOnly
};

inline AST_Field* get_struct_field(AST_Structure* struct_node, size_t index)
{
  if (!struct_node || index >= struct_node->nfields()) {
    return 0;
  }
  AST_Field** field_ptrptr;
  struct_node->field(field_ptrptr, index);
  return field_ptrptr ? *field_ptrptr : 0;
}

inline bool struct_has_explicit_keys(AST_Structure* node)
{
  for (size_t i = 0; i < node->nfields(); ++i) {
    bool marked_as_key = false;
    be_global->check_key(get_struct_field(node, i), marked_as_key);
    if (marked_as_key) {
      return true;
    }
  }
  return false;
}

/**
 * Wrapper for Iterating Over Structure Fields
 */
class Fields {
public:
  class Iterator {
  public:
    typedef AST_Field* value_type;
    typedef AST_Field** pointer;
    typedef AST_Field*& reference;
    typedef std::input_iterator_tag iterator_category;

    explicit Iterator(AST_Structure* node = 0, unsigned pos = 0, bool just_keys = false)
    : node_(node)
    , pos_(pos)
    , just_keys_(just_keys)
    {
      check();
    }

    bool valid() const
    {
      return node_ && pos_ < node_->nfields();
    }

    bool check()
    {
      if (!valid()) {
        node_ = 0;
        pos_ = 0;
        return false;
      }
      return true;
    }

    unsigned pos() const
    {
      return pos_;
    }

    Iterator& operator++() // Prefix
    {
      while (true) {
        ++pos_;
        if (check() && just_keys_) {
          bool marked_as_key = false;
          be_global->check_key(**this, marked_as_key);
          if (marked_as_key) {
            break;
          }
        } else {
          break;
        }
      }
      return *this;
    }

    Iterator operator++(int) // Postfix
    {
      Iterator prev(*this);
      ++(*this);
      return prev;
    }

    AST_Field* operator*() const
    {
      return get_struct_field(node_, pos_);
    }

    bool operator==(const Iterator& other) const
    {
      return node_ == other.node_ && pos_ == other.pos_;
    }

    bool operator!=(const Iterator& other) const
    {
      return !(*this == other);
    }

  private:
    AST_Structure* node_;
    unsigned pos_;
    bool just_keys_;
  };

  explicit Fields(AST_Structure* node = 0, FieldFilter type = FieldFilter_All)
  : node_(node)
  , just_keys_(type == FieldFilter_KeyOnly) // FieldType_NestedKeyOnly case is checked below
  {
    // Check for implied keys rule for non-topic type cases
    if (node && type == FieldFilter_NestedKeyOnly) {
      just_keys_ = struct_has_explicit_keys(node);
    }
  }

  AST_Structure* node() const
  {
    return node_;
  }

  Iterator begin() const
  {
    return Iterator(node_, 0, just_keys_);
  }

  Iterator end() const
  {
    static Iterator end_value;
    return end_value;
  }

  Iterator operator[](unsigned position) const
  {
    return Iterator(node_, position);
  }

private:
  AST_Structure* node_;
  bool just_keys_;
};

#endif<|MERGE_RESOLUTION|>--- conflicted
+++ resolved
@@ -715,7 +715,6 @@
     std::ostringstream contents;
     if (commonFn2) {
       const unsigned id = be_global->get_id(branch, auto_id, member_id);
-<<<<<<< HEAD
       contents
         << commonFn2(indent, name + (parens ? "()" : ""), branch->field_type(), "uni", false, intro, "", false)
         << indent << "if (!strm.write_parameter_id(" << id << ", size)) {\n"
@@ -723,17 +722,6 @@
         << indent << "}\n";
     }
     const std::string expr = commonFn(indent,
-=======
-      const std::string expr = commonFn2(name + (parens ? "()" : ""), branch->field_type(), "uni", intro, "", false);
-      be_global->impl_ << intro <<
-        expr <<
-        "    if (!strm.write_parameter_id(" << id << ", size)) {\n"
-        "      return false;\n"
-        "    }\n";
-    }
-    std::string intro;
-    std::string expr = commonFn(
->>>>>>> 1c6c5393
       name + (parens ? "()" : ""), branch->field_type(),
       std::string(namePrefix) + "uni", false, intro, uni, printing);
     if (*statementPrefix) {
