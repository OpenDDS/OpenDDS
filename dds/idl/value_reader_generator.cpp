/*
 * Distributed under the OpenDDS License.
 * See: http://www.opendds.org/license.html
 */

#include "value_reader_generator.h"

#include "be_extern.h"
#include "be_util.h"

#include <dds/DCPS/Definitions.h>

#include <global_extern.h>
#include <utl_identifier.h>
#include <utl_labellist.h>
#include <ast_fixed.h>

using namespace AstTypeClassification;

namespace {

  void generate_read(const std::string& expression, const std::string& accessor,
                     AST_Type* type, const std::string& idx, int level = 1);

<<<<<<< HEAD
  void array_helper(const std::string& expression, AST_Array* array,
                    size_t dim_idx, const std::string& idx, int level)
  {
    const bool use_cxx11 = be_global->language_mapping() == BE_GlobalData::LANGMAP_CXX11;
    const std::string indent(level * 2, ' ');
    if (dim_idx < array->n_dims()) {
      const size_t dim = array->dims()[dim_idx]->ev()->u.ulval;
      be_global->impl_ <<
        indent << "if (!value_reader.begin_array()) return false;\n" <<
        indent << "for (" << (use_cxx11 ? "size_t " : "unsigned int ") << idx << " = 0; "
          << idx << " != " << dim << "; ++" << idx << ") {\n" <<
        indent << "  if (!value_reader.begin_element()) return false;\n";
      array_helper(expression + "[" + idx + "]", array, dim_idx + 1, idx + "i", level + 1);
      be_global->impl_ <<
        indent << "  if (!value_reader.end_element()) return false;\n" <<
        indent << "}\n" <<
        indent << "if (!value_reader.end_array()) return false;\n";
    } else {
      generate_read(expression, "", array->base_type(), idx + "i", level);
    }
  }

=======
>>>>>>> 143859da
  std::string primitive_type(AST_PredefinedType::PredefinedType pt)
  {
    switch (pt) {
    case AST_PredefinedType::PT_long:
      return "int32";
    case AST_PredefinedType::PT_ulong:
      return "uint32";
    case AST_PredefinedType::PT_longlong:
      return "int64";
    case AST_PredefinedType::PT_ulonglong:
      return "uint64";
    case AST_PredefinedType::PT_short:
      return "int16";
    case AST_PredefinedType::PT_ushort:
      return "uint16";
#if OPENDDS_HAS_EXPLICIT_INTS
    case AST_PredefinedType::PT_int8:
      return "int8";
    case AST_PredefinedType::PT_uint8:
      return "uint8";
#endif
    case AST_PredefinedType::PT_float:
      return "float32";
    case AST_PredefinedType::PT_double:
      return "float64";
    case AST_PredefinedType::PT_longdouble:
      return "float128";
    case AST_PredefinedType::PT_char:
      return "char8";
    case AST_PredefinedType::PT_wchar:
      return "char16";
    case AST_PredefinedType::PT_boolean:
      return "boolean";
    case AST_PredefinedType::PT_octet:
      return "byte";
    default:
      return "";
    }
  }

  void array_helper(const std::string& expression, AST_Array* array,
                    size_t dim_idx, const std::string& idx, int level)
  {
    const bool use_cxx11 = be_global->language_mapping() == BE_GlobalData::LANGMAP_CXX11;
    const std::string indent(level * 2, ' ');
    const Classification c = classify(array->base_type());
    const bool primitive = c & CL_PRIMITIVE;
    // When we have a primitive type the last dimension is read using the read_*_array
    // operation, when we have a not primitive type the last dimension is read element by element
    // in a loop in the generated code
    if ((primitive && (dim_idx < array->n_dims() - 1)) || (!primitive && (dim_idx < array->n_dims()))) {
      const size_t dim = array->dims()[dim_idx]->ev()->u.ulval;
      be_global->impl_ <<
        indent << "if (!value_reader.begin_array()) return false;\n" <<
        indent << "for (" << (use_cxx11 ? "size_t " : "unsigned int ") << idx << " = 0; "
          << idx << " != " << dim << "; ++" << idx << ") {\n" <<
        indent << "  if (!value_reader.begin_element()) return false;\n";
      array_helper(expression + "[" + idx + "]", array, dim_idx + 1, idx + "i", level + 1);
      be_global->impl_ <<
        indent << "  if (!value_reader.end_element()) return false;\n" <<
        indent << "}\n" <<
        indent << "if (!value_reader.end_array()) return false;\n";
    } else {
      if (primitive) {
        const size_t dim = array->dims()[dim_idx]->ev()->u.ulval;
        AST_Type* const actual = resolveActualType(array->base_type());
        const AST_PredefinedType::PredefinedType pt =
          dynamic_cast<AST_PredefinedType*>(actual)->pt();
        be_global->impl_ <<
          indent << "if (!value_reader.begin_array()) return false;\n";
        be_global->impl_ << indent <<
          "if (!value_reader.read_" << primitive_type(pt) << "_array (" << expression << (use_cxx11 ? ".data()" : "") << ", " << dim << ")) return false;\n";
        be_global->impl_ <<
          indent << "if (!value_reader.end_array()) return false;\n";

      } else {
        generate_read(expression, "", array->base_type(), idx + "i", level);
      }
    }
  }

  void sequence_helper(const std::string& expression, AST_Sequence* sequence,
                       const std::string& idx, int level)
  {
    // TODO: Take advantage of the size.
    const bool use_cxx11 = be_global->language_mapping() == BE_GlobalData::LANGMAP_CXX11;
    const std::string indent(level * 2, ' ');
    be_global->impl_ <<
      indent << "if (!value_reader.begin_sequence()) return false;\n" <<
      indent << "for (" << (use_cxx11 ? "size_t " : "unsigned int ") << idx << " = 0; "
        "value_reader.elements_remaining(); ++" << idx << ") {\n";
    if (use_cxx11) {
      be_global->impl_ << indent << "  " << expression << ".resize(" << expression << ".size() + 1);\n";
    } else {
      be_global->impl_ << indent << "  " << expression << ".length(" << expression << ".length() + 1);\n";
    }
    be_global->impl_ <<
      indent << "  if (!value_reader.begin_element()) return false;\n";
    generate_read(expression + "[" + idx + "]", "", sequence->base_type(), idx + "i", level + 1);
    be_global->impl_ <<
      indent << "  if (!value_reader.end_element()) return false;\n" <<
      indent << "}\n" <<
      indent << "if (!value_reader.end_sequence()) return false;\n";
  }

  void generate_read(const std::string& expression, const std::string& accessor,
                     AST_Type* type, const std::string& idx, int level)
  {
    AST_Type* const actual = resolveActualType(type);

    const Classification c = classify(actual);
    if (c & CL_SEQUENCE) {
      AST_Sequence* const sequence = dynamic_cast<AST_Sequence*>(actual);
      sequence_helper(expression + accessor, sequence, idx, level);
      return;

    } else if (c & CL_ARRAY) {
      AST_Array* const array = dynamic_cast<AST_Array*>(actual);
      array_helper(expression + accessor, array, 0, idx, level);
      return;
    }

    const bool use_cxx11 = be_global->language_mapping() == BE_GlobalData::LANGMAP_CXX11;
    const std::string indent(level * 2, ' ');
    if (c & CL_FIXED) {
      be_global->impl_ <<
        indent << "if (!value_reader.read_fixed(" << expression << ")) return false;\n";

    } else if (c & CL_STRING) {
      be_global->impl_ <<
        indent << "{\n" <<
        indent << "  " << ((c & CL_WIDE) ? "WString" : "String") << " x;\n" <<
        indent << "  if (!value_reader.read_" << ((c & CL_WIDE) ? "w" : "")
          << "string(x)) return false;\n" <<
        indent << "  " << expression << accessor << " = x" << (use_cxx11 ? "" : ".c_str()")
          <<  ";\n" <<
        indent << "}\n";

    } else if (c & CL_PRIMITIVE) {
      const AST_PredefinedType::PredefinedType pt =
        dynamic_cast<AST_PredefinedType*>(actual)->pt();
      if (pt == AST_PredefinedType::PT_boolean) {
        be_global->impl_ <<
          indent << "{\n" <<
          indent << "  " << scoped(type->name()) << " bx;\n" <<
          indent << "  if (!value_reader.read_" << primitive_type(pt)
            << "(bx)) return false;\n" <<
          indent << "  " << expression << accessor << " = bx;\n" <<
          indent << "}\n";
      } else {
        be_global->impl_ <<
          indent << "if (!value_reader.read_" << primitive_type(pt) << '(' << expression << accessor << ")) return false;\n";
      }
    } else {
      be_global->impl_ <<
        indent << "if (!vread(value_reader, " << expression << accessor <<
          ")) return false;\n";
    }
  }

  std::string branch_helper(const std::string&,
                            const std::string& field_name,
                            AST_Type* type,
                            const std::string&,
                            bool,
                            Intro&,
                            const std::string&,
                            bool)
  {
    AST_Type* const actual = resolveActualType(type);
    std::string decl = scoped(type->name());

    const Classification c = classify(actual);
    if (c & CL_STRING) {
      decl = (c & CL_WIDE) ? "std::wstring" : "std::string";
    }

    be_global->impl_ <<
      "    if (!value_reader.begin_union_member()) return false;\n"
      "    " << decl << " bv;\n";
    generate_read("bv", "", type, "i", 2);
    be_global->impl_ <<
      "    value." << field_name << "(bv" << ((c & CL_STRING) ? ".c_str()" : "") << ");\n" <<
      "    if (!value_reader.end_union_member()) return false;\n";
    return "";
  }
}

bool value_reader_generator::gen_enum(AST_Enum*,
                                      UTL_ScopedName* name,
                                      const std::vector<AST_EnumVal*>& contents,
                                      const char*)
{
  be_global->add_include("dds/DCPS/ValueReader.h", BE_GlobalData::STREAM_H);

  const std::string type_name = scoped(name);

  {
    NamespaceGuard guard;

    Function read("vread", "bool");
    read.addArg("value_reader", "OpenDDS::DCPS::ValueReader&");
    read.addArg("value", type_name + "&");
    read.endArgs();

    be_global->impl_ <<
      "  static const ListEnumHelper::Pair pairs[] = {";

    for (size_t i = 0; i != contents.size(); ++i) {
      if (i) {
        be_global->impl_ << ',';
      }
      be_global->impl_ <<
        '{' << '"' << contents[i]->local_name()->get_string() << '"' << ',' << contents[i]->constant_value()->ev()->u.eval << '}';
    }

    be_global->impl_ <<
      ",{0,0}};\n"
      "  ListEnumHelper helper(pairs);\n"
      "  return value_reader.read_enum(value, helper);\n";
  }

  return true;
}

bool value_reader_generator::gen_typedef(AST_Typedef*,
                                         UTL_ScopedName*,
                                         AST_Type*,
                                         const char*)
{
  return true;
}

bool value_reader_generator::gen_struct(AST_Structure*,
                                        UTL_ScopedName* name,
                                        const std::vector<AST_Field*>& fields,
                                        AST_Type::SIZE_TYPE,
                                        const char*)
{
  be_global->add_include("dds/DCPS/ValueReader.h", BE_GlobalData::STREAM_H);

  const std::string type_name = scoped(name);
  const bool use_cxx11 = be_global->language_mapping() == BE_GlobalData::LANGMAP_CXX11;
  const std::string accessor = use_cxx11 ? "()" : "";

  {
    NamespaceGuard guard;

    Function read("vread", "bool");
    read.addArg("value_reader", "OpenDDS::DCPS::ValueReader&");
    read.addArg("value", type_name + "&");
    read.endArgs();

    be_global->impl_ <<
      "  static const ListMemberHelper::Pair pairs[] = {";

    for (size_t i = 0; i != fields.size(); ++i) {
      if (i) {
        be_global->impl_ << ',';
      }
      be_global->impl_ <<
        '{' << '"' << fields[i]->local_name()->get_string() << '"' << ',' << be_global->get_id(fields[i]) << '}';
    }

    be_global->impl_ <<
      ",{0,0}};\n"
      "  ListMemberHelper helper(pairs);\n";

    be_global->impl_ <<
      "  if (!value_reader.begin_struct()) return false;\n"
      "  XTypes::MemberId member_id;\n"
      "  while (value_reader.begin_struct_member(member_id, helper)) {\n"
      "    switch (member_id) {\n";

    for (std::vector<AST_Field*>::const_iterator pos = fields.begin(), limit = fields.end();
         pos != limit; ++pos) {
      AST_Field* const field = *pos;
      const std::string field_name = field->local_name()->get_string();
      be_global->impl_ <<
        "    case " << be_global->get_id(field) << ": {\n";
      generate_read("value." + field_name, accessor, field->field_type(), "i", 3);
      be_global->impl_ <<
        "      break;\n"
        "    }\n";
    }

    be_global->impl_ <<
      "    }\n"
      "    if (!value_reader.end_struct_member()) return false;\n"
      "  }\n"
      "  if (!value_reader.end_struct()) return false;\n"
      "  return true;\n";
  }

  return true;
}


bool value_reader_generator::gen_union(AST_Union* u,
                                       UTL_ScopedName* name,
                                       const std::vector<AST_UnionBranch*>& branches,
                                       AST_Type* discriminator,
                                       const char*)
{
  be_global->add_include("dds/DCPS/ValueReader.h", BE_GlobalData::STREAM_H);

  const std::string type_name = scoped(name);

  {
    NamespaceGuard guard;

    Function read("vread", "bool");
    read.addArg("value_reader", "OpenDDS::DCPS::ValueReader&");
    read.addArg("value", type_name + "&");
    read.endArgs();

    be_global->impl_ <<
      "  if (!value_reader.begin_union()) return false;\n"
      "  if (!value_reader.begin_discriminator()) return false;\n"
      "  {\n"
      "    " << scoped(discriminator->name()) << " d;\n";
    generate_read("d", "", discriminator, "i", 2);
    be_global->impl_ <<
      "    value._d(d);\n"
      "  }\n"
      "  if (!value_reader.end_discriminator()) return false;\n";

    generateSwitchForUnion(u, "value._d()", branch_helper, branches,
                           discriminator, "", "", type_name.c_str(),
                           false, false);
    be_global->impl_ <<
      "  if (!value_reader.end_union()) return false;\n"
      "  return true;\n";
  }

  return true;
}<|MERGE_RESOLUTION|>--- conflicted
+++ resolved
@@ -22,31 +22,6 @@
   void generate_read(const std::string& expression, const std::string& accessor,
                      AST_Type* type, const std::string& idx, int level = 1);
 
-<<<<<<< HEAD
-  void array_helper(const std::string& expression, AST_Array* array,
-                    size_t dim_idx, const std::string& idx, int level)
-  {
-    const bool use_cxx11 = be_global->language_mapping() == BE_GlobalData::LANGMAP_CXX11;
-    const std::string indent(level * 2, ' ');
-    if (dim_idx < array->n_dims()) {
-      const size_t dim = array->dims()[dim_idx]->ev()->u.ulval;
-      be_global->impl_ <<
-        indent << "if (!value_reader.begin_array()) return false;\n" <<
-        indent << "for (" << (use_cxx11 ? "size_t " : "unsigned int ") << idx << " = 0; "
-          << idx << " != " << dim << "; ++" << idx << ") {\n" <<
-        indent << "  if (!value_reader.begin_element()) return false;\n";
-      array_helper(expression + "[" + idx + "]", array, dim_idx + 1, idx + "i", level + 1);
-      be_global->impl_ <<
-        indent << "  if (!value_reader.end_element()) return false;\n" <<
-        indent << "}\n" <<
-        indent << "if (!value_reader.end_array()) return false;\n";
-    } else {
-      generate_read(expression, "", array->base_type(), idx + "i", level);
-    }
-  }
-
-=======
->>>>>>> 143859da
   std::string primitive_type(AST_PredefinedType::PredefinedType pt)
   {
     switch (pt) {
