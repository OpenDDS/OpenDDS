#include "annotations.h"

#include "be_extern.h"
#include "be_util.h"

#include <ast_annotation_appl.h>
#include <ast_annotation_decl.h>
#include <ast_annotation_member.h>
#include <ast_sequence.h>
#include <ast_array.h>
#if OPENDDS_HAS_IDL_MAP
#include <ast_map.h>
#endif
#include <ast_union.h>
#include <utl_string.h>

void Annotations::register_all()
{
  register_one<KeyAnnotation>();
  register_one<TopicAnnotation>();
  register_one<NestedAnnotation>();
  register_one<DefaultNestedAnnotation>();
  register_one<IdAnnotation>();
  register_one<AutoidAnnotation>();
  register_one<HashidAnnotation>();
  register_one<OptionalAnnotation>();
  register_one<MustUnderstandAnnotation>();
  register_one<ExternalAnnotation>();
  register_one<ExtensibilityAnnotation>();
  register_one<FinalAnnotation>();
  register_one<AppendableAnnotation>();
  register_one<MutableAnnotation>();
  register_one<TryConstructAnnotation>();
  register_one<ValueAnnotation>();
  register_one<OpenDDS::DataRepresentationAnnotation>();
  register_one<OpenDDS::internal::NoDynamicDataAdapterAnnotation>();
  register_one<OpenDDS::internal::SpecialSerializationAnnotation>();
}

Annotations::Annotations()
{
}

Annotations::~Annotations()
{
  for (MapType::iterator i = map_.begin(); i != map_.end(); ++i) {
    delete i->second;
  }
}

Annotation* Annotations::operator[](const std::string& annotation) const
{
  const MapType::const_iterator i = map_.find(annotation);
  if (i == map_.end()) {
    be_util::misc_error_and_abort(std::string("No such annotation: ") + annotation);
  }
  return i->second;
}

Annotation::Annotation()
: declaration_(0)
{
}

Annotation::~Annotation()
{
}

std::string Annotation::module() const
{
  return "::";
}

std::string Annotation::fullname() const
{
  return module() + std::string("@") + name();
}

AST_Annotation_Decl* Annotation::declaration() const
{
  return declaration_;
}

AST_Annotation_Appl* Annotation::find_on(AST_Decl* node) const
{
  return node->annotations().find(declaration_);
}

void Annotation::cache()
{
  idl_global->eval(definition().c_str());
  UTL_Scope* root = idl_global->scopes().bottom();
  declaration_ = dynamic_cast<AST_Annotation_Decl*>(
    root->lookup_by_name(fullname().c_str()));
}

AST_Expression::AST_ExprValue* get_annotation_member_ev(
  AST_Annotation_Appl* appl, const char* member_name, AST_Expression::ExprType type)
{
  AST_Annotation_Member* member =
    dynamic_cast<AST_Annotation_Member*>((*appl)[member_name]);
  if (member) {
    AST_Expression* e = member->value();
    if (e && e->ev()) {
      if (e->ev()->et != type) {
        be_util::misc_error_and_abort(std::string("Found unexpected expression type "
                                      "while getting value of member \"") +
                                      member_name + "\" of annotation \"" +
                                      appl->local_name()->get_string() + '"',
                                      appl);
      }
      return e->ev();
    }
  }

  be_util::misc_error_and_abort(std::string("Found null pointer while getting value of member \"") +
                                member_name + "\" of annotation \"" +
                                appl->local_name()->get_string() + '"',
                                appl);
  return 0;
}

bool get_bool_annotation_member_value(AST_Annotation_Appl* appl,
                                      const char* member_name)
{
  AST_Expression::AST_ExprValue* const ev =
    get_annotation_member_ev(appl, member_name, AST_Expression::EV_bool);
  return ev->u.bval;
}

ACE_UINT32 get_u32_annotation_member_value(AST_Annotation_Appl* appl,
                                           const char* member_name)
{
  AST_Expression::AST_ExprValue* const ev =
    get_annotation_member_ev(appl, member_name, AST_Expression::EV_ulong);
  return ev->u.ulval;
}

ACE_INT32 get_i32_annotation_member_value(AST_Annotation_Appl* appl,
                                          const char* member_name)
{
  AST_Expression::AST_ExprValue* const ev =
    get_annotation_member_ev(appl, member_name, AST_Expression::EV_long);
  return ev->u.lval;
}

std::string get_str_annotation_member_value(AST_Annotation_Appl* appl,
                                            const char* member_name)
{
  AST_Expression::AST_ExprValue* const ev =
    get_annotation_member_ev(appl, member_name, AST_Expression::EV_string);
  return ev->u.strval->get_string();
}

template<>
bool AnnotationWithValue<bool>::value_from_appl(AST_Annotation_Appl* appl) const
{
  return get_bool_annotation_member_value(appl, "value");
}

template<>
ACE_UINT32 AnnotationWithValue<ACE_UINT32>::value_from_appl(AST_Annotation_Appl* appl) const
{
  return get_u32_annotation_member_value(appl, "value");
}

template<>
int AnnotationWithValue<ACE_INT32>::value_from_appl(AST_Annotation_Appl* appl) const
{
  return get_i32_annotation_member_value(appl, "value");
}

template<>
std::string AnnotationWithValue<std::string>::value_from_appl(AST_Annotation_Appl* appl) const
{
  return get_str_annotation_member_value(appl, "value");
}

// @key ======================================================================

std::string KeyAnnotation::definition() const
{
  return
    "@annotation key {\n"
    "  boolean value default TRUE;\n"
    "};\n";
}

std::string KeyAnnotation::name() const
{
  return "key";
}

bool KeyAnnotation::union_value(AST_Union* node) const
{
  AST_Annotation_Appl* appl = node->disc_annotations().find(declaration());
  if (!appl) { return absent_value; }
  return value_from_appl(appl);
}

// @topic ====================================================================

TopicAnnotation::TopicAnnotation()
{
}

std::string TopicAnnotation::definition() const
{
  return
    "@annotation topic {\n"
    "  string name default \"\";\n"
    "  string platform default \"*\";\n"
    "};\n";
}

std::string TopicAnnotation::name() const
{
  return "topic";
}

TopicValue TopicAnnotation::value_from_appl(AST_Annotation_Appl* appl) const
{
  TopicValue value;
  value.name = get_str_annotation_member_value(appl, "name");
  value.platform = get_str_annotation_member_value(appl, "platform");
  return value;
}

// @nested ===================================================================

std::string NestedAnnotation::definition() const
{
  return
    "@annotation nested {\n"
    "  boolean value default TRUE;\n"
    "};\n";
}

std::string NestedAnnotation::name() const
{
  return "nested";
}

// @default_nested ===========================================================

std::string DefaultNestedAnnotation::definition() const
{
  return
    "@annotation default_nested {\n"
    "  boolean value default TRUE;\n"
    "};\n";
}

std::string DefaultNestedAnnotation::name() const
{
  return "default_nested";
}

// @id =======================================================================

std::string IdAnnotation::definition() const
{
  return
    "@annotation id {\n"
    "  unsigned long value;\n"
    "};\n";
}

std::string IdAnnotation::name() const
{
  return "id";
}

// @autoid ===================================================================

std::string AutoidAnnotation::definition() const
{
  return
    "@annotation autoid {\n"
    "    enum AutoidKind {\n"
    "      SEQUENTIAL,\n"
    "      HASH\n"
    "    };\n"
    "    AutoidKind value default HASH;\n"
    "};\n";
}

std::string AutoidAnnotation::name() const
{
  return "autoid";
}

// @hashid ===================================================================

std::string HashidAnnotation::definition() const
{
  return
    "@annotation hashid {\n"
    "  string value default \"\";"
    "};\n";
}

std::string HashidAnnotation::name() const
{
  return "hashid";
}

// @optional =================================================================

std::string OptionalAnnotation::definition() const
{
  return
    "@annotation optional {\n"
    "  boolean value default TRUE;"
    "};\n";
}

std::string OptionalAnnotation::name() const
{
  return "optional";
}

// @must_understand =================================================================

std::string MustUnderstandAnnotation::definition() const
{
  return
    "@annotation must_understand {\n"
    "  boolean value default TRUE;"
    "};\n";
}

std::string MustUnderstandAnnotation::name() const
{
  return "must_understand";
}

// @external =================================================================

std::string ExternalAnnotation::definition() const
{
  return
    "@annotation external {\n"
    "  boolean value default TRUE;"
    "};\n";
}

std::string ExternalAnnotation::name() const
{
  return "external";
}

// @extensibility ============================================================

std::string ExtensibilityAnnotation::definition() const
{
  return
    "@annotation extensibility {\n"
    "  enum ExtensibilityKind {\n"
    "    FINAL,\n"
    "    APPENDABLE,\n"
    "    MUTABLE\n"
    "  };\n"
    "  ExtensibilityKind value;\n"
    "};\n";
}

std::string ExtensibilityAnnotation::name() const
{
  return "extensibility";
}

// @final ====================================================================

std::string FinalAnnotation::definition() const
{
  return "@annotation final {};\n";
}

std::string FinalAnnotation::name() const
{
  return "final";
}

// @appendable ===============================================================

std::string AppendableAnnotation::definition() const
{
  return "@annotation appendable {};\n";
}

std::string AppendableAnnotation::name() const
{
  return "appendable";
}

// @mutable ==================================================================

std::string MutableAnnotation::definition() const
{
  return "@annotation mutable {};\n";
}

std::string MutableAnnotation::name() const
{
  return "mutable";
}

// @try_construct ============================================================

std::string TryConstructAnnotation::definition() const
{
  return
    "@annotation try_construct {\n"
    "  enum TryConstructFailAction {\n"
    "    DISCARD,\n"
    "    USE_DEFAULT,\n"
    "    TRIM\n"
    "  };\n"
    "  TryConstructFailAction value default USE_DEFAULT;\n"
    "};\n";
}

std::string TryConstructAnnotation::name() const
{
  return "try_construct";
}

TryConstructFailAction TryConstructAnnotation::sequence_element_value(AST_Sequence* node) const
{
  AST_Annotation_Appl* appl = node->base_type_annotations().find(declaration());
  if (!appl) { return absent_value; }
  return value_from_appl(appl);
}

TryConstructFailAction TryConstructAnnotation::array_element_value(AST_Array* node) const
{
  AST_Annotation_Appl* appl = node->base_type_annotations().find(declaration());
  if (!appl) { return absent_value; }
  return value_from_appl(appl);
}

TryConstructFailAction TryConstructAnnotation::union_value(AST_Union* node) const
{
  AST_Annotation_Appl* appl = node->disc_annotations().find(declaration());
  if (!appl) { return absent_value; }
  return value_from_appl(appl);
}

<<<<<<< HEAD
#if OPENDDS_HAS_IDL_MAP
TryConstructFailAction TryConstructAnnotation::map_key(AST_Map* node) const
{
  AST_Annotation_Appl* appl = node->key_type_annotations().find(declaration());
  if (!appl) { return absent_value; }
  return value_from_appl(appl);
}

TryConstructFailAction TryConstructAnnotation::map_value(AST_Map* node) const
{
  AST_Annotation_Appl* appl = node->value_type_annotations().find(declaration());
  if (!appl) { return absent_value; }
  return value_from_appl(appl);
}
#endif
=======
// @value ====================================================================

std::string ValueAnnotation::definition() const
{
  return
    "@annotation value {\n"
    "  long value;\n"
    "};\n";
}

std::string ValueAnnotation::name() const
{
  return "value";
}
>>>>>>> 554942ec

OPENDDS_BEGIN_VERSIONED_NAMESPACE_DECL
namespace OpenDDS {

  // @OpenDDS::data_representation ===========================================

  std::string DataRepresentationAnnotation::definition() const
  {
    return
      "module OpenDDS {\n"
      "  @annotation data_representation {\n"
      "    enum Kind_t {\n"
      "      XCDR1,\n"
      "      XML,\n"
      "      XCDR2,\n"
      "      UNALIGNED_CDR\n"
      "    };\n"
      "    Kind_t kind;\n"
      "  };\n"
      "};\n";
  }

  std::string DataRepresentationAnnotation::name() const
  {
    return "data_representation";
  }

  bool DataRepresentationAnnotation::node_value_exists(
    AST_Decl* node, DataRepresentation& value) const
  {
    value = DataRepresentation();
    bool found = false;
    if (node) {
      for (AST_Annotation_Appls::iterator i = node->annotations().begin();
          i != node->annotations().end(); ++i) {
        AST_Annotation_Appl* appl = i->get();
        if (appl && appl->annotation_decl() == declaration()) {
          found = true;
          value.add(value_from_appl(appl));
        }
      }
    }
    return found;
  }

  DataRepresentation DataRepresentationAnnotation::value_from_appl(AST_Annotation_Appl* appl) const
  {
    DataRepresentation value;
    if (appl && appl->annotation_decl() == declaration()) {
      switch (get_u32_annotation_member_value(appl, "kind")) {
      case 0: // Kind_t::XCDR1
        value.xcdr1 = true;
        break;
      case 1: // Kind_t::XML
        value.xml = true;
        break;
      case 2: // Kind_t::XCDR2
        value.xcdr2 = true;
        break;
      case 3: // Kind_t::UNALIGNED_CDR
        value.unaligned = true;
        break;
      }
    }
    return value;
  }

  std::string DataRepresentationAnnotation::module() const
  {
    return "::OpenDDS::";
  }
}
OPENDDS_END_VERSIONED_NAMESPACE_DECL<|MERGE_RESOLUTION|>--- conflicted
+++ resolved
@@ -447,7 +447,21 @@
   return value_from_appl(appl);
 }
 
-<<<<<<< HEAD
+// @value ====================================================================
+
+std::string ValueAnnotation::definition() const
+{
+  return
+    "@annotation value {\n"
+    "  long value;\n"
+    "};\n";
+}
+
+std::string ValueAnnotation::name() const
+{
+  return "value";
+}
+
 #if OPENDDS_HAS_IDL_MAP
 TryConstructFailAction TryConstructAnnotation::map_key(AST_Map* node) const
 {
@@ -463,22 +477,6 @@
   return value_from_appl(appl);
 }
 #endif
-=======
-// @value ====================================================================
-
-std::string ValueAnnotation::definition() const
-{
-  return
-    "@annotation value {\n"
-    "  long value;\n"
-    "};\n";
-}
-
-std::string ValueAnnotation::name() const
-{
-  return "value";
-}
->>>>>>> 554942ec
 
 OPENDDS_BEGIN_VERSIONED_NAMESPACE_DECL
 namespace OpenDDS {
