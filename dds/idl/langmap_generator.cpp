/*
 * Distributed under the OpenDDS License.
 * See: http://www.opendds.org/license.html
 */

#include "langmap_generator.h"
#include "field_info.h"
#include "be_extern.h"

#include "utl_identifier.h"

#include "ace/Version.h"
#include "ace/CDR_Base.h"
#ifdef ACE_HAS_CDR_FIXED
#include "ast_fixed.h"
#endif

#include <map>
#include <iostream>

using namespace AstTypeClassification;

struct GeneratorBase;

namespace {
  GeneratorBase* generator_ = 0;

  std::map<AST_PredefinedType::PredefinedType, std::string> primtype_;

  enum Helper {
    HLP_STR_VAR, HLP_STR_OUT, HLP_WSTR_VAR, HLP_WSTR_OUT,
    HLP_STR_MGR, HLP_WSTR_MGR,
    HLP_FIX_VAR, HLP_VAR_VAR, HLP_OUT,
    HLP_SEQ, HLP_SEQ_NS, HLP_SEQ_VAR_VAR, HLP_SEQ_FIX_VAR, HLP_SEQ_OUT,
    HLP_ARR_VAR_VAR, HLP_ARR_FIX_VAR, HLP_ARR_OUT, HLP_ARR_FORANY,
    HLP_FIXED, HLP_FIXED_CONSTANT
  };
  std::map<Helper, std::string> helpers_;

  std::string exporter() {
    return be_global->export_macro().empty() ? ""
      : be_global->export_macro().c_str() + std::string(" ");
  }

  std::string array_dims(AST_Type* type, ACE_CDR::ULong& elems) {
    AST_Array* const arr = dynamic_cast<AST_Array*>(type);
    std::string ret;
    for (ACE_CDR::ULong dim = 0; dim < arr->n_dims(); ++dim) {
      elems *= arr->dims()[dim]->ev()->u.ulval;
      if (dim) ret += "[0]";
    }
    AST_Type* base = resolveActualType(arr->base_type());
    if (dynamic_cast<AST_Array*>(base)) {
      ret += "[0]" + array_dims(base, elems);
    }
    return ret;
  }

  void gen_typecode(UTL_ScopedName* name)
  {
    if (be_global->suppress_typecode()) {
      return;
    }
    const char* const nm = name->last_component()->get_string();
    be_global->lang_header_ <<
      "extern " << exporter() << "const ::CORBA::TypeCode_ptr _tc_" << nm
      << ";\n";
    const ScopedNamespaceGuard cppNs(name, be_global->impl_);
    be_global->impl_ <<
      "const ::CORBA::TypeCode_ptr _tc_" << nm << " = 0;\n";
  }

}

struct GeneratorBase
{
  virtual ~GeneratorBase() {}
  virtual void init() = 0;
  virtual void gen_sequence(UTL_ScopedName* tdname, AST_Sequence* seq) = 0;
  virtual bool gen_struct(AST_Structure* s, UTL_ScopedName* name, const std::vector<AST_Field*>& fields, AST_Type::SIZE_TYPE size, const char* x) = 0;

  virtual std::string const_keyword(AST_Expression::ExprType)
  {
    return "const";
  }

  std::string map_type(AST_Type* type)
  {
    if (dynamic_cast<AST_Typedef*>(type)) {
      return scoped(type->name());
    }
    const Classification cls = classify(type);
    if (cls & CL_PRIMITIVE) {
      AST_Type* actual = resolveActualType(type);
      return primtype_[dynamic_cast<AST_PredefinedType*>(actual)->pt()];
    }
    if (cls & CL_STRING) {
      const AST_PredefinedType::PredefinedType chartype = (cls & CL_WIDE)
        ? AST_PredefinedType::PT_wchar : AST_PredefinedType::PT_char;
      return map_type_string(chartype, false);
    }
    if (cls & (CL_STRUCTURE | CL_UNION | CL_SEQUENCE | CL_ARRAY | CL_ENUM | CL_FIXED)) {
      return scoped(type->name());
    }
    if (cls & CL_INTERFACE) {
      return scoped(type->name()) + "_var";
    }
    return "<<unknown>>";
  }

  std::string map_type(AST_Field* field)
  {
    FieldInfo af(*field);
    return (af.type_->anonymous() && af.as_base_) ? af.type_name_ : map_type(af.type_);
  }

  virtual std::string map_type_string(AST_PredefinedType::PredefinedType chartype, bool constant)
  {
    return primtype_[chartype] + '*' + (constant ? " const" : "");
  }

  std::string map_type(AST_Expression::ExprType type)
  {
    AST_PredefinedType::PredefinedType pt = AST_PredefinedType::PT_void;
    switch (type)
    {
    case AST_Expression::EV_short: pt = AST_PredefinedType::PT_short; break;
    case AST_Expression::EV_ushort: pt = AST_PredefinedType::PT_ushort; break;
    case AST_Expression::EV_long: pt = AST_PredefinedType::PT_long; break;
    case AST_Expression::EV_ulong: pt = AST_PredefinedType::PT_ulong; break;
    case AST_Expression::EV_longlong: pt = AST_PredefinedType::PT_longlong; break;
    case AST_Expression::EV_ulonglong: pt = AST_PredefinedType::PT_ulonglong; break;
    case AST_Expression::EV_float: pt = AST_PredefinedType::PT_float; break;
    case AST_Expression::EV_double: pt = AST_PredefinedType::PT_double; break;
    case AST_Expression::EV_longdouble: pt = AST_PredefinedType::PT_longdouble; break;
    case AST_Expression::EV_char: pt = AST_PredefinedType::PT_char; break;
    case AST_Expression::EV_wchar: pt = AST_PredefinedType::PT_wchar; break;
    case AST_Expression::EV_octet: pt = AST_PredefinedType::PT_octet; break;
    case AST_Expression::EV_bool: pt = AST_PredefinedType::PT_boolean; break;
    case AST_Expression::EV_string: pt = AST_PredefinedType::PT_char; break;
    case AST_Expression::EV_wstring: pt = AST_PredefinedType::PT_wchar; break;
#ifdef ACE_HAS_CDR_FIXED
    case AST_Expression::EV_fixed:
      be_global->add_include("FACE/Fixed.h", BE_GlobalData::STREAM_LANG_H);
      return helpers_[HLP_FIXED_CONSTANT];
#endif
    default: break;
    }

    if (type == AST_Expression::EV_string || type == AST_Expression::EV_wstring)
      return map_type_string(pt, true);

    return primtype_[pt];
  }

  virtual void gen_simple_out(const char* nm)
  {
    be_global->lang_header_ <<
      "typedef " << nm << "& " << nm << "_out;\n";
  }

  virtual bool scoped_enum() { return false; }
  virtual std::string enum_base() { return ""; }

  virtual void struct_decls(UTL_ScopedName* name, AST_Type::SIZE_TYPE size, const char* struct_or_class = "struct")
  {
    be_global->add_include("<tao/VarOut_T.h>", BE_GlobalData::STREAM_LANG_H);
    const char* const nm = name->last_component()->get_string();
    be_global->lang_header_ <<
      struct_or_class << ' ' << nm << ";\n";
    switch (size) {
    case AST_Type::SIZE_UNKNOWN:
      be_global->lang_header_ << "/* Unknown size */\n";
      break;
    case AST_Type::FIXED:
      be_global->lang_header_ <<
        "typedef " << helpers_[HLP_FIX_VAR] << '<' << nm << "> " << nm << "_var;\n" <<
        "typedef " << nm << "& " << nm << "_out;\n";
      break;
    case AST_Type::VARIABLE:
      be_global->lang_header_ <<
        "typedef " << helpers_[HLP_VAR_VAR] << '<' << nm << "> " << nm << "_var;\n" <<
        "typedef " << helpers_[HLP_OUT] << '<' << nm << "> " << nm << "_out;\n";
      break;
    }
  }

  static std::string generateDefaultValue(AST_Union* the_union)
  {
    std::stringstream first_label;
    AST_Union::DefaultValue dv;
    if (the_union->default_value(dv) == -1) {
      ACE_ERROR((LM_ERROR,
        ACE_TEXT("(%P|%t) ERROR: generateDefaultValue::")
        ACE_TEXT(" computing default value failed\n")));
      return "";
    }

    switch (the_union->udisc_type ())
      {
      case AST_Expression::EV_short:
        first_label << dv.u.short_val;
        break;
      case AST_Expression::EV_ushort:
        first_label << dv.u.ushort_val;
        break;
      case AST_Expression::EV_long:
        first_label << dv.u.long_val;
        break;
      case AST_Expression::EV_ulong:
        first_label << dv.u.ulong_val;
        break;
      case AST_Expression::EV_char:
        first_label << (int)dv.u.char_val;
        break;
      case AST_Expression::EV_bool:
        first_label << (dv.u.bool_val == 0 ? "false" : "true");
        break;
      case AST_Expression::EV_enum:
        {
<<<<<<< HEAD
          AST_Enum* e = AST_Enum::narrow_from_decl(the_union->disc_type());
          if (be_global->language_mapping() == BE_GlobalData::LANGMAP_CXX11 ||
              be_global->language_mapping() == BE_GlobalData::LANGMAP_FACE_CXX) {
            std::string prefix = scoped(e->name());
            if (be_global->language_mapping() == BE_GlobalData::LANGMAP_FACE_CXX) {
              size_t pos = prefix.rfind("::");
              if (pos == std::string::npos) {
                prefix = "";
              } else {
                prefix = prefix.substr(0, pos) + "::";
              }
            } else {
              prefix += "::";
            }
            first_label << prefix;
            UTL_ScopedName* default_name = e->value_to_name(dv.u.enum_val);
            //default_name can be null when there is not default branch
            if (default_name == 0) {
              const Fields fields(the_union);
              AST_UnionBranch* ub = dynamic_cast<AST_UnionBranch*>(*(fields.begin()));
              AST_Expression::AST_ExprValue* ev = ub->label(0)->label_val()->ev();
              default_name = e->value_to_name(ev->u.eval);
            }
            first_label << default_name->last_component()->get_string();
=======
          AST_Enum* e = dynamic_cast<AST_Enum*>(the_union->disc_type());
          if (be_global->language_mapping() == BE_GlobalData::LANGMAP_CXX11) {
            first_label << scoped(e->name()) << "::"
              << e->value_to_name(dv.u.enum_val)->last_component()->get_string();
>>>>>>> 5227b969
          } else {
            first_label << scoped(e->value_to_name(dv.u.enum_val));
          }
          break;
        }
      case AST_Expression::EV_longlong:
        first_label << dv.u.longlong_val;
        break;
      case AST_Expression::EV_ulonglong:
        first_label << dv.u.ulonglong_val;
        break;
      default:
        std::cerr << "Illegal discriminator for union\n";
        break;
      }

    return first_label.str();
  }

  struct GenerateUnionAccessors
  {
    AST_Union* the_union;
    AST_Type* discriminator;

    GenerateUnionAccessors(AST_Union* u, AST_Type* d)
      : the_union(u)
      , discriminator(d)
    { }

    void operator()(AST_UnionBranch* branch)
    {
      const char* field_name = branch->local_name()->get_string();
      std::stringstream first_label;
      {
        AST_UnionLabel* label = branch->label(0);
        if (label->label_kind() == AST_UnionLabel::UL_default) {
          first_label << generateDefaultValue(the_union);
        } else if (discriminator->node_type() == AST_Decl::NT_enum) {
          first_label << getEnumLabel(label->label_val(), discriminator);
        } else {
          first_label << *label->label_val()->ev();
        }
      }

      AST_Type* field_type = branch->field_type();
      const std::string field_type_string = generator_->map_type(field_type);
      AST_Type* actual_field_type = resolveActualType(field_type);
      const Classification cls = classify(actual_field_type);
      if (cls & (CL_PRIMITIVE | CL_ENUM)) {
        be_global->lang_header_ <<
          "  void " << field_name << " (" << field_type_string << " x) {\n"
          "    _reset();\n"
          "    this->_u." << field_name << " = x;\n"
          "    _discriminator = " << first_label.str() << ";\n"
          "  }\n"
          "  " << field_type_string << ' ' << field_name << " () const {\n"
          "    return this->_u." << field_name << ";\n"
          "  }\n";
      } else if (cls & CL_STRING) {
        const std::string& primtype = (cls & CL_WIDE) ? primtype_[AST_PredefinedType::PT_wchar] : primtype_[AST_PredefinedType::PT_char];
        const std::string& helper = (cls & CL_WIDE) ? helpers_[HLP_WSTR_VAR] : helpers_[HLP_STR_VAR];
        be_global->lang_header_ <<
          "  void " << field_name << " (" << primtype << "* x) {\n"
          "    _reset();\n" <<
          "    this->_u." << field_name << " = x;\n"
          "    _discriminator = " << first_label.str() << ";\n"
          "  }\n"
          "  void " << field_name << " (const " << primtype << "* x) {\n"
          "    _reset();\n"
          "    this->_u." << field_name << " = ::CORBA::string_dup(x);\n"
          "    _discriminator = " << first_label.str() << ";\n"
          "  }\n"
          "  void " << field_name << " (const " << helper << "& x) {\n"
          "    _reset();\n" <<
          "    this->_u." << field_name << " = ::CORBA::string_dup(x.in());\n"
          "    _discriminator = " << first_label.str() << ";\n"
          "  }\n"
          "  const " << primtype << "* " << field_name << " () const {\n"
          "    return this->_u." << field_name << ";\n"
          "  }\n";
      } else if (cls & CL_ARRAY) {
        be_global->lang_header_ <<
          "  void " << field_name << " (" << field_type_string << " x) {\n"
          "    _reset();\n" <<
          "    this->_u." << field_name << " = " << field_type_string << "_dup(x);\n"
          "    _discriminator = " << first_label.str() << ";\n"
          "  }\n"
          "  " << field_type_string << "_slice* " << field_name << " () const {\n"
          "    return this->_u." << field_name << ";\n"
          "  }\n";
      } else if (cls & (CL_STRUCTURE | CL_UNION | CL_SEQUENCE | CL_FIXED)) {
        be_global->lang_header_ <<
          "  void " << field_name << " (const " << field_type_string << "& x) {\n"
          "    _reset();\n"
          "    this->_u." << field_name << " = new " << field_type_string << "(x);\n"
          "    _discriminator = " << first_label.str() << ";\n"
          "  }\n"
          "  const " << field_type_string << "& " << field_name << " () const {\n"
          "    return *this->_u." << field_name << ";\n"
          "  }\n"
          "  " << field_type_string << "& " << field_name << " () {\n"
          "    return *this->_u." << field_name << ";\n"
          "  }\n";
      } else {
        std::cerr << "Unsupported type for union element\n";
      }
    }
  };

  static bool hasDefaultLabel (const std::vector<AST_UnionBranch*>& branches)
  {
    for (std::vector<AST_UnionBranch*>::const_iterator pos = branches.begin(), limit = branches.end();
         pos != limit;
         ++pos) {
      AST_UnionBranch* branch = *pos;
      for (unsigned long j = 0; j < branch->label_list_length(); ++j) {
        AST_UnionLabel* label = branch->label(j);
        if (label->label_kind() == AST_UnionLabel::UL_default) {
          return true;
        }
      }
    }
    return false;
  }

  static size_t countLabels (const std::vector<AST_UnionBranch*>& branches)
  {
    size_t count = 0;

    for (std::vector<AST_UnionBranch*>::const_iterator pos = branches.begin(), limit = branches.end();
         pos != limit;
         ++pos) {
      count += (*pos)->label_list_length();
    }

    return count;
  }

  static bool needsDefault (const std::vector<AST_UnionBranch*>& branches, AST_Type* discriminator)
  {
    return !hasDefaultLabel(branches) && needSyntheticDefault(discriminator, countLabels(branches));
  }

  static void generate_union_field(AST_UnionBranch* branch)
  {
    AST_Type* field_type = branch->field_type();
    AST_Type* actual_field_type = resolveActualType(field_type);
    const Classification cls = classify(actual_field_type);
    const std::string lang_field_type = generator_->map_type(field_type);
    if (cls & (CL_PRIMITIVE | CL_ENUM)) {
      be_global->lang_header_ <<
        "    " << lang_field_type << ' ' << branch->local_name()->get_string() << ";\n";
    } else if (cls & CL_STRING) {
      const AST_PredefinedType::PredefinedType chartype = (cls & CL_WIDE)
        ? AST_PredefinedType::PT_wchar : AST_PredefinedType::PT_char;
      be_global->lang_header_ <<
        "    " << primtype_[chartype] << "* " << branch->local_name()->get_string() << ";\n";
    } else if (cls & CL_ARRAY) {
      be_global->lang_header_ <<
        "    " << lang_field_type << "_slice* " << branch->local_name()->get_string() << ";\n";
    } else if (cls & (CL_STRUCTURE | CL_UNION | CL_SEQUENCE | CL_FIXED)) {
      be_global->lang_header_ <<
        "    " << lang_field_type << "* " << branch->local_name()->get_string() << ";\n";
    } else {
      std::cerr << "Unsupported type for union element\n";
    }
  }

  static std::string generateCopyCtor(const std::string& name, AST_Type* field_type,
                                      const std::string&, std::string&,
                                      const std::string&)
  {
    std::stringstream ss;
    AST_Type* actual_field_type = resolveActualType(field_type);
    const Classification cls = classify(actual_field_type);
    const std::string lang_field_type = generator_->map_type(field_type);
    if (cls & (CL_PRIMITIVE | CL_ENUM)) {
      ss <<
        "    this->_u." << name << " = other._u." << name << ";\n";
    } else if (cls & CL_STRING) {
      ss <<
        "    this->_u." << name << " = (other._u." << name << ") ? ::CORBA::string_dup(other._u." << name << ") : 0 ;\n";
    } else if (cls & CL_ARRAY) {
      ss <<
        "    this->_u." << name << " = (other._u." << name << ") ? " << lang_field_type << "_dup(other._u." << name << ") : 0 ;\n";
    } else if (cls & (CL_STRUCTURE | CL_UNION | CL_SEQUENCE | CL_FIXED)) {
      ss <<
        "    this->_u." << name << " = (other._u." << name << ") ? new " << lang_field_type << "(*other._u." << name << ") : 0;\n";
    } else {
      std::cerr << "Unsupported type for union element\n";
    }

    return ss.str();
  }

  static std::string generateAssign(const std::string& name, AST_Type* field_type,
                                    const std::string&, std::string&,
                                    const std::string&)
  {
    std::stringstream ss;
    AST_Type* actual_field_type = resolveActualType(field_type);
    const Classification cls = classify(actual_field_type);
    const std::string lang_field_type = generator_->map_type(field_type);
    if (cls & (CL_PRIMITIVE | CL_ENUM)) {
      ss <<
        "    this->_u." << name << " = other._u." << name << ";\n";
    } else if (cls & CL_STRING) {
      ss <<
        "    this->_u." << name << " = (other._u." << name << ") ? ::CORBA::string_dup(other._u." << name << ") : 0 ;\n";
    } else if (cls & CL_ARRAY) {
      ss <<
        "    this->_u." << name << " = (other._u." << name << ") ? " << lang_field_type << "_dup(other._u." << name << ") : 0 ;\n";
    } else if (cls & (CL_STRUCTURE | CL_UNION | CL_SEQUENCE | CL_FIXED)) {
      ss <<
        "    this->_u." << name << " = (other._u." << name << ") ? new " << lang_field_type << "(*other._u." << name << ") : 0;\n";
    } else {
      std::cerr << "Unsupported type for union element\n";
    }

    return ss.str();
  }

  static std::string generateEqual(const std::string& name, AST_Type* field_type,
                                   const std::string&, std::string&,
                                   const std::string&)
  {
    std::stringstream ss;

    AST_Type* actual_field_type = resolveActualType(field_type);
    const Classification cls = classify(actual_field_type);
    if (cls & (CL_PRIMITIVE | CL_ENUM)) {
      ss <<
        "    return this->_u." << name << " == rhs._u." << name << ";\n";
    } else if (cls & CL_STRING) {
      ss <<
        "    return std::strcmp (this->_u." << name << ", rhs._u." << name << ") == 0 ;\n";
    } else if (cls & CL_ARRAY) {
      // TODO
      ss <<
        "    return false;\n";
    } else if (cls & (CL_STRUCTURE | CL_UNION | CL_SEQUENCE | CL_FIXED)) {
      ss <<
        "    return *this->_u." << name << " == *rhs._u." << name << ";\n";
    } else {
      std::cerr << "Unsupported type for union element\n";
    }

    return ss.str();
  }

  static std::string generateReset(const std::string& name, AST_Type* field_type,
                                   const std::string&, std::string&,
                                   const std::string&)
  {
    std::stringstream ss;

    AST_Type* actual_field_type = resolveActualType(field_type);
    const Classification cls = classify(actual_field_type);
    if (cls & (CL_PRIMITIVE | CL_ENUM)) {
      // Do nothing.
    } else if (cls & CL_STRING) {
      ss <<
        "    ::CORBA::string_free(this->_u." << name << ");\n"
        "    this->_u." << name << " = 0;\n";
    } else if (cls & CL_ARRAY) {
      ss <<
        "    " << generator_->map_type(field_type) << "_free(this->_u." << name << ");\n"
        "    this->_u." << name << " = 0;\n";
    } else if (cls & (CL_STRUCTURE | CL_UNION | CL_SEQUENCE | CL_FIXED)) {
      ss <<
        "    delete this->_u." << name << ";\n"
        "    this->_u." << name << " = 0;\n";
    } else {
      std::cerr << "Unsupported type for union element\n";
    }

    return ss.str();
  }

  virtual bool gen_union(AST_Union* u, UTL_ScopedName* name,
                         const std::vector<AST_UnionBranch*>& branches, AST_Type* discriminator)
  {
    const ScopedNamespaceGuard namespaces(name, be_global->lang_header_);
    const char* const nm = name->last_component()->get_string();
    struct_decls(name, u->size_type(), "class");
    be_global->lang_header_ <<
      "\n"
      "class " << exporter() << nm << " \n"
      "{\n"
      " public:\n"
      "  typedef " << nm << "_var _var_type;\n"
      "  typedef " << nm << "_out _out_type;\n"
      "  " << nm << "();\n"
      "  " << nm << "(const " << nm << "&);\n"
      "  ~" << nm << "() { _reset(); };\n"
      "  " << nm << "& operator=(const " << nm << "&);\n"
      "  void _d(" << scoped(discriminator->name()) << " d) { _discriminator = d; }\n"
      "  " << scoped(discriminator->name()) << " _d() const { return _discriminator; }\n";

    std::for_each (branches.begin(), branches.end(), GenerateUnionAccessors(u, discriminator));

    if (needsDefault(branches, discriminator)) {
      be_global->lang_header_ <<
        "  void _default() {\n"
        "    _reset();\n"
        "    _discriminator = " << generateDefaultValue(u) << ";\n"
        "  }\n";
    }

    be_global->lang_header_ <<
      "  bool operator==(const " << nm << "& rhs) const;\n"
      "  bool operator!=(const " << nm << "& rhs) const { return !(*this == rhs); }\n"
      "  OPENDDS_POOL_ALLOCATION_HOOKS\n";

    be_global->lang_header_ <<
      " private:\n"
      "  " << scoped(discriminator->name()) << " _discriminator;\n"
      "  union {\n";

    std::for_each (branches.begin(), branches.end(), generate_union_field);

    be_global->lang_header_ <<
      "  } _u;\n";

    be_global->lang_header_ <<
      "  void _reset();\n"
      "};\n\n";

    be_global->add_include("dds/DCPS/PoolAllocationBase.h", BE_GlobalData::STREAM_LANG_H);
    be_global->add_include("<ace/CDR_Stream.h>", BE_GlobalData::STREAM_LANG_H);

    be_global->lang_header_ <<
      exporter() << "ACE_CDR::Boolean operator<< (ACE_OutputCDR& os, const " << nm << "& x);\n\n";
    be_global->lang_header_ <<
      exporter() << "ACE_CDR::Boolean operator>> (ACE_InputCDR& os, " << nm << "& x);\n\n";

    {
      const ScopedNamespaceGuard guard(name, be_global->impl_);

      be_global->impl_ <<
        nm << "::" << nm << "() { std::memset (this, 0, sizeof (" << nm << ")); }\n\n";

      be_global->impl_ <<
        nm << "::" << nm << "(const " << nm << "& other)\n"
        "{\n"
        "  this->_discriminator = other._discriminator;\n";
      generateSwitchForUnion("this->_discriminator", generateCopyCtor, branches, discriminator, "", "", "", false, false);
      be_global->impl_ <<
        "}\n\n";

      be_global->impl_ <<
        nm << "& " << nm << "::operator=(const " << nm << "& other)\n"
        "{\n" <<
        "  if (this == &other) {\n"
        "    return *this;\n"
        "  }\n\n"
        "  _reset();\n"
        "  this->_discriminator = other._discriminator;\n";
      generateSwitchForUnion("this->_discriminator", generateAssign, branches, discriminator, "", "", "", false, false);
      be_global->impl_ <<
        "  return *this;\n"
        "}\n\n";

      be_global->impl_ <<
        "bool " << nm << "::operator==(const " << nm << "& rhs) const\n"
        "{\n"
        "  if (this->_discriminator != rhs._discriminator) return false;\n";
      if (generateSwitchForUnion("this->_discriminator", generateEqual, branches, discriminator, "", "", "", false, false)) {
        be_global->impl_ <<
          "  return false;\n";
      }
      be_global->impl_ <<
        "}\n\n";

      be_global->impl_ <<
        "void " << nm << "::_reset()\n"
        "{\n";
      generateSwitchForUnion("this->_discriminator", generateReset, branches, discriminator, "", "", "", false, false);
      be_global->impl_ <<
        "}\n\n";

      be_global->impl_ <<
        "ACE_CDR::Boolean operator<<(ACE_OutputCDR&, const " << nm << "&) { return true; }\n\n";
      be_global->impl_ <<
        "ACE_CDR::Boolean operator>>(ACE_InputCDR&, " << nm << "&) { return true; }\n\n";
    }

    gen_typecode(name);
    return true;
  }

  virtual void gen_array(UTL_ScopedName* tdname, AST_Array* arr)
  {
    be_global->add_include("<tao/Array_VarOut_T.h>", BE_GlobalData::STREAM_LANG_H);
    be_global->add_include("dds/DCPS/SafetyProfilePool.h", BE_GlobalData::STREAM_LANG_H);
    const char* const nm = tdname->last_component()->get_string();
    AST_Type* elem = arr->base_type();
    const Classification elem_cls = classify(elem);
    const Helper var = (elem->size_type() == AST_Type::VARIABLE)
      ? HLP_ARR_VAR_VAR : HLP_ARR_FIX_VAR,
      out = HLP_ARR_OUT,
      forany = HLP_ARR_FORANY;

    std::ostringstream bound, nofirst, total;
    std::string zeros;
    for (ACE_CDR::ULong dim = 0; dim < arr->n_dims(); ++dim) {
      const ACE_CDR::ULong extent = arr->dims()[dim]->ev()->u.ulval;
      bound << '[' << extent << ']';
      if (dim) {
        nofirst << '[' << extent << ']';
        zeros += "[0]";
        total << " * ";
      }
      total << extent;
    }

    std::string elem_type = map_type(elem);
    if (elem_cls & CL_STRING) {
      elem_type = helpers_[(elem_cls & CL_WIDE) ? HLP_WSTR_MGR : HLP_STR_MGR];
    }

    std::string out_type = nm;
    if (elem->size_type() == AST_Type::VARIABLE) {
      out_type = helpers_[out] + '<' + nm + ", " + nm + "_var, " + nm +
        "_slice, " + nm + "_tag>";
    }

    be_global->lang_header_ <<
      "typedef " << elem_type << ' ' << nm << bound.str() << ";\n"
      "typedef " << elem_type << ' ' << nm << "_slice" << nofirst.str() << ";\n"
      "struct " << nm << "_tag {};\n"
      "typedef " << helpers_[var] << '<' << nm << ", " << nm << "_slice, "
      << nm << "_tag> " << nm << "_var;\n"
      "typedef " << out_type << ' ' << nm << "_out;\n"
      "typedef " << helpers_[forany] << '<' << nm << ", " << nm << "_slice, "
      << nm << "_tag> " << nm << "_forany;\n\n" <<
      exporter() << nm << "_slice* " << nm << "_alloc();\n" <<
      exporter() << "void " << nm << "_init_i(" << elem_type << "* begin);\n" <<
      exporter() << "void " << nm << "_fini_i(" << elem_type << "* begin);\n" <<
      exporter() << "void " << nm << "_free(" << nm << "_slice* slice);\n" <<
      exporter() << nm << "_slice* " << nm << "_dup(const " << nm
      << "_slice* slice);\n" <<
      exporter() << "void " << nm << "_copy(" << nm << "_slice* dst, const "
      << nm << "_slice* src);\n\n";
    const ScopedNamespaceGuard namespaces(tdname, be_global->impl_);
    be_global->impl_ <<
      nm << "_slice* " << nm << "_alloc()\n"
      "{\n"
      "  void* const raw = ACE_Allocator::instance()->malloc"
      "(sizeof(" << nm << "));\n"
      "  " << nm << "_slice* const slice = static_cast<" << nm << "_slice*"
      << ">(raw);\n"
      "  " << nm << "_init_i(slice" << zeros << ");\n"
      "  return slice;\n"
      "}\n\n"
      "void " << nm << "_init_i(" << elem_type << "* begin)\n"
      "{\n";

    if (elem_cls & (CL_PRIMITIVE | CL_ENUM)) {
      be_global->impl_ << "  ACE_UNUSED_ARG(begin);\n";
    } else if (elem_cls & CL_ARRAY) {
      std::string indent = "  ";
      const NestedForLoops nfl("ACE_CDR::ULong", "i", arr, indent);
      be_global->impl_ <<
        indent << elem_type << "_init_i(begin" << nfl.index_ << ");\n";
    } else {
      be_global->impl_ <<
        "  std::uninitialized_fill_n(begin, " << total.str() << ", "
        << elem_type << "());\n";
    }

    be_global->impl_ <<
      "}\n\n"
      "void " << nm << "_fini_i(" << elem_type << "* begin)\n"
      "{\n";

    if (elem_cls & (CL_PRIMITIVE | CL_ENUM)) {
      be_global->impl_ << "  ACE_UNUSED_ARG(begin);\n";
    } else if (elem_cls & CL_ARRAY) {
      std::string indent = "  ";
      const NestedForLoops nfl("ACE_CDR::ULong", "i", arr, indent);
      be_global->impl_ <<
        indent << elem_type << "_fini_i(begin" << nfl.index_ << ");\n";
    } else {
      const std::string::size_type idx_last = elem_type.rfind("::");
      const std::string elem_last =
        (elem_cls & CL_STRING) ? "StringManager" :
        ((idx_last == std::string::npos) ? elem_type
         : elem_type.substr(idx_last + 2));
      be_global->impl_ <<
        "  for (int i = 0; i < " << total.str() << "; ++i) {\n"
        "    begin[i]."
#ifdef __SUNPRO_CC
        << elem_type << "::"
#endif
        "~" << elem_last << "();\n"
        "  }\n";
    }

    be_global->impl_ <<
      "}\n\n"
      "void " << nm << "_free(" << nm << "_slice* slice)\n"
      "{\n"
      "  if (!slice) return;\n"
      "  " << nm << "_fini_i(slice" << zeros << ");\n"
      "  ACE_Allocator::instance()->free(slice);\n"
      "}\n\n" <<
      nm << "_slice* " << nm << "_dup(const " << nm << "_slice* slice)\n"
      "{\n"
      "  " << nm << "_slice* const arr = " << nm << "_alloc();\n"
      "  if (arr) " << nm << "_copy(arr, slice);\n"
      "  return arr;\n"
      "}\n\n"
      "void " << nm << "_copy(" << nm << "_slice* dst, const " << nm
      << "_slice* src)\n"
      "{\n"
      "  if (!src || !dst) return;\n";

    {
      std::string indent = "  ";
      const NestedForLoops nfl("ACE_CDR::ULong", "i", arr, indent);
      if (elem_cls & CL_ARRAY) {
        be_global->impl_ <<
          indent << elem_type << "_copy(dst" << nfl.index_ << ", src"
          << nfl.index_ << ");\n";
      } else {
        be_global->impl_ <<
          indent << "dst" << nfl.index_ << " = src" << nfl.index_ << ";\n";
      }
    }

    be_global->impl_ <<
      "}\n\n";

    be_global->lang_header_ <<
      "inline ACE_CDR::Boolean operator<<(ACE_OutputCDR &, const " << nm << "_forany&) { return true; }\n\n"
      "inline ACE_CDR::Boolean operator>>(ACE_InputCDR &, " << nm << "_forany&) { return true; }\n\n";
  }

  // Outside of user's namespace: add Traits for arrays so that they can be
  // used in Sequences and Array_var/_out/_forany.
  virtual void gen_array_traits(UTL_ScopedName* tdname, AST_Array* arr)
  {
    const std::string nm = scoped(tdname);
    std::string zeros;
    for (ACE_CDR::ULong i = 1; i < arr->n_dims(); ++i) zeros += "[0]";
    be_global->lang_header_ <<
      "TAO_BEGIN_VERSIONED_NAMESPACE_DECL\nnamespace TAO {\n"
      "template <>\n"
      "struct " << exporter() << "Array_Traits<" << nm << "_forany>\n"
      "{\n"
      "  static void free(" << nm << "_slice* slice)\n"
      "  {\n"
      "    " << nm << "_free(slice);\n"
      "  }\n\n"
      "  static " << nm << "_slice* dup(const " << nm << "_slice* slice)\n"
      "  {\n"
      "    return " << nm << "_dup(slice);\n"
      "  }\n\n"
      "  static void copy(" << nm << "_slice* dst, const " << nm
      << "_slice* src)\n"
      "  {\n"
      "    " << nm << "_copy(dst, src);\n"
      "  }\n\n"
      "  static " << nm << "_slice* alloc()\n"
      "  {\n"
      "    return " << nm << "_alloc();\n"
      "  }\n\n"
      "  static void zero(" << nm << "_slice* slice)\n"
      "  {\n"
      "    " << nm << "_fini_i(slice" << zeros << ");\n"
      "    " << nm << "_init_i(slice" << zeros << ");\n"
      "  }\n"
      "  static void construct(" << nm << "_slice* slice)\n"
      "  {\n"
      "    " << nm << "_init_i(slice" << zeros << ");\n"
      "  }\n"
      "  static void destroy(" << nm << "_slice* slice)\n"
      "  {\n"
      "    " << nm << "_fini_i(slice" << zeros << ");\n"
      "  }\n"
      "};\n}\nTAO_END_VERSIONED_NAMESPACE_DECL\n\n";
  }

  virtual void gen_array_typedef(const char* nm, AST_Type* base)
  {
    be_global->lang_header_ <<
      "typedef " << map_type(base) << "_var " << nm << "_var;\n" <<
      "typedef " << map_type(base) << "_slice " << nm << "_slice;\n" <<
      "typedef " << map_type(base) << "_forany " << nm << "_forany;\n\n" <<
      "inline " << nm << "_slice *" << nm << "_alloc() { return " << map_type(base) << "_alloc(); }\n" <<
      "inline " << nm << "_slice* " << nm << "_dup(" << nm << "_slice *a) { return " << map_type(base) << "_dup(a); }\n" <<
      "inline void " << nm << "_copy(" << nm << "_slice* to, const " << nm << "_slice* from) { " << map_type(base) << "_copy(to, from); }\n" <<
      "inline void " << nm << "_free(" << nm << "_slice *a) { " << map_type(base) << "_free(a); }\n";
  }

  virtual void gen_typedef_varout(const char* nm, AST_Type* base)
  {
    const Classification cls = classify(base);
    if (cls & CL_STRING) {
      const Helper var = (cls & CL_WIDE) ? HLP_WSTR_VAR : HLP_STR_VAR,
        out = (cls & CL_WIDE) ? HLP_WSTR_OUT : HLP_STR_OUT;
      be_global->lang_header_ <<
        "typedef " << helpers_[var] << ' ' << nm << "_var;\n"
        "typedef " << helpers_[out] << ' ' << nm << "_out;\n";
    } else {
      be_global->lang_header_ <<
        "typedef " << generator_->map_type(base) << "_out " << nm << "_out;\n";
    }
  }
};

struct FaceGenerator : GeneratorBase
{
  virtual void init()
  {
    be_global->add_include("FACE/types.hpp", BE_GlobalData::STREAM_LANG_H);
    be_global->add_include("FACE/StringManager.h", BE_GlobalData::STREAM_LANG_H);
    primtype_[AST_PredefinedType::PT_long] = "::FACE::Long";
    primtype_[AST_PredefinedType::PT_ulong] = "::FACE::UnsignedLong";
    primtype_[AST_PredefinedType::PT_longlong] = "::FACE::LongLong";
    primtype_[AST_PredefinedType::PT_ulonglong] = "::FACE::UnsignedLongLong";
    primtype_[AST_PredefinedType::PT_short] = "::FACE::Short";
    primtype_[AST_PredefinedType::PT_ushort] = "::FACE::UnsignedShort";
    primtype_[AST_PredefinedType::PT_float] = "::FACE::Float";
    primtype_[AST_PredefinedType::PT_double] = "::FACE::Double";
    primtype_[AST_PredefinedType::PT_longdouble] = "::FACE::LongDouble";
    primtype_[AST_PredefinedType::PT_char] = "::FACE::Char";
    primtype_[AST_PredefinedType::PT_wchar] = "::FACE::WChar";
    primtype_[AST_PredefinedType::PT_boolean] = "::FACE::Boolean";
    primtype_[AST_PredefinedType::PT_octet] = "::FACE::Octet";
    helpers_[HLP_STR_VAR] = "::FACE::String_var";
    helpers_[HLP_STR_OUT] = "::FACE::String_out";
    helpers_[HLP_WSTR_VAR] = "::FACE::WString_var";
    helpers_[HLP_WSTR_OUT] = "::FACE::WString_out";
    helpers_[HLP_STR_MGR] = "::OpenDDS::FaceTypes::String_mgr";
    helpers_[HLP_WSTR_MGR] = "::OpenDDS::FaceTypes::WString_mgr";
    helpers_[HLP_FIX_VAR] = "::TAO_Fixed_Var_T";
    helpers_[HLP_VAR_VAR] = "::TAO_Var_Var_T";
    helpers_[HLP_OUT] = "::TAO_Out_T";
    helpers_[HLP_SEQ] = "::OpenDDS::FaceTypes::Sequence";
    helpers_[HLP_SEQ_NS] = "::OpenDDS::FaceTypes";
    helpers_[HLP_SEQ_VAR_VAR] = "::OpenDDS::FaceTypes::SequenceVar";
    helpers_[HLP_SEQ_FIX_VAR] = "::OpenDDS::FaceTypes::SequenceVar";
    helpers_[HLP_SEQ_OUT] = "::TAO_Seq_Out_T";
    helpers_[HLP_ARR_VAR_VAR] = "::TAO_VarArray_Var_T";
    helpers_[HLP_ARR_FIX_VAR] = "::TAO_FixedArray_Var_T";
    helpers_[HLP_ARR_OUT] = "::TAO_Array_Out_T";
    helpers_[HLP_ARR_FORANY] = "::TAO_Array_Forany_T";
    helpers_[HLP_FIXED] = "::OpenDDS::FaceTypes::Fixed_T";
    helpers_[HLP_FIXED_CONSTANT] = "::OpenDDS::FaceTypes::Fixed";
  }

  void gen_sequence(UTL_ScopedName* tdname, AST_Sequence* seq)
  {
    be_global->add_include("<tao/Seq_Out_T.h>", BE_GlobalData::STREAM_LANG_H);
    be_global->add_include("FACE/Sequence.h", BE_GlobalData::STREAM_LANG_H);
    be_global->add_include("FACE/SequenceVar.h", BE_GlobalData::STREAM_LANG_H);
    be_global->add_include("<ace/CDR_Stream.h>", BE_GlobalData::STREAM_LANG_H);
    const char* const nm = tdname->last_component()->get_string();
    AST_Type* elem = seq->base_type();
    const Classification elem_cls = classify(elem);
    const bool bounded = !seq->unbounded();
    const Helper var = (elem->size_type() == AST_Type::VARIABLE)
                        ? HLP_SEQ_VAR_VAR : HLP_SEQ_FIX_VAR,
      out = HLP_SEQ_OUT;

    std::string elem_type = map_type(elem), extra_tmp_args;
    if (elem_cls & CL_STRING) {
      const AST_Expression::ExprType char_type = (elem_cls & CL_WIDE)
        ? AST_Expression::EV_wchar : AST_Expression::EV_char;
      extra_tmp_args = ", " + helpers_[HLP_SEQ_NS] + "::StringEltPolicy< "
        + map_type(char_type) + ">";
    } else if (elem_cls & CL_ARRAY) {
      extra_tmp_args = ", " + helpers_[HLP_SEQ_NS] + "::ArrayEltPolicy<"
        + elem_type + "_forany>";
    } else if (elem->size_type() == AST_Type::VARIABLE) {
      extra_tmp_args = ", " +  helpers_[HLP_SEQ_NS] + "::VariEltPolicy<"
        + elem_type + ">";
    }

    std::string bound = helpers_[HLP_SEQ_NS] + "::Unbounded";
    if (bounded) {
      std::ostringstream oss;
      oss << helpers_[HLP_SEQ_NS] << "::Bounded<"
        << seq->max_size()->ev()->u.ulval << '>';
      bound = oss.str();
    }

    const std::string base = helpers_[HLP_SEQ] + "< " + elem_type + ", " + bound
                           + extra_tmp_args + " >",
      len_type = primtype_[AST_PredefinedType::PT_ulong],
      flag_type = primtype_[AST_PredefinedType::PT_boolean];

    be_global->lang_header_ <<
      "class " << nm << ";\n"
      "typedef " << helpers_[var] << '<' << nm << "> " << nm << "_var;\n"
      "typedef " << helpers_[out] << '<' << nm << "> " << nm << "_out;\n\n"
      "class " << exporter() << nm << " : public " << base << " {\n"
      "public:\n"
      "  typedef " << nm << "_var _var_type;\n"
      "  typedef " << nm << "_out _out_type;\n\n"
      "  " << nm << "() {}\n"
      "  " << nm << "(const " << nm << "& seq) : " << base << "(seq) {}\n"
      "  friend void swap(" << nm << "& a, " << nm << "& b) { a.swap(b); }\n"
      "  " << nm << "& operator=(const " << nm << "& rhs)\n"
      "  {\n"
      "    " << nm << " tmp(rhs);\n"
      "    swap(tmp);\n"
      "    return *this;\n"
      "  }\n";

    if (bounded) {
      be_global->lang_header_ <<
        "  " << nm << "(" << len_type << " length, " << elem_type << "* data, "
        << flag_type << " release = false)\n"
        "    : " << base << "(0u, length, data, release) {}\n";
    } else {
      be_global->lang_header_ <<
        "  " << nm << "(" << len_type << " maximum)\n"
        "    : " << base << "(maximum, 0u, 0, true) {}\n"
        "  " << nm << "(" << len_type << " maximum, " << len_type << " length, "
        << elem_type << "* data, " << flag_type << " release = false)\n"
        "    : " << base << "(maximum, length, data, release) {}\n";
    }
    be_global->lang_header_ <<
      "};\n\n";

    be_global->lang_header_ <<
      "inline ACE_CDR::Boolean operator<< (ACE_OutputCDR&, const " << nm << "&) { return true; }\n\n";

    be_global->lang_header_ <<
      "inline ACE_CDR::Boolean operator>> (ACE_InputCDR&, " << nm << "&) { return true; }\n\n";
  }

  bool gen_struct(AST_Structure*, UTL_ScopedName* name,
                  const std::vector<AST_Field*>& fields,
                  AST_Type::SIZE_TYPE size,
                  const char*)
  {
    const ScopedNamespaceGuard namespaces(name, be_global->lang_header_);
    const char* const nm = name->last_component()->get_string();
    struct_decls(name, size);
    be_global->lang_header_ <<
      "\n"
      "struct " << exporter() << nm << "\n"
      "{\n"
      "  typedef " << nm << "_var _var_type;\n"
      "  typedef " << nm << "_out _out_type;\n\n";

    for (size_t i = 0; i < fields.size(); ++i) {
      AST_Type* field_type = fields[i]->field_type();
      const std::string field_name = fields[i]->local_name()->get_string();
      std::string type_name = map_type(field_type);

      const Classification cls = classify(field_type);
      if (cls & CL_STRING) {
        type_name = helpers_[(cls & CL_WIDE) ? HLP_WSTR_MGR : HLP_STR_MGR];
      }
      be_global->lang_header_ <<
        "  " << type_name << ' ' << field_name << ";\n";
    }

    be_global->lang_header_ << "\n"
      "  bool operator==(const " << nm << "& rhs) const;\n"
      "  bool operator!=(const " << nm << "& rhs) const { return !(*this == rhs); }\n"
      "  OPENDDS_POOL_ALLOCATION_HOOKS\n"
      "};\n\n";

    be_global->add_include("dds/DCPS/PoolAllocationBase.h", BE_GlobalData::STREAM_LANG_H);
    be_global->add_include("<ace/CDR_Stream.h>", BE_GlobalData::STREAM_LANG_H);

    if (size == AST_Type::VARIABLE) {
      be_global->lang_header_ <<
        exporter() << "void swap(" << nm << "& lhs, " << nm << "& rhs);\n\n";
    }

    be_global->lang_header_ <<
      exporter() << "ACE_CDR::Boolean operator<< (ACE_OutputCDR& os, const " << nm << "& x);\n\n";
    be_global->lang_header_ <<
      exporter() << "ACE_CDR::Boolean operator>> (ACE_InputCDR& os, " << nm << "& x);\n\n";

    {
      const ScopedNamespaceGuard guard(name, be_global->impl_);
      be_global->impl_ <<
        "bool " << nm << "::operator==(const " << nm << "& rhs) const\n"
        "{\n";
      for (size_t i = 0; i < fields.size(); ++i) {
        const std::string field_name = fields[i]->local_name()->get_string();
        AST_Type* field_type = resolveActualType(fields[i]->field_type());
        const Classification cls = classify(field_type);
        if (cls & CL_ARRAY) {
          std::string indent("  ");
          NestedForLoops nfl("int", "i",
            dynamic_cast<AST_Array*>(field_type), indent, true);
          be_global->impl_ <<
            indent << "if (" << field_name << nfl.index_ << " != rhs."
            << field_name << nfl.index_ << ") {\n" <<
            indent << "  return false;\n" <<
            indent << "}\n";
        } else {
          be_global->impl_ <<
            "  if (" << field_name << " != rhs." << field_name << ") {\n"
            "    return false;\n"
            "  }\n";
        }
      }
      be_global->impl_ << "  return true;\n}\n\n";

      if (size == AST_Type::VARIABLE) {
        be_global->impl_ <<
          "void swap(" << nm << "& lhs, " << nm << "& rhs)\n"
          "{\n"
          "  using std::swap;\n";
        for (size_t i = 0; i < fields.size(); ++i) {
          const std::string fn = fields[i]->local_name()->get_string();
          AST_Type* field_type = resolveActualType(fields[i]->field_type());
          const Classification cls = classify(field_type);
          if (cls & CL_ARRAY) {
            ACE_CDR::ULong elems = 1;
            const std::string flat_fn = fn + array_dims(field_type, elems);
            be_global->add_include("<algorithm>", BE_GlobalData::STREAM_CPP);
            be_global->impl_ <<
              "  std::swap_ranges(lhs." << flat_fn << ", lhs." << flat_fn
                                        << " + " << elems << ", rhs." << flat_fn << ");\n";
          } else {
            be_global->impl_ <<
              "  swap(lhs." << fn << ", rhs." << fn << ");\n";
          }
        }
        be_global->impl_ << "}\n\n";
      }

      be_global->impl_ <<
        "ACE_CDR::Boolean operator<< (ACE_OutputCDR &, const " << nm << "&) { return true; }\n\n";
      be_global->impl_ <<
        "ACE_CDR::Boolean operator>> (ACE_InputCDR &, " << nm << "&) { return true; }\n\n";
    }

    gen_typecode(name);
    return true;
  }

  static FaceGenerator instance;
};
FaceGenerator FaceGenerator::instance;

struct SafetyProfileGenerator : GeneratorBase
{
  virtual void init()
  {
    be_global->add_include("tao/String_Manager_T.h", BE_GlobalData::STREAM_LANG_H);
    be_global->add_include("tao/CORBA_String.h", BE_GlobalData::STREAM_LANG_H);
    primtype_[AST_PredefinedType::PT_long] = "CORBA::Long";
    primtype_[AST_PredefinedType::PT_ulong] = "CORBA::ULong";
    primtype_[AST_PredefinedType::PT_longlong] = "CORBA::LongLong";
    primtype_[AST_PredefinedType::PT_ulonglong] = "CORBA::UnsignedLongLong";
    primtype_[AST_PredefinedType::PT_short] = "CORBA::Short";
    primtype_[AST_PredefinedType::PT_ushort] = "CORBA::UShort";
    primtype_[AST_PredefinedType::PT_float] = "CORBA::Float";
    primtype_[AST_PredefinedType::PT_double] = "CORBA::Double";
    primtype_[AST_PredefinedType::PT_longdouble] = "CORBA::LongDouble";
    primtype_[AST_PredefinedType::PT_char] = "CORBA::Char";
    primtype_[AST_PredefinedType::PT_wchar] = "CORBA::WChar";
    primtype_[AST_PredefinedType::PT_boolean] = "CORBA::Boolean";
    primtype_[AST_PredefinedType::PT_octet] = "CORBA::Octet";
    helpers_[HLP_STR_VAR] = "CORBA::String_var";
    helpers_[HLP_STR_OUT] = "CORBA::String_out";
    helpers_[HLP_WSTR_VAR] = "CORBA::WString_var";
    helpers_[HLP_WSTR_OUT] = "CORBA::WString_out";
    helpers_[HLP_STR_MGR] = "::TAO::String_Manager";
    helpers_[HLP_WSTR_MGR] = "CORBA::WString_mgr";
    helpers_[HLP_FIX_VAR] = "::TAO_Fixed_Var_T";
    helpers_[HLP_VAR_VAR] = "::TAO_Var_Var_T";
    helpers_[HLP_OUT] = "::TAO_Out_T";
    helpers_[HLP_SEQ] = "::OpenDDS::SafetyProfile::Sequence";
    helpers_[HLP_SEQ_NS] = "::OpenDDS::SafetyProfile";
    helpers_[HLP_SEQ_VAR_VAR] = "::OpenDDS::SafetyProfile::SequenceVar";
    helpers_[HLP_SEQ_FIX_VAR] = "::OpenDDS::SafetyProfile::SequenceVar";
    helpers_[HLP_SEQ_OUT] = "::TAO_Seq_Out_T";
    helpers_[HLP_ARR_VAR_VAR] = "::TAO_VarArray_Var_T";
    helpers_[HLP_ARR_FIX_VAR] = "::TAO_FixedArray_Var_T";
    helpers_[HLP_ARR_OUT] = "::TAO_Array_Out_T";
    helpers_[HLP_ARR_FORANY] = "::TAO_Array_Forany_T";
  }

  virtual void gen_sequence(UTL_ScopedName* tdname, AST_Sequence* seq)
  {
    be_global->add_include("<tao/Seq_Out_T.h>", BE_GlobalData::STREAM_LANG_H);
    be_global->add_include("dds/DCPS/SafetyProfileSequence.h", BE_GlobalData::STREAM_LANG_H);
    be_global->add_include("dds/DCPS/SafetyProfileSequenceVar.h", BE_GlobalData::STREAM_LANG_H);
    const char* const nm = tdname->last_component()->get_string();
    AST_Type* elem = seq->base_type();
    const Classification elem_cls = classify(elem);
    const bool bounded = !seq->unbounded();
    const Helper var = (elem->size_type() == AST_Type::VARIABLE)
                        ? HLP_SEQ_VAR_VAR : HLP_SEQ_FIX_VAR,
      out = HLP_SEQ_OUT;

    std::string elem_type = map_type(elem), extra_tmp_args;
    if (elem_cls & CL_STRING) {
      const AST_Expression::ExprType char_type = (elem_cls & CL_WIDE)
        ? AST_Expression::EV_wchar : AST_Expression::EV_char;
      extra_tmp_args = ", " + helpers_[HLP_SEQ_NS] + "::StringEltPolicy< "
        + map_type(char_type) + ">";
    } else if (elem_cls & CL_ARRAY) {
      extra_tmp_args = ", " + helpers_[HLP_SEQ_NS] + "::ArrayEltPolicy<"
        + elem_type + "_forany>";
    } else if (elem->size_type() == AST_Type::VARIABLE) {
      extra_tmp_args = ", " +  helpers_[HLP_SEQ_NS] + "::VariEltPolicy<"
        + elem_type + ">";
    }

    std::string bound = helpers_[HLP_SEQ_NS] + "::Unbounded";
    if (bounded) {
      std::ostringstream oss;
      oss << helpers_[HLP_SEQ_NS] << "::Bounded<"
        << seq->max_size()->ev()->u.ulval << '>';
      bound = oss.str();
    }

    const std::string base = helpers_[HLP_SEQ] + "< " + elem_type + ", " + bound
                           + extra_tmp_args + " >",
      len_type = primtype_[AST_PredefinedType::PT_ulong],
      flag_type = primtype_[AST_PredefinedType::PT_boolean];

    be_global->lang_header_ <<
      "class " << nm << ";\n"
      "typedef " << helpers_[var] << '<' << nm << "> " << nm << "_var;\n"
      "typedef " << helpers_[out] << '<' << nm << "> " << nm << "_out;\n\n"
      "class " << exporter() << nm << " : public " << base << " {\n"
      "public:\n"
      "  typedef " << nm << "_var _var_type;\n"
      "  typedef " << nm << "_out _out_type;\n\n"
      "  " << nm << "() {}\n"
      "  " << nm << "(const " << nm << "& seq) : " << base << "(seq) {}\n"
      "  friend void swap(" << nm << "& a, " << nm << "& b) { a.swap(b); }\n"
      "  " << nm << "& operator=(const " << nm << "& rhs)\n"
      "  {\n"
      "    " << nm << " tmp(rhs);\n"
      "    swap(tmp);\n"
      "    return *this;\n"
      "  }\n";

    if (bounded) {
      be_global->lang_header_ <<
        "  " << nm << "(" << len_type << " length, " << elem_type << "* data, "
        << flag_type << " release = false)\n"
        "    : " << base << "(0u, length, data, release) {}\n";
    } else {
      be_global->lang_header_ <<
        "  " << nm << "(" << len_type << " maximum)\n"
        "    : " << base << "(maximum, 0u, 0, true) {}\n"
        "  " << nm << "(" << len_type << " maximum, " << len_type << " length, "
        << elem_type << "* data, " << flag_type << " release = false)\n"
        "    : " << base << "(maximum, length, data, release) {}\n";
    }
    be_global->lang_header_ <<
      "};\n\n";

    be_global->lang_header_ <<
      "inline ACE_CDR::Boolean operator<< (ACE_OutputCDR&, const " << nm << "&) { return true; }\n\n";

    be_global->lang_header_ <<
      "inline ACE_CDR::Boolean operator>> (ACE_InputCDR&, " << nm << "&) { return true; }\n\n";
  }

  bool gen_struct(AST_Structure*, UTL_ScopedName* name,
                  const std::vector<AST_Field*>& fields,
                  AST_Type::SIZE_TYPE size,
                  const char*)
  {
    const ScopedNamespaceGuard namespaces(name, be_global->lang_header_);
    const char* const nm = name->last_component()->get_string();
    struct_decls(name, size);
    be_global->lang_header_ <<
      "\n"
      "struct " << exporter() << nm << " \n"
      "{\n"
      "  typedef " << nm << "_var _var_type;\n"
      "  typedef " << nm << "_out _out_type;\n\n";

    for (size_t i = 0; i < fields.size(); ++i) {
      AST_Type* field_type = fields[i]->field_type();
      const std::string field_name = fields[i]->local_name()->get_string();
      std::string type_name = map_type(field_type);
      const Classification cls = classify(field_type);
      if (cls & CL_STRING) {
        type_name = helpers_[(cls & CL_WIDE) ? HLP_WSTR_MGR : HLP_STR_MGR];
      }
      be_global->lang_header_ <<
        "  " << type_name << ' ' << field_name << ";\n";
    }

    be_global->lang_header_ << "\n"
      "  bool operator==(const " << nm << "& rhs) const;\n"
      "  bool operator!=(const " << nm << "& rhs) const { return !(*this == rhs); }\n"
      "  OPENDDS_POOL_ALLOCATION_HOOKS\n"
      "};\n\n";

    be_global->add_include("dds/DCPS/PoolAllocationBase.h", BE_GlobalData::STREAM_LANG_H);
    be_global->add_include("<ace/CDR_Stream.h>", BE_GlobalData::STREAM_LANG_H);

    if (size == AST_Type::VARIABLE) {
      be_global->lang_header_ <<
        exporter() << "void swap(" << nm << "& lhs, " << nm << "& rhs);\n\n";
    }

    be_global->lang_header_ <<
      exporter() << "ACE_CDR::Boolean operator<< (ACE_OutputCDR& os, const " << nm << "& x);\n\n";
    be_global->lang_header_ <<
      exporter() << "ACE_CDR::Boolean operator>> (ACE_InputCDR& os, " << nm << "& x);\n\n";

    {
      const ScopedNamespaceGuard guard(name, be_global->impl_);
      be_global->impl_ <<
        "bool " << nm << "::operator==(const " << nm << "& rhs) const\n"
        "{\n";
      for (size_t i = 0; i < fields.size(); ++i) {
        const std::string field_name = fields[i]->local_name()->get_string();
        AST_Type* field_type = resolveActualType(fields[i]->field_type());
        const Classification cls = classify(field_type);
        if (cls & CL_ARRAY) {
          std::string indent("  ");
          NestedForLoops nfl("int", "i",
            dynamic_cast<AST_Array*>(field_type), indent, true);
          be_global->impl_ <<
            indent << "if (" << field_name << nfl.index_ << " != rhs."
            << field_name << nfl.index_ << ") {\n" <<
            indent << "  return false;\n" <<
            indent << "}\n";
        } else {
          be_global->impl_ <<
            "  if (" << field_name << " != rhs." << field_name << ") {\n"
            "    return false;\n"
            "  }\n";
        }
      }
      be_global->impl_ << "  return true;\n}\n\n";

      if (size == AST_Type::VARIABLE) {
        be_global->impl_ <<
          "void swap(" << nm << "& lhs, " << nm << "& rhs)\n"
          "{\n"
          "  using std::swap;\n";
        for (size_t i = 0; i < fields.size(); ++i) {
          const std::string fn = fields[i]->local_name()->get_string();
          AST_Type* field_type = resolveActualType(fields[i]->field_type());
          const Classification cls = classify(field_type);
          if (cls & CL_ARRAY) {
            ACE_CDR::ULong elems = 1;
            const std::string flat_fn = fn + array_dims(field_type, elems);
            be_global->add_include("<algorithm>", BE_GlobalData::STREAM_CPP);
            be_global->impl_ <<
              "  std::swap_ranges(lhs." << flat_fn << ", lhs." << flat_fn
                                        << " + " << elems << ", rhs." << flat_fn << ");\n";
          } else {
            be_global->impl_ <<
              "  swap(lhs." << fn << ", rhs." << fn << ");\n";
          }
        }
        be_global->impl_ << "}\n\n";
      }

      be_global->impl_ <<
        "ACE_CDR::Boolean operator<< (ACE_OutputCDR &, const " << nm << "&) { return true; }\n\n";
      be_global->impl_ <<
        "ACE_CDR::Boolean operator>> (ACE_InputCDR &, " << nm << "&) { return true; }\n\n";
    }

    gen_typecode(name);
    return true;
  }

  static SafetyProfileGenerator instance;
};
SafetyProfileGenerator SafetyProfileGenerator::instance;

struct Cxx11Generator : GeneratorBase
{
  void init()
  {
    be_global->add_include("<cstdint>", BE_GlobalData::STREAM_LANG_H);
    be_global->add_include("<string>", BE_GlobalData::STREAM_LANG_H);
    primtype_[AST_PredefinedType::PT_long] = "int32_t";
    primtype_[AST_PredefinedType::PT_ulong] = "uint32_t";
    primtype_[AST_PredefinedType::PT_longlong] = "int64_t";
    primtype_[AST_PredefinedType::PT_ulonglong] = "uint64_t";
    primtype_[AST_PredefinedType::PT_short] = "int16_t";
    primtype_[AST_PredefinedType::PT_ushort] = "uint16_t";
    primtype_[AST_PredefinedType::PT_float] = "float";
    primtype_[AST_PredefinedType::PT_double] = "double";
    primtype_[AST_PredefinedType::PT_longdouble] = "long double";
    primtype_[AST_PredefinedType::PT_char] = "char";
    primtype_[AST_PredefinedType::PT_wchar] = "wchar_t";
    primtype_[AST_PredefinedType::PT_boolean] = "bool";
    primtype_[AST_PredefinedType::PT_octet] = "uint8_t";
    helpers_[HLP_STR_VAR] = "std::string";
    helpers_[HLP_STR_OUT] = "std::string";
    helpers_[HLP_WSTR_VAR] = "std::wstring";
    helpers_[HLP_WSTR_OUT] = "std::wstring";
    helpers_[HLP_STR_MGR] = "std::string";
    helpers_[HLP_WSTR_MGR] = "std::wstring";
    helpers_[HLP_FIX_VAR] = "<<fixed-size var>>";
    helpers_[HLP_VAR_VAR] = "<<variable-size var>>";
    helpers_[HLP_OUT] = "<<out>>";
    helpers_[HLP_SEQ] = "std::vector";
    helpers_[HLP_SEQ_NS] = "std";
    helpers_[HLP_SEQ_VAR_VAR] = "<<variable sequence var>>";
    helpers_[HLP_SEQ_FIX_VAR] = "<<fixed sequence var>>";
    helpers_[HLP_SEQ_OUT] = "<<sequence out>>";
    helpers_[HLP_ARR_VAR_VAR] = "<<variable array var>>";
    helpers_[HLP_ARR_FIX_VAR] = "<<fixed array var>>";
    helpers_[HLP_ARR_OUT] = "<<array out>>";
    helpers_[HLP_ARR_FORANY] = "<<array forany>>";
    helpers_[HLP_FIXED] = "IDL::Fixed_T";
    helpers_[HLP_FIXED_CONSTANT] = "IDL::Fixed_T";
  }

  std::string map_type_string(AST_PredefinedType::PredefinedType chartype, bool)
  {
    return chartype == AST_PredefinedType::PT_char ? "std::string" : "std::wstring";
  }

  std::string const_keyword(AST_Expression::ExprType type)
  {
    switch (type) {
    case AST_Expression::EV_string:
    case AST_Expression::EV_wstring:
      return "const";
    default:
      return "constexpr";
    }
  }

  void gen_simple_out(const char*) {}

  bool scoped_enum() { return true; }
  std::string enum_base() { return " : uint32_t"; }

  void struct_decls(UTL_ScopedName* name, AST_Type::SIZE_TYPE, const char*)
  {
    be_global->lang_header_ <<
      "class " << name->last_component()->get_string() << ";\n";
  }

  static void gen_array(AST_Array* arr, const std::string& type, const std::string& elem, const std::string& ind = "")
  {
    std::string array;
    std::ostringstream bounds;
    for (ACE_CDR::ULong dim = arr->n_dims(); dim; --dim) {
      array += "std::array<";
      bounds << ", " << arr->dims()[dim - 1]->ev()->u.ulval << '>';
    }
    be_global->add_include("<array>", BE_GlobalData::STREAM_LANG_H);
    be_global->lang_header_ << ind << "using " << type << " = " << array << elem << bounds.str() << ";\n";
  }

  void gen_array(UTL_ScopedName* tdname, AST_Array* arr)
  {
    gen_array(arr, tdname->last_component()->get_string(), map_type(arr->base_type()));
  }

  void gen_array_traits(UTL_ScopedName*, AST_Array*) {}
  void gen_array_typedef(const char*, AST_Type*) {}
  void gen_typedef_varout(const char*, AST_Type*) {}

  static void gen_sequence(const std::string& type, const std::string& elem,  const std::string& ind = "")
  {
    be_global->add_include("<vector>", BE_GlobalData::STREAM_LANG_H);
    be_global->lang_header_ << ind << "using " << type << " = std::vector<" << elem << ">;\n";
  }

  void gen_sequence(UTL_ScopedName* tdname, AST_Sequence* seq)
  {
    gen_sequence(tdname->last_component()->get_string(), map_type(seq->base_type()));
  }

  static void gen_common_strunion_pre(const char* nm)
  {
    be_global->lang_header_ <<
      "\n"
      "class " << exporter() << nm << "\n"
      "{\n"
      "public:\n\n";
  }

  static void gen_common_strunion_post(const char* nm)
  {
    be_global->lang_header_ <<
      "};\n\n"
      << exporter() << "void swap(" << nm << "& lhs, " << nm << "& rhs);\n\n";
  }

  static void gen_struct_members(AST_Field* field)
  {
    FieldInfo af(*field);
    if (af.type_->anonymous() && af.as_base_) {
      const std::string elem_type = generator_->map_type(af.as_base_);
      if (af.arr_) {
        gen_array(af.arr_, af.type_name_, elem_type, "  ");
      } else if (af.seq_) {
        gen_sequence(af.type_name_, elem_type, "  ");
      }
    }

    const std::string lang_field_type = generator_->map_type(field);
    const std::string assign_pre = "{ _" + af.name_ + " = ",
      assign = assign_pre + "val; }\n",
      move = assign_pre + "std::move(val); }\n",
      ret = "{ return _" + af.name_ + "; }\n";
    std::string initializer;
    if (af.cls_ & (CL_PRIMITIVE | CL_ENUM)) {
      be_global->lang_header_ <<
        "  void " << af.name_ << '(' << lang_field_type << " val) " << assign <<
        "  " << lang_field_type << ' ' << af.name_ << "() const " << ret <<
        "  " << lang_field_type << "& " << af.name_ << "() " << ret;
      if (af.cls_ & CL_ENUM) {
        AST_Enum* enu = dynamic_cast<AST_Enum*>(af.act_);
        for (UTL_ScopeActiveIterator it(enu, UTL_Scope::IK_decls); !it.is_done(); it.next()) {
          if (it.item()->node_type() == AST_Decl::NT_enum_val) {
            initializer = '{' + generator_->map_type(af.type_)
              + "::" + it.item()->local_name()->get_string() + '}';
            break;
          }
        }
      } else {
        initializer = "{}";
      }
    } else {
      if (af.cls_ & CL_ARRAY) {
        initializer = "{}";
      }
      be_global->add_include("<utility>", BE_GlobalData::STREAM_LANG_H);
      be_global->lang_header_ <<
        "  void " << af.name_ << "(const " << lang_field_type << "& val) " << assign <<
        "  void " << af.name_ << '(' << lang_field_type << "&& val) " << move <<
        "  const " << lang_field_type << "& " << af.name_ << "() const " << ret <<
        "  " << lang_field_type << "& " << af.name_ << "() " << ret;
    }
    be_global->lang_header_ <<
      "  " << lang_field_type << " _" << af.name_ << initializer << ";\n\n";
  }

  bool gen_struct(AST_Structure*, UTL_ScopedName* name,
                  const std::vector<AST_Field*>& fields,
                  AST_Type::SIZE_TYPE, const char*)
  {
    const ScopedNamespaceGuard namespaces(name, be_global->lang_header_);
    const ScopedNamespaceGuard namespaces2(name, be_global->impl_);
    const char* const nm = name->last_component()->get_string();
    gen_common_strunion_pre(nm);

    std::for_each(fields.begin(), fields.end(), gen_struct_members);

    be_global->lang_header_ <<
      "  " << nm << "() = default;\n"
      "  " << (fields.size() == 1 ? "explicit " : "") << nm << '(';
    be_global->impl_ <<
      nm << "::" << nm << '(';

    std::string init_list, swaps;
    for (size_t i = 0; i < fields.size(); ++i) {
      const std::string fn = fields[i]->local_name()->get_string();
      const std::string ft = map_type(fields[i]);
      const Classification cls = classify(fields[i]->field_type());
      const bool by_ref = (cls & (CL_PRIMITIVE | CL_ENUM)) == 0;
      const std::string param = (by_ref ? "const " : "") + ft + (by_ref ? "&" : "")
        + ' ' + fn + (i < fields.size() - 1 ? ",\n    " : ")");
      be_global->lang_header_ << param;
      be_global->impl_ << param;
      init_list += '_' + fn + '(' + fn + ')';
      if (i < fields.size() - 1) init_list += "\n  , ";
      swaps += "  swap(lhs._" + fn + ", rhs._" + fn + ");\n";
    }

    be_global->lang_header_ << ";\n\n";
    be_global->impl_ << "\n  : " << init_list << "\n{}\n\n";

    gen_common_strunion_post(nm);
    be_global->impl_ <<
      "void swap(" << nm << "& lhs, " << nm << "& rhs)\n"
      "{\n"
      "  using std::swap;\n"
      << swaps << "}\n\n";
    return true;
  }

  static void union_field(AST_UnionBranch* branch)
  {
    AST_Type* field_type = branch->field_type();
    const std::string lang_field_type = generator_->map_type(field_type);
    be_global->lang_header_ <<
      "    " << lang_field_type << " _" << branch->local_name()->get_string()
      << ";\n";
  }

  static void union_accessors(AST_UnionBranch* branch)
  {
    AST_Type* field_type = branch->field_type();
    AST_Type* actual_field_type = resolveActualType(field_type);
    const std::string lang_field_type = generator_->map_type(field_type);
    const Classification cls = classify(actual_field_type);
    const char* nm = branch->local_name()->get_string();

    AST_UnionLabel* label = branch->label(0);
    AST_Union* union_ = dynamic_cast<AST_Union*>(branch->defined_in());
    AST_Type* dtype = resolveActualType(union_->disc_type());
    const std::string disc_type = generator_->map_type(dtype);

    std::string dval;
    if (label->label_kind() == AST_UnionLabel::UL_default) {
      dval = generateDefaultValue(union_);
    } else if (dtype->node_type() == AST_Decl::NT_enum) {
      dval = getEnumLabel(label->label_val(), dtype);
    } else {
      std::ostringstream strm;
      strm << *label->label_val()->ev();
      dval = strm.str();
    }

    std::string disc_param, disc_name = dval;
    if (label->label_kind() == AST_UnionLabel::UL_default ||
        branch->label_list_length() > 1) {
      disc_name = "disc";
      disc_param = ", " + disc_type + " disc = " + dval;
    }

    const std::string assign_pre = "{ _activate(" + disc_name + "); _"
      + std::string(nm) + " = ",
      assign = assign_pre + "val; }\n",
      move = assign_pre + "std::move(val); }\n",
      ret = "{ return _" + std::string(nm) + "; }\n";
    if (cls & (CL_PRIMITIVE | CL_ENUM)) {
      be_global->lang_header_ <<
        "  void " << nm << '(' << lang_field_type << " val" << disc_param
        << ") " << assign <<
        "  " << lang_field_type << ' ' << nm << "() const " << ret <<
        "  " << lang_field_type << "& " << nm << "() " << ret << "\n";
    } else {
      be_global->add_include("<utility>", BE_GlobalData::STREAM_LANG_H);
      be_global->lang_header_ <<
        "  void " << nm << "(const " << lang_field_type << "& val" << disc_param
        << ") " << assign <<
        "  void " << nm << '(' << lang_field_type << "&& val" << disc_param
        << ") " << move <<
        "  const " << lang_field_type << "& " << nm << "() const " << ret <<
        "  " << lang_field_type << "& " << nm << "() " << ret << "\n";
    }
  }

  static std::string union_copy(const std::string& name, AST_Type*,
                                const std::string&, std::string&,
                                const std::string&)
  {
    return "    _" + name + " = rhs._" + name + ";\n";
  }

  static std::string union_move(const std::string& name, AST_Type*,
                                const std::string&, std::string&,
                                const std::string&)
  {
    return "    _" + name + " = std::move(rhs._" + name + ");\n";
  }

  static std::string union_assign(const std::string& name, AST_Type*,
                                  const std::string&, std::string&,
                                  const std::string&)
  {
    return "    " + name + "(rhs._" + name + ");\n";
  }

  static std::string union_move_assign(const std::string& name, AST_Type*,
                                       const std::string&, std::string&,
                                       const std::string&)
  {
    return "    " + name + "(std::move(rhs._" + name + "));\n";
  }

  static std::string union_activate(const std::string& name, AST_Type* type,
                                    const std::string&, std::string&,
                                    const std::string&)
  {
    AST_Type* actual_field_type = resolveActualType(type);
    const std::string lang_field_type = generator_->map_type(type);
    const Classification cls = classify(actual_field_type);
    if (!(cls & (CL_PRIMITIVE | CL_ENUM))) {
      return "    new(&_" + name + ") " + lang_field_type + ";\n";
    }
    return "";
  }

  static std::string union_reset(const std::string& name, AST_Type* type,
                                 const std::string&, std::string&,
                                 const std::string&)
  {
    AST_Type* actual_field_type = resolveActualType(type);
    const std::string lang_field_type = generator_->map_type(type);
    const Classification cls = classify(actual_field_type);
    if (cls & CL_STRING) {
      return "    _" + name + ".~basic_string();\n";
    } else if (!(cls & (CL_PRIMITIVE | CL_ENUM))) {
      const size_t idx = lang_field_type.rfind("::");
      const std::string dtor_name = (idx == std::string::npos) ? lang_field_type
        : lang_field_type.substr(idx + 2);
      return "    _" + name + ".~" + dtor_name + "();\n";
    }
    return "";
  }

  bool gen_union(AST_Union* u, UTL_ScopedName* name,
                 const std::vector<AST_UnionBranch*>& branches, AST_Type* discriminator)
  {
    const ScopedNamespaceGuard namespaces(name, be_global->lang_header_);
    const char* const nm = name->last_component()->get_string();
    const std::string d_type = generator_->map_type(discriminator);
    const std::string defVal = generateDefaultValue(u);

    gen_common_strunion_pre(nm);

    be_global->lang_header_ <<
      "  " << nm << "() { _activate(" << defVal << "); }\n"
      "  " << nm << "(const " << nm << "& rhs);\n"
      "  " << nm << "(" << nm << "&& rhs);\n"
      "  " << nm << "& operator=(const " << nm << "& rhs);\n"
      "  " << nm << "& operator=(" << nm << "&& rhs);\n"
      "  ~" << nm << "() { _reset(); }\n\n"
      "  " << d_type << " _d() const { return _disc; }\n"
      "  void _d(" << d_type << " d) { _disc = d; }\n\n";

    std::for_each(branches.begin(), branches.end(), union_accessors);
    if (needsDefault(branches, discriminator)) {
      be_global->lang_header_ <<
        "  void _default() { _reset(); _activate(" << defVal << "); }\n\n";
    }

    be_global->lang_header_ <<
      "private:\n"
      "  bool _set = false;\n"
      "  " << d_type << " _disc;\n\n"
      "  union {\n";

    std::for_each(branches.begin(), branches.end(), union_field);

    be_global->lang_header_ <<
      "  };\n\n"
      "  void _activate(" << d_type << " d);\n"
      "  void _reset();\n";

    gen_common_strunion_post(nm);

    const ScopedNamespaceGuard namespacesCpp(name, be_global->impl_);
    be_global->impl_ <<
      nm << "::" << nm << "(const " << nm << "& rhs)\n"
      "{\n"
      "  _activate(rhs._disc);\n";
    generateSwitchForUnion("_disc", union_copy, branches, discriminator, "", "", "", false, false);
    be_global->impl_ <<
      "}\n\n" <<
      nm << "::" << nm << '(' << nm << "&& rhs)\n"
      "{\n"
      "  _activate(rhs._disc);\n";
    generateSwitchForUnion("_disc", union_move, branches, discriminator, "", "", "", false, false);
    be_global->impl_ <<
      "}\n\n" <<
      nm << "& " << nm << "::operator=(const " << nm << "& rhs)\n"
      "{\n"
      "  if (this == &rhs) {\n"
      "    return *this;\n"
      "  }\n";
    generateSwitchForUnion("rhs._disc", union_assign, branches, discriminator, "", "", "", false, false);
    be_global->impl_ <<
      "  _disc = rhs._disc;\n"
      "  return *this;\n"
      "}\n\n" <<
      nm << "& " << nm << "::operator=(" << nm << "&& rhs)\n"
      "{\n"
      "  if (this == &rhs) {\n"
      "    return *this;\n"
      "  }\n";
    generateSwitchForUnion("rhs._disc", union_move_assign, branches, discriminator, "", "", "", false, false);
    be_global->impl_ <<
      "  _disc = rhs._disc;\n"
      "  return *this;\n"
      "}\n\n" <<
      "void " << nm << "::_activate(" << d_type << " d)\n"
      "{\n"
      "  if (_set && d != _disc) {\n"
      "    _reset();\n"
      "  }\n";
    generateSwitchForUnion("d", union_activate, branches, discriminator, "", "", "", false, false);
    be_global->impl_ <<
      "  _set = true;\n"
      "  _disc = d;\n"
      "}\n\n"
      "void " << nm << "::_reset()\n"
      "{\n"
      "  if (!_set) return;\n";
    generateSwitchForUnion("_disc", union_reset, branches, discriminator, "", "", "", false, false);
    be_global->impl_ <<
      "  _set = false;\n"
      "}\n\n"
      "void swap(" << nm << "& lhs, " << nm << "& rhs)\n"
      "{\n"
      "  std::swap(lhs, rhs);\n"
      "}\n\n";

    return true;
  }

  static Cxx11Generator instance;
};
Cxx11Generator Cxx11Generator::instance;

void langmap_generator::init()
{
  switch (be_global->language_mapping()) {
  case BE_GlobalData::LANGMAP_FACE_CXX:
    generator_ = &FaceGenerator::instance;
    generator_->init();
    break;
  case BE_GlobalData::LANGMAP_SP_CXX:
    generator_ = &SafetyProfileGenerator::instance;
    generator_->init();
    break;
  case BE_GlobalData::LANGMAP_CXX11:
    generator_ = &Cxx11Generator::instance;
    generator_->init();
    break;
  default: break;
  }
}

bool langmap_generator::gen_const(UTL_ScopedName* name, bool,
                                  AST_Constant* constant)
{
  const ScopedNamespaceGuard namespaces(name, be_global->lang_header_);
  const char* const nm = name->last_component()->get_string();

  const AST_Expression::ExprType type = constant->et();
  const bool is_enum = (type == AST_Expression::EV_enum);
  const std::string type_name = is_enum
    ? scoped(constant->enum_full_name()) : generator_->map_type(type);
  be_global->lang_header_ <<
    generator_->const_keyword(type) << ' ' << type_name << ' ' << nm << " = ";

  if (is_enum) {
    UTL_ScopedName* const enumerator = constant->constant_value()->n();
    if (generator_->scoped_enum()) {
      be_global->lang_header_ << type_name << "::"
        << to_string(enumerator->last_component()) << ";\n";
    } else {
      be_global->lang_header_ << scoped(enumerator) << ";\n";
    }
  } else {
    be_global->lang_header_ << *constant->constant_value()->ev() << ";\n";
  }
  return true;
}

bool langmap_generator::gen_enum(AST_Enum*, UTL_ScopedName* name,
                                 const std::vector<AST_EnumVal*>& contents,
                                 const char*)
{
  const ScopedNamespaceGuard namespaces(name, be_global->lang_header_);
  const char* const nm = name->last_component()->get_string();
  const char* scoped_enum = generator_->scoped_enum() ? "class " : "";
  const std::string enum_base = generator_->enum_base();
  be_global->lang_header_ <<
    "enum " << scoped_enum << nm << enum_base << " {\n";
  for (size_t i = 0; i < contents.size(); ++i) {
    be_global->lang_header_ <<
      "  " << contents[i]->local_name()->get_string()
      << ((i < contents.size() - 1) ? ",\n" : "\n");
  }
  be_global->lang_header_ <<
    "};\n\n";
  generator_->gen_simple_out(nm);
  gen_typecode(name);
  return true;
}

bool langmap_generator::gen_struct_fwd(UTL_ScopedName* name,
                                       AST_Type::SIZE_TYPE size)
{
  const ScopedNamespaceGuard namespaces(name, be_global->lang_header_);
  generator_->struct_decls(name, size);
  return true;
}

bool langmap_generator::gen_struct(AST_Structure* s, UTL_ScopedName* name,
                                   const std::vector<AST_Field*>& fields,
                                   AST_Type::SIZE_TYPE size,
                                   const char* x)
{
  return generator_->gen_struct(s, name, fields, size, x);
}

namespace {

#ifdef ACE_HAS_CDR_FIXED
  void gen_fixed(UTL_ScopedName* name, AST_Fixed* fixed)
  {
    be_global->add_include("FACE/Fixed.h", BE_GlobalData::STREAM_LANG_H);
    const char* const nm = name->last_component()->get_string();
    be_global->lang_header_ <<
      "typedef " << helpers_[HLP_FIXED] << '<' << *fixed->digits()->ev()
      << ", " << *fixed->scale()->ev() << "> " << nm << ";\n"
      "typedef " << nm << "& " << nm << "_out;\n";
  }
#endif
}

bool langmap_generator::gen_typedef(AST_Typedef*, UTL_ScopedName* name, AST_Type* base,
                                    const char*)
{
  AST_Array* arr = 0;
  {
    const ScopedNamespaceGuard namespaces(name, be_global->lang_header_);
    const char* const nm = name->last_component()->get_string();

    switch (base->node_type()) {
    case AST_Decl::NT_sequence:
      generator_->gen_sequence(name, dynamic_cast<AST_Sequence*>(base));
      break;
    case AST_Decl::NT_array:
      generator_->gen_array(name, arr = dynamic_cast<AST_Array*>(base));
      break;
    case AST_Decl::NT_fixed:
# ifdef ACE_HAS_CDR_FIXED
      gen_fixed(name, dynamic_cast<AST_Fixed*>(base));
      break;
# else
      std::cerr << "ERROR: fixed data type (for " << nm << ") is not supported"
        " with this version of ACE+TAO\n";
      return false;
# endif
    default:
      be_global->lang_header_ <<
        "typedef " << generator_->map_type(base) << ' ' << nm << ";\n";
      generator_->gen_typedef_varout(nm, base);

      AST_Type* actual_base = resolveActualType(base);
      if (actual_base->node_type() == AST_Decl::NT_array) {
        generator_->gen_array_typedef(nm, base);
      }

      break;
    }

    gen_typecode(name);
  }
  if (arr) generator_->gen_array_traits(name, arr);
  return true;
}

bool langmap_generator::gen_union_fwd(AST_UnionFwd* node,
                                      UTL_ScopedName* name,
                                      AST_Type::SIZE_TYPE)
{
  const ScopedNamespaceGuard namespaces(name, be_global->lang_header_);
  generator_->struct_decls(name, node->full_definition()->size_type(), "class");
  return true;
}

bool langmap_generator::gen_union(AST_Union* u, UTL_ScopedName* name,
                                  const std::vector<AST_UnionBranch*>& branches,
                                  AST_Type* discriminator,
                                  const char*)
{
  return generator_->gen_union(u, name, branches, discriminator);
}

bool langmap_generator::gen_interf_fwd(UTL_ScopedName* name)
{
  if (be_global->language_mapping() == BE_GlobalData::LANGMAP_CXX11) {
    return true;
  }

  const ScopedNamespaceGuard namespaces(name, be_global->lang_header_);

  be_global->add_include("<tao/Objref_VarOut_T.h>", BE_GlobalData::STREAM_LANG_H);
  const char* const nm = name->last_component()->get_string();
  be_global->lang_header_ <<
    "class " << nm << ";\n"
    "typedef " << nm << '*' << nm << "_ptr;\n"
    "typedef TAO_Objref_Var_T<" << nm << "> " << nm << "_var;\n"
    "typedef TAO_Objref_Out_T<" << nm << "> " << nm << "_out;\n";

  return true;
}<|MERGE_RESOLUTION|>--- conflicted
+++ resolved
@@ -218,8 +218,7 @@
         break;
       case AST_Expression::EV_enum:
         {
-<<<<<<< HEAD
-          AST_Enum* e = AST_Enum::narrow_from_decl(the_union->disc_type());
+          AST_Enum* e = dynamic_cast<AST_Enum*>(the_union->disc_type());
           if (be_global->language_mapping() == BE_GlobalData::LANGMAP_CXX11 ||
               be_global->language_mapping() == BE_GlobalData::LANGMAP_FACE_CXX) {
             std::string prefix = scoped(e->name());
@@ -243,12 +242,6 @@
               default_name = e->value_to_name(ev->u.eval);
             }
             first_label << default_name->last_component()->get_string();
-=======
-          AST_Enum* e = dynamic_cast<AST_Enum*>(the_union->disc_type());
-          if (be_global->language_mapping() == BE_GlobalData::LANGMAP_CXX11) {
-            first_label << scoped(e->name()) << "::"
-              << e->value_to_name(dv.u.enum_val)->last_component()->get_string();
->>>>>>> 5227b969
           } else {
             first_label << scoped(e->value_to_name(dv.u.enum_val));
           }
