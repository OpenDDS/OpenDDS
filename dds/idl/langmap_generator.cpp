--- conflicted
+++ resolved
@@ -85,11 +85,7 @@
   virtual ~GeneratorBase() {}
   virtual void init() = 0;
   virtual void gen_sequence(UTL_ScopedName* tdname, AST_Sequence* seq) = 0;
-<<<<<<< HEAD
   virtual std::string map_to_lang(AST_Map*) { return "<<unsupported>>"; }
-=======
-  virtual void gen_map(UTL_ScopedName* /*tdnam*/, AST_Map* /*map*/) {}
->>>>>>> d39b777e
   virtual bool gen_struct(AST_Structure* s, UTL_ScopedName* name, const std::vector<AST_Field*>& fields, AST_Type::SIZE_TYPE size, const char* x) = 0;
 
   virtual std::string const_keyword(AST_Expression::ExprType)
@@ -127,25 +123,17 @@
   std::string map_type(AST_Field* field)
   {
     FieldInfo af(*field);
-<<<<<<< HEAD
     std::string mt = (af.type_->anonymous() && af.as_base_) ? af.type_name_ : map_type(af.type_);
     if (af.is_optional_) {
       mt = "OPENDDS_OPTIONAL_NS::optional<" + mt + ">";
     }
     return mt;
-=======
-    if (af.type_->anonymous() && af.as_base_) {
-      return af.type_name_;
-    }
-
-#if OPENDDS_HAS_IDL_MAP
     if (af.map_) {
       return af.type_name_;
     }
 #endif
 
     return map_type(af.type_);
->>>>>>> d39b777e
   }
 
   virtual std::string map_type_string(AST_PredefinedType::PredefinedType chartype, bool constant)
@@ -1474,20 +1462,12 @@
     gen_sequence(tdname->last_component()->get_string(), map_type(seq->base_type()));
   }
 
-<<<<<<< HEAD
   std::string map_to_lang(AST_Map* map)
   {
     be_global->add_include("<map>", BE_GlobalData::STREAM_LANG_H);
     return "std::map<" + map_type(map->key_type()) + ", " + map_type(map->value_type()) + '>';
   }
 
-=======
-  static void gen_map(const std::string& type, const std::string& key, const std::string& val, const std::string& ind = "")
-  {
-    be_global->add_include("<map>", BE_GlobalData::STREAM_LANG_H);
-    be_global->lang_header_ << ind << "using " << type << " = std::map<" << key << "," << val << ">;\n";
-  }
-
 #if OPENDDS_HAS_IDL_MAP
   void gen_map(UTL_ScopedName* tdname, AST_Map* map)
   {
@@ -1495,7 +1475,6 @@
   }
 #endif
 
->>>>>>> d39b777e
   static void gen_common_strunion_pre(const char* nm)
   {
     be_global->lang_header_ <<
