--- conflicted
+++ resolved
@@ -66,13 +66,8 @@
       "    }" << (skip ? "" : "\n");
     if (skip) {
       be_global->impl_ << " else {\n"
-<<<<<<< HEAD
-        "      if (!(gen_skip_over(" << firstArg << ", static_cast<" << fieldType
-        << "*>(0)))) {\n"
-=======
         "      if (!gen_skip_over(" << firstArg << ", static_cast<" << fieldType
         << "*>(0))) {\n"
->>>>>>> f3aaa571
         "        throw std::runtime_error(\"Field '" << fieldName <<
         "' could not be skipped\");\n"
         "      }\n"
@@ -194,15 +189,9 @@
           "        throw std::runtime_error(\"String '" << fieldName <<
           "' length could not be deserialized\");\n"
           "      }\n"
-<<<<<<< HEAD
-          "      if (!(ser.skip(len))) {\n"
-          "        throw std::runtime_error(\"String '" << fieldName <<
-          "' length could not be skipped\");\n"
-=======
           "      if (!ser.skip(len)) {\n"
           "        throw std::runtime_error(\"String '" << fieldName <<
           "' contents could not be skipped\");\n"
->>>>>>> f3aaa571
           "      }\n";
       } else if (cls & CL_WIDE) {
         be_global->impl_ <<
@@ -211,15 +200,6 @@
           "        throw std::runtime_error(\"WChar '" << fieldName <<
           "' length could not be deserialized\");\n"
           "      }\n"
-<<<<<<< HEAD
-          "      if (!(ser.skip(len))) {\n"
-          "        throw std::runtime_error(\"WChar '" << fieldName <<
-          "' length could not be skipped\");\n"
-          "      }\n";
-      } else {
-        be_global->impl_ <<
-          "      if (!(ser.skip(1, " << size << "))) {\n"
-=======
           "      if (!ser.skip(len)) {\n"
           "        throw std::runtime_error(\"WChar '" << fieldName <<
           "' contents could not be skipped\");\n"
@@ -227,7 +207,6 @@
       } else {
         be_global->impl_ <<
           "      if (!ser.skip(1, " << size << ")) {\n"
->>>>>>> f3aaa571
           "        throw std::runtime_error(\"Field '" << fieldName <<
           "' could not be skipped\");\n"
           "      }\n";
@@ -238,13 +217,8 @@
       delegateToNested(fieldName, field, "ser", true);
     } else { // array, sequence, union:
       be_global->impl_ <<
-<<<<<<< HEAD
-        "    if (!(gen_skip_over(ser, static_cast<" << cxx_type
-        << ((cls & CL_ARRAY) ? "_forany" : "") << "*>(0)))) {\n"
-=======
         "    if (!gen_skip_over(ser, static_cast<" << cxx_type
         << ((cls & CL_ARRAY) ? "_forany" : "") << "*>(0))) {\n"
->>>>>>> f3aaa571
         "      throw std::runtime_error(\"Field \" + OPENDDS_STRING(field) + \""
         " could not be skipped\");\n"
         "    }\n";
@@ -543,28 +517,16 @@
       be_global->impl_ <<
         "    ACE_CDR::Octet o;\n"
         "    if (!(ser >> ACE_InputCDR::to_octet(o))) return false;\n"
-<<<<<<< HEAD
-        "    if (!(ser.skip(o))) return false;\n";
-=======
         "    if (!ser.skip(o)) return false;\n";
->>>>>>> f3aaa571
     } else if (elem_cls & CL_STRING) {
       be_global->impl_ <<
         "    ACE_CDR::ULong strlength;\n"
         "    if (!(ser >> strlength)) return false;\n"
-<<<<<<< HEAD
-        "    if (!(ser.skip(strlength))) return false;\n";
-    } else if (elem_cls & (CL_ARRAY | CL_SEQUENCE | CL_STRUCTURE)) {
-      be_global->impl_ <<
-        "    if (!(gen_skip_over(ser, static_cast<" << cxx_elem
-        << ((elem_cls & CL_ARRAY) ? "_forany" : "") << "*>(0)))) return false;\n";
-=======
         "    if (!ser.skip(strlength)) return false;\n";
     } else if (elem_cls & (CL_ARRAY | CL_SEQUENCE | CL_STRUCTURE)) {
       be_global->impl_ <<
         "    if (!gen_skip_over(ser, static_cast<" << cxx_elem <<
         ((elem_cls & CL_ARRAY) ? "_forany" : "") << "*>(0))) return false;\n";
->>>>>>> f3aaa571
     }
     be_global->impl_ <<
       "  }\n";
@@ -587,37 +549,21 @@
     ss <<
       "      ACE_CDR::ULong len;\n"
       "      if (!(ser >> len)) return false;\n"
-<<<<<<< HEAD
-      "      if (!(ser.skip(len))) return false;\n";
-=======
       "      if (!ser.skip(len)) return false;\n";
->>>>>>> f3aaa571
   } else if (br_cls & CL_WIDE) {
     ss <<
       "      ACE_CDR::Octet len;\n"
       "      if (!(ser >> ACE_InputCDR::to_octet(len))) return false;\n"
-<<<<<<< HEAD
-      "      if (!(ser.skip(len))) return false;\n";
-=======
       "      if (!ser.skip(len)) return false;\n";
->>>>>>> f3aaa571
   } else if (br_cls & CL_SCALAR) {
     int sz = 1;
     to_cxx_type(br_type, sz);
     ss <<
-<<<<<<< HEAD
-      "      if (!(ser.skip(1, " << sz << "))) return false;\n";
-  } else {
-    ss <<
-      "      if (!(gen_skip_over(ser, static_cast<" << scoped(br_type->name())
-                                            << ((br_cls & CL_ARRAY) ? "_forany" : "") << "*>(0)))) return false;\n";
-=======
       "      if (!ser.skip(1, " << sz << ")) return false;\n";
   } else {
     ss <<
       "      if (!gen_skip_over(ser, static_cast<" << scoped(br_type->name()) <<
       ((br_cls & CL_ARRAY) ? "_forany" : "") << "*>(0))) return false;\n";
->>>>>>> f3aaa571
   }
 
   return ss.str();
