--- conflicted
+++ resolved
@@ -5,7 +5,9 @@
  * See: http://www.opendds.org/license.html
  */
 
-<<<<<<< HEAD
+#ifndef OPENDDS_VERSION_H
+#define OPENDDS_VERSION_H
+
 #define OPENDDS_MAJOR_VERSION 3
 #define OPENDDS_MINOR_VERSION 16
 #define OPENDDS_MICRO_VERSION 0
@@ -36,16 +38,5 @@
 #define DDS_MICRO_VERSION (OPENDDS_MICRO_VERSION)
 // lint.pl ignores nonprefixed_public_macros on next line
 #define DDS_VERSION (OPENDDS_VERSION)
-=======
-#ifndef OPENDDS_VERSION_H
-#define OPENDDS_VERSION_H
 
-#define DDS_MAJOR_VERSION 3
-#define DDS_MINOR_VERSION 16
-#define DDS_MICRO_VERSION 0
-#define OPENDDS_VERSION_METADATA "dev"
-#define OPENDDS_IS_RELEASE 0
-#define DDS_VERSION "3.16"
-
-#endif // OPENDDS_VERSION_H
->>>>>>> 74229a18
+#endif // OPENDDS_VERSION_H