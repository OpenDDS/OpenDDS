/*
 * $Id$
 *
 *
 * Distributed under the OpenDDS License.
 * See: http://www.opendds.org/license.html
 */

#ifndef OPENDDS_DCPS_INFRASTRUCTURE_IDL
#define OPENDDS_DCPS_INFRASTRUCTURE_IDL

#include "dds/DdsDcpsCore.idl"

#define DOMAINID_TYPE_NATIVE long
#define HANDLE_TYPE_NATIVE long
#define HANDLE_NIL_NATIVE 0
// Implementation Note:
//   Client code must include "Service_Participant.h"
//   to have these definitions.
//#define TheParticipantFactory

// Implementation Note:
//   Client code must include "Marked_Default_Qos.h"
//   to have these definitions.
//#define PARTICIPANT_QOS_DEFAULT
//#define TOPIC_QOS_DEFAULT
//#define PUBLISHER_QOS_DEFAULT
//#define SUBSCRIBER_QOS_DEFAULT
//#define DATAWRITER_QOS_DEFAULT
//#define DATAREADER_QOS_DEFAULT
//#define DATAWRITER_QOS_USE_TOPIC_QOS
//#define DATAREADER_QOS_USE_TOPIC_QOS

#pragma ciao lem "dds/DdsDcpsInfrastructureE.idl"

module DDS {

// Make the IDL compiler produce include of zero-copy read info
// sequence template.
#pragma DCPS_SUPPORT_ZERO_COPY_READ
    typedef DOMAINID_TYPE_NATIVE  DomainId_t;
    typedef HANDLE_TYPE_NATIVE    InstanceHandle_t;
    // typedef BUILTIN_TOPIC_KEY_TYPE_NATIVE BuiltinTopicKeyValue[3]; moved to DdsDcpsCore.idl

    typedef sequence<InstanceHandle_t> InstanceHandleSeq;

    typedef long ReturnCode_t;

    struct Time_t {
                long sec;
                unsigned long nanosec;
                };

    // ----------------------------------------------------------------------
    // Pre-defined values
    // ----------------------------------------------------------------------
    const InstanceHandle_t HANDLE_NIL = HANDLE_NIL_NATIVE;

    const long LENGTH_UNLIMITED = -1;

    const long            DURATION_INFINITE_SEC   = 0x7fffffff;
    const unsigned long   DURATION_INFINITE_NSEC  = 0x7fffffff;

    const long DURATION_ZERO_SEC = 0;
    const unsigned long DURATION_ZERO_NSEC = 0;

    const long            TIME_INVALID_SEC        = -1;
    const unsigned long   TIME_INVALID_NSEC       = 0xffffffff;

    // ----------------------------------------------------------------------
    // Return codes
    // ----------------------------------------------------------------------
    const ReturnCode_t RETCODE_OK = 0;
    const ReturnCode_t RETCODE_ERROR = 1;
    const ReturnCode_t RETCODE_UNSUPPORTED = 2;
    const ReturnCode_t RETCODE_BAD_PARAMETER = 3;
    const ReturnCode_t RETCODE_PRECONDITION_NOT_MET = 4;
    const ReturnCode_t RETCODE_OUT_OF_RESOURCES = 5;
    const ReturnCode_t RETCODE_NOT_ENABLED = 6;
    const ReturnCode_t RETCODE_IMMUTABLE_POLICY = 7;
    const ReturnCode_t RETCODE_INCONSISTENT_POLICY = 8;
    const ReturnCode_t RETCODE_ALREADY_DELETED = 9;
    const ReturnCode_t RETCODE_TIMEOUT = 10;
    const ReturnCode_t RETCODE_NO_DATA = 11;
    const ReturnCode_t RETCODE_ILLEGAL_OPERATION     = 12;

    // ----------------------------------------------------------------------
    // Status to support listeners and conditions
    // ----------------------------------------------------------------------

    typedef unsigned long StatusKind;
    typedef unsigned long StatusMask; // bit-mask StatusKind

    const StatusKind INCONSISTENT_TOPIC_STATUS            = 0x0001 << 0;
    const StatusKind OFFERED_DEADLINE_MISSED_STATUS       = 0x0001 << 1;
    const StatusKind REQUESTED_DEADLINE_MISSED_STATUS     = 0x0001 << 2;
    const StatusKind OFFERED_INCOMPATIBLE_QOS_STATUS      = 0x0001 << 5;
    const StatusKind REQUESTED_INCOMPATIBLE_QOS_STATUS    = 0x0001 << 6;
    const StatusKind SAMPLE_LOST_STATUS                   = 0x0001 << 7;
    const StatusKind SAMPLE_REJECTED_STATUS               = 0x0001 << 8;
    const StatusKind DATA_ON_READERS_STATUS               = 0x0001 << 9;
    const StatusKind DATA_AVAILABLE_STATUS                = 0x0001 << 10;
    const StatusKind LIVELINESS_LOST_STATUS               = 0x0001 << 11;
    const StatusKind LIVELINESS_CHANGED_STATUS            = 0x0001 << 12;
    const StatusKind PUBLICATION_MATCHED_STATUS           = 0x0001 << 13;
    const StatusKind SUBSCRIPTION_MATCHED_STATUS          = 0x0001 << 14;

    struct InconsistentTopicStatus {
                long total_count;
                long total_count_change;
                };

    struct SampleLostStatus {
                long total_count;
                long total_count_change;
                };

    enum SampleRejectedStatusKind {
                NOT_REJECTED,
                REJECTED_BY_INSTANCES_LIMIT,
                REJECTED_BY_SAMPLES_LIMIT,
                REJECTED_BY_SAMPLES_PER_INSTANCE_LIMIT
                };

    struct SampleRejectedStatus {
                long total_count;
                long total_count_change;
                SampleRejectedStatusKind last_reason;
                InstanceHandle_t last_instance_handle;
                };

    struct LivelinessLostStatus {
                long total_count;
                long total_count_change;
                };

    struct LivelinessChangedStatus {
                long alive_count;
                long not_alive_count;
                long alive_count_change;
                long not_alive_count_change;
                InstanceHandle_t last_publication_handle;
                };

    struct OfferedDeadlineMissedStatus {
                long total_count;
                long total_count_change;
                InstanceHandle_t last_instance_handle;
                };

    struct RequestedDeadlineMissedStatus {
                long total_count;
                long total_count_change;
                InstanceHandle_t last_instance_handle;
                };

    struct OfferedIncompatibleQosStatus {
                long total_count;
                long total_count_change;
                QosPolicyId_t last_policy_id;
                QosPolicyCountSeq policies;
                };

    struct RequestedIncompatibleQosStatus {
                long total_count;
                long total_count_change;
                QosPolicyId_t last_policy_id;
                QosPolicyCountSeq policies;
                };


    struct PublicationMatchedStatus {
                long total_count;
                long total_count_change;
                long current_count;
                long current_count_change;
                InstanceHandle_t last_subscription_handle;
                };


    struct SubscriptionMatchedStatus {
                long total_count;
                long total_count_change;
                long current_count;
                long current_count_change;
                InstanceHandle_t last_publication_handle;
                };

    // ----------------------------------------------------------------------
    // Listeners
    // ----------------------------------------------------------------------

    local interface Listener;
    local interface Entity;
    //interface TopicDescription;
    //interface Topic;
    //interface ContentFilteredTopic;
    //interface MultiTopic;
    //interface DataWriter;
    //interface DataReader;
    //interface Subscriber;
    //interface Publisher;

    //typedef sequence<Topic> TopicSeq;
    //typedef sequence<DataReader> DataReaderSeq;

    local interface Listener {};


    // ----------------------------------------------------------------------
    // Conditions
    // ----------------------------------------------------------------------

    local interface Condition {
        boolean get_trigger_value();
    };

    typedef sequence<Condition> ConditionSeq;

    // WaitSet and GuardCondition can't be expressed in IDL because they are
    // required by the spec to be default-constructable by the user
    // (07-01-01 section 7.2.2 pgh 11).  Therefore in IDL we have WaitSetInterf
    // and GuardConditionInterf.  Application code should #include
    // "dds/DCPS/WaitSet.h", "dds/DCPS/GuardCondition.h" and construct heap
    // objects with "new WaitSet()" and "new GuardCondition()".  Those objects
    // (in the DDS namespace/package) implement the interfaces described below.
    // In C++, these are reference-counted local CORBA objects.

    local interface WaitSetInterf {
        ReturnCode_t wait(
            inout ConditionSeq active_conditions,
            in Duration_t timeout);
        ReturnCode_t attach_condition(
            in Condition cond);
        ReturnCode_t detach_condition(
            in Condition cond);
        ReturnCode_t get_conditions(
            inout ConditionSeq attached_conditions);
    };

    local interface GuardConditionInterf : Condition {
        ReturnCode_t set_trigger_value(
            in boolean value);
    };


    local interface StatusCondition : Condition {
        StatusMask get_enabled_statuses();
        ReturnCode_t set_enabled_statuses(
            in StatusMask mask);
        Entity get_entity();
    };

    // Sample states to support reads
    typedef unsigned long SampleStateKind;

    const SampleStateKind READ_SAMPLE_STATE = 0x0001 << 0;
    const SampleStateKind NOT_READ_SAMPLE_STATE = 0x0001 << 1;

    // This is a bit-mask SampleStateKind
    typedef unsigned long SampleStateMask;
    const SampleStateMask ANY_SAMPLE_STATE = 0xffff;

    // View states to support reads
    typedef unsigned long ViewStateKind;
    const ViewStateKind NEW_VIEW_STATE = 0x0001 << 0;
    const ViewStateKind NOT_NEW_VIEW_STATE = 0x0001 << 1;

    // This is a bit-mask ViewStateKind
    typedef unsigned long ViewStateMask;
    const ViewStateMask ANY_VIEW_STATE = 0xffff;

    // Instance states to support reads
    typedef unsigned long InstanceStateKind;
    const InstanceStateKind ALIVE_INSTANCE_STATE = 0x0001 << 0;
    const InstanceStateKind NOT_ALIVE_DISPOSED_INSTANCE_STATE   = 0x0001 << 1;
    const InstanceStateKind NOT_ALIVE_NO_WRITERS_INSTANCE_STATE = 0x0001 << 2;

    // This is a bit-mask InstanceStateKind
    typedef unsigned long InstanceStateMask;
    const InstanceStateMask ANY_INSTANCE_STATE                  = 0xffff;
    const InstanceStateMask NOT_ALIVE_INSTANCE_STATE            = 0x006;


    // ----------------------------------------------------------------------
    // Qos
    // ----------------------------------------------------------------------
    const string USERDATA_QOS_POLICY_NAME            = "UserData";
    const string DURABILITY_QOS_POLICY_NAME          = "Durability";
    const string PRESENTATION_QOS_POLICY_NAME        = "Presentation";
    const string DEADLINE_QOS_POLICY_NAME            = "Deadline";
    const string LATENCYBUDGET_QOS_POLICY_NAME       = "LatencyBudget";
    const string OWNERSHIP_QOS_POLICY_NAME           = "Ownership";
    const string OWNERSHIPSTRENGTH_QOS_POLICY_NAME   = "OwnershipStrength";
    const string LIVELINESS_QOS_POLICY_NAME          = "Liveliness";
    const string TIMEBASEDFILTER_QOS_POLICY_NAME     = "TimeBasedFilter";
    const string PARTITION_QOS_POLICY_NAME           = "Partition";
    const string RELIABILITY_QOS_POLICY_NAME         = "Reliability";
    const string DESTINATIONORDER_QOS_POLICY_NAME    = "DestinationOrder";
    const string HISTORY_QOS_POLICY_NAME             = "History";
    const string RESOURCELIMITS_QOS_POLICY_NAME      = "ResourceLimits";
    const string ENTITYFACTORY_QOS_POLICY_NAME       = "EntityFactory";
    const string WRITERDATALIFECYCLE_QOS_POLICY_NAME = "WriterDataLifecycle";
    const string READERDATALIFECYCLE_QOS_POLICY_NAME = "ReaderDataLifecycle";
    const string TOPICDATA_QOS_POLICY_NAME           = "TopicData";
    const string GROUPDATA_QOS_POLICY_NAME           = "GroupData";
    const string TRANSPORTPRIORITY_QOS_POLICY_NAME   = "TransportPriority";
    const string LIFESPAN_QOS_POLICY_NAME            = "Lifespan";
    const string DURABILITYSERVICE_POLICY_NAME       = "DurabilityService";

    const QosPolicyId_t INVALID_QOS_POLICY_ID              = 0;
    const QosPolicyId_t USERDATA_QOS_POLICY_ID            = 1;
    const QosPolicyId_t DURABILITY_QOS_POLICY_ID          = 2;
    const QosPolicyId_t PRESENTATION_QOS_POLICY_ID        = 3;
    const QosPolicyId_t DEADLINE_QOS_POLICY_ID            = 4;
    const QosPolicyId_t LATENCYBUDGET_QOS_POLICY_ID       = 5;
    const QosPolicyId_t OWNERSHIP_QOS_POLICY_ID           = 6;
    const QosPolicyId_t OWNERSHIPSTRENGTH_QOS_POLICY_ID   = 7;
    const QosPolicyId_t LIVELINESS_QOS_POLICY_ID          = 8;
    const QosPolicyId_t TIMEBASEDFILTER_QOS_POLICY_ID     = 9;
    const QosPolicyId_t PARTITION_QOS_POLICY_ID           = 10;
    const QosPolicyId_t RELIABILITY_QOS_POLICY_ID         = 11;
    const QosPolicyId_t DESTINATIONORDER_QOS_POLICY_ID    = 12;
    const QosPolicyId_t HISTORY_QOS_POLICY_ID             = 13;
    const QosPolicyId_t RESOURCELIMITS_QOS_POLICY_ID      = 14;
    const QosPolicyId_t ENTITYFACTORY_QOS_POLICY_ID       = 15;
    const QosPolicyId_t WRITERDATALIFECYCLE_QOS_POLICY_ID = 16;
    const QosPolicyId_t READERDATALIFECYCLE_QOS_POLICY_ID = 17;
    const QosPolicyId_t TOPICDATA_QOS_POLICY_ID           = 18;
    const QosPolicyId_t GROUPDATA_QOS_POLICY_ID           = 19;
    const QosPolicyId_t TRANSPORTPRIORITY_QOS_POLICY_ID   = 20;
    const QosPolicyId_t LIFESPAN_QOS_POLICY_ID            = 21;
    const QosPolicyId_t DURABILITYSERVICE_QOS_POLICY_ID   = 22;

    struct DomainParticipantFactoryQos {
        EntityFactoryQosPolicy entity_factory;
    };

    struct DomainParticipantQos {
                UserDataQosPolicy user_data;
                EntityFactoryQosPolicy entity_factory;
                };

<<<<<<< HEAD
    struct DataWriterQos {
                DurabilityQosPolicy durability;
                DurabilityServiceQosPolicy durability_service;
                DeadlineQosPolicy deadline;
                LatencyBudgetQosPolicy latency_budget;
                LivelinessQosPolicy liveliness;
                ReliabilityQosPolicy reliability;
                DestinationOrderQosPolicy destination_order;
                HistoryQosPolicy history;
                ResourceLimitsQosPolicy resource_limits;
                TransportPriorityQosPolicy transport_priority;
                LifespanQosPolicy lifespan;
                UserDataQosPolicy user_data;
                OwnershipQosPolicy ownership;
                OwnershipStrengthQosPolicy ownership_strength;
                WriterDataLifecycleQosPolicy writer_data_lifecycle;
                };

    struct PublisherQos {
                PresentationQosPolicy presentation;
                PartitionQosPolicy partition;
                GroupDataQosPolicy group_data;
                EntityFactoryQosPolicy entity_factory;
                };

    struct DataReaderQos {
                DurabilityQosPolicy durability;
                DeadlineQosPolicy deadline;
                LatencyBudgetQosPolicy latency_budget;
                LivelinessQosPolicy liveliness;
                ReliabilityQosPolicy reliability;
                DestinationOrderQosPolicy destination_order;
                HistoryQosPolicy history;
                ResourceLimitsQosPolicy resource_limits;
                UserDataQosPolicy user_data;
                OwnershipQosPolicy ownership;
                TimeBasedFilterQosPolicy time_based_filter;
                ReaderDataLifecycleQosPolicy reader_data_lifecycle;
                };

    struct SubscriberQos {
                PresentationQosPolicy presentation;
                PartitionQosPolicy partition;
                GroupDataQosPolicy group_data;
                EntityFactoryQosPolicy entity_factory;
                };

=======
>>>>>>> b01d9ddd
    // ----------------------------------------------------------------------
    local interface Entity {
    //  ReturnCode_t set_qos(
    //      in EntityQos qos);
    //  ReturnCode_t get_qos(
    //      inout EntityQos qos);
    //  ReturnCode_t set_listener(
    //      in Listener l,
    //      in StatusMask mask);
    //  Listener get_listener();

      ReturnCode_t enable();

      StatusCondition get_statuscondition();

      StatusMask get_status_changes();

      InstanceHandle_t get_instance_handle();
    };


    struct SampleInfo {
                SampleStateKind sample_state;
                ViewStateKind view_state;
                InstanceStateKind instance_state;
                Time_t source_timestamp;
                InstanceHandle_t instance_handle;
                InstanceHandle_t publication_handle;
                long disposed_generation_count;
                long no_writers_generation_count;
                long sample_rank;
                long generation_rank;
                long absolute_generation_rank;
                boolean valid_data;
                };

    native SampleInfoSeq; // support zero-copy read
    //typedef sequence<SampleInfo> SampleInfoSeq;

};

module OpenDDS
{
  const string TRANSPORTTYPE_QOS_POLICY_NAME = "TransportType";

  // OpenDDS-specific QosPolicyId_t values start from the maximum
  // QosPolicyId_t (a 32-bit signed integer) and decrement as new
  // OpenDDS-specific values are added.  The goal is to avoid
  // potential conflicts with new OMG defined QosPolicyId_t values.
  const ::DDS::QosPolicyId_t TRANSPORTTYPE_QOS_POLICY_ID = 0x7fffffff;

  // DomainIds used by the implementation will be larger than this constant:
  const ::DDS::DomainId_t MAX_USER_DOMAINID = 0x7fffffff;

  module DCPS
  {
    const DDS::StatusMask ALL_STATUS_MASK = 0xffffffff;
    const DDS::StatusMask NO_STATUS_MASK  = 0x00000000;
    const DDS::StatusMask DEFAULT_STATUS_MASK = ALL_STATUS_MASK;
  };
};

#endif  /* OPENDDS_DCPS_INFRASTRUCTURE_IDL */<|MERGE_RESOLUTION|>--- conflicted
+++ resolved
@@ -341,7 +341,6 @@
                 EntityFactoryQosPolicy entity_factory;
                 };
 
-<<<<<<< HEAD
     struct DataWriterQos {
                 DurabilityQosPolicy durability;
                 DurabilityServiceQosPolicy durability_service;
@@ -389,8 +388,6 @@
                 EntityFactoryQosPolicy entity_factory;
                 };
 
-=======
->>>>>>> b01d9ddd
     // ----------------------------------------------------------------------
     local interface Entity {
     //  ReturnCode_t set_qos(
